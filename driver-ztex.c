/*
 * Copyright 2012 nelisky
 * Copyright 2012-2013 Luke Dashjr
 * Copyright 2012-2013 Denis Ahrens
 * Copyright 2012 Xiangfu
 *
 * This work is based upon the Java SDK provided by ztex which is
 * Copyright (C) 2009-2011 ZTEX GmbH.
 * http://www.ztex.de
 *
 * This program is free software; you can redistribute it and/or modify it
 * under the terms of the GNU General Public License as published by the Free
 * Software Foundation; either version 3 of the License, or (at your option)
 * any later version.  See COPYING for more details.
 */

#include "config.h"

#include "miner.h"
#include <unistd.h>
#include <sha2.h>

#include "deviceapi.h"
#include "dynclock.h"
#include "fpgautils.h"
#include "libztex.h"
#include "util.h"

#define GOLDEN_BACKLOG 5

struct device_drv ztex_drv;

// Forward declarations
static void ztex_disable(struct thr_info* thr);
static bool ztex_prepare(struct thr_info *thr);

static void ztex_selectFpga(struct libztex_device* ztex, int16_t fpgaNum)
{
	if (ztex->root->numberOfFpgas > 1) {
		if (ztex->root->selectedFpga != fpgaNum)
			mutex_lock(&ztex->root->mutex);
		libztex_selectFpga(ztex, fpgaNum);
	}
}

static void ztex_releaseFpga(struct libztex_device* ztex)
{
	if (ztex->root->numberOfFpgas > 1) {
		ztex->root->selectedFpga = -1;
		mutex_unlock(&ztex->root->mutex);
	}
}

static struct cgpu_info *ztex_setup(struct libztex_device *dev, int fpgacount)
{
	struct cgpu_info *ztex;
	char *fpganame = (char*)dev->snString;

	ztex = calloc(1, sizeof(struct cgpu_info));
	ztex->drv = &ztex_drv;
	ztex->device_ztex = dev;
	ztex->procs = fpgacount;
	ztex->threads = fpgacount;
	ztex->dev_manufacturer = dev->dev_manufacturer;
	ztex->dev_product = dev->dev_product;
	ztex->dev_serial = (char*)&dev->snString[0];
	ztex->name = fpganame;
	add_cgpu(ztex);
	strcpy(ztex->device_ztex->repr, ztex->dev_repr);
	applog(LOG_INFO, "%"PRIpreprv": Found Ztex (ZTEX %s)", ztex->dev_repr, fpganame);

	return ztex;
}

static int ztex_autodetect(void)
{
	int cnt;
	int i;
	int fpgacount;
	int totaldevs = 0;
	struct libztex_dev_list **ztex_devices;
	struct libztex_device *ztex_master;
	struct cgpu_info *ztex;

	cnt = libztex_scanDevices(&ztex_devices);
	if (cnt > 0)
		applog(LOG_INFO, "Found %d ztex board%s", cnt, cnt > 1 ? "s" : "");

	for (i = 0; i < cnt; i++) {
		ztex_master = ztex_devices[i]->dev;
		if (bfg_claim_usb(&ztex_drv, true, ztex_master->usbbus, ztex_master->usbaddress))
			return false;
		ztex_master->root = ztex_master;
		fpgacount = libztex_numberOfFpgas(ztex_master);
		ztex_master->handles = fpgacount;
		ztex = ztex_setup(ztex_master, fpgacount);

		totaldevs += fpgacount;

		if (fpgacount > 1)
			pthread_mutex_init(&ztex->device_ztex->mutex, NULL);
	}

	if (cnt > 0)
		libztex_freeDevList(ztex_devices);

	return totaldevs;
}

static void ztex_detect()
{
	// This wrapper ensures users can specify -S ztex:noauto to disable it
	noserial_detect(&ztex_drv, ztex_autodetect);
}

static bool ztex_change_clock_func(struct thr_info *thr, int bestM)
{
	struct cgpu_info *cgpu = thr->cgpu;
	struct libztex_device *ztex = thr->cgpu->device_ztex;

	ztex_selectFpga(ztex, cgpu->proc_id);
	libztex_setFreq(ztex, bestM, cgpu->proc_repr);
	ztex_releaseFpga(ztex);

	return true;
}

static bool ztex_updateFreq(struct thr_info *thr)
{
	struct cgpu_info *cgpu = thr->cgpu;
	struct libztex_device *ztex = thr->cgpu->device_ztex;
	bool rv = dclk_updateFreq(&ztex->dclk, ztex_change_clock_func, thr);
	if (unlikely(!rv)) {
		ztex_selectFpga(ztex, cgpu->proc_id);
		libztex_resetFpga(ztex);
		ztex_releaseFpga(ztex);
	}
	return rv;
}

static bool ztex_checkNonce(struct cgpu_info *cgpu,
                            struct work *work,
                            struct libztex_hash_data *hdata)
{
	uint32_t *data32 = (uint32_t *)(work->data);
	unsigned char swap[80];
	uint32_t *swap32 = (uint32_t *)swap;
	unsigned char hash1[32];
	unsigned char hash2[32];
	uint32_t *hash2_32 = (uint32_t *)hash2;

	swap32[76/4] = htobe32(hdata->nonce);

	swap32yes(swap32, data32, 76 / 4);

	sha2(swap, 80, hash1);
	sha2(hash1, 32, hash2);

	if (be32toh(hash2_32[7]) != ((hdata->hash7 + 0x5be0cd19) & 0xFFFFFFFF)) {
		applog(LOG_DEBUG, "%"PRIpreprv": checkNonce failed for %08x", cgpu->proc_repr, hdata->nonce);
		return false;
	}
	return true;
}

static int64_t ztex_scanhash(struct thr_info *thr, struct work *work,
                              __maybe_unused int64_t max_nonce)
{
	struct cgpu_info *cgpu = thr->cgpu;
	struct libztex_device *ztex;
	unsigned char sendbuf[44];
	int i, j, k;
	uint32_t *backlog;
	int backlog_p = 0, backlog_max;
	uint32_t *lastnonce;
	uint32_t nonce, noncecnt = 0;
	bool overflow, found;
	struct libztex_hash_data hdata[GOLDEN_BACKLOG];

	if (thr->cgpu->deven == DEV_DISABLED)
		return -1;

	ztex = thr->cgpu->device_ztex;

	memcpy(sendbuf, work->data + 64, 12);
	memcpy(sendbuf + 12, work->midstate, 32);

	ztex_selectFpga(ztex, cgpu->proc_id);
	i = libztex_sendHashData(ztex, sendbuf);
	if (i < 0) {
		// Something wrong happened in send
<<<<<<< HEAD
		applog(LOG_ERR, "%"PRIpreprv": Failed to send hash data with err %d, retrying", cgpu->proc_repr, i);
		nmsleep(500);
=======
		applog(LOG_ERR, "%s: Failed to send hash data with err %d, retrying", ztex->repr, i);
		cgsleep_ms(500);
>>>>>>> 2412961c
		i = libztex_sendHashData(ztex, sendbuf);
		if (i < 0) {
			// And there's nothing we can do about it
			ztex_disable(thr);
			applog(LOG_ERR, "%"PRIpreprv": Failed to send hash data with err %d, giving up", cgpu->proc_repr, i);
			ztex_releaseFpga(ztex);
			return -1;
		}
	}
	ztex_releaseFpga(ztex);

	applog(LOG_DEBUG, "%"PRIpreprv": sent hashdata", cgpu->proc_repr);

	lastnonce = calloc(1, sizeof(uint32_t)*ztex->numNonces);
	if (lastnonce == NULL) {
		applog(LOG_ERR, "%"PRIpreprv": failed to allocate lastnonce[%d]", cgpu->proc_repr, ztex->numNonces);
		return -1;
	}

	/* Add an extra slot for detecting dupes that lie around */
	backlog_max = ztex->numNonces * (2 + ztex->extraSolutions);
	backlog = calloc(1, sizeof(uint32_t) * backlog_max);
	if (backlog == NULL) {
		applog(LOG_ERR, "%"PRIpreprv": failed to allocate backlog[%d]", cgpu->proc_repr, backlog_max);
		free(lastnonce);
		return -1;
	}

	overflow = false;
	int count = 0;

	applog(LOG_DEBUG, "%"PRIpreprv": entering poll loop", cgpu->proc_repr);
	while (!(overflow || thr->work_restart)) {
		count++;
<<<<<<< HEAD
		if (!restart_wait(thr, 250))
		{
			applog(LOG_DEBUG, "%"PRIpreprv": New work detected", cgpu->proc_repr);
=======

		int sleepcount = 0;
		while (thr->work_restart == 0 && sleepcount < 25) {
			cgsleep_ms(10);
			sleepcount += 1;
		}

		if (thr->work_restart) {
			applog(LOG_DEBUG, "%s: New work detected", ztex->repr);
>>>>>>> 2412961c
			break;
		}
		ztex_selectFpga(ztex, cgpu->proc_id);
		i = libztex_readHashData(ztex, &hdata[0]);
		if (i < 0) {
			// Something wrong happened in read
<<<<<<< HEAD
			applog(LOG_ERR, "%"PRIpreprv": Failed to read hash data with err %d, retrying", cgpu->proc_repr, i);
			nmsleep(500);
=======
			applog(LOG_ERR, "%s: Failed to read hash data with err %d, retrying", ztex->repr, i);
			cgsleep_ms(500);
>>>>>>> 2412961c
			i = libztex_readHashData(ztex, &hdata[0]);
			if (i < 0) {
				// And there's nothing we can do about it
				ztex_disable(thr);
				applog(LOG_ERR, "%"PRIpreprv": Failed to read hash data with err %d, giving up", cgpu->proc_repr, i);
				free(lastnonce);
				free(backlog);
				ztex_releaseFpga(ztex);
				return -1;
			}
		}
		ztex_releaseFpga(ztex);

		if (thr->work_restart) {
			applog(LOG_DEBUG, "%"PRIpreprv": New work detected", cgpu->proc_repr);
			break;
		}

		dclk_gotNonces(&ztex->dclk);

		for (i = 0; i < ztex->numNonces; i++) {
			nonce = hdata[i].nonce;
			if (nonce > noncecnt)
				noncecnt = nonce;
			if (((0xffffffff - nonce) < (nonce - lastnonce[i])) || nonce < lastnonce[i]) {
				applog(LOG_DEBUG, "%"PRIpreprv": overflow nonce=%08x lastnonce=%08x", cgpu->proc_repr, nonce, lastnonce[i]);
				overflow = true;
			} else
				lastnonce[i] = nonce;

			if (!ztex_checkNonce(cgpu, work, &hdata[i])) {
				// do not count errors in the first 500ms after sendHashData (2x250 wait time)
				if (count > 2)
					dclk_errorCount(&ztex->dclk, 1.0 / ztex->numNonces);

				inc_hw_errors_only(thr);
			}

			for (j=0; j<=ztex->extraSolutions; j++) {
				nonce = hdata[i].goldenNonce[j];

				if (nonce == ztex->offsNonces) {
					continue;
				}

				found = false;
				for (k = 0; k < backlog_max; k++) {
					if (backlog[k] == nonce) {
						found = true;
						break;
					}
				}
				if (!found) {
					backlog[backlog_p++] = nonce;

					if (backlog_p >= backlog_max)
						backlog_p = 0;

					work->blk.nonce = 0xffffffff;
					if (!j || test_nonce(work, nonce, false))
						submit_nonce(thr, work, nonce);
					applog(LOG_DEBUG, "%"PRIpreprv": submitted %08x (from N%dE%d)", cgpu->proc_repr, nonce, i, j);
				}
			}
		}
	}

	dclk_preUpdate(&ztex->dclk);

	if (!ztex_updateFreq(thr)) {
		// Something really serious happened, so mark this thread as dead!
		free(lastnonce);
		free(backlog);
		
		return -1;
	}

	applog(LOG_DEBUG, "%"PRIpreprv": exit %1.8X", cgpu->proc_repr, noncecnt);

	work->blk.nonce = 0xffffffff;

	free(lastnonce);
	free(backlog);

	return noncecnt;
}

static struct api_data*
get_ztex_drv_extra_device_status(struct cgpu_info *ztex)
{
	struct api_data*root = NULL;
	struct libztex_device *ztexr = ztex->device_ztex;

	if (ztexr) {
		double frequency = ztexr->freqM1 * (ztexr->dclk.freqM + 1);
		root = api_add_freq(root, "Frequency", &frequency, true);
	}

	return root;
}

static bool ztex_prepare(struct thr_info *thr)
{
	struct cgpu_info *cgpu = thr->cgpu;
	struct libztex_device *ztex = cgpu->device_ztex;

	{
		char *fpganame = malloc(LIBZTEX_SNSTRING_LEN+3+1);
		sprintf(fpganame, "%s-%u", ztex->snString, cgpu->proc_id+1);
		cgpu->name = fpganame;
	}

	ztex_selectFpga(ztex, cgpu->proc_id);
	if (libztex_configureFpga(ztex, cgpu->proc_repr) != 0) {
		libztex_resetFpga(ztex);
		ztex_releaseFpga(ztex);
		applog(LOG_ERR, "%"PRIpreprv": Disabling!", cgpu->proc_repr);
		thr->cgpu->deven = DEV_DISABLED;
		return true;
	}
	ztex->dclk.freqM = ztex->dclk.freqMaxM+1;;
	//ztex_updateFreq(thr);
	libztex_setFreq(ztex, ztex->dclk.freqMDefault, cgpu->proc_repr);
	ztex_releaseFpga(ztex);
	notifier_init(thr->work_restart_notifier);
	applog(LOG_DEBUG, "%"PRIpreprv": prepare", cgpu->proc_repr);
	cgpu->status = LIFE_INIT2;
	return true;
}

static void ztex_shutdown(struct thr_info *thr)
{
	struct cgpu_info *cgpu = thr->cgpu;
	struct libztex_device *ztex = cgpu->device_ztex;
	
	if (!ztex)
		return;
	
	cgpu->device_ztex = NULL;
	applog(LOG_DEBUG, "%"PRIpreprv": shutdown", cgpu->proc_repr);
	if (--ztex->handles)
		return;
	applog(LOG_DEBUG, "%s: No handles remaining, destroying libztex device", cgpu->dev_repr);
	if (ztex->root->numberOfFpgas > 1)
		pthread_mutex_destroy(&ztex->mutex);
	libztex_destroy_device(ztex);
}

static void ztex_disable(struct thr_info *thr)
{
	applog(LOG_ERR, "%"PRIpreprv": Disabling!", thr->cgpu->proc_repr);
	thr->cgpu->deven = DEV_DISABLED;
	ztex_shutdown(thr);
}

struct device_drv ztex_drv = {
	.dname = "ztex",
	.name = "ZTX",
	.drv_detect = ztex_detect,
	.get_api_extra_device_status = get_ztex_drv_extra_device_status,
	.thread_init = ztex_prepare,
	.scanhash = ztex_scanhash,
	.thread_shutdown = ztex_shutdown,
};<|MERGE_RESOLUTION|>--- conflicted
+++ resolved
@@ -189,13 +189,8 @@
 	i = libztex_sendHashData(ztex, sendbuf);
 	if (i < 0) {
 		// Something wrong happened in send
-<<<<<<< HEAD
 		applog(LOG_ERR, "%"PRIpreprv": Failed to send hash data with err %d, retrying", cgpu->proc_repr, i);
-		nmsleep(500);
-=======
-		applog(LOG_ERR, "%s: Failed to send hash data with err %d, retrying", ztex->repr, i);
 		cgsleep_ms(500);
->>>>>>> 2412961c
 		i = libztex_sendHashData(ztex, sendbuf);
 		if (i < 0) {
 			// And there's nothing we can do about it
@@ -230,34 +225,17 @@
 	applog(LOG_DEBUG, "%"PRIpreprv": entering poll loop", cgpu->proc_repr);
 	while (!(overflow || thr->work_restart)) {
 		count++;
-<<<<<<< HEAD
 		if (!restart_wait(thr, 250))
 		{
 			applog(LOG_DEBUG, "%"PRIpreprv": New work detected", cgpu->proc_repr);
-=======
-
-		int sleepcount = 0;
-		while (thr->work_restart == 0 && sleepcount < 25) {
-			cgsleep_ms(10);
-			sleepcount += 1;
-		}
-
-		if (thr->work_restart) {
-			applog(LOG_DEBUG, "%s: New work detected", ztex->repr);
->>>>>>> 2412961c
 			break;
 		}
 		ztex_selectFpga(ztex, cgpu->proc_id);
 		i = libztex_readHashData(ztex, &hdata[0]);
 		if (i < 0) {
 			// Something wrong happened in read
-<<<<<<< HEAD
 			applog(LOG_ERR, "%"PRIpreprv": Failed to read hash data with err %d, retrying", cgpu->proc_repr, i);
-			nmsleep(500);
-=======
-			applog(LOG_ERR, "%s: Failed to read hash data with err %d, retrying", ztex->repr, i);
 			cgsleep_ms(500);
->>>>>>> 2412961c
 			i = libztex_readHashData(ztex, &hdata[0]);
 			if (i < 0) {
 				// And there's nothing we can do about it
