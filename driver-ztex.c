--- conflicted
+++ resolved
@@ -166,23 +166,11 @@
 
 	swap32yes(swap32, data32, 80 / 4);
 
-<<<<<<< HEAD
-	sha2(swap, 80, hash1, false);
-	sha2(hash1, 32, hash2, false);
+	sha2(swap, 80, hash1);
+	sha2(hash1, 32, hash2);
 	if (htobe32(hash2_32[7]) != ((hdata->hash7 + 0x5be0cd19) & 0xFFFFFFFF)) {
 		dclk_errorCount(&ztex->dclk, 1.0 / ztex->numNonces);
 		applog(LOG_DEBUG, "%s: checkNonce failed for %08x", ztex->repr, hdata->nonce);
-=======
-	sha2(swap, 80, hash1);
-	sha2(hash1, 32, hash2);
-#if defined(__BIGENDIAN__) || defined(MIPSEB)
-	if (hash2_32[7] != ((hdata->hash7 + 0x5be0cd19) & 0xFFFFFFFF)) {
-#else
-	if (swab32(hash2_32[7]) != ((hdata->hash7 + 0x5be0cd19) & 0xFFFFFFFF)) {
-#endif
-		ztex->errorCount[ztex->freqM] += 1.0 / ztex->numNonces;
-		applog(LOG_DEBUG, "%s: checkNonce failed for %0.8X", ztex->repr, hdata->nonce);
->>>>>>> deb9aec0
 		return false;
 	}
 	return true;
