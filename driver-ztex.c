--- conflicted
+++ resolved
@@ -226,12 +226,8 @@
 	backlog = malloc(sizeof(uint32_t) * backlog_max);
 	if (backlog == NULL) {
 		applog(LOG_ERR, "%s: failed to allocate backlog[%d]", ztex->repr, backlog_max);
-<<<<<<< HEAD
+		free(lastnonce);
 		return -1;
-=======
-		free(lastnonce);
-		return 0;
->>>>>>> d71fc168
 	}
 	memset(backlog, 0, sizeof(uint32_t) * backlog_max);
 	
