--- conflicted
+++ resolved
@@ -368,17 +368,10 @@
 		ztex_releaseFpga(ztex);
 		return false;
 	}
-<<<<<<< HEAD
-	ztex_releaseFpga(ztex);
 	ztex->dclk.freqM = ztex->dclk.freqMaxM+1;;
 	//ztex_updateFreq(thr);
 	libztex_setFreq(ztex, ztex->dclk.freqMDefault);
-=======
-	ztex->freqM = ztex->freqMaxM+1;;
-	//ztex_updateFreq(ztex);
-	libztex_setFreq(ztex, ztex->freqMDefault);
 	ztex_releaseFpga(ztex);
->>>>>>> f7083c00
 	applog(LOG_DEBUG, "%s: prepare", ztex->repr);
 	return true;
 }
