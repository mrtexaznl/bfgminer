/**
 *   ztex.c - BFGMiner worker for Ztex 1.15x/y fpga board
 *
 *   Copyright (c) 2012 nelisky.btc@gmail.com
 *
 *   This work is based upon the Java SDK provided by ztex which is
 *   Copyright (C) 2009-2011 ZTEX GmbH.
 *   http://www.ztex.de
 *
 *   This work is based upon the icarus.c worker which is
 *   Copyright 2012 Luke Dashjr
 *   Copyright 2012 Xiangfu <xiangfu@openmobilefree.com>
 *
 *   This program is free software; you can redistribute it and/or modify
 *   it under the terms of the GNU General Public License version 2 as
 *   published by the Free Software Foundation.
 *
 *   This program is distributed in the hope that it will be useful, but
 *   WITHOUT ANY WARRANTY; without even the implied warranty of
 *   MERCHANTABILITY or FITNESS FOR A PARTICULAR PURPOSE. See the GNU
 *   General Public License for more details.
 *
 *   You should have received a copy of the GNU General Public License
 *   along with this program; if not, see http://www.gnu.org/licenses/.
**/

#include <unistd.h>
#include <sha2.h>

#include "dynclock.h"
#include "fpgautils.h"
#include "miner.h"
#include "libztex.h"

#define GOLDEN_BACKLOG 5

struct device_api ztex_api;

// Forward declarations
static void ztex_disable(struct thr_info* thr);
static bool ztex_prepare(struct thr_info *thr);

static void ztex_selectFpga(struct libztex_device* ztex)
{
	if (ztex->root->numberOfFpgas > 1) {
		if (ztex->root->selectedFpga != ztex->fpgaNum)
			mutex_lock(&ztex->root->mutex);
		libztex_selectFpga(ztex);
	}
}

static void ztex_releaseFpga(struct libztex_device* ztex)
{
	if (ztex->root->numberOfFpgas > 1) {
		ztex->root->selectedFpga = -1;
		mutex_unlock(&ztex->root->mutex);
	}
}

static struct cgpu_info *ztex_setup(struct libztex_device *dev, int j)
{
	struct cgpu_info *ztex;
	char fpganame[LIBZTEX_SNSTRING_LEN+3+1];

	ztex = calloc(1, sizeof(struct cgpu_info));
	ztex->api = &ztex_api;
	ztex->device_ztex = dev;
	ztex->threads = 1;
	dev->fpgaNum = j;
	add_cgpu(ztex);
	sprintf(ztex->device_ztex->repr, "%s %u", ztex->api->name, ztex->device_id);
	sprintf(fpganame, "%s-%u", ztex->device_ztex->snString, j+1);
	ztex->name = strdup(fpganame);
	applog(LOG_INFO, "%s %u: Found Ztex (ZTEX %s)", ztex->api->name, ztex->device_id, fpganame);

	return ztex;
}

static int ztex_autodetect(void)
{
	int cnt;
	int i,j;
	int fpgacount;
	int totaldevs = 0;
	struct libztex_dev_list **ztex_devices;
	struct libztex_device *ztex_master;
	struct libztex_device *ztex_slave;
	struct cgpu_info *ztex;

	cnt = libztex_scanDevices(&ztex_devices);
	if (cnt > 0)
		applog(LOG_INFO, "Found %d ztex board%s", cnt, cnt > 1 ? "s" : "");

	for (i = 0; i < cnt; i++) {
		ztex_master = ztex_devices[i]->dev;
		ztex_master->root = ztex_master;
		ztex = ztex_setup(ztex_master, 0);

		fpgacount = libztex_numberOfFpgas(ztex->device_ztex);
		totaldevs += fpgacount;

		if (fpgacount > 1)
			pthread_mutex_init(&ztex->device_ztex->mutex, NULL);

		for (j = 1; j < fpgacount; j++) {
			ztex_slave = calloc(1, sizeof(struct libztex_device));
			memcpy(ztex_slave, ztex_master, sizeof(struct libztex_device));
			ztex_slave->root = ztex_master;
			ztex_setup(ztex_slave, j);
		}
	}

	if (cnt > 0)
		libztex_freeDevList(ztex_devices);

	return totaldevs;
}

static void ztex_detect()
{
	// This wrapper ensures users can specify -S ztex:noauto to disable it
	noserial_detect(&ztex_api, ztex_autodetect);
}

static bool ztex_change_clock_func(struct thr_info *thr, int bestM)
{
	struct libztex_device *ztex = thr->cgpu->device_ztex;

	ztex_selectFpga(ztex);
	libztex_setFreq(ztex, bestM);
	ztex_releaseFpga(ztex);

	return true;
}

static bool ztex_updateFreq(struct thr_info *thr)
{
	struct libztex_device *ztex = thr->cgpu->device_ztex;
	bool rv = dclk_updateFreq(&ztex->dclk, ztex_change_clock_func, thr);
	if (unlikely(!rv)) {
		ztex_selectFpga(ztex);
		libztex_resetFpga(ztex);
		ztex_releaseFpga(ztex);
	}
	return rv;
}

<<<<<<< HEAD
static bool ztex_checkNonce(struct libztex_device *ztex,
                            struct work *work,
                            struct libztex_hash_data *hdata)
=======

static uint32_t ztex_checkNonce(struct work *work, uint32_t nonce)
>>>>>>> ccee686a
{
	uint32_t *data32 = (uint32_t *)(work->data);
	unsigned char swap[80];
	uint32_t *swap32 = (uint32_t *)swap;
	unsigned char hash1[32];
	unsigned char hash2[32];
	uint32_t *hash2_32 = (uint32_t *)hash2;

<<<<<<< HEAD
	hdata->nonce = le32toh(hdata->nonce);
	hdata->hash7 = le32toh(hdata->hash7);

	work->data[64 + 12 + 0] = (hdata->nonce >> 0) & 0xff;
	work->data[64 + 12 + 1] = (hdata->nonce >> 8) & 0xff;
	work->data[64 + 12 + 2] = (hdata->nonce >> 16) & 0xff;
	work->data[64 + 12 + 3] = (hdata->nonce >> 24) & 0xff;

	swap32yes(swap32, data32, 80 / 4);

	sha2(swap, 80, hash1);
	sha2(hash1, 32, hash2);
	if (htobe32(hash2_32[7]) != ((hdata->hash7 + 0x5be0cd19) & 0xFFFFFFFF)) {
		dclk_errorCount(&ztex->dclk, 1.0 / ztex->numNonces);
		applog(LOG_DEBUG, "%s: checkNonce failed for %08x", ztex->repr, hdata->nonce);
		return false;
	}
	return true;
=======
	swap32[76/4] = htonl(nonce);

	for (i = 0; i < 76 / 4; i++)
		swap32[i] = swab32(data32[i]);

	sha2(swap, 80, hash1);
	sha2(hash1, 32, hash2);

	return htonl(hash2_32[7]);
>>>>>>> ccee686a
}

static int64_t ztex_scanhash(struct thr_info *thr, struct work *work,
                              __maybe_unused int64_t max_nonce)
{
	struct libztex_device *ztex;
	unsigned char sendbuf[44];
	int i, j, k;
	uint32_t *backlog;
	int backlog_p = 0, backlog_max;
	uint32_t *lastnonce;
	uint32_t nonce, noncecnt = 0;
	bool overflow, found;
	struct libztex_hash_data hdata[GOLDEN_BACKLOG];

	if (thr->cgpu->deven == DEV_DISABLED)
		return -1;

	ztex = thr->cgpu->device_ztex;

	memcpy(sendbuf, work->data + 64, 12);
	memcpy(sendbuf + 12, work->midstate, 32);

	ztex_selectFpga(ztex);
	i = libztex_sendHashData(ztex, sendbuf);
	if (i < 0) {
		// Something wrong happened in send
		applog(LOG_ERR, "%s: Failed to send hash data with err %d, retrying", ztex->repr, i);
		nmsleep(500);
		i = libztex_sendHashData(ztex, sendbuf);
		if (i < 0) {
			// And there's nothing we can do about it
			ztex_disable(thr);
			applog(LOG_ERR, "%s: Failed to send hash data with err %d, giving up", ztex->repr, i);
			ztex_releaseFpga(ztex);
			return -1;
		}
	}
	ztex_releaseFpga(ztex);

	applog(LOG_DEBUG, "%s: sent hashdata", ztex->repr);

	lastnonce = calloc(1, sizeof(uint32_t)*ztex->numNonces);
	if (lastnonce == NULL) {
		applog(LOG_ERR, "%s: failed to allocate lastnonce[%d]", ztex->repr, ztex->numNonces);
		return -1;
	}

	/* Add an extra slot for detecting dupes that lie around */
	backlog_max = ztex->numNonces * (2 + ztex->extraSolutions);
	backlog = calloc(1, sizeof(uint32_t) * backlog_max);
	if (backlog == NULL) {
		applog(LOG_ERR, "%s: failed to allocate backlog[%d]", ztex->repr, backlog_max);
		free(lastnonce);
		return -1;
	}

	overflow = false;
	int count = 0;

	applog(LOG_DEBUG, "%s: entering poll loop", ztex->repr);
	while (!(overflow || thr->work_restart)) {
		count++;
		nmsleep(250);
		if (thr->work_restart) {
			applog(LOG_DEBUG, "%s: New work detected", ztex->repr);
			break;
		}
		ztex_selectFpga(ztex);
		i = libztex_readHashData(ztex, &hdata[0]);
		if (i < 0) {
			// Something wrong happened in read
			applog(LOG_ERR, "%s: Failed to read hash data with err %d, retrying", ztex->repr, i);
			nmsleep(500);
			i = libztex_readHashData(ztex, &hdata[0]);
			if (i < 0) {
				// And there's nothing we can do about it
				ztex_disable(thr);
				applog(LOG_ERR, "%s: Failed to read hash data with err %d, giving up", ztex->repr, i);
				free(lastnonce);
				free(backlog);
				ztex_releaseFpga(ztex);
				return -1;
			}
		}
		ztex_releaseFpga(ztex);

		if (thr->work_restart) {
			applog(LOG_DEBUG, "%s: New work detected", ztex->repr);
			break;
		}

<<<<<<< HEAD
		dclk_gotNonces(&ztex->dclk);
 
		for (i = 0; i < ztex->numNonces; i++) {
			nonce = hdata[i].nonce;
			nonce = le32toh(nonce);
=======
		ztex->errorCount[ztex->freqM] *= 0.995;
		ztex->errorWeight[ztex->freqM] = ztex->errorWeight[ztex->freqM] * 0.995 + 1.0;

		for (i = 0; i < ztex->numNonces; i++) {
			nonce = hdata[i].nonce;
>>>>>>> ccee686a
			if (nonce > noncecnt)
				noncecnt = nonce;
			if (((0xffffffff - nonce) < (nonce - lastnonce[i])) || nonce < lastnonce[i]) {
				applog(LOG_DEBUG, "%s: overflow nonce=%08x lastnonce=%08x", ztex->repr, nonce, lastnonce[i]);
				overflow = true;
			} else
				lastnonce[i] = nonce;
<<<<<<< HEAD
			nonce = htole32(nonce);
			if (!ztex_checkNonce(ztex, work, &hdata[i])) {
				thr->cgpu->hw_errors++;
				++hw_errors;
				continue;
=======

			if (ztex_checkNonce(work, nonce) != (hdata->hash7 + 0x5be0cd19)) {
				applog(LOG_DEBUG, "%s: checkNonce failed for %0.8X", ztex->repr, nonce);

				// do not count errors in the first 500ms after sendHashData (2x250 wait time)
				if (count > 2) {
					ztex->errorCount[ztex->freqM] += 1.0 / ztex->numNonces;
					thr->cgpu->hw_errors++;
				}
>>>>>>> ccee686a
			}

			for (j=0; j<=ztex->extraSolutions; j++) {
				nonce = hdata[i].goldenNonce[j];
<<<<<<< HEAD
				if (nonce > 0) {
					found = false;
					for (k = 0; k < backlog_max; k++) {
						if (backlog[k] == nonce) {
							found = true;
							break;
						}
					}
					if (!found) {
						backlog[backlog_p++] = nonce;
						if (backlog_p >= backlog_max)
							backlog_p = 0;
						nonce = le32toh(nonce);
						work->blk.nonce = 0xffffffff;
						if (test_nonce(work, nonce, false))
							submit_nonce(thr, work, nonce);
						applog(LOG_DEBUG, "%s: submitted %08x (from N%dE%d)", ztex->repr, nonce, i, j);
=======

				if (nonce == ztex->offsNonces) {
					continue;
				}

				// precheck the extraSolutions since they often fail
				if (j > 0 && ztex_checkNonce(work, nonce) != 0) {
					continue;
				}

				found = false;
				for (k = 0; k < backlog_max; k++) {
					if (backlog[k] == nonce) {
						found = true;
						break;
>>>>>>> ccee686a
					}
				}
				if (!found) {
					applog(LOG_DEBUG, "%s: Share found N%dE%d", ztex->repr, i, j);
					backlog[backlog_p++] = nonce;

					if (backlog_p >= backlog_max)
						backlog_p = 0;

					work->blk.nonce = 0xffffffff;
					submit_nonce(thr, work, nonce);
					applog(LOG_DEBUG, "%s: submitted %0.8x", ztex->repr, nonce);
				}
			}
		}
	}

	dclk_preUpdate(&ztex->dclk);

	if (!ztex_updateFreq(thr)) {
		// Something really serious happened, so mark this thread as dead!
		free(lastnonce);
		free(backlog);
		
		return -1;
	}

	applog(LOG_DEBUG, "%s: exit %1.8X", ztex->repr, noncecnt);

	work->blk.nonce = 0xffffffff;

	free(lastnonce);
	free(backlog);

	return noncecnt;
}

static void ztex_statline_before(char *buf, struct cgpu_info *cgpu)
{
	char before[] = "               ";
	if (cgpu->device_ztex) {
		const char *snString = (char*)cgpu->device_ztex->snString;
		size_t snStringLen = strlen(snString);
		if (snStringLen > 14)
			snStringLen = 14;
		memcpy(before, snString, snStringLen);
	}
	tailsprintf(buf, "%s| ", &before[0]);
}

static struct api_data*
get_ztex_api_extra_device_status(struct cgpu_info *ztex)
{
	struct api_data*root = NULL;
	struct libztex_device *ztexr = ztex->device_ztex;

	if (ztexr) {
		double frequency = ztexr->freqM1 * (ztexr->dclk.freqM + 1);
		root = api_add_freq(root, "Frequency", &frequency, true);
	}

	return root;
}

static bool ztex_prepare(struct thr_info *thr)
{
	struct timeval now;
	struct cgpu_info *cgpu = thr->cgpu;
	struct libztex_device *ztex = cgpu->device_ztex;

	gettimeofday(&now, NULL);
	get_datestamp(cgpu->init, &now);

	ztex_selectFpga(ztex);
	if (libztex_configureFpga(ztex) != 0) {
		libztex_resetFpga(ztex);
		ztex_releaseFpga(ztex);
		applog(LOG_ERR, "%s: Disabling!", thr->cgpu->device_ztex->repr);
		thr->cgpu->deven = DEV_DISABLED;
		return true;
	}
	ztex->dclk.freqM = ztex->dclk.freqMaxM+1;;
	//ztex_updateFreq(thr);
	libztex_setFreq(ztex, ztex->dclk.freqMDefault);
	ztex_releaseFpga(ztex);
	applog(LOG_DEBUG, "%s: prepare", ztex->repr);
	return true;
}

static void ztex_shutdown(struct thr_info *thr)
{
	struct cgpu_info *cgpu = thr->cgpu;
	struct libztex_device *ztex = cgpu->device_ztex;
	
	if (!ztex)
		return;
	
	cgpu->device_ztex = NULL;
	if (ztex->root->numberOfFpgas > 1 && ztex->fpgaNum == 0)
		pthread_mutex_destroy(&ztex->mutex);
	applog(LOG_DEBUG, "%s: shutdown", ztex->repr);
	libztex_destroy_device(ztex);
}

static void ztex_disable(struct thr_info *thr)
{
	applog(LOG_ERR, "%s: Disabling!", thr->cgpu->device_ztex->repr);
	devices[thr->cgpu->device_id]->deven = DEV_DISABLED;
	ztex_shutdown(thr);
}

struct device_api ztex_api = {
	.dname = "ztex",
	.name = "ZTX",
	.api_detect = ztex_detect,
	.get_statline_before = ztex_statline_before,
	.get_api_extra_device_status = get_ztex_api_extra_device_status,
	.thread_init = ztex_prepare,
	.scanhash = ztex_scanhash,
	.thread_shutdown = ztex_shutdown,
};<|MERGE_RESOLUTION|>--- conflicted
+++ resolved
@@ -145,14 +145,8 @@
 	return rv;
 }
 
-<<<<<<< HEAD
-static bool ztex_checkNonce(struct libztex_device *ztex,
-                            struct work *work,
-                            struct libztex_hash_data *hdata)
-=======
 
 static uint32_t ztex_checkNonce(struct work *work, uint32_t nonce)
->>>>>>> ccee686a
 {
 	uint32_t *data32 = (uint32_t *)(work->data);
 	unsigned char swap[80];
@@ -161,36 +155,14 @@
 	unsigned char hash2[32];
 	uint32_t *hash2_32 = (uint32_t *)hash2;
 
-<<<<<<< HEAD
-	hdata->nonce = le32toh(hdata->nonce);
-	hdata->hash7 = le32toh(hdata->hash7);
-
-	work->data[64 + 12 + 0] = (hdata->nonce >> 0) & 0xff;
-	work->data[64 + 12 + 1] = (hdata->nonce >> 8) & 0xff;
-	work->data[64 + 12 + 2] = (hdata->nonce >> 16) & 0xff;
-	work->data[64 + 12 + 3] = (hdata->nonce >> 24) & 0xff;
-
-	swap32yes(swap32, data32, 80 / 4);
+	swap32[76/4] = htonl(nonce);
+
+	swap32yes(swap32, data32, 76 / 4);
 
 	sha2(swap, 80, hash1);
 	sha2(hash1, 32, hash2);
-	if (htobe32(hash2_32[7]) != ((hdata->hash7 + 0x5be0cd19) & 0xFFFFFFFF)) {
-		dclk_errorCount(&ztex->dclk, 1.0 / ztex->numNonces);
-		applog(LOG_DEBUG, "%s: checkNonce failed for %08x", ztex->repr, hdata->nonce);
-		return false;
-	}
-	return true;
-=======
-	swap32[76/4] = htonl(nonce);
-
-	for (i = 0; i < 76 / 4; i++)
-		swap32[i] = swab32(data32[i]);
-
-	sha2(swap, 80, hash1);
-	sha2(hash1, 32, hash2);
 
 	return htonl(hash2_32[7]);
->>>>>>> ccee686a
 }
 
 static int64_t ztex_scanhash(struct thr_info *thr, struct work *work,
@@ -283,19 +255,10 @@
 			break;
 		}
 
-<<<<<<< HEAD
 		dclk_gotNonces(&ztex->dclk);
- 
+
 		for (i = 0; i < ztex->numNonces; i++) {
 			nonce = hdata[i].nonce;
-			nonce = le32toh(nonce);
-=======
-		ztex->errorCount[ztex->freqM] *= 0.995;
-		ztex->errorWeight[ztex->freqM] = ztex->errorWeight[ztex->freqM] * 0.995 + 1.0;
-
-		for (i = 0; i < ztex->numNonces; i++) {
-			nonce = hdata[i].nonce;
->>>>>>> ccee686a
 			if (nonce > noncecnt)
 				noncecnt = nonce;
 			if (((0xffffffff - nonce) < (nonce - lastnonce[i])) || nonce < lastnonce[i]) {
@@ -303,46 +266,20 @@
 				overflow = true;
 			} else
 				lastnonce[i] = nonce;
-<<<<<<< HEAD
-			nonce = htole32(nonce);
-			if (!ztex_checkNonce(ztex, work, &hdata[i])) {
-				thr->cgpu->hw_errors++;
-				++hw_errors;
-				continue;
-=======
 
 			if (ztex_checkNonce(work, nonce) != (hdata->hash7 + 0x5be0cd19)) {
-				applog(LOG_DEBUG, "%s: checkNonce failed for %0.8X", ztex->repr, nonce);
+				applog(LOG_DEBUG, "%s: checkNonce failed for %08X", ztex->repr, nonce);
 
 				// do not count errors in the first 500ms after sendHashData (2x250 wait time)
 				if (count > 2) {
-					ztex->errorCount[ztex->freqM] += 1.0 / ztex->numNonces;
+					dclk_errorCount(&ztex->dclk, 1.0 / ztex->numNonces);
 					thr->cgpu->hw_errors++;
+					++hw_errors;
 				}
->>>>>>> ccee686a
 			}
 
 			for (j=0; j<=ztex->extraSolutions; j++) {
 				nonce = hdata[i].goldenNonce[j];
-<<<<<<< HEAD
-				if (nonce > 0) {
-					found = false;
-					for (k = 0; k < backlog_max; k++) {
-						if (backlog[k] == nonce) {
-							found = true;
-							break;
-						}
-					}
-					if (!found) {
-						backlog[backlog_p++] = nonce;
-						if (backlog_p >= backlog_max)
-							backlog_p = 0;
-						nonce = le32toh(nonce);
-						work->blk.nonce = 0xffffffff;
-						if (test_nonce(work, nonce, false))
-							submit_nonce(thr, work, nonce);
-						applog(LOG_DEBUG, "%s: submitted %08x (from N%dE%d)", ztex->repr, nonce, i, j);
-=======
 
 				if (nonce == ztex->offsNonces) {
 					continue;
@@ -358,11 +295,9 @@
 					if (backlog[k] == nonce) {
 						found = true;
 						break;
->>>>>>> ccee686a
 					}
 				}
 				if (!found) {
-					applog(LOG_DEBUG, "%s: Share found N%dE%d", ztex->repr, i, j);
 					backlog[backlog_p++] = nonce;
 
 					if (backlog_p >= backlog_max)
@@ -370,7 +305,7 @@
 
 					work->blk.nonce = 0xffffffff;
 					submit_nonce(thr, work, nonce);
-					applog(LOG_DEBUG, "%s: submitted %0.8x", ztex->repr, nonce);
+					applog(LOG_DEBUG, "%s: submitted %08x (from N%dE%d)", ztex->repr, nonce, i, j);
 				}
 			}
 		}
