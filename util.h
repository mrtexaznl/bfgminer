--- conflicted
+++ resolved
@@ -112,7 +112,11 @@
 	}
 }
 
-<<<<<<< HEAD
+extern const char *get_registered_domain(size_t *out_len, const char *, size_t len);
+extern const char *extract_domain(size_t *out_len, const char *uri, size_t urilen);
+extern bool match_domains(const char *a, size_t alen, const char *b, size_t blen);
+extern void test_domain_funcs();
+
 
 enum bfg_gpio_value {
 	BGV_LOW   =  0,
@@ -120,12 +124,6 @@
 	BGV_ERROR = -1,
 };
 
-=======
-extern const char *get_registered_domain(size_t *out_len, const char *, size_t len);
-extern const char *extract_domain(size_t *out_len, const char *uri, size_t urilen);
-extern bool match_domains(const char *a, size_t alen, const char *b, size_t blen);
-extern void test_domain_funcs();
->>>>>>> 2182435b
 
 typedef struct timeval cgtimer_t;
 
