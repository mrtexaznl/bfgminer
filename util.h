--- conflicted
+++ resolved
@@ -49,16 +49,14 @@
 enum dev_reason;
 struct cgpu_info;
 
-<<<<<<< HEAD
 extern void json_rpc_call_async(CURL *, const char *url, const char *userpass, const char *rpc_req, bool longpoll, struct pool *pool, bool share, void *priv);
 extern json_t *json_rpc_call_completed(CURL *, int rc, bool probe, int *rolltime, void *out_priv);
-=======
+
 extern void gen_hash(unsigned char *data, unsigned char *hash, int len);
 extern void hash_data(unsigned char *out_hash, const unsigned char *data);
 extern void real_block_target(unsigned char *target, const unsigned char *data);
 extern bool hash_target_check(const unsigned char *hash, const unsigned char *target);
 extern bool hash_target_check_v(const unsigned char *hash, const unsigned char *target);
->>>>>>> bfab076d
 
 bool stratum_send(struct pool *pool, char *s, ssize_t len);
 char *recv_line(struct pool *pool);
