/*
 * Copyright 2013 Luke Dashjr
 * Copyright 2013 Angus Gratton
 *
 * This program is free software; you can redistribute it and/or modify it
 * under the terms of the GNU General Public License as published by the Free
 * Software Foundation; either version 3 of the License, or (at your option)
 * any later version.  See COPYING for more details.
 */

#include "config.h"

#include <stdbool.h>
#include <stdint.h>
#include <stdio.h>
#include <string.h>

#include "deviceapi.h"
#include "logging.h"
#include "lowlevel.h"
#include "lowl-vcom.h"

BFG_REGISTER_DRIVER(drillbit_drv)

#define DRILLBIT_MIN_VERSION 2
#define DRILLBIT_MAX_VERSION 4

#define DRILLBIT_MAX_WORK_RESULTS 0x400
#define DRILLBIT_MAX_RESULT_NONCES 0x10

enum drillbit_capability {
	DBC_TEMP      = 1,
	DBC_EXT_CLOCK = 2,
};

struct drillbit_board {
	unsigned core_voltage;
	unsigned clock_freq;
	bool clock_div2;
	bool use_ext_clock;
	bool need_reinit;
	bool trigger_identify;
	uint16_t caps;
	uint8_t protover;
};

static
bool drillbit_lowl_match(const struct lowlevel_device_info * const info)
{
	return (info->manufacturer && strstr(info->manufacturer, "Drillbit"));
}

static
bool drillbit_detect_one(const char * const devpath)
{
	uint8_t buf[0x10];
	const int fd = serial_open(devpath, 0, 1, true);
	if (fd == -1)
		applogr(false, LOG_DEBUG, "%s: %s: Failed to open", __func__, devpath);
	if (1 != write(fd, "I", 1))
	{
		applog(LOG_DEBUG, "%s: %s: Error writing 'I'", __func__, devpath);
err:
		serial_close(fd);
		return false;
	}
	if (sizeof(buf) != serial_read(fd, buf, sizeof(buf)))
	{
		applog(LOG_DEBUG, "%s: %s: Short read in response to 'I'",
		       __func__, devpath);
		goto err;
	}
	serial_close(fd);
	
	const unsigned protover = buf[0];
	const unsigned long serialno = (uint32_t)buf[9] | ((uint32_t)buf[0xa] << 8) | ((uint32_t)buf[0xb] << 16) | ((uint32_t)buf[0xc] << 24);
	char * const product = (void*)&buf[1];
	buf[9] = '\0';  // Ensure it is null-terminated (clobbers serial, but we already parsed it)
	unsigned chips = buf[0xd];
	uint16_t caps = buf[0xe] | ((uint16_t)buf[0xf] << 8);
	if (!product[0])
		applogr(false, LOG_DEBUG, "%s: %s: Null product name", __func__, devpath);
	if (!serialno)
		applogr(false, LOG_DEBUG, "%s: %s: Serial number is zero", __func__, devpath);
	if (!chips)
		applogr(false, LOG_DEBUG, "%s: %s: No chips found", __func__, devpath);
	
	int loglev = LOG_WARNING;
	if (!strcmp(product, "DRILLBIT"))
	{
		// Hack: first production firmwares all described themselves as DRILLBIT, so fill in the gaps
		if (chips == 1)
			strcpy(product, "Thumb");
		else
			strcpy(product, "Eight");
	}
	else
	if ((chips >= 8) && (chips <= 64) && (chips % 8 == 0) && !strcmp(product, "Eight"))
	{}  // Known device
	else
	if (chips == 1 && !strcmp(product, "Thumb"))
	{}  // Known device
	else
		loglev = LOG_DEBUG;
	
	if (protover < DRILLBIT_MIN_VERSION || (loglev == LOG_DEBUG && protover > DRILLBIT_MAX_VERSION))
		applogr(false, loglev, "%s: %s: Unknown device protocol version %u.",
		        __func__, devpath, protover);
	if (protover > DRILLBIT_MAX_VERSION)
		applogr(false, loglev, "%s: %s: Device firmware uses newer Drillbit protocol %u. We only support up to %u. Find a newer BFGMiner!",
		        __func__, devpath, protover, (unsigned)DRILLBIT_MAX_VERSION);
	
	if (protover == 2 && chips == 1)
		// Production firmware Thumbs don't set any capability bits, so fill in the EXT_CLOCK one
		caps |= DBC_EXT_CLOCK;
	
	if (chips > 0x100)
	{
		applog(LOG_WARNING, "%s: %s: %u chips reported, but driver only supports up to 256",
		       __func__, devpath, chips);
		chips = 0x100;
	}
	
	if (serial_claim_v(devpath, &drillbit_drv))
		return false;
	
<<<<<<< HEAD
	intptr_t device_data = caps | ((intptr_t)protover << 16); // Store capabilities & protocol version in device_data, temporarily

=======
	char *serno = malloc(9);
	snprintf(serno, 9, "%08lx", serialno);
	
>>>>>>> b98ffb5f
	struct cgpu_info * const cgpu = malloc(sizeof(*cgpu));
	*cgpu = (struct cgpu_info){
		.drv = &drillbit_drv,
		.device_path = strdup(devpath),
		.dev_product = strdup(product),
		.dev_serial = serno,
		.deven = DEV_ENABLED,
		.procs = chips,
		.threads = 1,
		.device_data = (void *)device_data,
	};
	return add_cgpu(cgpu);
}

static
bool drillbit_lowl_probe(const struct lowlevel_device_info * const info)
{
	return vcom_lowl_probe_wrapper(info, drillbit_detect_one);
}

static
void drillbit_problem(struct cgpu_info * const dev)
{
	struct thr_info * const master_thr = dev->thr[0];
	
	if (dev->device_fd != -1)
	{
		serial_close(dev->device_fd);
		dev->device_fd = -1;
	}
	timer_set_delay_from_now(&master_thr->tv_poll, 5000000);
}

#define problem(...)  do{  \
	drillbit_problem(dev);  \
	applogr(__VA_ARGS__);  \
}while(0)

static
bool drillbit_check_response(const char * const repr, const int fd, struct cgpu_info * const dev, const char expect)
{
	uint8_t ack;
	if (1 != serial_read(fd, &ack, 1))
		problem(false, LOG_ERR, "%s: Short read in response to '%c'",
		        repr, expect);
	if (ack != expect)
		problem(false, LOG_ERR, "%s: Wrong response to '%c': %u",
		        dev->dev_repr, expect, (unsigned)ack);
	return true;
}

static
bool drillbit_reset(struct cgpu_info * const dev)
{
	const int fd = dev->device_fd;
	if (unlikely(fd == -1))
		return false;
	
	if (1 != write(fd, "R", 1))
		problem(false, LOG_ERR, "%s: Error writing reset command", dev->dev_repr);
	
	return drillbit_check_response(dev->dev_repr, fd, dev, 'R');
}

static
bool drillbit_send_config(struct cgpu_info * const dev)
{
	const int fd = dev->device_fd;
	if (unlikely(fd == -1))
		return false;
	
	const struct drillbit_board * const board = dev->device_data;
	uint8_t buf[7] = {'C'};
	if(board->protover < 4) {
		if(board->core_voltage < 750)
			buf[1] = 0; // 650mV
		else if(board->core_voltage < 850)
			buf[1] = 1; // 750mV
		else if(board->core_voltage < 950)
			buf[1] = 2; // 850mV
		else
			buf[1] = 3; // 950mV
		if(board->clock_freq < 64) // internal clock level, either direct or MHz/5
			buf[2] = board->clock_freq;
		else
			buf[2] = board->clock_freq / 5;
		buf[3] = board->clock_div2 ? 1 : 0;
		buf[4] = board->use_ext_clock ? 1 : 0;
		buf[5] = board->clock_freq;
		buf[6] = board->clock_freq >> 8;
	}
	else {
		buf[1] = board->core_voltage;
		buf[2] = board->core_voltage >> 8;
		buf[3] = board->clock_freq;
		buf[4] = board->clock_freq >> 8;
		buf[5] = board->clock_div2 ? 1 : 0;
		buf[6] = board->use_ext_clock ? 1 : 0;
	}

	if (sizeof(buf) != write(fd, buf, sizeof(buf)))
		problem(false, LOG_ERR, "%s: Error sending config", dev->dev_repr);
	
	return drillbit_check_response(dev->dev_repr, fd, dev, 'C');
}

static bool drillbit_resend_jobs(struct cgpu_info *proc);

static
bool drillbit_reconfigure(struct cgpu_info * const dev, const bool reopen)
{
	struct thr_info * const master_thr = dev->thr[0];
	int fd = dev->device_fd;
	if (reopen || fd == -1)
	{
		if (fd != -1)
			serial_close(fd);
		
		dev->device_fd = fd = serial_open(dev->device_path, 0, 10, true);
		if (fd == -1)
			return false;
	}
	
	if (!(drillbit_reset(dev) && drillbit_send_config(dev)))
	{
		serial_close(fd);
		dev->device_fd = -1;
		return false;
	}
	
	for (struct cgpu_info *proc = dev; proc; proc = proc->next_proc)
		drillbit_resend_jobs(proc);
	
	timer_set_delay_from_now(&master_thr->tv_poll, 10000);
	
	return true;
}

static
bool drillbit_ensure_configured(struct cgpu_info * const dev)
{
	if (dev->device_fd != -1)
		return true;
	return drillbit_reconfigure(dev, false);
}

static
bool drillbit_init(struct thr_info * const master_thr)
{
	struct cgpu_info * const dev = master_thr->cgpu;
	
	dev->device_fd = -1;

	intptr_t device_data = (intptr_t)dev->device_data; // capabilities & protocol version stored here

	struct drillbit_board * const board = malloc(sizeof(*board));
	*board = (struct drillbit_board){
		.core_voltage = 850,
		.clock_freq = 200,
		.clock_div2 = false,
		.use_ext_clock = false,
		.caps = device_data,
		.protover = device_data >> 16,
	};
	dev->device_data = board;
	
	drillbit_reconfigure(dev, false);
	
	return true;
}

static
bool drillbit_job_prepare(struct thr_info * const thr, struct work * const work, __maybe_unused const uint64_t max_nonce)
{
	struct cgpu_info * const proc = thr->cgpu;
	const int chipid = proc->proc_id;
	struct cgpu_info * const dev = proc->device;
	uint8_t buf[0x2f];
	
	if (!drillbit_ensure_configured(dev))
		return false;
	const int fd = dev->device_fd;
	
	buf[0] = 'W';
	buf[1] = chipid;
	buf[2] = 0;  // high bits of chipid
	memcpy(&buf[3], work->midstate, 0x20);
	memcpy(&buf[0x23], &work->data[0x40], 0xc);
	
	if (sizeof(buf) != write(fd, buf, sizeof(buf)))
		problem(false, LOG_ERR, "%"PRIpreprv": Error sending work %d",
		        proc->proc_repr, work->id);
	
	if (!drillbit_check_response(proc->proc_repr, fd, dev, 'W'))
		problem(false, LOG_ERR, "%"PRIpreprv": Error queuing work %d",
		        proc->proc_repr, work->id);
	
	applog(LOG_DEBUG, "%"PRIpreprv": Queued work %d",
	       proc->proc_repr, work->id);
	
	work->blk.nonce = 0xffffffff;
	return true;
}

static
bool drillbit_resend_jobs(struct cgpu_info * const proc)
{
	struct thr_info * const thr = proc->thr[0];
	bool rv = true;
	
	if (thr->work)
		if (!drillbit_job_prepare(thr, thr->work, 0))
		{
			applog(LOG_WARNING, "%"PRIpreprv": Failed to resend %s work",
			       proc->proc_repr, "current");
			rv = false;
		}
	if (thr->next_work)
	{
		if (!drillbit_job_prepare(thr, thr->next_work, 0))
		{
			applog(LOG_WARNING, "%"PRIpreprv": Failed to resend %s work",
			       proc->proc_repr, "next");
			rv = false;
		}
		if (!rv)
		{
			// Fake transition so we kinda recover eventually
			mt_job_transition(thr);
			job_start_complete(thr);
			timer_set_now(&thr->tv_morework);
		}
	}
	return rv;
}

static
void drillbit_first_job_start(struct thr_info __maybe_unused * const thr)
{
	struct cgpu_info * const proc = thr->cgpu;
	if (unlikely(!thr->work))
	{
		applog(LOG_DEBUG, "%"PRIpreprv": No current work, assuming immediate start",
		       proc->proc_repr);
		mt_job_transition(thr);
		job_start_complete(thr);
		timer_set_now(&thr->tv_morework);
	}
}

static
int64_t drillbit_job_process_results(struct thr_info *thr, struct work *work, bool stopping)
{
	return 0xbd000000;
}

static
struct cgpu_info *drillbit_find_proc(struct cgpu_info * const dev, int chipid)
{
	struct cgpu_info *proc = dev;
	for (int i = 0; i < chipid; ++i)
	{
		proc = proc->next_proc;
		if (unlikely(!proc))
			return NULL;
	}
	return proc;
}

static
bool bitfury_fudge_nonce2(struct work * const work, uint32_t * const nonce_p)
{
	if (!work)
		return false;
	const uint32_t m7    = *((uint32_t *)&work->data[64]);
	const uint32_t ntime = *((uint32_t *)&work->data[68]);
	const uint32_t nbits = *((uint32_t *)&work->data[72]);
	return bitfury_fudge_nonce(work->midstate, m7, ntime, nbits, nonce_p);
}

static
bool drillbit_get_work_results(struct cgpu_info * const dev)
{
	const int fd = dev->device_fd;
	if (fd == -1)
		return false;
	
	uint8_t buf[4 + (4 * DRILLBIT_MAX_RESULT_NONCES)];
	uint32_t total;
	int i, j;
	
	do {
		if (1 != write(fd, "E", 1))
			problem(false, LOG_ERR, "%s: Error sending request for work results", dev->dev_repr);
	
		if (sizeof(total) != serial_read(fd, &total, sizeof(total)))
			problem(false, LOG_ERR, "%s: Short read in response to 'E'", dev->dev_repr);
		total = le32toh(total);
	
		if (total > DRILLBIT_MAX_WORK_RESULTS)
			problem(false, LOG_ERR, "%s: Impossible number of total work: %lu",
				dev->dev_repr, (unsigned long)total);
	
		for (i = 0; i < total; ++i)
		{
			if (sizeof(buf) != serial_read(fd, buf, sizeof(buf)))
				problem(false, LOG_ERR, "%s: Short read on %dth total work",
					dev->dev_repr, i);
			const int chipid = buf[0];
			struct cgpu_info * const proc = drillbit_find_proc(dev, chipid);
			struct thr_info * const thr = proc->thr[0];
			if (unlikely(!proc))
			{
				applog(LOG_ERR, "%s: Unknown chip id %d", dev->dev_repr, chipid);
				continue;
			}
			const bool is_idle = buf[3];
			int nonces = buf[2];
			if (nonces > DRILLBIT_MAX_RESULT_NONCES)
			{
				applog(LOG_ERR, "%"PRIpreprv": More than %d nonces claimed, impossible",
					proc->proc_repr, (int)DRILLBIT_MAX_RESULT_NONCES);
				nonces = DRILLBIT_MAX_RESULT_NONCES;
			}
			applog(LOG_DEBUG, "%"PRIpreprv": Handling completion of %d nonces from chip %d. is_idle=%d work=%p next_work=%p",
				proc->proc_repr, nonces, chipid, is_idle, thr->work, thr->next_work);
			const uint32_t *nonce_p = (void*)&buf[4];
			for (j = 0; j < nonces; ++j, ++nonce_p)
			{
				uint32_t nonce = bitfury_decnonce(*nonce_p);
				if (bitfury_fudge_nonce2(thr->work, &nonce))
					submit_nonce(thr, thr->work, nonce);
				else
					if (bitfury_fudge_nonce2(thr->next_work, &nonce))
					{
						applog(LOG_DEBUG, "%"PRIpreprv": Result for next work, transitioning",
							proc->proc_repr);
						submit_nonce(thr, thr->next_work, nonce);
						mt_job_transition(thr);
						job_start_complete(thr);
					}
					else
						if (bitfury_fudge_nonce2(thr->prev_work, &nonce))
						{
							applog(LOG_DEBUG, "%"PRIpreprv": Result for PREVIOUS work",
								proc->proc_repr);
							submit_nonce(thr, thr->prev_work, nonce);
						}
						else
							inc_hw_errors(thr, thr->work, nonce);
			}
			if (is_idle && thr->next_work)
			{
				applog(LOG_DEBUG, "%"PRIpreprv": Chip went idle without any results for next work",
					proc->proc_repr);
				mt_job_transition(thr);
				job_start_complete(thr);
			}
			if (!thr->next_work)
				timer_set_now(&thr->tv_morework);
		}
	} while(total > 0);
	
	return true;
}

static
void drillbit_poll(struct thr_info * const master_thr)
{
	struct cgpu_info * const dev = master_thr->cgpu;
	struct drillbit_board * const board = dev->device_data;
	
	if (!drillbit_ensure_configured(dev))
		return;
	
	drillbit_get_work_results(dev);
	
	if (board->need_reinit)
	{
		applog(LOG_NOTICE, "%s: Reinitialisation needed for configuration changes",
		       dev->dev_repr);
		drillbit_reconfigure(dev, false);
		board->need_reinit = false;
	}
	if (board->trigger_identify)
	{
		const int fd = dev->device_fd;
		applog(LOG_DEBUG, "%s: Sending identify command", dev->dev_repr);
		if (1 != write(fd, "L", 1))
			applog(LOG_ERR, "%s: Error writing identify command", dev->dev_repr);
		drillbit_check_response(dev->dev_repr, fd, dev, 'L');
		board->trigger_identify = false;
	}
	
	timer_set_delay_from_now(&master_thr->tv_poll, 10000);
}

static bool drillbit_identify(struct cgpu_info * const proc)
{
	struct cgpu_info * const dev = proc->device;
	struct drillbit_board * const board = dev->device_data;
	board->trigger_identify = true;
	return true;
}

static
bool drillbit_get_stats(struct cgpu_info * const dev)
{
	if (dev != dev->device)
		return true;
	
	struct drillbit_board * const board = dev->device_data;
	if (!(board->caps & DBC_TEMP))
		return true;
	
	const int fd = dev->device_fd;
	if (fd == -1)
		return false;
	
	if (1 != write(fd, "T", 1))
		problem(false, LOG_ERR, "%s: Error requesting temperature", dev->dev_repr);
	
	uint8_t buf[2];
	
	if (sizeof(buf) != serial_read(fd, buf, sizeof(buf)))
		problem(false, LOG_ERR, "%s: Short read in response to 'T'", dev->dev_repr);
	
	float temp = ((uint16_t)buf[0]) | ((uint16_t)buf[1] << 8);
	temp /= 10.;
	for (struct cgpu_info *proc = dev; proc; proc = proc->next_proc)
		proc->temp = temp;
	
	return true;
}

static
void drillbit_clockcfg_str(char * const buf, size_t bufsz, struct drillbit_board * const board)
{
	snprintf(buf, bufsz, "%u", board->clock_freq);
	if (board->clock_div2)
		tailsprintf(buf, bufsz, ":2");
}

static
struct api_data *drillbit_api_stats(struct cgpu_info * const proc)
{
	struct cgpu_info * const dev = proc->device;
	struct drillbit_board * const board = dev->device_data;
	struct api_data *root = NULL;
	char buf[0x100];
	
	drillbit_clockcfg_str(buf, sizeof(buf), board);
	root = api_add_string(root, "ClockCfg", buf, true);
	
	float volts = board->core_voltage / 1000.0;
	root = api_add_volts(root, "Voltage", &volts, true);
	
	return root;
}

static
char *drillbit_set_device(struct cgpu_info * const proc, char * const option, char *setting, char * const replybuf)
{
	struct cgpu_info * const dev = proc->device;
	struct drillbit_board * const board = dev->device_data;
	
	if (!strcasecmp(option, "help"))
	{
		sprintf(replybuf,
			"voltage: 0.65, 0.75, 0.85, or 0.95 (volts)\n"
			"clock: %sL0-L63 for internal clock levels; append :2 to activate div2",
			(board->caps & DBC_EXT_CLOCK) ? "0-255 (MHz) using external clock (80-230 recommended), or " : ""
		);
		return replybuf;
	}
	
	if (!strcasecmp(option, "voltage"))
	{
		// NOTE: Do not use replybuf in here without implementing it in drillbit_tui_handle_choice
		if (!setting || !*setting)
			return "Missing voltage setting";
		const int val = atof(setting) * 1000;
		board->core_voltage = val;
		board->need_reinit = true;
		
		return NULL;
	}
	
	if (!strcasecmp(option, "clock"))
	{
		// NOTE: Do not use replybuf in here without implementing it in drillbit_tui_handle_choice
		const bool use_ext_clock = !(setting[0] == 'L');
		char *end = &setting[use_ext_clock ? 0 : 1];
		const long int num = strtol(end, &end, 0);
		const bool div2 = (end[0] == ':' && end[1] == '2');
		// NOTE: board assignments are ordered such that it is safe to race
		if (use_ext_clock)
		{
			if (!(board->caps & DBC_EXT_CLOCK))
				return "External clock not supported by this device";
			board->use_ext_clock = true;
		}
		if (num < 0 || num > 0xffff)
			return "Clock frequency out of range (0-65535)";
		board->clock_div2 = div2;
		board->clock_freq = num;
		board->need_reinit = true;
		return NULL;
	}
	
	sprintf(replybuf, "Unknown option: %s", option);
	return replybuf;
}

#ifdef HAVE_CURSES
static
void drillbit_tui_wlogprint_choices(struct cgpu_info * const proc)
{
	wlogprint("[C]lock [V]oltage ");
}

static
const char *drillbit_tui_handle_choice(struct cgpu_info * const proc, const int input)
{
	char *val;
	switch (input)
	{
		case 'c': case 'C':
			val = curses_input("Set clock (80-230 MHz using external clock, or L0-L63 for internal clock levels; append :2 to activate div2");
			return drillbit_set_device(proc, "clock", val, NULL) ?: "Requesting clock change";
		case 'v': case 'V':
			val = curses_input("Set voltage (0.65, 0.75, 0.85, or 0.95)");
			return drillbit_set_device(proc, "voltage", val, NULL) ?: "Requesting voltage change";
	}
	return NULL;
}

static
void drillbit_wlogprint_status(struct cgpu_info * const proc)
{
	struct cgpu_info * const dev = proc->device;
	struct drillbit_board * const board = dev->device_data;
	char buf[0x100];
	
	drillbit_clockcfg_str(buf, sizeof(buf), board);
	wlogprint("Clock: %s\n", buf);
	wlogprint("Voltage: %.2f\n", board->core_voltage / 1000.0);
}
#endif

struct device_drv drillbit_drv = {
	.dname = "drillbit",
	.name = "DRB",
	
	.lowl_match = drillbit_lowl_match,
	.lowl_probe = drillbit_lowl_probe,
	
	.thread_init = drillbit_init,
	
	.minerloop = minerloop_async,
	.job_prepare = drillbit_job_prepare,
	.job_start = drillbit_first_job_start,
	.job_process_results = drillbit_job_process_results,
	.poll = drillbit_poll,
	.get_stats = drillbit_get_stats,
	.identify_device = drillbit_identify,
	
	.get_api_stats = drillbit_api_stats,
	.set_device = drillbit_set_device,
#ifdef HAVE_CURSES
	.proc_wlogprint_status = drillbit_wlogprint_status,
	.proc_tui_wlogprint_choices = drillbit_tui_wlogprint_choices,
	.proc_tui_handle_choice = drillbit_tui_handle_choice,
#endif
};<|MERGE_RESOLUTION|>--- conflicted
+++ resolved
@@ -124,14 +124,11 @@
 	if (serial_claim_v(devpath, &drillbit_drv))
 		return false;
 	
-<<<<<<< HEAD
 	intptr_t device_data = caps | ((intptr_t)protover << 16); // Store capabilities & protocol version in device_data, temporarily
 
-=======
 	char *serno = malloc(9);
 	snprintf(serno, 9, "%08lx", serialno);
 	
->>>>>>> b98ffb5f
 	struct cgpu_info * const cgpu = malloc(sizeof(*cgpu));
 	*cgpu = (struct cgpu_info){
 		.drv = &drillbit_drv,
