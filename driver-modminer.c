/*
 * Copyright 2012 Luke Dashjr
 *
 * This program is free software; you can redistribute it and/or modify it
 * under the terms of the GNU General Public License as published by the Free
 * Software Foundation; either version 3 of the License, or (at your option)
 * any later version.  See COPYING for more details.
 */

#include "config.h"

#include <stdarg.h>
#include <stdio.h>
#include <unistd.h>

<<<<<<< HEAD
=======
#include "dynclock.h"
#include "fpgautils.h"
>>>>>>> 041875cc
#include "logging.h"
#include "miner.h"
#include "fpgautils.h"

#define BITSTREAM_FILENAME "fpgaminer_top_fixed7_197MHz.bit"
#define BISTREAM_USER_ID "\2\4$B"
#define MODMINER_MINIMUM_CLOCK  178
#define MODMINER_DEFAULT_CLOCK  200
#define MODMINER_MAXIMUM_CLOCK  210

struct device_api modminer_api;

struct modminer_fpga_state {
	bool work_running;
	struct work running_work;
	struct work last_work;
	struct timeval tv_workstart;
	uint32_t hashes;

	char next_work_cmd[46];

	struct dclk_data dclk;
	// Number of nonces didn't meet pdiff 1, ever
	int bad_share_counter;
	// Number of nonces did meet pdiff 1, ever
	int good_share_counter;
	// Time the clock was last reduced due to temperature
	time_t last_cutoff_reduced;

	unsigned char temp;

	unsigned char pdone;
};

static inline bool
_bailout(int fd, struct cgpu_info*modminer, int prio, const char *fmt, ...)
{
	if (fd != -1)
		serial_close(fd);
	if (modminer) {
		modminer->device_fd = -1;
		mutex_unlock(&modminer->device_mutex);
	}

	va_list ap;
	va_start(ap, fmt);
	vapplog(prio, fmt, ap);
	va_end(ap);
	return false;
}
#define bailout(...)  return _bailout(fd, NULL, __VA_ARGS__);

static bool
modminer_detect_one(const char *devpath)
{
	int fd = serial_open(devpath, 0, 10, true);
	if (unlikely(fd == -1))
		bailout(LOG_DEBUG, "ModMiner detect: failed to open %s", devpath);

	char buf[0x100];
	size_t len;

	// Sending a "ping" first, to workaround bug in new firmware betas (see issue #62)
	// Sending 45 noops, just in case the device was left in "start job" reading
	(void)(write(fd, "\0\xff\xff\xff\xff\xff\xff\xff\xff\xff\xff\xff\xff\xff\xff\xff\xff\xff\xff\xff\xff\xff\xff\xff\xff\xff\xff\xff\xff\xff\xff\xff\xff\xff\xff\xff\xff\xff\xff\xff\xff\xff\xff\xff\xff\xff", 46) ?:0);
	while (serial_read(fd, buf, sizeof(buf)) > 0)
		;

	if (1 != write(fd, "\x01", 1))  // Get version
		bailout(LOG_DEBUG, "ModMiner detect: write failed on %s (get version)", devpath);
	len = serial_read(fd, buf, sizeof(buf)-1);
	if (len < 1)
		bailout(LOG_DEBUG, "ModMiner detect: no response to version request from %s", devpath);
	buf[len] = '\0';
	char*devname = strdup(buf);
	applog(LOG_DEBUG, "ModMiner identified as: %s", devname);

	if (1 != write(fd, "\x02", 1))  // Get FPGA count
		bailout(LOG_DEBUG, "ModMiner detect: write failed on %s (get FPGA count)", devpath);
	len = read(fd, buf, 1);
	if (len < 1)
		bailout(LOG_ERR, "ModMiner detect: timeout waiting for FPGA count from %s", devpath);
	if (!buf[0])
		bailout(LOG_ERR, "ModMiner detect: zero FPGAs reported on %s", devpath);
	applog(LOG_DEBUG, "ModMiner %s has %u FPGAs", devname, buf[0]);

	serial_close(fd);

	struct cgpu_info *modminer;
	modminer = calloc(1, sizeof(*modminer));
	modminer->api = &modminer_api;
	mutex_init(&modminer->device_mutex);
	modminer->device_path = strdup(devpath);
	modminer->device_fd = -1;
	modminer->deven = DEV_ENABLED;
	modminer->threads = buf[0];
	modminer->name = devname;
	modminer->cutofftemp = 85;

	return add_cgpu(modminer);
}

#undef bailout

static int
modminer_detect_auto()
{
	return
	serial_autodetect_udev     (modminer_detect_one, "*ModMiner*") ?:
	serial_autodetect_devserial(modminer_detect_one, "BTCFPGA_ModMiner") ?:
	0;
}

static void
modminer_detect()
{
	serial_detect_auto(&modminer_api, modminer_detect_one, modminer_detect_auto);
}

#define bailout(...)  return _bailout(-1, modminer, __VA_ARGS__);
#define bailout2(...)  return _bailout(fd, modminer, __VA_ARGS__);
#define bailout3(...)  _bailout(fd, modminer, __VA_ARGS__);

static bool
modminer_reopen(struct cgpu_info*modminer)
{
	close(modminer->device_fd);
	int fd = serial_open(modminer->device_path, 0, 10, true);
	if (unlikely(-1 == fd)) {
		applog(LOG_ERR, "%s %u: Failed to reopen %s", modminer->api->name, modminer->device_id, modminer->device_path);
		return false;
	}
	modminer->device_fd = fd;
	return true;
}
#define safebailout() do {  \
	bool _safebailoutrv;  \
	state->work_running = false;  \
	_safebailoutrv = modminer_reopen(modminer);  \
	mutex_unlock(&modminer->device_mutex);  \
	return _safebailoutrv ? 0 : -1;  \
} while(0)

#define check_magic(L)  do {  \
	if (1 != fread(buf, 1, 1, f))  \
		bailout(LOG_ERR, "Error reading ModMiner firmware ('%c')", L);  \
	if (buf[0] != L)  \
		bailout(LOG_ERR, "ModMiner firmware has wrong magic ('%c')", L);  \
} while(0)

#define read_str(eng)  do {  \
	if (1 != fread(buf, 2, 1, f))  \
		bailout(LOG_ERR, "Error reading ModMiner firmware (" eng " len)");  \
	len = (ubuf[0] << 8) | ubuf[1];  \
	if (len >= sizeof(buf))  \
		bailout(LOG_ERR, "ModMiner firmware " eng " too long");  \
	if (1 != fread(buf, len, 1, f))  \
		bailout(LOG_ERR, "Error reading ModMiner firmware (" eng ")");  \
	buf[len] = '\0';  \
} while(0)

#define status_read(eng)  do {  \
FD_SET(fd, &fds);  \
select(fd+1, &fds, NULL, NULL, NULL);  \
	if (1 != read(fd, buf, 1))  \
		bailout2(LOG_ERR, "%s %u: Error programming %s (" eng ")", modminer->api->name, modminer->device_id, modminer->device_path);  \
	if (buf[0] != 1)  \
		bailout2(LOG_ERR, "%s %u: Wrong " eng " programming %s", modminer->api->name, modminer->device_id, modminer->device_path);  \
} while(0)

static bool
modminer_fpga_upload_bitstream(struct cgpu_info*modminer)
{
	struct modminer_fpga_state *state = modminer->thr[0]->cgpu_data;
fd_set fds;
	char buf[0x100];
	unsigned char *ubuf = (unsigned char*)buf;
	unsigned long len, flen;
	char *p;
	const char *fwfile = BITSTREAM_FILENAME;
	char fpgaid = 4;  // "all FPGAs"

	FILE *f = open_bitstream("modminer", fwfile);
	if (!f)
		bailout(LOG_ERR, "Error opening ModMiner firmware file %s", fwfile);
	if (1 != fread(buf, 2, 1, f))
		bailout(LOG_ERR, "Error reading ModMiner firmware (magic)");
	if (buf[0] || buf[1] != 9)
		bailout(LOG_ERR, "ModMiner firmware has wrong magic (9)");
	if (-1 == fseek(f, 11, SEEK_CUR))
		bailout(LOG_ERR, "ModMiner firmware seek failed");
	check_magic('a');
	read_str("design name");
	applog(LOG_DEBUG, "ModMiner firmware file %s info:", fwfile);
	applog(LOG_DEBUG, "  Design name: %s", buf);
	p = strrchr(buf, ';') ?: buf;
	p = strrchr(buf, '=') ?: p;
	if (p[0] == '=')
		++p;
	unsigned long fwusercode = (unsigned long)strtoll(p, &p, 16);
	if (p[0] != '\0')
		bailout(LOG_ERR, "Bad usercode in ModMiner firmware file");
	if (fwusercode == 0xffffffff)
		bailout(LOG_ERR, "ModMiner firmware doesn't support user code");
	applog(LOG_DEBUG, "  Version: %u, build %u", (fwusercode >> 8) & 0xff, fwusercode & 0xff);
	check_magic('b');
	read_str("part number");
	applog(LOG_DEBUG, "  Part number: %s", buf);
	check_magic('c');
	read_str("build date");
	applog(LOG_DEBUG, "  Build date: %s", buf);
	check_magic('d');
	read_str("build time");
	applog(LOG_DEBUG, "  Build time: %s", buf);
	check_magic('e');
	if (1 != fread(buf, 4, 1, f))
		bailout(LOG_ERR, "Error reading ModMiner firmware (data len)");
	len = ((unsigned long)ubuf[0] << 24) | ((unsigned long)ubuf[1] << 16) | (ubuf[2] << 8) | ubuf[3];
	flen = len;
	applog(LOG_DEBUG, "  Bitstream size: %lu", len);

	int fd = modminer->device_fd;

	applog(LOG_WARNING, "%s %u: Programming %s... DO NOT EXIT UNTIL COMPLETE", modminer->api->name, modminer->device_id, modminer->device_path);
	buf[0] = '\x05';  // Program Bitstream
	buf[1] = fpgaid;
	buf[2] = (len >>  0) & 0xff;
	buf[3] = (len >>  8) & 0xff;
	buf[4] = (len >> 16) & 0xff;
	buf[5] = (len >> 24) & 0xff;
	if (6 != write(fd, buf, 6))
		bailout2(LOG_ERR, "%s %u: Error programming %s (cmd)", modminer->api->name, modminer->device_id, modminer->device_path);
	status_read("cmd reply");
	ssize_t buflen;
	char nextstatus = 10;
	while (len) {
		buflen = len < 32 ? len : 32;
		if (fread(buf, buflen, 1, f) != 1)
			bailout2(LOG_ERR, "%s %u: File underrun programming %s (%d bytes left)", modminer->api->name, modminer->device_id, modminer->device_path, len);
		if (write(fd, buf, buflen) != buflen)
			bailout2(LOG_ERR, "%s %u: Error programming %s (data)", modminer->api->name, modminer->device_id,  modminer->device_path);
		state->pdone = 100 - ((len * 100) / flen);
		if (state->pdone >= nextstatus)
		{
			nextstatus += 10;
			applog(LOG_WARNING, "%s %u: Programming %s... %d%% complete...", modminer->api->name, modminer->device_id, modminer->device_path, state->pdone);
		}
		status_read("status");
		len -= buflen;
	}
	status_read("final status");
	applog(LOG_WARNING, "%s %u: Done programming %s", modminer->api->name, modminer->device_id, modminer->device_path);

	return true;
}

static bool
modminer_device_prepare(struct cgpu_info *modminer)
{
	int fd = serial_open(modminer->device_path, 0, 10, true);
	if (unlikely(-1 == fd))
		bailout(LOG_ERR, "%s %u: Failed to open %s", modminer->api->name, modminer->device_id, modminer->device_path);

	modminer->device_fd = fd;
	applog(LOG_INFO, "%s %u: Opened %s", modminer->api->name, modminer->device_id, modminer->device_path);

	struct timeval now;
	gettimeofday(&now, NULL);
	get_datestamp(modminer->init, &now);

	return true;
}

#undef bailout

static bool
modminer_fpga_prepare(struct thr_info *thr)
{
	struct cgpu_info *modminer = thr->cgpu;

	// Don't need to lock the mutex here, since prepare runs from the main thread before the miner threads start
	if (modminer->device_fd == -1 && !modminer_device_prepare(modminer))
		return false;

	struct modminer_fpga_state *state;
	state = thr->cgpu_data = calloc(1, sizeof(struct modminer_fpga_state));
	dclk_prepare(&state->dclk);
	state->next_work_cmd[0] = '\x08';  // Send Job
	state->next_work_cmd[1] = thr->device_thread;  // FPGA id

	return true;
}

static bool
modminer_change_clock(struct thr_info*thr, bool needlock, signed char delta)
{
	struct cgpu_info*modminer = thr->cgpu;
	struct modminer_fpga_state *state = thr->cgpu_data;
	char fpgaid = thr->device_thread;
	int fd;
	unsigned char cmd[6], buf[1];
	unsigned char clk;

	clk = (state->dclk.freqM * 2) + delta;

	cmd[0] = '\x06';  // set frequency
	cmd[1] = fpgaid;
	cmd[2] = clk;
	cmd[3] = cmd[4] = cmd[5] = '\0';

	if (needlock)
		mutex_lock(&modminer->device_mutex);
	fd = modminer->device_fd;
	if (6 != write(fd, cmd, 6))
		bailout2(LOG_ERR, "%s %u.%u: Error writing (set frequency)", modminer->api->name, modminer->device_id, fpgaid);
	if (serial_read(fd, &buf, 1) != 1)
		bailout2(LOG_ERR, "%s %u.%u: Error reading (set frequency)", modminer->api->name, modminer->device_id, fpgaid);
	if (needlock)
		mutex_unlock(&modminer->device_mutex);

	if (buf[0])
		state->dclk.freqM = clk / 2;

	return true;
}

static bool modminer_dclk_change_clock(struct thr_info*thr, int multiplier)
{
	struct cgpu_info *modminer = thr->cgpu;
	char fpgaid = thr->device_thread;
	struct modminer_fpga_state *state = thr->cgpu_data;
	uint8_t oldFreq = state->dclk.freqM;
	signed char delta = (multiplier - oldFreq) * 2;
	if (unlikely(!modminer_change_clock(thr, true, delta)))
		return false;

	char repr[0x10];
	sprintf(repr, "%s %u.%u", modminer->api->name, modminer->device_id, fpgaid);
	dclk_msg_freqchange(repr, oldFreq * 2, state->dclk.freqM * 2, NULL);
	return true;
}

static bool
modminer_reduce_clock(struct thr_info*thr, bool needlock)
{
	struct modminer_fpga_state *state = thr->cgpu_data;

	if (state->dclk.freqM <= MODMINER_MINIMUM_CLOCK / 2)
		return false;

	return modminer_change_clock(thr, needlock, -2);
}

static bool _modminer_get_nonce(struct cgpu_info*modminer, char fpgaid, uint32_t*nonce)
{
	int fd = modminer->device_fd;
	char cmd[2] = {'\x09', fpgaid};
	
	if (write(fd, cmd, 2) != 2) {
		applog(LOG_ERR, "%s %u: Error writing (get nonce %u)", modminer->api->name, modminer->device_id, fpgaid);
		return false;
	}
	if (4 != serial_read(fd, nonce, 4)) {
		applog(LOG_ERR, "%s %u: Short read (get nonce %u)", modminer->api->name, modminer->device_id, fpgaid);
		return false;
	}
	
	return true;
}

static bool
modminer_fpga_init(struct thr_info *thr)
{
	struct cgpu_info *modminer = thr->cgpu;
	struct modminer_fpga_state *state = thr->cgpu_data;
	int fd;
	char fpgaid = thr->device_thread;
	uint32_t nonce;

	unsigned char cmd[2], buf[4];

	mutex_lock(&modminer->device_mutex);
	fd = modminer->device_fd;
	if (fd == -1) {
		// Died in another thread...
		mutex_unlock(&modminer->device_mutex);
		return false;
	}

	cmd[0] = '\x04';  // Read USER code (bitstream id)
	cmd[1] = fpgaid;
	if (write(fd, cmd, 2) != 2)
		bailout2(LOG_ERR, "%s %u.%u: Error writing (read USER code)", modminer->api->name, modminer->device_id, fpgaid);
	if (serial_read(fd, buf, 4) != 4)
		bailout2(LOG_ERR, "%s %u.%u: Error reading (read USER code)", modminer->api->name, modminer->device_id, fpgaid);

	if (memcmp(buf, BISTREAM_USER_ID, 4)) {
		applog(LOG_ERR, "%s %u.%u: FPGA not programmed", modminer->api->name, modminer->device_id, fpgaid);
		if (!modminer_fpga_upload_bitstream(modminer))
			return false;
	}
	else
		applog(LOG_DEBUG, "%s %u.%u: FPGA is already programmed :)", modminer->api->name, modminer->device_id, fpgaid);
	state->pdone = 101;

	state->dclk.freqM = MODMINER_MAXIMUM_CLOCK / 2 + 1;  // Will be reduced immediately
	while (1) {
		if (state->dclk.freqM <= MODMINER_MINIMUM_CLOCK / 2)
			bailout2(LOG_ERR, "%s %u.%u: Hit minimum trying to find acceptable frequencies", modminer->api->name, modminer->device_id, fpgaid);
		--state->dclk.freqM;
		if (!modminer_change_clock(thr, false, 0))
			// MCU rejected assignment
			continue;
		if (!_modminer_get_nonce(modminer, fpgaid, &nonce))
			bailout2(LOG_ERR, "%s %u.%u: Error detecting acceptable frequencies", modminer->api->name, modminer->device_id, fpgaid);
		if (!memcmp(&nonce, "\x00\xff\xff\xff", 4))
			// MCU took assignment, but disabled FPGA
			continue;
		break;
	}
	state->dclk.freqMaxM = state->dclk.freqM;
	if (MODMINER_DEFAULT_CLOCK / 2 < state->dclk.freqM) {
		if (!modminer_change_clock(thr, false, -(state->dclk.freqM * 2 - MODMINER_DEFAULT_CLOCK)))
			applog(LOG_WARNING, "%s %u.%u: Failed to set desired initial frequency of %u", modminer->api->name, modminer->device_id, fpgaid, MODMINER_DEFAULT_CLOCK);
	}
	state->dclk.freqMDefault = state->dclk.freqM;
	applog(LOG_WARNING, "%s %u.%u: Frequency set to %u Mhz (range: %u-%u)", modminer->api->name, modminer->device_id, fpgaid, state->dclk.freqM * 2, MODMINER_MINIMUM_CLOCK, state->dclk.freqMaxM * 2);

	mutex_unlock(&modminer->device_mutex);

	thr->primary_thread = true;

	return true;
}

static void
get_modminer_statline_before(char *buf, struct cgpu_info *modminer)
{
	char info[18] = "               | ";
	int tc = modminer->threads;
	bool havetemp = false;
	int i;

	char pdone = ((struct modminer_fpga_state*)(modminer->thr[0]->cgpu_data))->pdone;
	if (pdone != 101) {
		sprintf(&info[1], "%3d%%", pdone);
		info[5] = ' ';
		strcat(buf, info);
		return;
	}

	if (tc > 4)
		tc = 4;

	for (i = tc - 1; i >= 0; --i) {
		struct thr_info*thr = modminer->thr[i];
		struct modminer_fpga_state *state = thr->cgpu_data;
		unsigned char temp = state->temp;

		info[i*3+2] = '/';
		if (temp) {
			havetemp = true;
			if (temp > 9)
				info[i*3+0] = 0x30 + (temp / 10);
			info[i*3+1] = 0x30 + (temp % 10);
		}
	}
	if (havetemp) {
		info[tc*3-1] = ' ';
		info[tc*3] = 'C';
		strcat(buf, info);
	}
	else
		strcat(buf, "               | ");
}

static struct api_data*
get_modminer_api_extra_device_status(struct cgpu_info*modminer)
{
	struct api_data*root = NULL;
	static char *k[4] = {"Board0", "Board1", "Board2", "Board3"};
	int i;

	for (i = modminer->threads - 1; i >= 0; --i) {
		struct thr_info*thr = modminer->thr[i];
		struct modminer_fpga_state *state = thr->cgpu_data;
		json_t *o = json_object();

		if (state->temp)
			json_object_set(o, "Temperature", json_integer(state->temp));
		json_object_set(o, "Frequency", json_real((double)state->dclk.freqM * 2 * 1000000.));
		json_object_set(o, "Max Frequency", json_real((double)state->dclk.freqMaxM * 2 * 1000000.));
		json_object_set(o, "Hardware Errors", json_integer(state->bad_share_counter));
		json_object_set(o, "Valid Nonces", json_integer(state->good_share_counter));

		root = api_add_json(root, k[i], o, false);
		json_decref(o);
	}

	return root;
}

static bool
modminer_prepare_next_work(struct modminer_fpga_state*state, struct work*work)
{
	char *midstate = state->next_work_cmd + 2;
	char *taildata = midstate + 32;
	if (!(memcmp(midstate, work->midstate, 32) || memcmp(taildata, work->data + 64, 12)))
		return false;
	memcpy(midstate, work->midstate, 32);
	memcpy(taildata, work->data + 64, 12);
	return true;
}

static bool
modminer_start_work(struct thr_info*thr)
{
fd_set fds;
	struct cgpu_info*modminer = thr->cgpu;
	struct modminer_fpga_state *state = thr->cgpu_data;
	char fpgaid = thr->device_thread;
	int fd;

	char buf[1];

	mutex_lock(&modminer->device_mutex);
	fd = modminer->device_fd;
	if (46 != write(fd, state->next_work_cmd, 46))
		bailout2(LOG_ERR, "%s %u.%u: Error writing (start work)", modminer->api->name, modminer->device_id, fpgaid);
	gettimeofday(&state->tv_workstart, NULL);
	state->hashes = 0;
	status_read("start work");
	mutex_unlock(&modminer->device_mutex);
	if (opt_debug) {
		char *xdata = bin2hex(state->running_work.data, 80);
		applog(LOG_DEBUG, "%s %u.%u: Started work: %s",
		       modminer->api->name, modminer->device_id, fpgaid, xdata);
		free(xdata);
	}

	return true;
}

#define work_restart(thr)  thr->work_restart

#define NONCE_CHARS(nonce)  \
	(int)((unsigned char*)&nonce)[3],  \
	(int)((unsigned char*)&nonce)[2],  \
	(int)((unsigned char*)&nonce)[1],  \
	(int)((unsigned char*)&nonce)[0]

static int64_t
modminer_process_results(struct thr_info*thr)
{
	struct cgpu_info*modminer = thr->cgpu;
	struct modminer_fpga_state *state = thr->cgpu_data;
	char fpgaid = thr->device_thread;
	int fd;
	struct work *work = &state->running_work;

	char cmd[2], temperature;
	uint32_t nonce;
	long iter;
	int immediate_bad_nonces = 0, immediate_nonces = 0;
	bool bad;
	cmd[0] = '\x0a';
	cmd[1] = fpgaid;

	mutex_lock(&modminer->device_mutex);
#ifdef WIN32
	/* Workaround for bug in Windows driver */
	if (!modminer_reopen(modminer))
		return -1;
#endif
	fd = modminer->device_fd;
	if (2 == write(fd, cmd, 2) && read(fd, &temperature, 1) == 1)
	{
		state->temp = temperature;
		if (!fpgaid)
			modminer->temp = (float)temperature;
		if (temperature > modminer->cutofftemp - 2) {
			if (temperature > modminer->cutofftemp) {
				applog(LOG_WARNING, "%s %u.%u: Hit thermal cutoff limit, disabling device!", modminer->api->name, modminer->device_id, fpgaid);
				modminer->deven = DEV_RECOVER;

				modminer->device_last_not_well = time(NULL);
				modminer->device_not_well_reason = REASON_DEV_THERMAL_CUTOFF;
				++modminer->dev_thermal_cutoff_count;
			} else {
				time_t now = time(NULL);
				if (state->last_cutoff_reduced != now) {
					state->last_cutoff_reduced = now;
					int oldFreq = state->dclk.freqM;
					if (modminer_reduce_clock(thr, false))
						applog(LOG_NOTICE, "%s %u.%u: Frequency %s from %u to %u Mhz (temp: %d)",
						       modminer->api->name, modminer->device_id, fpgaid,
						       (oldFreq > state->dclk.freqM ? "dropped" : "raised "),
						       oldFreq * 2, state->dclk.freqM * 2,
						       temperature
						);
				}
			}
		}
	}

	iter = 200;
	while (1) {
		if (!_modminer_get_nonce(modminer, fpgaid, &nonce))
			safebailout();
		mutex_unlock(&modminer->device_mutex);
		if (memcmp(&nonce, "\xff\xff\xff\xff", 4)) {
			bad = !test_nonce(work, nonce, false);
			++immediate_nonces;
			if (!bad)
				applog(LOG_DEBUG, "%s %u.%u: Nonce for current  work: %02x%02x%02x%02x",
				       modminer->api->name, modminer->device_id, fpgaid,
				       NONCE_CHARS(nonce));
			else
			if (test_nonce(&state->last_work, nonce, false))
			{
				applog(LOG_DEBUG, "%s %u.%u: Nonce for previous work: %02x%02x%02x%02x",
				       modminer->api->name, modminer->device_id, fpgaid,
				       NONCE_CHARS(nonce));
				work = &state->last_work;
				bad = false;
			}
			if (!bad)
			{
				++state->good_share_counter;
				submit_nonce(thr, work, nonce);
			}
			else {
				applog(LOG_DEBUG, "%s %u.%u: Nonce with H not zero  : %02x%02x%02x%02x",
				       modminer->api->name, modminer->device_id, fpgaid,
				       NONCE_CHARS(nonce));
				++hw_errors;
				++modminer->hw_errors;
				++state->bad_share_counter;
				++immediate_bad_nonces;
			}
		}
		if (work_restart(thr) || !--iter)
			break;
		usleep(1000);
		if (work_restart(thr))
			break;
		mutex_lock(&modminer->device_mutex);
		fd = modminer->device_fd;
	}

	struct timeval tv_workend, elapsed;
	gettimeofday(&tv_workend, NULL);
	timersub(&tv_workend, &state->tv_workstart, &elapsed);

	uint64_t hashes = (uint64_t)state->dclk.freqM * 2 * (((uint64_t)elapsed.tv_sec * 1000000) + elapsed.tv_usec);
	if (hashes > 0xffffffff)
	{
		applog(LOG_WARNING, "%s %u.%u: Finished work before new one sent", modminer->api->name, modminer->device_id, fpgaid);
		hashes = 0xffffffff;
	}
	if (hashes <= state->hashes)
		hashes = 1;
	else
		hashes -= state->hashes;
	state->hashes += hashes;

	dclk_gotNonces(&state->dclk);
	if (immediate_bad_nonces)
		dclk_errorCount(&state->dclk, ((double)immediate_bad_nonces) / (double)immediate_nonces);
	dclk_preUpdate(&state->dclk);
	if (!dclk_updateFreq(&state->dclk, modminer_dclk_change_clock, thr))
		{}  // TODO: handle error

	return hashes;
}

static int64_t
modminer_scanhash(struct thr_info*thr, struct work*work, int64_t __maybe_unused max_nonce)
{
	struct modminer_fpga_state *state = thr->cgpu_data;
	int64_t hashes = 0;
	bool startwork;

	startwork = modminer_prepare_next_work(state, work);
	if (startwork) {
		/* HACK: For some reason, this is delayed a bit
		 *       Let last_work handle the end of the work,
		 *       and start the next one immediately
		 */
	}
	else
	if (state->work_running) {
		hashes = modminer_process_results(thr);
		if (work_restart(thr)) {
			state->work_running = false;
			return hashes;
		}
	} else
		state->work_running = true;

	if (startwork) {
		memcpy(&state->last_work, &state->running_work, sizeof(state->last_work));
		memcpy(&state->running_work, work, sizeof(state->running_work));
		if (!modminer_start_work(thr))
			return -1;
	}

	// This is intentionally early
	work->blk.nonce += hashes;
	return hashes;
}

static void
modminer_fpga_shutdown(struct thr_info *thr)
{
	free(thr->cgpu_data);
}

struct device_api modminer_api = {
	.dname = "modminer",
	.name = "MMQ",
	.api_detect = modminer_detect,
	.get_statline_before = get_modminer_statline_before,
	.get_api_extra_device_status = get_modminer_api_extra_device_status,
	.thread_prepare = modminer_fpga_prepare,
	.thread_init = modminer_fpga_init,
	.scanhash = modminer_scanhash,
	.thread_shutdown = modminer_fpga_shutdown,
};<|MERGE_RESOLUTION|>--- conflicted
+++ resolved
@@ -13,11 +13,7 @@
 #include <stdio.h>
 #include <unistd.h>
 
-<<<<<<< HEAD
-=======
 #include "dynclock.h"
-#include "fpgautils.h"
->>>>>>> 041875cc
 #include "logging.h"
 #include "miner.h"
 #include "fpgautils.h"
