/*
 * Copyright 2012 Luke Dashjr
 *
 * This program is free software; you can redistribute it and/or modify it
 * under the terms of the GNU General Public License as published by the Free
 * Software Foundation; either version 3 of the License, or (at your option)
 * any later version.  See COPYING for more details.
 */

#include "config.h"

#include <stdarg.h>
#include <stdio.h>
#include <unistd.h>

#include "dynclock.h"
#include "logging.h"
#include "miner.h"
#include "usbutils.h"
#include "fpgautils.h"
#include "util.h"

#define BITSTREAM_FILENAME "fpgaminer_top_fixed7_197MHz.bit"
#define BISTREAM_USER_ID "\2\4$B"
#define MODMINER_MINIMUM_CLOCK    2
#define MODMINER_DEFAULT_CLOCK  200
#define MODMINER_MAXIMUM_CLOCK  210

<<<<<<< HEAD
struct device_api modminer_api;
=======
#define BITSTREAM_MAGIC_0 0
#define BITSTREAM_MAGIC_1 9

#define MODMINER_CUTOFF_TEMP 60.0
#define MODMINER_OVERHEAT_TEMP 50.0
#define MODMINER_TEMP_UP_LIMIT 48.0
#define MODMINER_OVERHEAT_CLOCK -10
>>>>>>> 28f251e4

struct modminer_fpga_state {
	bool work_running;
	struct work running_work;
	struct work last_work;
	struct timeval tv_workstart;
	uint32_t hashes;

<<<<<<< HEAD
	char next_work_cmd[46];
=======
// N.B. in the latest firmware the limit is 250
// however the voltage/temperature risks preclude that
#define MODMINER_MAX_CLOCK 230
#define MODMINER_DEF_CLOCK 200
#define MODMINER_MIN_CLOCK 160
>>>>>>> 28f251e4

	struct dclk_data dclk;
	uint8_t freqMaxMaxM;
	// Number of nonces didn't meet pdiff 1, ever
	int bad_share_counter;
	// Number of nonces did meet pdiff 1, ever
	int good_share_counter;
	// Time the clock was last reduced due to temperature
	time_t last_cutoff_reduced;

<<<<<<< HEAD
	unsigned char temp;
=======
// Commands
#define MODMINER_PING "\x00"
#define MODMINER_GET_VERSION "\x01"
#define MODMINER_FPGA_COUNT "\x02"
// Commands + require FPGAid
#define MODMINER_GET_IDCODE '\x03'
#define MODMINER_GET_USERCODE '\x04'
#define MODMINER_PROGRAM '\x05'
#define MODMINER_SET_CLOCK '\x06'
#define MODMINER_READ_CLOCK '\x07'
#define MODMINER_SEND_WORK '\x08'
#define MODMINER_CHECK_WORK '\x09'
// One byte temperature reply
#define MODMINER_TEMP1 '\x0a'
// Two byte temperature reply
#define MODMINER_TEMP2 '\x0d'

// +6 bytes
#define MODMINER_SET_REG '\x0b'
// +2 bytes
#define MODMINER_GET_REG '\x0c'

#define FPGAID_ALL 4

// Maximum how many good shares in a row means clock up
// 96 is ~34m22s at 200MH/s
#define MODMINER_TRY_UP 96
// Initially how many good shares in a row means clock up
// This is doubled each down clock until it reaches MODMINER_TRY_UP
// 6 is ~2m9s at 200MH/s
#define MODMINER_EARLY_UP 6
// Limit when reducing shares_to_good
#define MODMINER_MIN_BACK 12
>>>>>>> 28f251e4

	unsigned char pdone;
};

<<<<<<< HEAD
static inline bool
_bailout(int fd, struct cgpu_info*modminer, int prio, const char *fmt, ...)
{
	if (fd != -1)
		serial_close(fd);
	if (modminer) {
		modminer->device_fd = -1;
		mutex_unlock(&modminer->device_mutex);
	}

	va_list ap;
	va_start(ap, fmt);
	vapplog(prio, fmt, ap);
	va_end(ap);
	return false;
}
#define bailout(...)  return _bailout(fd, NULL, __VA_ARGS__);

static bool
modminer_detect_one(const char *devpath)
{
	int fd = serial_open(devpath, 0, 10, true);
	if (unlikely(fd == -1))
		bailout(LOG_DEBUG, "ModMiner detect: failed to open %s", devpath);

	char buf[0x100];
	ssize_t len;

	// Sending a "ping" first, to workaround bug in new firmware betas (see issue #62)
	// Sending 45 noops, just in case the device was left in "start job" reading
	(void)(write(fd, "\0\xff\xff\xff\xff\xff\xff\xff\xff\xff\xff\xff\xff\xff\xff\xff\xff\xff\xff\xff\xff\xff\xff\xff\xff\xff\xff\xff\xff\xff\xff\xff\xff\xff\xff\xff\xff\xff\xff\xff\xff\xff\xff\xff\xff\xff", 46) ?:0);
	while (serial_read(fd, buf, sizeof(buf)) > 0)
		;

	if (1 != write(fd, "\x01", 1))  // Get version
		bailout(LOG_DEBUG, "ModMiner detect: write failed on %s (get version)", devpath);
	len = serial_read(fd, buf, sizeof(buf)-1);
	if (len < 1)
		bailout(LOG_DEBUG, "ModMiner detect: no response to version request from %s", devpath);
	buf[len] = '\0';
	char*devname = strdup(buf);
	applog(LOG_DEBUG, "ModMiner identified as: %s", devname);

	if (1 != write(fd, "\x02", 1))  // Get FPGA count
		bailout(LOG_DEBUG, "ModMiner detect: write failed on %s (get FPGA count)", devpath);
	len = read(fd, buf, 1);
	if (len < 1)
		bailout(LOG_ERR, "ModMiner detect: timeout waiting for FPGA count from %s", devpath);
	if (!buf[0])
		bailout(LOG_ERR, "ModMiner detect: zero FPGAs reported on %s", devpath);
	applog(LOG_DEBUG, "ModMiner %s has %u FPGAs", devname, buf[0]);

	serial_close(fd);
=======
// 45 noops sent when detecting, in case the device was left in "start job" reading
static const char NOOP[] = MODMINER_PING "\xff\xff\xff\xff\xff\xff\xff\xff\xff\xff\xff\xff\xff\xff\xff\xff\xff\xff\xff\xff\xff\xff\xff\xff\xff\xff\xff\xff\xff\xff\xff\xff\xff\xff\xff\xff\xff\xff\xff\xff\xff\xff\xff\xff\xff";

static void do_ping(struct cgpu_info *modminer)
{
	char buf[0x100+1];
	int err, amount;

	// Don't care if it fails
	err = usb_write(modminer, (char *)NOOP, sizeof(NOOP)-1, &amount, C_PING);
	applog(LOG_DEBUG, "%s%u: flush noop got %d err %d",
		modminer->api->name, modminer->fpgaid, amount, err);

	// Clear any outstanding data
	while ((err = usb_read(modminer, buf, sizeof(buf)-1, &amount, C_CLEAR)) == 0 && amount > 0)
		applog(LOG_DEBUG, "%s%u: clear got %d",
			modminer->api->name, modminer->fpgaid, amount);

	applog(LOG_DEBUG, "%s%u: final clear got %d err %d",
		modminer->api->name, modminer->fpgaid, amount, err);
}

static bool modminer_detect_one(struct libusb_device *dev, struct usb_find_devices *found)
{
	char buf[0x100+1];
	char *devname = NULL;
	char devpath[20];
	int err, i, amount;
	bool added = false;

	struct cgpu_info *modminer = NULL;
	modminer = calloc(1, sizeof(*modminer));
	modminer->api = &modminer_api;
	modminer->modminer_mutex = calloc(1, sizeof(*(modminer->modminer_mutex)));
	mutex_init(modminer->modminer_mutex);
	modminer->fpgaid = (char)0;

	if (!usb_init(modminer, dev, found))
		goto shin;

	do_ping(modminer);

	if ((err = usb_write(modminer, MODMINER_GET_VERSION, 1, &amount, C_REQUESTVERSION)) < 0 || amount != 1) {
		applog(LOG_ERR, "ModMiner detect: send version request failed (%d:%d)", amount, err);
		goto unshin;
	}

	if ((err = usb_read(modminer, buf, sizeof(buf)-1, &amount, C_GETVERSION)) < 0 || amount < 1) {
		if (err < 0)
			applog(LOG_ERR, "ModMiner detect: no version reply (%d)", err);
		else
			applog(LOG_ERR, "ModMiner detect: empty version reply (%d)", amount);

		applog(LOG_DEBUG, "ModMiner detect: check the firmware");

		goto unshin;
	}
	buf[amount] = '\0';
	devname = strdup(buf);
	applog(LOG_DEBUG, "ModMiner identified as: %s", devname);

	if ((err = usb_write(modminer, MODMINER_FPGA_COUNT, 1, &amount, C_REQUESTFPGACOUNT) < 0 || amount != 1)) {
		applog(LOG_ERR, "ModMiner detect: FPGA count request failed (%d:%d)", amount, err);
		goto unshin;
	}

	if ((err = usb_read(modminer, buf, 1, &amount, C_GETFPGACOUNT)) < 0 || amount != 1) {
		applog(LOG_ERR, "ModMiner detect: no FPGA count reply (%d:%d)", amount, err);
		goto unshin;
	}

	// TODO: flag it use 1 byte temp if it is an old firmware
	// can detect with modminer->cgusb->serial ?

	if (buf[0] == 0) {
		applog(LOG_ERR, "ModMiner detect: zero FPGA count from %s", devname);
		goto unshin;
	}

	if (buf[0] < 1 || buf[0] > 4) {
		applog(LOG_ERR, "ModMiner detect: invalid FPGA count (%u) from %s", buf[0], devname);
		goto unshin;
	}

	applog(LOG_DEBUG, "ModMiner %s has %u FPGAs", devname, buf[0]);
>>>>>>> 28f251e4

	modminer->name = devname;
	modminer->cutofftemp = 85;

<<<<<<< HEAD
	return add_cgpu(modminer);
}

#undef bailout

static int
modminer_detect_auto()
=======
	// TODO: test with 1 board missing in the middle and each end
	// to see how that affects the sequence numbers
	for (i = 0; i < buf[0]; i++) {
		struct cgpu_info *tmp = calloc(1, sizeof(*tmp));

		tmp->api = modminer->api;
		tmp->name = devname;

		sprintf(devpath, "%d:%d:%d",
			(int)(modminer->usbdev->bus_number),
			(int)(modminer->usbdev->device_address),
			i);

		tmp->device_path = strdup(devpath);
		tmp->usbdev = modminer->usbdev;
		// Only the first copy gets the already used stats
		if (!added)
			tmp->usbstat = modminer->usbstat;
		tmp->fpgaid = (char)i;
		tmp->modminer_mutex = modminer->modminer_mutex;
		tmp->deven = DEV_ENABLED;
		tmp->threads = 1;

		if (!add_cgpu(tmp)) {
			free(tmp->device_path);
			free(tmp);
			goto unshin;
		}

		update_usb_stats(tmp);

		added = true;
	}

	free(modminer);

	return true;

unshin:
	if (!added)
		usb_uninit(modminer);

shin:
	if (!added)
		free(modminer->modminer_mutex);

	free(modminer);

	if (added)
		return true;
	else
		return false;
}

static void modminer_detect()
>>>>>>> 28f251e4
{
	usb_detect(&modminer_api, modminer_detect_one);
}

<<<<<<< HEAD
static void
modminer_detect()
=======
static bool get_expect(struct cgpu_info *modminer, FILE *f, char c)
{
	char buf;

	if (fread(&buf, 1, 1, f) != 1) {
		applog(LOG_ERR, "%s%u: Error (%d) reading bitstream (%c)",
				modminer->api->name, modminer->device_id, errno, c);
		return false;
	}

	if (buf != c) {
		applog(LOG_ERR, "%s%u: firmware code mismatch (%c)",
				modminer->api->name, modminer->device_id, c);
		return false;
	}

	return true;
}

static bool get_info(struct cgpu_info *modminer, FILE *f, char *buf, int bufsiz, const char *name)
{
	unsigned char siz[2];
	int len;

	if (fread(siz, 2, 1, f) != 1) {
		applog(LOG_ERR, "%s%u: Error (%d) reading bitstream '%s' len",
			modminer->api->name, modminer->device_id, errno, name);
		return false;
	}

	len = siz[0] * 256 + siz[1];

	if (len >= bufsiz) {
		applog(LOG_ERR, "%s%u: Bitstream '%s' len too large (%d)",
			modminer->api->name, modminer->device_id, name, len);
		return false;
	}

	if (fread(buf, len, 1, f) != 1) {
		applog(LOG_ERR, "%s%u: Error (%d) reading bitstream '%s'", errno,
			modminer->api->name, modminer->device_id, errno, name);
		return false;
	}

	buf[len] = '\0';

	return true;
}

#define USE_DEFAULT_TIMEOUT 0

// mutex must always be locked before calling
static bool get_status_timeout(struct cgpu_info *modminer, char *msg, unsigned int timeout, enum usb_cmds cmd)
>>>>>>> 28f251e4
{
	int err, amount;
	char buf[1];

	if (timeout == USE_DEFAULT_TIMEOUT)
		err = usb_read(modminer, buf, 1, &amount, cmd);
	else
		err = usb_read_timeout(modminer, buf, 1, &amount, timeout, cmd);

	if (err < 0 || amount != 1) {
		mutex_unlock(modminer->modminer_mutex);

		applog(LOG_ERR, "%s%u: Error (%d:%d) getting %s reply",
			modminer->api->name, modminer->device_id, amount, err, msg);

		return false;
	}

	if (buf[0] != 1) {
		mutex_unlock(modminer->modminer_mutex);

		applog(LOG_ERR, "%s%u: Error, invalid %s reply (was %d should be 1)",
			modminer->api->name, modminer->device_id, msg, buf[0]);

		return false;
	}

	return true;
}

<<<<<<< HEAD
#define bailout(...)  return _bailout(-1, modminer, __VA_ARGS__);
#define bailout2(...)  return _bailout(fd, modminer, __VA_ARGS__);
#define bailout3(...)  _bailout(fd, modminer, __VA_ARGS__);

static bool
modminer_reopen(struct cgpu_info*modminer)
{
	close(modminer->device_fd);
	int fd = serial_open(modminer->device_path, 0, 10, true);
	if (unlikely(-1 == fd)) {
		applog(LOG_ERR, "%s %u: Failed to reopen %s", modminer->api->name, modminer->device_id, modminer->device_path);
		return false;
	}
	modminer->device_fd = fd;
	return true;
}
#define safebailout() do {  \
	bool _safebailoutrv;  \
	state->work_running = false;  \
	_safebailoutrv = modminer_reopen(modminer);  \
	mutex_unlock(&modminer->device_mutex);  \
	return _safebailoutrv ? 0 : -1;  \
} while(0)

#define check_magic(L)  do {  \
	if (1 != fread(buf, 1, 1, f))  \
		bailout(LOG_ERR, "Error reading ModMiner firmware ('%c')", L);  \
	if (buf[0] != L)  \
		bailout(LOG_ERR, "ModMiner firmware has wrong magic ('%c')", L);  \
} while(0)

#define read_str(eng)  do {  \
	if (1 != fread(buf, 2, 1, f))  \
		bailout(LOG_ERR, "Error reading ModMiner firmware (" eng " len)");  \
	len = (ubuf[0] << 8) | ubuf[1];  \
	if (len >= sizeof(buf))  \
		bailout(LOG_ERR, "ModMiner firmware " eng " too long");  \
	if (1 != fread(buf, len, 1, f))  \
		bailout(LOG_ERR, "Error reading ModMiner firmware (" eng ")");  \
	buf[len] = '\0';  \
} while(0)

#define status_read(eng)  do {  \
FD_ZERO(&fds); \
FD_SET(fd, &fds);  \
select(fd+1, &fds, NULL, NULL, NULL);  \
	if (1 != read(fd, buf, 1))  \
		bailout2(LOG_ERR, "%s %u: Error programming %s (" eng ")", modminer->api->name, modminer->device_id, modminer->device_path);  \
	if (buf[0] != 1)  \
		bailout2(LOG_ERR, "%s %u: Wrong " eng " programming %s", modminer->api->name, modminer->device_id, modminer->device_path);  \
} while(0)
=======
// mutex must always be locked before calling
static bool get_status(struct cgpu_info *modminer, char *msg, enum usb_cmds cmd)
{
	return get_status_timeout(modminer, msg, USE_DEFAULT_TIMEOUT, cmd);
}
>>>>>>> 28f251e4

static bool
modminer_fpga_upload_bitstream(struct cgpu_info*modminer)
{
<<<<<<< HEAD
	struct modminer_fpga_state *state = modminer->thr[0]->cgpu_data;
	fd_set fds;
	char buf[0x100];
	unsigned long len, flen;
	char fpgaid = 4;  // "all FPGAs"
	FILE *f = open_xilinx_bitstream(modminer, BITSTREAM_FILENAME, &len);
	if (!f)
		return false;

	flen = len;
	int fd = modminer->device_fd;

	applog(LOG_WARNING, "%s %u: Programming %s... DO NOT EXIT UNTIL COMPLETE", modminer->api->name, modminer->device_id, modminer->device_path);
	buf[0] = '\x05';  // Program Bitstream
=======
	const char *bsfile = BITSTREAM_FILENAME;
	char buf[0x100], *p;
	char devmsg[64];
	unsigned char *ubuf = (unsigned char *)buf;
	unsigned long totlen, len;
	size_t buflen, remaining;
	float nextmsg, upto;
	char fpgaid = FPGAID_ALL;
	int err, amount, tries;
	char *ptr;

	FILE *f = open_bitstream("modminer", bsfile);
	if (!f) {
		mutex_unlock(modminer->modminer_mutex);

		applog(LOG_DEBUG, "%s%u: Error (%d) opening bitstream file %s",
			modminer->api->name, modminer->device_id, errno, bsfile);

		return false;
	}

	if (fread(buf, 2, 1, f) != 1) {
		mutex_unlock(modminer->modminer_mutex);

		applog(LOG_ERR, "%s%u: Error (%d) reading bitstream magic",
			modminer->api->name, modminer->device_id, errno);

		goto dame;
	}

	if (buf[0] != BITSTREAM_MAGIC_0 || buf[1] != BITSTREAM_MAGIC_1) {
		mutex_unlock(modminer->modminer_mutex);

		applog(LOG_ERR, "%s%u: bitstream has incorrect magic (%u,%u) instead of (%u,%u)",
			modminer->api->name, modminer->device_id,
			buf[0], buf[1],
			BITSTREAM_MAGIC_0, BITSTREAM_MAGIC_1);

		goto dame;
	}

	if (fseek(f, 11L, SEEK_CUR)) {
		mutex_unlock(modminer->modminer_mutex);

		applog(LOG_ERR, "%s%u: Error (%d) bitstream seek failed",
			modminer->api->name, modminer->device_id, errno);

		goto dame;
	}

	if (!get_expect(modminer, f, 'a'))
		goto undame;

	if (!get_info(modminer, f, buf, sizeof(buf), "Design name"))
		goto undame;

	applog(LOG_DEBUG, "%s%u: bitstream file '%s' info:",
		modminer->api->name, modminer->device_id, bsfile);

	applog(LOG_DEBUG, " Design name: '%s'", buf);

	p = strrchr(buf, ';') ? : buf;
	p = strrchr(buf, '=') ? : p;
	if (p[0] == '=')
		p++;

	unsigned long fwusercode = (unsigned long)strtoll(p, &p, 16);

	if (p[0] != '\0') {
		mutex_unlock(modminer->modminer_mutex);

		applog(LOG_ERR, "%s%u: Bad usercode in bitstream file",
			modminer->api->name, modminer->device_id);

		goto dame;
	}

	if (fwusercode == 0xffffffff) {
		mutex_unlock(modminer->modminer_mutex);

		applog(LOG_ERR, "%s%u: bitstream doesn't support user code",
			modminer->api->name, modminer->device_id);

		goto dame;
	}

	applog(LOG_DEBUG, " Version: %u, build %u", (fwusercode >> 8) & 0xff, fwusercode & 0xff);

	if (!get_expect(modminer, f, 'b'))
		goto undame;

	if (!get_info(modminer, f, buf, sizeof(buf), "Part number"))
		goto undame;

	applog(LOG_DEBUG, " Part number: '%s'", buf);

	if (!get_expect(modminer, f, 'c'))
		goto undame;

	if (!get_info(modminer, f, buf, sizeof(buf), "Build date"))
		goto undame;

	applog(LOG_DEBUG, " Build date: '%s'", buf);

	if (!get_expect(modminer, f, 'd'))
		goto undame;

	if (!get_info(modminer, f, buf, sizeof(buf), "Build time"))
		goto undame;

	applog(LOG_DEBUG, " Build time: '%s'", buf);

	if (!get_expect(modminer, f, 'e'))
		goto undame;

	if (fread(buf, 4, 1, f) != 1) {
		mutex_unlock(modminer->modminer_mutex);

		applog(LOG_ERR, "%s%u: Error (%d) reading bitstream data len",
			modminer->api->name, modminer->device_id, errno);

		goto dame;
	}

	len = ((unsigned long)ubuf[0] << 24) | ((unsigned long)ubuf[1] << 16) | (ubuf[2] << 8) | ubuf[3];
	applog(LOG_DEBUG, " Bitstream size: %lu", len);

	strcpy(devmsg, modminer->device_path);
	ptr = strrchr(devmsg, ':');
	if (ptr)
		*ptr = '\0';

	applog(LOG_WARNING, "%s%u: Programming all FPGA on %s ... Mining will not start until complete",
		modminer->api->name, modminer->device_id, devmsg);

	buf[0] = MODMINER_PROGRAM;
>>>>>>> 28f251e4
	buf[1] = fpgaid;
	buf[2] = (len >>  0) & 0xff;
	buf[3] = (len >>  8) & 0xff;
	buf[4] = (len >> 16) & 0xff;
	buf[5] = (len >> 24) & 0xff;
<<<<<<< HEAD
	if (6 != write(fd, buf, 6))
		bailout2(LOG_ERR, "%s %u: Error programming %s (cmd)", modminer->api->name, modminer->device_id, modminer->device_path);
	status_read("cmd reply");
	ssize_t buflen;
	char nextstatus = 10;
	while (len) {
		buflen = len < 32 ? len : 32;
		if (fread(buf, buflen, 1, f) != 1)
			bailout2(LOG_ERR, "%s %u: File underrun programming %s (%d bytes left)", modminer->api->name, modminer->device_id, modminer->device_path, len);
		if (write(fd, buf, buflen) != buflen)
			bailout2(LOG_ERR, "%s %u: Error programming %s (data)", modminer->api->name, modminer->device_id,  modminer->device_path);
		state->pdone = 100 - ((len * 100) / flen);
		if (state->pdone >= nextstatus)
		{
			nextstatus += 10;
			applog(LOG_WARNING, "%s %u: Programming %s... %d%% complete...", modminer->api->name, modminer->device_id, modminer->device_path, state->pdone);
		}
		status_read("status");
		len -= buflen;
=======

	if ((err = usb_write(modminer, buf, 6, &amount, C_STARTPROGRAM)) < 0 || amount != 6) {
		mutex_unlock(modminer->modminer_mutex);

		applog(LOG_ERR, "%s%u: Program init failed (%d:%d)",
			modminer->api->name, modminer->device_id, amount, err);

		goto dame;
>>>>>>> 28f251e4
	}

	if (!get_status(modminer, "initialise", C_STARTPROGRAMSTATUS))
		goto undame;

<<<<<<< HEAD
static bool
modminer_device_prepare(struct cgpu_info *modminer)
{
	int fd = serial_open(modminer->device_path, 0, 10, true);
	if (unlikely(-1 == fd))
		bailout(LOG_ERR, "%s %u: Failed to open %s", modminer->api->name, modminer->device_id, modminer->device_path);
=======
// It must be 32 bytes according to MCU legacy.c
#define WRITE_SIZE 32
>>>>>>> 28f251e4

	totlen = len;
	nextmsg = 0.1;
	while (len > 0) {
		buflen = len < WRITE_SIZE ? len : WRITE_SIZE;
		if (fread(buf, buflen, 1, f) != 1) {
			mutex_unlock(modminer->modminer_mutex);

			applog(LOG_ERR, "%s%u: bitstream file read error %d (%d bytes left)",
				modminer->api->name, modminer->device_id, errno, len);

			goto dame;
		}

		tries = 0;
		ptr = buf;
		remaining = buflen;
		while ((err = usb_write(modminer, ptr, remaining, &amount, C_PROGRAM)) < 0 || amount != (int)remaining) {
			if (err == LIBUSB_ERROR_TIMEOUT && amount > 0 && ++tries < 4) {
				remaining -= amount;
				ptr += amount;

				if (opt_debug)
					applog(LOG_DEBUG, "%s%u: Program timeout (%d:%d) sent %d tries %d",
						modminer->api->name, modminer->device_id,
						amount, err, remaining, tries);

				if (!get_status(modminer, "write status", C_PROGRAMSTATUS2))
					goto dame;

			} else {
				mutex_unlock(modminer->modminer_mutex);

				applog(LOG_ERR, "%s%u: Program failed (%d:%d) sent %d",
					modminer->api->name, modminer->device_id, amount, err, remaining);

				goto dame;
			}
		}

		if (!get_status(modminer, "write status", C_PROGRAMSTATUS))
			goto dame;

		len -= buflen;

		upto = (float)(totlen - len) / (float)(totlen);
		if (upto >= nextmsg) {
			applog(LOG_WARNING,
				"%s%u: Programming %.1f%% (%d out of %d)",
				modminer->api->name, modminer->device_id, upto*100, (totlen - len), totlen);

			nextmsg += 0.1;
		}
	}

	if (!get_status(modminer, "final status", C_FINALPROGRAMSTATUS))
		goto undame;

	applog(LOG_WARNING, "%s%u: Programming completed for all FPGA on %s",
		modminer->api->name, modminer->device_id, devmsg);

	// Give it a 2/3s delay after programming
	nmsleep(666);

	return true;
undame:
	;
	mutex_unlock(modminer->modminer_mutex);
	;
dame:
	fclose(f);
	return false;
}

<<<<<<< HEAD
#undef bailout

static bool
modminer_fpga_prepare(struct thr_info *thr)
=======
static bool modminer_fpga_prepare(struct thr_info *thr)
>>>>>>> 28f251e4
{
	struct cgpu_info *modminer = thr->cgpu;
	struct timeval now;

<<<<<<< HEAD
	// Don't need to lock the mutex here, since prepare runs from the main thread before the miner threads start
	if (modminer->device_fd == -1 && !modminer_device_prepare(modminer))
		return false;

	struct modminer_fpga_state *state;
	state = thr->cgpu_data = calloc(1, sizeof(struct modminer_fpga_state));
	dclk_prepare(&state->dclk);
	state->next_work_cmd[0] = '\x08';  // Send Job
	state->next_work_cmd[1] = thr->device_thread;  // FPGA id
=======
	gettimeofday(&now, NULL);
	get_datestamp(modminer->init, &now);

	struct modminer_fpga_state *state;
	state = thr->cgpu_data = calloc(1, sizeof(struct modminer_fpga_state));
	state->next_work_cmd[0] = MODMINER_SEND_WORK;
	state->next_work_cmd[1] = modminer->fpgaid;
	state->shares_to_good = MODMINER_EARLY_UP;
	state->overheated = false;
>>>>>>> 28f251e4

	return true;
}

<<<<<<< HEAD
static bool
modminer_change_clock(struct thr_info*thr, bool needlock, signed char delta)
=======
/*
 * Clocking rules:
 *	If device exceeds cutoff temp - TODO: ?stop sending work -
 *		and decrease the clock by MODMINER_OVERHEAT_CLOCK
 *		for when it restarts
 *
 * When to clock down:
 *	If device overheats
 *		also halve shares_to_good
 *		(so multiple temp drops can recover faster)
 *	 or
 *	If device gets MODMINER_HW_ERROR_PERCENT errors since last clock up or down
 *		if clock is <= default it requires 2 HW to do this test
 *		if clock is > default it only requires 1 HW to do this test
 *			also double shares_to_good
 *
 * When to clock up:
 *	If device gets shares_to_good good shares in a row
 *		and temp <= MODMINER_TEMP_UP_LIMIT
 *
 * N.B. clock must always be a multiple of 2
 */
static bool modminer_delta_clock(struct thr_info *thr, int delta, bool temp)
>>>>>>> 28f251e4
{
	struct cgpu_info*modminer = thr->cgpu;
	struct modminer_fpga_state *state = thr->cgpu_data;
<<<<<<< HEAD
	char fpgaid = thr->device_thread;
	int fd;
	unsigned char cmd[6], buf[1];
	unsigned char clk;

	clk = (state->dclk.freqM * 2) + delta;

	cmd[0] = '\x06';  // set frequency
	cmd[1] = fpgaid;
	cmd[2] = clk;
	cmd[3] = cmd[4] = cmd[5] = '\0';

	if (needlock)
		mutex_lock(&modminer->device_mutex);
	fd = modminer->device_fd;
	if (6 != write(fd, cmd, 6))
		bailout2(LOG_ERR, "%s %u.%u: Error writing (set frequency)", modminer->api->name, modminer->device_id, fpgaid);
	if (serial_read(fd, &buf, 1) != 1)
		bailout2(LOG_ERR, "%s %u.%u: Error reading (set frequency)", modminer->api->name, modminer->device_id, fpgaid);
	if (needlock)
		mutex_unlock(&modminer->device_mutex);

	if (buf[0])
		state->dclk.freqM = clk / 2;

	return true;
}

static bool modminer_dclk_change_clock(struct thr_info*thr, int multiplier)
{
	struct cgpu_info *modminer = thr->cgpu;
	char fpgaid = thr->device_thread;
	struct modminer_fpga_state *state = thr->cgpu_data;
	uint8_t oldFreq = state->dclk.freqM;
	signed char delta = (multiplier - oldFreq) * 2;
	if (unlikely(!modminer_change_clock(thr, true, delta)))
		return false;

	char repr[0x10];
	sprintf(repr, "%s %u.%u", modminer->api->name, modminer->device_id, fpgaid);
	dclk_msg_freqchange(repr, oldFreq * 2, state->dclk.freqM * 2, NULL);
	return true;
}

static bool
modminer_reduce_clock(struct thr_info*thr, bool needlock)
{
	struct modminer_fpga_state *state = thr->cgpu_data;

	if (state->dclk.freqM <= MODMINER_MINIMUM_CLOCK / 2)
		return false;
=======
	unsigned char cmd[6], buf[1];
	int err, amount;

	// Only do once if multiple shares per work or multiple reasons
	// Since the temperature down clock test is first in the code this is OK
	if (!state->new_work)
		return false;

	state->new_work = false;

	state->shares = 0;
	state->shares_last_hw = 0;
	state->hw_errors = 0;

	// If drop requested due to temperature, clock drop is always allowed
	if (!temp && delta < 0 && modminer->clock <= MODMINER_MIN_CLOCK)
		return false;

	if (delta > 0 && modminer->clock >= MODMINER_MAX_CLOCK)
		return false;

	if (delta < 0) {
		if (temp) {
			if (state->shares_to_good > MODMINER_MIN_BACK)
				state->shares_to_good /= 2;
		} else {
			if ((state->shares_to_good * 2) < MODMINER_TRY_UP)
				state->shares_to_good *= 2;
			else
				state->shares_to_good = MODMINER_TRY_UP;
		}
	}

	modminer->clock += delta;

	cmd[0] = MODMINER_SET_CLOCK;
	cmd[1] = modminer->fpgaid;
	cmd[2] = modminer->clock;
	cmd[3] = cmd[4] = cmd[5] = '\0';

	mutex_lock(modminer->modminer_mutex);

	if ((err = usb_write(modminer, (char *)cmd, 6, &amount, C_SETCLOCK)) < 0 || amount != 6) {
		mutex_unlock(modminer->modminer_mutex);

		applog(LOG_ERR, "%s%u: Error writing set clock speed (%d:%d)",
			modminer->api->name, modminer->device_id, amount, err);

		return false;
	}

	if ((err = usb_read(modminer, (char *)(&buf), 1, &amount, C_REPLYSETCLOCK)) < 0 || amount != 1) {
		mutex_unlock(modminer->modminer_mutex);

		applog(LOG_ERR, "%s%u: Error reading set clock speed (%d:%d)",
			modminer->api->name, modminer->device_id, amount, err);

		return false;
	}

	mutex_unlock(modminer->modminer_mutex);

	applog(LOG_WARNING, "%s%u: Set clock speed %sto %u",
			modminer->api->name, modminer->device_id,
			(delta < 0) ? "down " : (delta > 0 ? "up " : ""),
			modminer->clock);
>>>>>>> 28f251e4

	return modminer_change_clock(thr, needlock, -2);
}

static bool _modminer_get_nonce(struct cgpu_info*modminer, char fpgaid, uint32_t*nonce)
{
	int fd = modminer->device_fd;
	char cmd[2] = {'\x09', fpgaid};
	
	if (write(fd, cmd, 2) != 2) {
		applog(LOG_ERR, "%s %u: Error writing (get nonce %u)", modminer->api->name, modminer->device_id, fpgaid);
		return false;
	}
	if (4 != serial_read(fd, nonce, 4)) {
		applog(LOG_ERR, "%s %u: Short read (get nonce %u)", modminer->api->name, modminer->device_id, fpgaid);
		return false;
	}
	
	return true;
}

static bool
modminer_fpga_init(struct thr_info *thr)
{
	struct cgpu_info *modminer = thr->cgpu;
<<<<<<< HEAD
	struct modminer_fpga_state *state = thr->cgpu_data;
	int fd;
	char fpgaid = thr->device_thread;
	uint32_t nonce;

=======
>>>>>>> 28f251e4
	unsigned char cmd[2], buf[4];
	int err, amount;

	mutex_lock(modminer->modminer_mutex);

	cmd[0] = MODMINER_GET_USERCODE;
	cmd[1] = modminer->fpgaid;
	if ((err = usb_write(modminer, (char *)cmd, 2, &amount, C_REQUESTUSERCODE)) < 0 || amount != 2) {
		mutex_unlock(modminer->modminer_mutex);

		applog(LOG_ERR, "%s%u: Error requesting USER code (%d:%d)",
			modminer->api->name, modminer->device_id, amount, err);

		return false;
	}

<<<<<<< HEAD
	cmd[0] = '\x04';  // Read USER code (bitstream id)
	cmd[1] = fpgaid;
	if (write(fd, cmd, 2) != 2)
		bailout2(LOG_ERR, "%s %u.%u: Error writing (read USER code)", modminer->api->name, modminer->device_id, fpgaid);
	if (serial_read(fd, buf, 4) != 4)
		bailout2(LOG_ERR, "%s %u.%u: Error reading (read USER code)", modminer->api->name, modminer->device_id, fpgaid);

	if (memcmp(buf, BISTREAM_USER_ID, 4)) {
		applog(LOG_ERR, "%s %u.%u: FPGA not programmed", modminer->api->name, modminer->device_id, fpgaid);
		if (!modminer_fpga_upload_bitstream(modminer))
			return false;
	} else if (opt_force_dev_init && modminer->status == LIFE_INIT) {
		applog(LOG_DEBUG, "%s %u.%u: FPGA is already programmed, but --force-dev-init is set",
		       modminer->api->name, modminer->device_id, fpgaid);
		if (!modminer_fpga_upload_bitstream(modminer))
			return false;
	}
	else
		applog(LOG_DEBUG, "%s %u.%u: FPGA is already programmed :)", modminer->api->name, modminer->device_id, fpgaid);
	state->pdone = 101;

	state->dclk.freqM = MODMINER_MAXIMUM_CLOCK / 2 + 1;  // Will be reduced immediately
	while (1) {
		if (state->dclk.freqM <= MODMINER_MINIMUM_CLOCK / 2)
			bailout2(LOG_ERR, "%s %u.%u: Hit minimum trying to find acceptable frequencies", modminer->api->name, modminer->device_id, fpgaid);
		--state->dclk.freqM;
		if (!modminer_change_clock(thr, false, 0))
			// MCU rejected assignment
			continue;
		if (!_modminer_get_nonce(modminer, fpgaid, &nonce))
			bailout2(LOG_ERR, "%s %u.%u: Error detecting acceptable frequencies", modminer->api->name, modminer->device_id, fpgaid);
		if (!memcmp(&nonce, "\x00\xff\xff\xff", 4))
			// MCU took assignment, but disabled FPGA
			continue;
		break;
	}
	state->freqMaxMaxM =
	state->dclk.freqMaxM = state->dclk.freqM;
	if (MODMINER_DEFAULT_CLOCK / 2 < state->dclk.freqM) {
		if (!modminer_change_clock(thr, false, -(state->dclk.freqM * 2 - MODMINER_DEFAULT_CLOCK)))
			applog(LOG_WARNING, "%s %u.%u: Failed to set desired initial frequency of %u", modminer->api->name, modminer->device_id, fpgaid, MODMINER_DEFAULT_CLOCK);
	}
	state->dclk.freqMDefault = state->dclk.freqM;
	applog(LOG_WARNING, "%s %u.%u: Frequency set to %u Mhz (range: %u-%u)", modminer->api->name, modminer->device_id, fpgaid, state->dclk.freqM * 2, MODMINER_MINIMUM_CLOCK, state->dclk.freqMaxM * 2);
=======
	if ((err = usb_read(modminer, (char *)buf, 4, &amount, C_GETUSERCODE)) < 0 || amount != 4) {
		mutex_unlock(modminer->modminer_mutex);

		applog(LOG_ERR, "%s%u: Error reading USER code (%d:%d)",
			modminer->api->name, modminer->device_id, amount, err);

		return false;
	}

	if (memcmp(buf, BISTREAM_USER_ID, 4)) {
		applog(LOG_ERR, "%s%u: FPGA not programmed",
			modminer->api->name, modminer->device_id);

		if (!modminer_fpga_upload_bitstream(modminer))
			return false;

		mutex_unlock(modminer->modminer_mutex);
	} else {
		mutex_unlock(modminer->modminer_mutex);

		applog(LOG_DEBUG, "%s%u: FPGA is already programmed :)",
			modminer->api->name, modminer->device_id);
	}
>>>>>>> 28f251e4

	modminer->clock = MODMINER_DEF_CLOCK;
	modminer_delta_clock(thr, MODMINER_CLOCK_SET, false);

	thr->primary_thread = true;

	return true;
}

static void
get_modminer_statline_before(char *buf, struct cgpu_info *modminer)
{
	char info[64];

<<<<<<< HEAD
	char pdone = ((struct modminer_fpga_state*)(modminer->thr[0]->cgpu_data))->pdone;
	if (pdone != 101) {
		sprintf(&info[1], "%3d%%", pdone);
		info[5] = ' ';
		strcat(buf, info);
		return;
	}

	if (tc > 4)
		tc = 4;

	for (i = tc - 1; i >= 0; --i) {
		struct thr_info*thr = modminer->thr[i];
		struct modminer_fpga_state *state = thr->cgpu_data;
		unsigned char temp = state->temp;

		info[i*3+2] = '/';
		if (temp) {
			havetemp = true;
			if (temp > 9)
				info[i*3+0] = 0x30 + (temp / 10);
			info[i*3+1] = 0x30 + (temp % 10);
		}
	}
	if (havetemp) {
		info[tc*3-1] = ' ';
		info[tc*3] = 'C';
		strcat(buf, info);
	}
	else
		strcat(buf, "               | ");
=======
	sprintf(info, " %s%.1fC %3uMHz  | ",
			(modminer->temp < 10) ? " " : "",
			modminer->temp,
			(unsigned int)(modminer->clock));

	strcat(buf, info);
>>>>>>> 28f251e4
}

static void modminer_get_temperature(struct cgpu_info *modminer, struct thr_info *thr)
{
	struct modminer_fpga_state *state = thr->cgpu_data;

#ifdef WIN32
	/* Workaround for bug in Windows driver */
	if (!modminer_reopen(modminer))
		return;
#endif

	int fd = modminer->device_fd;
	int fpgaid = thr->device_thread;
	char cmd[2] = {'\x0a', fpgaid};
	char temperature;

	if (2 == write(fd, cmd, 2) && read(fd, &temperature, 1) == 1)
	{
		state->temp = temperature;
		if (temperature > modminer->targettemp + opt_hysteresis) {
			{
				time_t now = time(NULL);
				if (state->last_cutoff_reduced != now) {
					state->last_cutoff_reduced = now;
					int oldFreq = state->dclk.freqM;
					if (modminer_reduce_clock(thr, false))
						applog(LOG_NOTICE, "%s %u.%u: Frequency %s from %u to %u Mhz (temp: %d)",
						       modminer->api->name, modminer->device_id, fpgaid,
						       (oldFreq > state->dclk.freqM ? "dropped" : "raised "),
						       oldFreq * 2, state->dclk.freqM * 2,
						       temperature
						);
					state->dclk.freqMaxM = state->dclk.freqM;
				}
			}
		}
		else
		if (state->dclk.freqMaxM < state->freqMaxMaxM && temperature < modminer->targettemp) {
			if (temperature < modminer->targettemp - opt_hysteresis) {
				state->dclk.freqMaxM = state->freqMaxMaxM;
			} else {
				++state->dclk.freqMaxM;
			}
		}
	}
}

static bool modminer_get_stats(struct cgpu_info *modminer)
{
	int hottest = 0;
	bool get_temp = (modminer->deven != DEV_ENABLED);
	// Getting temperature more efficiently while enabled
	// NOTE: Don't need to mess with mutex here, since the device is disabled
	for (int i = modminer->threads; i--; ) {
		struct thr_info*thr = modminer->thr[i];
		struct modminer_fpga_state *state = thr->cgpu_data;
		if (get_temp)
			modminer_get_temperature(modminer, thr);
		int temp = state->temp;
		if (temp > hottest)
			hottest = temp;
	}

	modminer->temp = (float)hottest;

	return true;
}

static struct api_data*
get_modminer_api_extra_device_status(struct cgpu_info*modminer)
{
	struct api_data*root = NULL;
	static char *k[4] = {"Board0", "Board1", "Board2", "Board3"};
	int i;

	for (i = modminer->threads - 1; i >= 0; --i) {
		struct thr_info*thr = modminer->thr[i];
		struct modminer_fpga_state *state = thr->cgpu_data;
		json_t *o = json_object();

		if (state->temp)
			json_object_set_new(o, "Temperature", json_integer(state->temp));
		json_object_set_new(o, "Frequency", json_real((double)state->dclk.freqM * 2 * 1000000.));
		json_object_set_new(o, "Cool Max Frequency", json_real((double)state->dclk.freqMaxM * 2 * 1000000.));
		json_object_set_new(o, "Max Frequency", json_real((double)state->freqMaxMaxM * 2 * 1000000.));
		json_object_set_new(o, "Hardware Errors", json_integer(state->bad_share_counter));
		json_object_set_new(o, "Valid Nonces", json_integer(state->good_share_counter));

		root = api_add_json(root, k[i], o, false);
		json_decref(o);
	}

	return root;
}

static bool
modminer_prepare_next_work(struct modminer_fpga_state*state, struct work*work)
{
	char *midstate = state->next_work_cmd + 2;
	char *taildata = midstate + 32;
	if (!(memcmp(midstate, work->midstate, 32) || memcmp(taildata, work->data + 64, 12)))
		return false;
	memcpy(midstate, work->midstate, 32);
	memcpy(taildata, work->data + 64, 12);
	return true;
}

static bool
modminer_start_work(struct thr_info*thr)
{
<<<<<<< HEAD
fd_set fds;
	struct cgpu_info*modminer = thr->cgpu;
	struct modminer_fpga_state *state = thr->cgpu_data;
	char fpgaid = thr->device_thread;
	int fd;
=======
	struct cgpu_info *modminer = thr->cgpu;
	struct modminer_fpga_state *state = thr->cgpu_data;
	int err, amount;
	bool sta;
>>>>>>> 28f251e4

	mutex_lock(modminer->modminer_mutex);

	if ((err = usb_write(modminer, (char *)(state->next_work_cmd), 46, &amount, C_SENDWORK)) < 0 || amount != 46) {
// TODO: err = -4 means the MMQ disappeared - need to delete it and rescan for it? (after a delay?)
// but check all (4) disappeared
		mutex_unlock(modminer->modminer_mutex);

		applog(LOG_ERR, "%s%u: Start work failed (%d:%d)",
			modminer->api->name, modminer->device_id, amount, err);

		return false;
	}

<<<<<<< HEAD
	mutex_lock(&modminer->device_mutex);
	fd = modminer->device_fd;

	if (unlikely(fd == -1)) {
		if (!modminer_reopen(modminer)) {
			mutex_unlock(&modminer->device_mutex);
			return false;
		}
		fd = modminer->device_fd;
	}

	if (46 != write(fd, state->next_work_cmd, 46))
		bailout2(LOG_ERR, "%s %u.%u: Error writing (start work)", modminer->api->name, modminer->device_id, fpgaid);
	gettimeofday(&state->tv_workstart, NULL);
	state->hashes = 0;
	status_read("start work");
	mutex_unlock(&modminer->device_mutex);
	if (opt_debug) {
		char *xdata = bin2hex(state->running_work.data, 80);
		applog(LOG_DEBUG, "%s %u.%u: Started work: %s",
		       modminer->api->name, modminer->device_id, fpgaid, xdata);
		free(xdata);
	}
=======
	gettimeofday(&state->tv_workstart, NULL);
	state->hashes = 0;
>>>>>>> 28f251e4

	sta = get_status(modminer, "start work", C_SENDWORKSTATUS);

	if (sta) {
		mutex_unlock(modminer->modminer_mutex);
		state->new_work = true;
	}

<<<<<<< HEAD
#define NONCE_CHARS(nonce)  \
	(int)((unsigned char*)&nonce)[3],  \
	(int)((unsigned char*)&nonce)[2],  \
	(int)((unsigned char*)&nonce)[1],  \
	(int)((unsigned char*)&nonce)[0]

static int64_t
modminer_process_results(struct thr_info*thr)
=======
	return sta;
}

static void check_temperature(struct thr_info *thr)
>>>>>>> 28f251e4
{
	struct cgpu_info*modminer = thr->cgpu;
	struct modminer_fpga_state *state = thr->cgpu_data;
<<<<<<< HEAD
	char fpgaid = thr->device_thread;
	struct work *work = &state->running_work;

	uint32_t nonce;
	long iter;
	int immediate_bad_nonces = 0, immediate_nonces = 0;
	bool bad;

	mutex_lock(&modminer->device_mutex);
	modminer_get_temperature(modminer, thr);

=======
	char cmd[2], temperature[2];
	int tbytes, tamount;
	int amount;

	if (modminer->one_byte_temp) {
		cmd[0] = MODMINER_TEMP1;
		tbytes = 1;
	} else {
		cmd[0] = MODMINER_TEMP2;
		tbytes = 2;
	}

	cmd[1] = modminer->fpgaid;

	mutex_lock(modminer->modminer_mutex);
	if (usb_write(modminer, (char *)cmd, 2, &amount, C_REQUESTTEMPERATURE) == 0 && amount == 2
	&&  usb_read(modminer, (char *)(&temperature), tbytes, &tamount, C_GETTEMPERATURE) == 0 && tamount == tbytes)
	{
		mutex_unlock(modminer->modminer_mutex);
		if (modminer->one_byte_temp)
			modminer->temp = temperature[0];
		else {
			// Only accurate to 2 and a bit places
			modminer->temp = roundf((temperature[1] * 256.0 + temperature[0]) / 0.128) / 1000.0;

			modminer->tried_two_byte_temp = true;
		}

		if (state->overheated) {
			if (modminer->temp < MODMINER_OVERHEAT_TEMP) {
				state->overheated = false;
				applog(LOG_WARNING, "%s%u: Recovered, temp less than (%f) now %f",
					modminer->api->name, modminer->device_id,
					MODMINER_OVERHEAT_TEMP, modminer->temp);
			}
		}
		else if (modminer->temp >= MODMINER_OVERHEAT_TEMP) {
			if (modminer->temp >= MODMINER_CUTOFF_TEMP) {
				applog(LOG_WARNING, "%s%u: Hit thermal cutoff limit (%f) at %f, disabling!",
					modminer->api->name, modminer->device_id,
					MODMINER_CUTOFF_TEMP, modminer->temp);

				modminer_delta_clock(thr, MODMINER_OVERHEAT_CLOCK, true);
				state->overheated = true;
				dev_error(modminer, REASON_DEV_THERMAL_CUTOFF);
			} else {
				 applog(LOG_WARNING, "%s%u: Overheat limit (%f) reached %f",
					modminer->api->name, modminer->device_id,
					MODMINER_OVERHEAT_TEMP, modminer->temp);
				modminer_delta_clock(thr, MODMINER_CLOCK_DOWN, true);
				dev_error(modminer, REASON_DEV_OVER_HEAT);
			}
		}
	} else {
		mutex_unlock(modminer->modminer_mutex);

		if (!modminer->tried_two_byte_temp) {
			modminer->tried_two_byte_temp = true;
			modminer->one_byte_temp = true;
		}
	}
}

#define work_restart(thr)  thr->work_restart

static uint64_t modminer_process_results(struct thr_info *thr)
{
	struct cgpu_info *modminer = thr->cgpu;
	struct modminer_fpga_state *state = thr->cgpu_data;
	struct work *work = &state->running_work;
	char cmd[2];
	uint32_t nonce;
	long iter;
	uint32_t curr_hw_errors;
	int err, amount;
	int timeoutloop;

	check_temperature(thr);

	if (state->overheated == true) {
		if (state->work_running)
			state->work_running = false;

		// Give it 5 seconds rest and wait for the next work
		nmsleep(5000);
		return 0;
	}

	cmd[0] = MODMINER_CHECK_WORK;
	cmd[1] = modminer->fpgaid;
>>>>>>> 28f251e4
	iter = 200;
	timeoutloop = 0;
	while (1) {
<<<<<<< HEAD
		if (!_modminer_get_nonce(modminer, fpgaid, &nonce))
			safebailout();
		mutex_unlock(&modminer->device_mutex);
		if (memcmp(&nonce, "\xff\xff\xff\xff", 4)) {
			nonce = le32toh(nonce);
			bad = !test_nonce(work, nonce, false);
			++immediate_nonces;
			if (!bad)
				applog(LOG_DEBUG, "%s %u.%u: Nonce for current  work: %02x%02x%02x%02x",
				       modminer->api->name, modminer->device_id, fpgaid,
				       NONCE_CHARS(nonce));
			else
			if (test_nonce(&state->last_work, nonce, false))
			{
				applog(LOG_DEBUG, "%s %u.%u: Nonce for previous work: %02x%02x%02x%02x",
				       modminer->api->name, modminer->device_id, fpgaid,
				       NONCE_CHARS(nonce));
				work = &state->last_work;
				bad = false;
			}
			if (!bad)
			{
				++state->good_share_counter;
				submit_nonce(thr, work, nonce);
			}
			else {
				applog(LOG_DEBUG, "%s %u.%u: Nonce with H not zero  : %02x%02x%02x%02x",
				       modminer->api->name, modminer->device_id, fpgaid,
				       NONCE_CHARS(nonce));
				++hw_errors;
				++modminer->hw_errors;
				++state->bad_share_counter;
				++immediate_bad_nonces;
			}
		}
		if (work_restart(thr) || !--iter)
			break;
		nmsleep(1);
		if (work_restart(thr))
			break;
		mutex_lock(&modminer->device_mutex);
=======
		mutex_lock(modminer->modminer_mutex);
		if ((err = usb_write(modminer, cmd, 2, &amount, C_REQUESTWORKSTATUS)) < 0 || amount != 2) {
// TODO: err = -4 means the MMQ disappeared - need to delete it and rescan for it? (after a delay?)
// but check all (4) disappeared
			mutex_unlock(modminer->modminer_mutex);

			// timeoutloop never resets so the timeouts can't
			// accumulate much during a single item of work
			if (err == -7 && ++timeoutloop < 10)
				goto tryagain;

			applog(LOG_ERR, "%s%u: Error sending (get nonce) (%d:%d)",
				modminer->api->name, modminer->device_id, amount, err);

			return -1;
		}

		err = usb_read(modminer, (char *)(&nonce), 4, &amount, C_GETWORKSTATUS);
		mutex_unlock(modminer->modminer_mutex);

		if (err < 0 || amount != 4) {

			// timeoutloop never resets so the timeouts can't
			// accumulate much during a single item of work
			if (err == -7 && ++timeoutloop < 10)
				goto tryagain;

			applog(LOG_ERR, "%s%u: Error reading (get nonce) (%d:%d)",
				modminer->api->name, modminer->device_id, amount, err);
		}

		if (memcmp(&nonce, "\xff\xff\xff\xff", 4)) {
			state->shares++;
			state->no_nonce_counter = 0;
			curr_hw_errors = state->hw_errors;
			submit_nonce(thr, work, nonce);
			if (state->hw_errors > curr_hw_errors) {
				state->shares_last_hw = state->shares;
				if (modminer->clock > MODMINER_DEF_CLOCK || state->hw_errors > 1) {
					float pct = (state->hw_errors * 100.0 / (state->shares ? : 1.0));
					if (pct >= MODMINER_HW_ERROR_PERCENT)
						modminer_delta_clock(thr, MODMINER_CLOCK_DOWN, false);
				}
			} else {
				// If we've reached the required good shares in a row then clock up
				if (((state->shares - state->shares_last_hw) >= state->shares_to_good) &&
					modminer->temp <= MODMINER_TEMP_UP_LIMIT)
					modminer_delta_clock(thr, MODMINER_CLOCK_UP, false);
			}
		} else if (++state->no_nonce_counter > 18000) {
			// TODO: NFI what this is
			state->no_nonce_counter = 0;
			modminer_delta_clock(thr, MODMINER_CLOCK_DOWN, false);

			applog(LOG_ERR, "%s%u: 18000 clock down",
				modminer->api->name, modminer->device_id);

		}

tryagain:

		if (work_restart(thr))
			break;
		nmsleep(10);
		if (work_restart(thr) || !--iter)
			break;
>>>>>>> 28f251e4
	}

	struct timeval tv_workend, elapsed;
	gettimeofday(&tv_workend, NULL);
	timersub(&tv_workend, &state->tv_workstart, &elapsed);

<<<<<<< HEAD
	uint64_t hashes = (uint64_t)state->dclk.freqM * 2 * (((uint64_t)elapsed.tv_sec * 1000000) + elapsed.tv_usec);
=======
	uint64_t hashes = (uint64_t)modminer->clock * (((uint64_t)elapsed.tv_sec * 1000000) + elapsed.tv_usec);
>>>>>>> 28f251e4
	if (hashes > 0xffffffff)
	{
		applog(LOG_WARNING, "%s %u.%u: Finished work before new one sent", modminer->api->name, modminer->device_id, fpgaid);
		hashes = 0xffffffff;
	}
	if (hashes <= state->hashes)
		hashes = 1;
	else
		hashes -= state->hashes;
	state->hashes += hashes;

	dclk_gotNonces(&state->dclk);
	if (immediate_bad_nonces)
		dclk_errorCount(&state->dclk, ((double)immediate_bad_nonces) / (double)immediate_nonces);
	dclk_preUpdate(&state->dclk);
	if (!dclk_updateFreq(&state->dclk, modminer_dclk_change_clock, thr))
		{}  // TODO: handle error

	return hashes;
}

static int64_t
modminer_scanhash(struct thr_info*thr, struct work*work, int64_t __maybe_unused max_nonce)
{
	struct modminer_fpga_state *state = thr->cgpu_data;
	int64_t hashes = 0;
	bool startwork;

	if (state->overheated == true) {
		if (state->work_running)
			state->work_running = false;

		check_temperature(thr);

		if (state->overheated == true) {
			// Give it 5 seconds rest and wait for the next work
			nmsleep(5000);
			return 0;
		}
	}

	startwork = modminer_prepare_next_work(state, work);
	if (startwork) {
		/* HACK: For some reason, this is delayed a bit
		 *       Let last_work handle the end of the work,
		 *       and start the next one immediately
		 */
	}
	else
	if (state->work_running) {
		hashes = modminer_process_results(thr);
		if (hashes == -1)
			return hashes;

		if (work_restart(thr)) {
			state->work_running = false;
			return hashes;
		}
	} else
		state->work_running = true;

	if (startwork) {
		__copy_work(&state->last_work, &state->running_work);
		__copy_work(&state->running_work, work);
		if (!modminer_start_work(thr))
			return -1;
	}

	// This is intentionally early
	work->blk.nonce += hashes;
	return hashes;
}

static void
modminer_fpga_shutdown(struct thr_info *thr)
{
	free(thr->cgpu_data);
}

struct device_api modminer_api = {
	.dname = "modminer",
	.name = "MMQ",
	.api_detect = modminer_detect,
	.get_statline_before = get_modminer_statline_before,
	.get_stats = modminer_get_stats,
	.get_api_extra_device_status = get_modminer_api_extra_device_status,
	.thread_prepare = modminer_fpga_prepare,
	.thread_init = modminer_fpga_init,
	.scanhash = modminer_scanhash,
	.thread_shutdown = modminer_fpga_shutdown,
};<|MERGE_RESOLUTION|>--- conflicted
+++ resolved
@@ -22,51 +22,11 @@
 
 #define BITSTREAM_FILENAME "fpgaminer_top_fixed7_197MHz.bit"
 #define BISTREAM_USER_ID "\2\4$B"
+
 #define MODMINER_MINIMUM_CLOCK    2
 #define MODMINER_DEFAULT_CLOCK  200
 #define MODMINER_MAXIMUM_CLOCK  210
 
-<<<<<<< HEAD
-struct device_api modminer_api;
-=======
-#define BITSTREAM_MAGIC_0 0
-#define BITSTREAM_MAGIC_1 9
-
-#define MODMINER_CUTOFF_TEMP 60.0
-#define MODMINER_OVERHEAT_TEMP 50.0
-#define MODMINER_TEMP_UP_LIMIT 48.0
-#define MODMINER_OVERHEAT_CLOCK -10
->>>>>>> 28f251e4
-
-struct modminer_fpga_state {
-	bool work_running;
-	struct work running_work;
-	struct work last_work;
-	struct timeval tv_workstart;
-	uint32_t hashes;
-
-<<<<<<< HEAD
-	char next_work_cmd[46];
-=======
-// N.B. in the latest firmware the limit is 250
-// however the voltage/temperature risks preclude that
-#define MODMINER_MAX_CLOCK 230
-#define MODMINER_DEF_CLOCK 200
-#define MODMINER_MIN_CLOCK 160
->>>>>>> 28f251e4
-
-	struct dclk_data dclk;
-	uint8_t freqMaxMaxM;
-	// Number of nonces didn't meet pdiff 1, ever
-	int bad_share_counter;
-	// Number of nonces did meet pdiff 1, ever
-	int good_share_counter;
-	// Time the clock was last reduced due to temperature
-	time_t last_cutoff_reduced;
-
-<<<<<<< HEAD
-	unsigned char temp;
-=======
 // Commands
 #define MODMINER_PING "\x00"
 #define MODMINER_GET_VERSION "\x01"
@@ -81,31 +41,34 @@
 #define MODMINER_CHECK_WORK '\x09'
 // One byte temperature reply
 #define MODMINER_TEMP1 '\x0a'
-// Two byte temperature reply
-#define MODMINER_TEMP2 '\x0d'
-
-// +6 bytes
-#define MODMINER_SET_REG '\x0b'
-// +2 bytes
-#define MODMINER_GET_REG '\x0c'
 
 #define FPGAID_ALL 4
 
-// Maximum how many good shares in a row means clock up
-// 96 is ~34m22s at 200MH/s
-#define MODMINER_TRY_UP 96
-// Initially how many good shares in a row means clock up
-// This is doubled each down clock until it reaches MODMINER_TRY_UP
-// 6 is ~2m9s at 200MH/s
-#define MODMINER_EARLY_UP 6
-// Limit when reducing shares_to_good
-#define MODMINER_MIN_BACK 12
->>>>>>> 28f251e4
+struct device_api modminer_api;
+
+struct modminer_fpga_state {
+	bool work_running;
+	struct work running_work;
+	struct work last_work;
+	struct timeval tv_workstart;
+	uint32_t hashes;
+
+	char next_work_cmd[46];
+
+	struct dclk_data dclk;
+	uint8_t freqMaxMaxM;
+	// Number of nonces didn't meet pdiff 1, ever
+	int bad_share_counter;
+	// Number of nonces did meet pdiff 1, ever
+	int good_share_counter;
+	// Time the clock was last reduced due to temperature
+	time_t last_cutoff_reduced;
+
+	unsigned char temp;
 
 	unsigned char pdone;
 };
 
-<<<<<<< HEAD
 static inline bool
 _bailout(int fd, struct cgpu_info*modminer, int prio, const char *fmt, ...)
 {
@@ -124,6 +87,9 @@
 }
 #define bailout(...)  return _bailout(fd, NULL, __VA_ARGS__);
 
+// 45 noops sent when detecting, in case the device was left in "start job" reading
+static const char NOOP[] = MODMINER_PING "\xff\xff\xff\xff\xff\xff\xff\xff\xff\xff\xff\xff\xff\xff\xff\xff\xff\xff\xff\xff\xff\xff\xff\xff\xff\xff\xff\xff\xff\xff\xff\xff\xff\xff\xff\xff\xff\xff\xff\xff\xff\xff\xff\xff\xff";
+
 static bool
 modminer_detect_one(const char *devpath)
 {
@@ -136,11 +102,11 @@
 
 	// Sending a "ping" first, to workaround bug in new firmware betas (see issue #62)
 	// Sending 45 noops, just in case the device was left in "start job" reading
-	(void)(write(fd, "\0\xff\xff\xff\xff\xff\xff\xff\xff\xff\xff\xff\xff\xff\xff\xff\xff\xff\xff\xff\xff\xff\xff\xff\xff\xff\xff\xff\xff\xff\xff\xff\xff\xff\xff\xff\xff\xff\xff\xff\xff\xff\xff\xff\xff\xff", 46) ?:0);
+	(void)(write(fd, NOOP, sizeof(NOOP)) ?:0);
 	while (serial_read(fd, buf, sizeof(buf)) > 0)
 		;
 
-	if (1 != write(fd, "\x01", 1))  // Get version
+	if (1 != write(fd, MODMINER_GET_VERSION, 1))
 		bailout(LOG_DEBUG, "ModMiner detect: write failed on %s (get version)", devpath);
 	len = serial_read(fd, buf, sizeof(buf)-1);
 	if (len < 1)
@@ -149,7 +115,7 @@
 	char*devname = strdup(buf);
 	applog(LOG_DEBUG, "ModMiner identified as: %s", devname);
 
-	if (1 != write(fd, "\x02", 1))  // Get FPGA count
+	if (1 != write(fd, MODMINER_FPGA_COUNT, 1))
 		bailout(LOG_DEBUG, "ModMiner detect: write failed on %s (get FPGA count)", devpath);
 	len = read(fd, buf, 1);
 	if (len < 1)
@@ -159,98 +125,18 @@
 	applog(LOG_DEBUG, "ModMiner %s has %u FPGAs", devname, buf[0]);
 
 	serial_close(fd);
-=======
-// 45 noops sent when detecting, in case the device was left in "start job" reading
-static const char NOOP[] = MODMINER_PING "\xff\xff\xff\xff\xff\xff\xff\xff\xff\xff\xff\xff\xff\xff\xff\xff\xff\xff\xff\xff\xff\xff\xff\xff\xff\xff\xff\xff\xff\xff\xff\xff\xff\xff\xff\xff\xff\xff\xff\xff\xff\xff\xff\xff\xff";
-
-static void do_ping(struct cgpu_info *modminer)
-{
-	char buf[0x100+1];
-	int err, amount;
-
-	// Don't care if it fails
-	err = usb_write(modminer, (char *)NOOP, sizeof(NOOP)-1, &amount, C_PING);
-	applog(LOG_DEBUG, "%s%u: flush noop got %d err %d",
-		modminer->api->name, modminer->fpgaid, amount, err);
-
-	// Clear any outstanding data
-	while ((err = usb_read(modminer, buf, sizeof(buf)-1, &amount, C_CLEAR)) == 0 && amount > 0)
-		applog(LOG_DEBUG, "%s%u: clear got %d",
-			modminer->api->name, modminer->fpgaid, amount);
-
-	applog(LOG_DEBUG, "%s%u: final clear got %d err %d",
-		modminer->api->name, modminer->fpgaid, amount, err);
-}
-
-static bool modminer_detect_one(struct libusb_device *dev, struct usb_find_devices *found)
-{
-	char buf[0x100+1];
-	char *devname = NULL;
-	char devpath[20];
-	int err, i, amount;
-	bool added = false;
-
-	struct cgpu_info *modminer = NULL;
+
+	struct cgpu_info *modminer;
 	modminer = calloc(1, sizeof(*modminer));
 	modminer->api = &modminer_api;
-	modminer->modminer_mutex = calloc(1, sizeof(*(modminer->modminer_mutex)));
-	mutex_init(modminer->modminer_mutex);
-	modminer->fpgaid = (char)0;
-
-	if (!usb_init(modminer, dev, found))
-		goto shin;
-
-	do_ping(modminer);
-
-	if ((err = usb_write(modminer, MODMINER_GET_VERSION, 1, &amount, C_REQUESTVERSION)) < 0 || amount != 1) {
-		applog(LOG_ERR, "ModMiner detect: send version request failed (%d:%d)", amount, err);
-		goto unshin;
-	}
-
-	if ((err = usb_read(modminer, buf, sizeof(buf)-1, &amount, C_GETVERSION)) < 0 || amount < 1) {
-		if (err < 0)
-			applog(LOG_ERR, "ModMiner detect: no version reply (%d)", err);
-		else
-			applog(LOG_ERR, "ModMiner detect: empty version reply (%d)", amount);
-
-		applog(LOG_DEBUG, "ModMiner detect: check the firmware");
-
-		goto unshin;
-	}
-	buf[amount] = '\0';
-	devname = strdup(buf);
-	applog(LOG_DEBUG, "ModMiner identified as: %s", devname);
-
-	if ((err = usb_write(modminer, MODMINER_FPGA_COUNT, 1, &amount, C_REQUESTFPGACOUNT) < 0 || amount != 1)) {
-		applog(LOG_ERR, "ModMiner detect: FPGA count request failed (%d:%d)", amount, err);
-		goto unshin;
-	}
-
-	if ((err = usb_read(modminer, buf, 1, &amount, C_GETFPGACOUNT)) < 0 || amount != 1) {
-		applog(LOG_ERR, "ModMiner detect: no FPGA count reply (%d:%d)", amount, err);
-		goto unshin;
-	}
-
-	// TODO: flag it use 1 byte temp if it is an old firmware
-	// can detect with modminer->cgusb->serial ?
-
-	if (buf[0] == 0) {
-		applog(LOG_ERR, "ModMiner detect: zero FPGA count from %s", devname);
-		goto unshin;
-	}
-
-	if (buf[0] < 1 || buf[0] > 4) {
-		applog(LOG_ERR, "ModMiner detect: invalid FPGA count (%u) from %s", buf[0], devname);
-		goto unshin;
-	}
-
-	applog(LOG_DEBUG, "ModMiner %s has %u FPGAs", devname, buf[0]);
->>>>>>> 28f251e4
-
+	mutex_init(&modminer->device_mutex);
+	modminer->device_path = strdup(devpath);
+	modminer->device_fd = -1;
+	modminer->deven = DEV_ENABLED;
+	modminer->threads = buf[0];
 	modminer->name = devname;
 	modminer->cutofftemp = 85;
 
-<<<<<<< HEAD
 	return add_cgpu(modminer);
 }
 
@@ -258,156 +144,19 @@
 
 static int
 modminer_detect_auto()
-=======
-	// TODO: test with 1 board missing in the middle and each end
-	// to see how that affects the sequence numbers
-	for (i = 0; i < buf[0]; i++) {
-		struct cgpu_info *tmp = calloc(1, sizeof(*tmp));
-
-		tmp->api = modminer->api;
-		tmp->name = devname;
-
-		sprintf(devpath, "%d:%d:%d",
-			(int)(modminer->usbdev->bus_number),
-			(int)(modminer->usbdev->device_address),
-			i);
-
-		tmp->device_path = strdup(devpath);
-		tmp->usbdev = modminer->usbdev;
-		// Only the first copy gets the already used stats
-		if (!added)
-			tmp->usbstat = modminer->usbstat;
-		tmp->fpgaid = (char)i;
-		tmp->modminer_mutex = modminer->modminer_mutex;
-		tmp->deven = DEV_ENABLED;
-		tmp->threads = 1;
-
-		if (!add_cgpu(tmp)) {
-			free(tmp->device_path);
-			free(tmp);
-			goto unshin;
-		}
-
-		update_usb_stats(tmp);
-
-		added = true;
-	}
-
-	free(modminer);
-
-	return true;
-
-unshin:
-	if (!added)
-		usb_uninit(modminer);
-
-shin:
-	if (!added)
-		free(modminer->modminer_mutex);
-
-	free(modminer);
-
-	if (added)
-		return true;
-	else
-		return false;
-}
-
-static void modminer_detect()
->>>>>>> 28f251e4
-{
-	usb_detect(&modminer_api, modminer_detect_one);
-}
-
-<<<<<<< HEAD
+{
+	return
+	serial_autodetect_udev     (modminer_detect_one, "*ModMiner*") ?:
+	serial_autodetect_devserial(modminer_detect_one, "BTCFPGA_ModMiner") ?:
+	0;
+}
+
 static void
 modminer_detect()
-=======
-static bool get_expect(struct cgpu_info *modminer, FILE *f, char c)
-{
-	char buf;
-
-	if (fread(&buf, 1, 1, f) != 1) {
-		applog(LOG_ERR, "%s%u: Error (%d) reading bitstream (%c)",
-				modminer->api->name, modminer->device_id, errno, c);
-		return false;
-	}
-
-	if (buf != c) {
-		applog(LOG_ERR, "%s%u: firmware code mismatch (%c)",
-				modminer->api->name, modminer->device_id, c);
-		return false;
-	}
-
-	return true;
-}
-
-static bool get_info(struct cgpu_info *modminer, FILE *f, char *buf, int bufsiz, const char *name)
-{
-	unsigned char siz[2];
-	int len;
-
-	if (fread(siz, 2, 1, f) != 1) {
-		applog(LOG_ERR, "%s%u: Error (%d) reading bitstream '%s' len",
-			modminer->api->name, modminer->device_id, errno, name);
-		return false;
-	}
-
-	len = siz[0] * 256 + siz[1];
-
-	if (len >= bufsiz) {
-		applog(LOG_ERR, "%s%u: Bitstream '%s' len too large (%d)",
-			modminer->api->name, modminer->device_id, name, len);
-		return false;
-	}
-
-	if (fread(buf, len, 1, f) != 1) {
-		applog(LOG_ERR, "%s%u: Error (%d) reading bitstream '%s'", errno,
-			modminer->api->name, modminer->device_id, errno, name);
-		return false;
-	}
-
-	buf[len] = '\0';
-
-	return true;
-}
-
-#define USE_DEFAULT_TIMEOUT 0
-
-// mutex must always be locked before calling
-static bool get_status_timeout(struct cgpu_info *modminer, char *msg, unsigned int timeout, enum usb_cmds cmd)
->>>>>>> 28f251e4
-{
-	int err, amount;
-	char buf[1];
-
-	if (timeout == USE_DEFAULT_TIMEOUT)
-		err = usb_read(modminer, buf, 1, &amount, cmd);
-	else
-		err = usb_read_timeout(modminer, buf, 1, &amount, timeout, cmd);
-
-	if (err < 0 || amount != 1) {
-		mutex_unlock(modminer->modminer_mutex);
-
-		applog(LOG_ERR, "%s%u: Error (%d:%d) getting %s reply",
-			modminer->api->name, modminer->device_id, amount, err, msg);
-
-		return false;
-	}
-
-	if (buf[0] != 1) {
-		mutex_unlock(modminer->modminer_mutex);
-
-		applog(LOG_ERR, "%s%u: Error, invalid %s reply (was %d should be 1)",
-			modminer->api->name, modminer->device_id, msg, buf[0]);
-
-		return false;
-	}
-
-	return true;
-}
-
-<<<<<<< HEAD
+{
+	serial_detect_auto(&modminer_api, modminer_detect_one, modminer_detect_auto);
+}
+
 #define bailout(...)  return _bailout(-1, modminer, __VA_ARGS__);
 #define bailout2(...)  return _bailout(fd, modminer, __VA_ARGS__);
 #define bailout3(...)  _bailout(fd, modminer, __VA_ARGS__);
@@ -459,23 +208,15 @@
 	if (buf[0] != 1)  \
 		bailout2(LOG_ERR, "%s %u: Wrong " eng " programming %s", modminer->api->name, modminer->device_id, modminer->device_path);  \
 } while(0)
-=======
-// mutex must always be locked before calling
-static bool get_status(struct cgpu_info *modminer, char *msg, enum usb_cmds cmd)
-{
-	return get_status_timeout(modminer, msg, USE_DEFAULT_TIMEOUT, cmd);
-}
->>>>>>> 28f251e4
 
 static bool
 modminer_fpga_upload_bitstream(struct cgpu_info*modminer)
 {
-<<<<<<< HEAD
 	struct modminer_fpga_state *state = modminer->thr[0]->cgpu_data;
 	fd_set fds;
 	char buf[0x100];
 	unsigned long len, flen;
-	char fpgaid = 4;  // "all FPGAs"
+	char fpgaid = FPGAID_ALL;
 	FILE *f = open_xilinx_bitstream(modminer, BITSTREAM_FILENAME, &len);
 	if (!f)
 		return false;
@@ -484,151 +225,12 @@
 	int fd = modminer->device_fd;
 
 	applog(LOG_WARNING, "%s %u: Programming %s... DO NOT EXIT UNTIL COMPLETE", modminer->api->name, modminer->device_id, modminer->device_path);
-	buf[0] = '\x05';  // Program Bitstream
-=======
-	const char *bsfile = BITSTREAM_FILENAME;
-	char buf[0x100], *p;
-	char devmsg[64];
-	unsigned char *ubuf = (unsigned char *)buf;
-	unsigned long totlen, len;
-	size_t buflen, remaining;
-	float nextmsg, upto;
-	char fpgaid = FPGAID_ALL;
-	int err, amount, tries;
-	char *ptr;
-
-	FILE *f = open_bitstream("modminer", bsfile);
-	if (!f) {
-		mutex_unlock(modminer->modminer_mutex);
-
-		applog(LOG_DEBUG, "%s%u: Error (%d) opening bitstream file %s",
-			modminer->api->name, modminer->device_id, errno, bsfile);
-
-		return false;
-	}
-
-	if (fread(buf, 2, 1, f) != 1) {
-		mutex_unlock(modminer->modminer_mutex);
-
-		applog(LOG_ERR, "%s%u: Error (%d) reading bitstream magic",
-			modminer->api->name, modminer->device_id, errno);
-
-		goto dame;
-	}
-
-	if (buf[0] != BITSTREAM_MAGIC_0 || buf[1] != BITSTREAM_MAGIC_1) {
-		mutex_unlock(modminer->modminer_mutex);
-
-		applog(LOG_ERR, "%s%u: bitstream has incorrect magic (%u,%u) instead of (%u,%u)",
-			modminer->api->name, modminer->device_id,
-			buf[0], buf[1],
-			BITSTREAM_MAGIC_0, BITSTREAM_MAGIC_1);
-
-		goto dame;
-	}
-
-	if (fseek(f, 11L, SEEK_CUR)) {
-		mutex_unlock(modminer->modminer_mutex);
-
-		applog(LOG_ERR, "%s%u: Error (%d) bitstream seek failed",
-			modminer->api->name, modminer->device_id, errno);
-
-		goto dame;
-	}
-
-	if (!get_expect(modminer, f, 'a'))
-		goto undame;
-
-	if (!get_info(modminer, f, buf, sizeof(buf), "Design name"))
-		goto undame;
-
-	applog(LOG_DEBUG, "%s%u: bitstream file '%s' info:",
-		modminer->api->name, modminer->device_id, bsfile);
-
-	applog(LOG_DEBUG, " Design name: '%s'", buf);
-
-	p = strrchr(buf, ';') ? : buf;
-	p = strrchr(buf, '=') ? : p;
-	if (p[0] == '=')
-		p++;
-
-	unsigned long fwusercode = (unsigned long)strtoll(p, &p, 16);
-
-	if (p[0] != '\0') {
-		mutex_unlock(modminer->modminer_mutex);
-
-		applog(LOG_ERR, "%s%u: Bad usercode in bitstream file",
-			modminer->api->name, modminer->device_id);
-
-		goto dame;
-	}
-
-	if (fwusercode == 0xffffffff) {
-		mutex_unlock(modminer->modminer_mutex);
-
-		applog(LOG_ERR, "%s%u: bitstream doesn't support user code",
-			modminer->api->name, modminer->device_id);
-
-		goto dame;
-	}
-
-	applog(LOG_DEBUG, " Version: %u, build %u", (fwusercode >> 8) & 0xff, fwusercode & 0xff);
-
-	if (!get_expect(modminer, f, 'b'))
-		goto undame;
-
-	if (!get_info(modminer, f, buf, sizeof(buf), "Part number"))
-		goto undame;
-
-	applog(LOG_DEBUG, " Part number: '%s'", buf);
-
-	if (!get_expect(modminer, f, 'c'))
-		goto undame;
-
-	if (!get_info(modminer, f, buf, sizeof(buf), "Build date"))
-		goto undame;
-
-	applog(LOG_DEBUG, " Build date: '%s'", buf);
-
-	if (!get_expect(modminer, f, 'd'))
-		goto undame;
-
-	if (!get_info(modminer, f, buf, sizeof(buf), "Build time"))
-		goto undame;
-
-	applog(LOG_DEBUG, " Build time: '%s'", buf);
-
-	if (!get_expect(modminer, f, 'e'))
-		goto undame;
-
-	if (fread(buf, 4, 1, f) != 1) {
-		mutex_unlock(modminer->modminer_mutex);
-
-		applog(LOG_ERR, "%s%u: Error (%d) reading bitstream data len",
-			modminer->api->name, modminer->device_id, errno);
-
-		goto dame;
-	}
-
-	len = ((unsigned long)ubuf[0] << 24) | ((unsigned long)ubuf[1] << 16) | (ubuf[2] << 8) | ubuf[3];
-	applog(LOG_DEBUG, " Bitstream size: %lu", len);
-
-	strcpy(devmsg, modminer->device_path);
-	ptr = strrchr(devmsg, ':');
-	if (ptr)
-		*ptr = '\0';
-
-	applog(LOG_WARNING, "%s%u: Programming all FPGA on %s ... Mining will not start until complete",
-		modminer->api->name, modminer->device_id, devmsg);
-
 	buf[0] = MODMINER_PROGRAM;
->>>>>>> 28f251e4
 	buf[1] = fpgaid;
 	buf[2] = (len >>  0) & 0xff;
 	buf[3] = (len >>  8) & 0xff;
 	buf[4] = (len >> 16) & 0xff;
 	buf[5] = (len >> 24) & 0xff;
-<<<<<<< HEAD
 	if (6 != write(fd, buf, 6))
 		bailout2(LOG_ERR, "%s %u: Error programming %s (cmd)", modminer->api->name, modminer->device_id, modminer->device_path);
 	status_read("cmd reply");
@@ -648,119 +250,37 @@
 		}
 		status_read("status");
 		len -= buflen;
-=======
-
-	if ((err = usb_write(modminer, buf, 6, &amount, C_STARTPROGRAM)) < 0 || amount != 6) {
-		mutex_unlock(modminer->modminer_mutex);
-
-		applog(LOG_ERR, "%s%u: Program init failed (%d:%d)",
-			modminer->api->name, modminer->device_id, amount, err);
-
-		goto dame;
->>>>>>> 28f251e4
-	}
-
-	if (!get_status(modminer, "initialise", C_STARTPROGRAMSTATUS))
-		goto undame;
-
-<<<<<<< HEAD
+	}
+	status_read("final status");
+	applog(LOG_WARNING, "%s %u: Done programming %s", modminer->api->name, modminer->device_id, modminer->device_path);
+
+	return true;
+}
+
 static bool
 modminer_device_prepare(struct cgpu_info *modminer)
 {
 	int fd = serial_open(modminer->device_path, 0, 10, true);
 	if (unlikely(-1 == fd))
 		bailout(LOG_ERR, "%s %u: Failed to open %s", modminer->api->name, modminer->device_id, modminer->device_path);
-=======
-// It must be 32 bytes according to MCU legacy.c
-#define WRITE_SIZE 32
->>>>>>> 28f251e4
-
-	totlen = len;
-	nextmsg = 0.1;
-	while (len > 0) {
-		buflen = len < WRITE_SIZE ? len : WRITE_SIZE;
-		if (fread(buf, buflen, 1, f) != 1) {
-			mutex_unlock(modminer->modminer_mutex);
-
-			applog(LOG_ERR, "%s%u: bitstream file read error %d (%d bytes left)",
-				modminer->api->name, modminer->device_id, errno, len);
-
-			goto dame;
-		}
-
-		tries = 0;
-		ptr = buf;
-		remaining = buflen;
-		while ((err = usb_write(modminer, ptr, remaining, &amount, C_PROGRAM)) < 0 || amount != (int)remaining) {
-			if (err == LIBUSB_ERROR_TIMEOUT && amount > 0 && ++tries < 4) {
-				remaining -= amount;
-				ptr += amount;
-
-				if (opt_debug)
-					applog(LOG_DEBUG, "%s%u: Program timeout (%d:%d) sent %d tries %d",
-						modminer->api->name, modminer->device_id,
-						amount, err, remaining, tries);
-
-				if (!get_status(modminer, "write status", C_PROGRAMSTATUS2))
-					goto dame;
-
-			} else {
-				mutex_unlock(modminer->modminer_mutex);
-
-				applog(LOG_ERR, "%s%u: Program failed (%d:%d) sent %d",
-					modminer->api->name, modminer->device_id, amount, err, remaining);
-
-				goto dame;
-			}
-		}
-
-		if (!get_status(modminer, "write status", C_PROGRAMSTATUS))
-			goto dame;
-
-		len -= buflen;
-
-		upto = (float)(totlen - len) / (float)(totlen);
-		if (upto >= nextmsg) {
-			applog(LOG_WARNING,
-				"%s%u: Programming %.1f%% (%d out of %d)",
-				modminer->api->name, modminer->device_id, upto*100, (totlen - len), totlen);
-
-			nextmsg += 0.1;
-		}
-	}
-
-	if (!get_status(modminer, "final status", C_FINALPROGRAMSTATUS))
-		goto undame;
-
-	applog(LOG_WARNING, "%s%u: Programming completed for all FPGA on %s",
-		modminer->api->name, modminer->device_id, devmsg);
-
-	// Give it a 2/3s delay after programming
-	nmsleep(666);
-
-	return true;
-undame:
-	;
-	mutex_unlock(modminer->modminer_mutex);
-	;
-dame:
-	fclose(f);
-	return false;
-}
-
-<<<<<<< HEAD
+
+	modminer->device_fd = fd;
+	applog(LOG_INFO, "%s %u: Opened %s", modminer->api->name, modminer->device_id, modminer->device_path);
+
+	struct timeval now;
+	gettimeofday(&now, NULL);
+	get_datestamp(modminer->init, &now);
+
+	return true;
+}
+
 #undef bailout
 
 static bool
 modminer_fpga_prepare(struct thr_info *thr)
-=======
-static bool modminer_fpga_prepare(struct thr_info *thr)
->>>>>>> 28f251e4
 {
 	struct cgpu_info *modminer = thr->cgpu;
-	struct timeval now;
-
-<<<<<<< HEAD
+
 	// Don't need to lock the mutex here, since prepare runs from the main thread before the miner threads start
 	if (modminer->device_fd == -1 && !modminer_device_prepare(modminer))
 		return false;
@@ -768,55 +288,17 @@
 	struct modminer_fpga_state *state;
 	state = thr->cgpu_data = calloc(1, sizeof(struct modminer_fpga_state));
 	dclk_prepare(&state->dclk);
-	state->next_work_cmd[0] = '\x08';  // Send Job
+	state->next_work_cmd[0] = MODMINER_SEND_WORK;
 	state->next_work_cmd[1] = thr->device_thread;  // FPGA id
-=======
-	gettimeofday(&now, NULL);
-	get_datestamp(modminer->init, &now);
-
-	struct modminer_fpga_state *state;
-	state = thr->cgpu_data = calloc(1, sizeof(struct modminer_fpga_state));
-	state->next_work_cmd[0] = MODMINER_SEND_WORK;
-	state->next_work_cmd[1] = modminer->fpgaid;
-	state->shares_to_good = MODMINER_EARLY_UP;
-	state->overheated = false;
->>>>>>> 28f251e4
-
-	return true;
-}
-
-<<<<<<< HEAD
+
+	return true;
+}
+
 static bool
 modminer_change_clock(struct thr_info*thr, bool needlock, signed char delta)
-=======
-/*
- * Clocking rules:
- *	If device exceeds cutoff temp - TODO: ?stop sending work -
- *		and decrease the clock by MODMINER_OVERHEAT_CLOCK
- *		for when it restarts
- *
- * When to clock down:
- *	If device overheats
- *		also halve shares_to_good
- *		(so multiple temp drops can recover faster)
- *	 or
- *	If device gets MODMINER_HW_ERROR_PERCENT errors since last clock up or down
- *		if clock is <= default it requires 2 HW to do this test
- *		if clock is > default it only requires 1 HW to do this test
- *			also double shares_to_good
- *
- * When to clock up:
- *	If device gets shares_to_good good shares in a row
- *		and temp <= MODMINER_TEMP_UP_LIMIT
- *
- * N.B. clock must always be a multiple of 2
- */
-static bool modminer_delta_clock(struct thr_info *thr, int delta, bool temp)
->>>>>>> 28f251e4
 {
 	struct cgpu_info*modminer = thr->cgpu;
 	struct modminer_fpga_state *state = thr->cgpu_data;
-<<<<<<< HEAD
 	char fpgaid = thr->device_thread;
 	int fd;
 	unsigned char cmd[6], buf[1];
@@ -824,7 +306,7 @@
 
 	clk = (state->dclk.freqM * 2) + delta;
 
-	cmd[0] = '\x06';  // set frequency
+	cmd[0] = MODMINER_SET_CLOCK;
 	cmd[1] = fpgaid;
 	cmd[2] = clk;
 	cmd[3] = cmd[4] = cmd[5] = '\0';
@@ -868,74 +350,6 @@
 
 	if (state->dclk.freqM <= MODMINER_MINIMUM_CLOCK / 2)
 		return false;
-=======
-	unsigned char cmd[6], buf[1];
-	int err, amount;
-
-	// Only do once if multiple shares per work or multiple reasons
-	// Since the temperature down clock test is first in the code this is OK
-	if (!state->new_work)
-		return false;
-
-	state->new_work = false;
-
-	state->shares = 0;
-	state->shares_last_hw = 0;
-	state->hw_errors = 0;
-
-	// If drop requested due to temperature, clock drop is always allowed
-	if (!temp && delta < 0 && modminer->clock <= MODMINER_MIN_CLOCK)
-		return false;
-
-	if (delta > 0 && modminer->clock >= MODMINER_MAX_CLOCK)
-		return false;
-
-	if (delta < 0) {
-		if (temp) {
-			if (state->shares_to_good > MODMINER_MIN_BACK)
-				state->shares_to_good /= 2;
-		} else {
-			if ((state->shares_to_good * 2) < MODMINER_TRY_UP)
-				state->shares_to_good *= 2;
-			else
-				state->shares_to_good = MODMINER_TRY_UP;
-		}
-	}
-
-	modminer->clock += delta;
-
-	cmd[0] = MODMINER_SET_CLOCK;
-	cmd[1] = modminer->fpgaid;
-	cmd[2] = modminer->clock;
-	cmd[3] = cmd[4] = cmd[5] = '\0';
-
-	mutex_lock(modminer->modminer_mutex);
-
-	if ((err = usb_write(modminer, (char *)cmd, 6, &amount, C_SETCLOCK)) < 0 || amount != 6) {
-		mutex_unlock(modminer->modminer_mutex);
-
-		applog(LOG_ERR, "%s%u: Error writing set clock speed (%d:%d)",
-			modminer->api->name, modminer->device_id, amount, err);
-
-		return false;
-	}
-
-	if ((err = usb_read(modminer, (char *)(&buf), 1, &amount, C_REPLYSETCLOCK)) < 0 || amount != 1) {
-		mutex_unlock(modminer->modminer_mutex);
-
-		applog(LOG_ERR, "%s%u: Error reading set clock speed (%d:%d)",
-			modminer->api->name, modminer->device_id, amount, err);
-
-		return false;
-	}
-
-	mutex_unlock(modminer->modminer_mutex);
-
-	applog(LOG_WARNING, "%s%u: Set clock speed %sto %u",
-			modminer->api->name, modminer->device_id,
-			(delta < 0) ? "down " : (delta > 0 ? "up " : ""),
-			modminer->clock);
->>>>>>> 28f251e4
 
 	return modminer_change_clock(thr, needlock, -2);
 }
@@ -943,7 +357,7 @@
 static bool _modminer_get_nonce(struct cgpu_info*modminer, char fpgaid, uint32_t*nonce)
 {
 	int fd = modminer->device_fd;
-	char cmd[2] = {'\x09', fpgaid};
+	char cmd[2] = {MODMINER_CHECK_WORK, fpgaid};
 	
 	if (write(fd, cmd, 2) != 2) {
 		applog(LOG_ERR, "%s %u: Error writing (get nonce %u)", modminer->api->name, modminer->device_id, fpgaid);
@@ -961,32 +375,22 @@
 modminer_fpga_init(struct thr_info *thr)
 {
 	struct cgpu_info *modminer = thr->cgpu;
-<<<<<<< HEAD
 	struct modminer_fpga_state *state = thr->cgpu_data;
 	int fd;
 	char fpgaid = thr->device_thread;
 	uint32_t nonce;
 
-=======
->>>>>>> 28f251e4
 	unsigned char cmd[2], buf[4];
-	int err, amount;
-
-	mutex_lock(modminer->modminer_mutex);
+
+	mutex_lock(&modminer->device_mutex);
+	fd = modminer->device_fd;
+	if (fd == -1) {
+		// Died in another thread...
+		mutex_unlock(&modminer->device_mutex);
+		return false;
+	}
 
 	cmd[0] = MODMINER_GET_USERCODE;
-	cmd[1] = modminer->fpgaid;
-	if ((err = usb_write(modminer, (char *)cmd, 2, &amount, C_REQUESTUSERCODE)) < 0 || amount != 2) {
-		mutex_unlock(modminer->modminer_mutex);
-
-		applog(LOG_ERR, "%s%u: Error requesting USER code (%d:%d)",
-			modminer->api->name, modminer->device_id, amount, err);
-
-		return false;
-	}
-
-<<<<<<< HEAD
-	cmd[0] = '\x04';  // Read USER code (bitstream id)
 	cmd[1] = fpgaid;
 	if (write(fd, cmd, 2) != 2)
 		bailout2(LOG_ERR, "%s %u.%u: Error writing (read USER code)", modminer->api->name, modminer->device_id, fpgaid);
@@ -1030,34 +434,8 @@
 	}
 	state->dclk.freqMDefault = state->dclk.freqM;
 	applog(LOG_WARNING, "%s %u.%u: Frequency set to %u Mhz (range: %u-%u)", modminer->api->name, modminer->device_id, fpgaid, state->dclk.freqM * 2, MODMINER_MINIMUM_CLOCK, state->dclk.freqMaxM * 2);
-=======
-	if ((err = usb_read(modminer, (char *)buf, 4, &amount, C_GETUSERCODE)) < 0 || amount != 4) {
-		mutex_unlock(modminer->modminer_mutex);
-
-		applog(LOG_ERR, "%s%u: Error reading USER code (%d:%d)",
-			modminer->api->name, modminer->device_id, amount, err);
-
-		return false;
-	}
-
-	if (memcmp(buf, BISTREAM_USER_ID, 4)) {
-		applog(LOG_ERR, "%s%u: FPGA not programmed",
-			modminer->api->name, modminer->device_id);
-
-		if (!modminer_fpga_upload_bitstream(modminer))
-			return false;
-
-		mutex_unlock(modminer->modminer_mutex);
-	} else {
-		mutex_unlock(modminer->modminer_mutex);
-
-		applog(LOG_DEBUG, "%s%u: FPGA is already programmed :)",
-			modminer->api->name, modminer->device_id);
-	}
->>>>>>> 28f251e4
-
-	modminer->clock = MODMINER_DEF_CLOCK;
-	modminer_delta_clock(thr, MODMINER_CLOCK_SET, false);
+
+	mutex_unlock(&modminer->device_mutex);
 
 	thr->primary_thread = true;
 
@@ -1067,9 +445,11 @@
 static void
 get_modminer_statline_before(char *buf, struct cgpu_info *modminer)
 {
-	char info[64];
-
-<<<<<<< HEAD
+	char info[18] = "               | ";
+	int tc = modminer->threads;
+	bool havetemp = false;
+	int i;
+
 	char pdone = ((struct modminer_fpga_state*)(modminer->thr[0]->cgpu_data))->pdone;
 	if (pdone != 101) {
 		sprintf(&info[1], "%3d%%", pdone);
@@ -1101,14 +481,6 @@
 	}
 	else
 		strcat(buf, "               | ");
-=======
-	sprintf(info, " %s%.1fC %3uMHz  | ",
-			(modminer->temp < 10) ? " " : "",
-			modminer->temp,
-			(unsigned int)(modminer->clock));
-
-	strcat(buf, info);
->>>>>>> 28f251e4
 }
 
 static void modminer_get_temperature(struct cgpu_info *modminer, struct thr_info *thr)
@@ -1123,7 +495,7 @@
 
 	int fd = modminer->device_fd;
 	int fpgaid = thr->device_thread;
-	char cmd[2] = {'\x0a', fpgaid};
+	char cmd[2] = {MODMINER_TEMP1, fpgaid};
 	char temperature;
 
 	if (2 == write(fd, cmd, 2) && read(fd, &temperature, 1) == 1)
@@ -1220,33 +592,14 @@
 static bool
 modminer_start_work(struct thr_info*thr)
 {
-<<<<<<< HEAD
 fd_set fds;
 	struct cgpu_info*modminer = thr->cgpu;
 	struct modminer_fpga_state *state = thr->cgpu_data;
 	char fpgaid = thr->device_thread;
 	int fd;
-=======
-	struct cgpu_info *modminer = thr->cgpu;
-	struct modminer_fpga_state *state = thr->cgpu_data;
-	int err, amount;
-	bool sta;
->>>>>>> 28f251e4
-
-	mutex_lock(modminer->modminer_mutex);
-
-	if ((err = usb_write(modminer, (char *)(state->next_work_cmd), 46, &amount, C_SENDWORK)) < 0 || amount != 46) {
-// TODO: err = -4 means the MMQ disappeared - need to delete it and rescan for it? (after a delay?)
-// but check all (4) disappeared
-		mutex_unlock(modminer->modminer_mutex);
-
-		applog(LOG_ERR, "%s%u: Start work failed (%d:%d)",
-			modminer->api->name, modminer->device_id, amount, err);
-
-		return false;
-	}
-
-<<<<<<< HEAD
+
+	char buf[1];
+
 	mutex_lock(&modminer->device_mutex);
 	fd = modminer->device_fd;
 
@@ -1270,19 +623,12 @@
 		       modminer->api->name, modminer->device_id, fpgaid, xdata);
 		free(xdata);
 	}
-=======
-	gettimeofday(&state->tv_workstart, NULL);
-	state->hashes = 0;
->>>>>>> 28f251e4
-
-	sta = get_status(modminer, "start work", C_SENDWORKSTATUS);
-
-	if (sta) {
-		mutex_unlock(modminer->modminer_mutex);
-		state->new_work = true;
-	}
-
-<<<<<<< HEAD
+
+	return true;
+}
+
+#define work_restart(thr)  thr->work_restart
+
 #define NONCE_CHARS(nonce)  \
 	(int)((unsigned char*)&nonce)[3],  \
 	(int)((unsigned char*)&nonce)[2],  \
@@ -1291,16 +637,9 @@
 
 static int64_t
 modminer_process_results(struct thr_info*thr)
-=======
-	return sta;
-}
-
-static void check_temperature(struct thr_info *thr)
->>>>>>> 28f251e4
 {
 	struct cgpu_info*modminer = thr->cgpu;
 	struct modminer_fpga_state *state = thr->cgpu_data;
-<<<<<<< HEAD
 	char fpgaid = thr->device_thread;
 	struct work *work = &state->running_work;
 
@@ -1312,102 +651,8 @@
 	mutex_lock(&modminer->device_mutex);
 	modminer_get_temperature(modminer, thr);
 
-=======
-	char cmd[2], temperature[2];
-	int tbytes, tamount;
-	int amount;
-
-	if (modminer->one_byte_temp) {
-		cmd[0] = MODMINER_TEMP1;
-		tbytes = 1;
-	} else {
-		cmd[0] = MODMINER_TEMP2;
-		tbytes = 2;
-	}
-
-	cmd[1] = modminer->fpgaid;
-
-	mutex_lock(modminer->modminer_mutex);
-	if (usb_write(modminer, (char *)cmd, 2, &amount, C_REQUESTTEMPERATURE) == 0 && amount == 2
-	&&  usb_read(modminer, (char *)(&temperature), tbytes, &tamount, C_GETTEMPERATURE) == 0 && tamount == tbytes)
-	{
-		mutex_unlock(modminer->modminer_mutex);
-		if (modminer->one_byte_temp)
-			modminer->temp = temperature[0];
-		else {
-			// Only accurate to 2 and a bit places
-			modminer->temp = roundf((temperature[1] * 256.0 + temperature[0]) / 0.128) / 1000.0;
-
-			modminer->tried_two_byte_temp = true;
-		}
-
-		if (state->overheated) {
-			if (modminer->temp < MODMINER_OVERHEAT_TEMP) {
-				state->overheated = false;
-				applog(LOG_WARNING, "%s%u: Recovered, temp less than (%f) now %f",
-					modminer->api->name, modminer->device_id,
-					MODMINER_OVERHEAT_TEMP, modminer->temp);
-			}
-		}
-		else if (modminer->temp >= MODMINER_OVERHEAT_TEMP) {
-			if (modminer->temp >= MODMINER_CUTOFF_TEMP) {
-				applog(LOG_WARNING, "%s%u: Hit thermal cutoff limit (%f) at %f, disabling!",
-					modminer->api->name, modminer->device_id,
-					MODMINER_CUTOFF_TEMP, modminer->temp);
-
-				modminer_delta_clock(thr, MODMINER_OVERHEAT_CLOCK, true);
-				state->overheated = true;
-				dev_error(modminer, REASON_DEV_THERMAL_CUTOFF);
-			} else {
-				 applog(LOG_WARNING, "%s%u: Overheat limit (%f) reached %f",
-					modminer->api->name, modminer->device_id,
-					MODMINER_OVERHEAT_TEMP, modminer->temp);
-				modminer_delta_clock(thr, MODMINER_CLOCK_DOWN, true);
-				dev_error(modminer, REASON_DEV_OVER_HEAT);
-			}
-		}
-	} else {
-		mutex_unlock(modminer->modminer_mutex);
-
-		if (!modminer->tried_two_byte_temp) {
-			modminer->tried_two_byte_temp = true;
-			modminer->one_byte_temp = true;
-		}
-	}
-}
-
-#define work_restart(thr)  thr->work_restart
-
-static uint64_t modminer_process_results(struct thr_info *thr)
-{
-	struct cgpu_info *modminer = thr->cgpu;
-	struct modminer_fpga_state *state = thr->cgpu_data;
-	struct work *work = &state->running_work;
-	char cmd[2];
-	uint32_t nonce;
-	long iter;
-	uint32_t curr_hw_errors;
-	int err, amount;
-	int timeoutloop;
-
-	check_temperature(thr);
-
-	if (state->overheated == true) {
-		if (state->work_running)
-			state->work_running = false;
-
-		// Give it 5 seconds rest and wait for the next work
-		nmsleep(5000);
-		return 0;
-	}
-
-	cmd[0] = MODMINER_CHECK_WORK;
-	cmd[1] = modminer->fpgaid;
->>>>>>> 28f251e4
 	iter = 200;
-	timeoutloop = 0;
 	while (1) {
-<<<<<<< HEAD
 		if (!_modminer_get_nonce(modminer, fpgaid, &nonce))
 			safebailout();
 		mutex_unlock(&modminer->device_mutex);
@@ -1449,85 +694,13 @@
 		if (work_restart(thr))
 			break;
 		mutex_lock(&modminer->device_mutex);
-=======
-		mutex_lock(modminer->modminer_mutex);
-		if ((err = usb_write(modminer, cmd, 2, &amount, C_REQUESTWORKSTATUS)) < 0 || amount != 2) {
-// TODO: err = -4 means the MMQ disappeared - need to delete it and rescan for it? (after a delay?)
-// but check all (4) disappeared
-			mutex_unlock(modminer->modminer_mutex);
-
-			// timeoutloop never resets so the timeouts can't
-			// accumulate much during a single item of work
-			if (err == -7 && ++timeoutloop < 10)
-				goto tryagain;
-
-			applog(LOG_ERR, "%s%u: Error sending (get nonce) (%d:%d)",
-				modminer->api->name, modminer->device_id, amount, err);
-
-			return -1;
-		}
-
-		err = usb_read(modminer, (char *)(&nonce), 4, &amount, C_GETWORKSTATUS);
-		mutex_unlock(modminer->modminer_mutex);
-
-		if (err < 0 || amount != 4) {
-
-			// timeoutloop never resets so the timeouts can't
-			// accumulate much during a single item of work
-			if (err == -7 && ++timeoutloop < 10)
-				goto tryagain;
-
-			applog(LOG_ERR, "%s%u: Error reading (get nonce) (%d:%d)",
-				modminer->api->name, modminer->device_id, amount, err);
-		}
-
-		if (memcmp(&nonce, "\xff\xff\xff\xff", 4)) {
-			state->shares++;
-			state->no_nonce_counter = 0;
-			curr_hw_errors = state->hw_errors;
-			submit_nonce(thr, work, nonce);
-			if (state->hw_errors > curr_hw_errors) {
-				state->shares_last_hw = state->shares;
-				if (modminer->clock > MODMINER_DEF_CLOCK || state->hw_errors > 1) {
-					float pct = (state->hw_errors * 100.0 / (state->shares ? : 1.0));
-					if (pct >= MODMINER_HW_ERROR_PERCENT)
-						modminer_delta_clock(thr, MODMINER_CLOCK_DOWN, false);
-				}
-			} else {
-				// If we've reached the required good shares in a row then clock up
-				if (((state->shares - state->shares_last_hw) >= state->shares_to_good) &&
-					modminer->temp <= MODMINER_TEMP_UP_LIMIT)
-					modminer_delta_clock(thr, MODMINER_CLOCK_UP, false);
-			}
-		} else if (++state->no_nonce_counter > 18000) {
-			// TODO: NFI what this is
-			state->no_nonce_counter = 0;
-			modminer_delta_clock(thr, MODMINER_CLOCK_DOWN, false);
-
-			applog(LOG_ERR, "%s%u: 18000 clock down",
-				modminer->api->name, modminer->device_id);
-
-		}
-
-tryagain:
-
-		if (work_restart(thr))
-			break;
-		nmsleep(10);
-		if (work_restart(thr) || !--iter)
-			break;
->>>>>>> 28f251e4
 	}
 
 	struct timeval tv_workend, elapsed;
 	gettimeofday(&tv_workend, NULL);
 	timersub(&tv_workend, &state->tv_workstart, &elapsed);
 
-<<<<<<< HEAD
 	uint64_t hashes = (uint64_t)state->dclk.freqM * 2 * (((uint64_t)elapsed.tv_sec * 1000000) + elapsed.tv_usec);
-=======
-	uint64_t hashes = (uint64_t)modminer->clock * (((uint64_t)elapsed.tv_sec * 1000000) + elapsed.tv_usec);
->>>>>>> 28f251e4
 	if (hashes > 0xffffffff)
 	{
 		applog(LOG_WARNING, "%s %u.%u: Finished work before new one sent", modminer->api->name, modminer->device_id, fpgaid);
@@ -1556,19 +729,6 @@
 	int64_t hashes = 0;
 	bool startwork;
 
-	if (state->overheated == true) {
-		if (state->work_running)
-			state->work_running = false;
-
-		check_temperature(thr);
-
-		if (state->overheated == true) {
-			// Give it 5 seconds rest and wait for the next work
-			nmsleep(5000);
-			return 0;
-		}
-	}
-
 	startwork = modminer_prepare_next_work(state, work);
 	if (startwork) {
 		/* HACK: For some reason, this is delayed a bit
@@ -1579,9 +739,6 @@
 	else
 	if (state->work_running) {
 		hashes = modminer_process_results(thr);
-		if (hashes == -1)
-			return hashes;
-
 		if (work_restart(thr)) {
 			state->work_running = false;
 			return hashes;
