--- conflicted
+++ resolved
@@ -266,17 +266,12 @@
 	return true;
 }
 
-<<<<<<< HEAD
 static bool
 modminer_device_prepare(struct cgpu_info *modminer)
 {
 	int fd = serial_open(modminer->device_path, 0, 10, true);
 	if (unlikely(-1 == fd))
 		bailout(LOG_ERR, "%s: Failed to open %s", modminer->dev_repr, modminer->device_path);
-=======
-	// Give it a 2/3s delay after programming
-	cgsleep_ms(666);
->>>>>>> 2412961c
 
 	modminer->device->device_fd = fd;
 	applog(LOG_INFO, "%s: Opened %s", modminer->dev_repr, modminer->device_path);
@@ -669,13 +664,7 @@
 		}
 		if (work_restart(thr) || !--iter)
 			break;
-<<<<<<< HEAD
-		nmsleep(1);
-=======
-
-		// 1/10th sec to lower CPU usage
-		cgsleep_ms(100);
->>>>>>> 2412961c
+		cgsleep_ms(1);
 		if (work_restart(thr))
 			break;
 		mutex_lock(mutexp);
@@ -714,33 +703,12 @@
 	int64_t hashes = 0;
 	bool startwork;
 
-<<<<<<< HEAD
 	startwork = modminer_prepare_next_work(state, work);
 	if (startwork) {
 		/* HACK: For some reason, this is delayed a bit
 		 *       Let last_work handle the end of the work,
 		 *       and start the next one immediately
 		 */
-=======
-		while (state->overheated == true) {
-			check_temperature(thr);
-
-			// Device is gone
-			if (thr->cgpu->usbinfo.nodev)
-				return -1;
-
-			if (state->overheated == true) {
-				cgtime(&tv2);
-
-				// give up on this work item after 30s
-				if (work_restart(thr) || tdiff(&tv2, &tv1) > 30)
-					return 0;
-
-				// Give it 1s rest then check again
-				cgsleep_ms(1000);
-			}
-		}
->>>>>>> 2412961c
 	}
 	else
 	if (state->work_running) {
