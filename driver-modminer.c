/*
 * Copyright 2012 Luke Dashjr
 *
 * This program is free software; you can redistribute it and/or modify it
 * under the terms of the GNU General Public License as published by the Free
 * Software Foundation; either version 3 of the License, or (at your option)
 * any later version.  See COPYING for more details.
 */

#include "config.h"

#ifdef WIN32
#define FD_SETSIZE 4096
#endif

#include <stdarg.h>
#include <stdio.h>
#include <unistd.h>

#include "dynclock.h"
#include "logging.h"
#include "miner.h"
#include "fpgautils.h"
#include "util.h"

#define BITSTREAM_FILENAME "fpgaminer_top_fixed7_197MHz.bit"
#define BISTREAM_USER_ID "\2\4$B"

#define MODMINER_MINIMUM_CLOCK    2
#define MODMINER_DEFAULT_CLOCK  200
#define MODMINER_MAXIMUM_CLOCK  210

// Commands
#define MODMINER_PING "\x00"
#define MODMINER_GET_VERSION "\x01"
#define MODMINER_FPGA_COUNT "\x02"
// Commands + require FPGAid
#define MODMINER_GET_IDCODE '\x03'
#define MODMINER_GET_USERCODE '\x04'
#define MODMINER_PROGRAM '\x05'
#define MODMINER_SET_CLOCK '\x06'
#define MODMINER_READ_CLOCK '\x07'
#define MODMINER_SEND_WORK '\x08'
#define MODMINER_CHECK_WORK '\x09'
// One byte temperature reply
#define MODMINER_TEMP1 '\x0a'

#define FPGAID_ALL 4

struct device_api modminer_api;

struct modminer_fpga_state {
	bool work_running;
	struct work running_work;
	struct work last_work;
	struct timeval tv_workstart;
	uint32_t hashes;

	char next_work_cmd[46];

	struct dclk_data dclk;
	uint8_t freqMaxMaxM;
	// Number of nonces didn't meet pdiff 1, ever
	int bad_share_counter;
	// Number of nonces did meet pdiff 1, ever
	int good_share_counter;
	// Time the clock was last reduced due to temperature
	time_t last_cutoff_reduced;

	unsigned char temp;

	unsigned char pdone;
};

static inline bool
_bailout(int fd, struct cgpu_info*modminer, int prio, const char *fmt, ...)
{
	if (fd != -1)
		serial_close(fd);
	if (modminer) {
		modminer->device_fd = -1;
		mutex_unlock(&modminer->device_mutex);
	}

	va_list ap;
	va_start(ap, fmt);
	vapplog(prio, fmt, ap);
	va_end(ap);
	return false;
}
#define bailout(...)  return _bailout(fd, NULL, __VA_ARGS__);

// 45 noops sent when detecting, in case the device was left in "start job" reading
static const char NOOP[] = MODMINER_PING "\xff\xff\xff\xff\xff\xff\xff\xff\xff\xff\xff\xff\xff\xff\xff\xff\xff\xff\xff\xff\xff\xff\xff\xff\xff\xff\xff\xff\xff\xff\xff\xff\xff\xff\xff\xff\xff\xff\xff\xff\xff\xff\xff\xff\xff";

static bool
modminer_detect_one(const char *devpath)
{
	int fd = serial_open(devpath, 0, 10, true);
	if (unlikely(fd == -1))
		bailout(LOG_DEBUG, "ModMiner detect: failed to open %s", devpath);

	char buf[0x100];
	ssize_t len;

	// Sending a "ping" first, to workaround bug in new firmware betas (see issue #62)
	// Sending 45 noops, just in case the device was left in "start job" reading
	(void)(write(fd, NOOP, sizeof(NOOP)) ?:0);
	while (serial_read(fd, buf, sizeof(buf)) > 0)
		;

	if (1 != write(fd, MODMINER_GET_VERSION, 1))
		bailout(LOG_DEBUG, "ModMiner detect: write failed on %s (get version)", devpath);
	len = serial_read(fd, buf, sizeof(buf)-1);
	if (len < 1)
		bailout(LOG_DEBUG, "ModMiner detect: no response to version request from %s", devpath);
	buf[len] = '\0';
	char*devname = strdup(buf);
	applog(LOG_DEBUG, "ModMiner identified as: %s", devname);

	if (1 != write(fd, MODMINER_FPGA_COUNT, 1))
		bailout(LOG_DEBUG, "ModMiner detect: write failed on %s (get FPGA count)", devpath);
	len = read(fd, buf, 1);
	if (len < 1)
		bailout(LOG_ERR, "ModMiner detect: timeout waiting for FPGA count from %s", devpath);
	if (!buf[0])
		bailout(LOG_ERR, "ModMiner detect: zero FPGAs reported on %s", devpath);
	applog(LOG_DEBUG, "ModMiner %s has %u FPGAs", devname, buf[0]);

	serial_close(fd);

	struct cgpu_info *modminer;
	modminer = calloc(1, sizeof(*modminer));
	modminer->api = &modminer_api;
	mutex_init(&modminer->device_mutex);
	modminer->device_path = strdup(devpath);
	modminer->device_fd = -1;
	modminer->deven = DEV_ENABLED;
	modminer->threads = buf[0];
	modminer->name = devname;
	modminer->cutofftemp = 85;

	return add_cgpu(modminer);
}

#undef bailout

static int
modminer_detect_auto()
{
	return
	serial_autodetect_udev     (modminer_detect_one, "*ModMiner*") ?:
	serial_autodetect_devserial(modminer_detect_one, "BTCFPGA_ModMiner") ?:
	0;
}

static void
modminer_detect()
{
	serial_detect_auto(&modminer_api, modminer_detect_one, modminer_detect_auto);
}

#define bailout(...)  return _bailout(-1, modminer, __VA_ARGS__);
#define bailout2(...)  return _bailout(fd, modminer, __VA_ARGS__);
#define bailout3(...)  _bailout(fd, modminer, __VA_ARGS__);

static bool
modminer_reopen(struct cgpu_info*modminer)
{
	close(modminer->device_fd);
	int fd = serial_open(modminer->device_path, 0, 10, true);
	if (unlikely(-1 == fd)) {
		applog(LOG_ERR, "%s %u: Failed to reopen %s", modminer->api->name, modminer->device_id, modminer->device_path);
		return false;
	}
	modminer->device_fd = fd;
	return true;
}
#define safebailout() do {  \
	bool _safebailoutrv;  \
	state->work_running = false;  \
	_safebailoutrv = modminer_reopen(modminer);  \
	mutex_unlock(&modminer->device_mutex);  \
	return _safebailoutrv ? 0 : -1;  \
} while(0)

#define check_magic(L)  do {  \
	if (1 != fread(buf, 1, 1, f))  \
		bailout(LOG_ERR, "Error reading ModMiner firmware ('%c')", L);  \
	if (buf[0] != L)  \
		bailout(LOG_ERR, "ModMiner firmware has wrong magic ('%c')", L);  \
} while(0)

#define read_str(eng)  do {  \
	if (1 != fread(buf, 2, 1, f))  \
		bailout(LOG_ERR, "Error reading ModMiner firmware (" eng " len)");  \
	len = (ubuf[0] << 8) | ubuf[1];  \
	if (len >= sizeof(buf))  \
		bailout(LOG_ERR, "ModMiner firmware " eng " too long");  \
	if (1 != fread(buf, len, 1, f))  \
		bailout(LOG_ERR, "Error reading ModMiner firmware (" eng ")");  \
	buf[len] = '\0';  \
} while(0)

#define status_read(eng)  do {  \
FD_ZERO(&fds); \
FD_SET(fd, &fds);  \
select(fd+1, &fds, NULL, NULL, NULL);  \
	if (1 != read(fd, buf, 1))  \
		bailout2(LOG_ERR, "%s %u: Error programming %s (" eng ")", modminer->api->name, modminer->device_id, modminer->device_path);  \
	if (buf[0] != 1)  \
		bailout2(LOG_ERR, "%s %u: Wrong " eng " programming %s", modminer->api->name, modminer->device_id, modminer->device_path);  \
} while(0)

static bool
modminer_fpga_upload_bitstream(struct cgpu_info*modminer)
{
	struct modminer_fpga_state *state = modminer->thr[0]->cgpu_data;
	fd_set fds;
	char buf[0x100];
	unsigned long len, flen;
	char fpgaid = FPGAID_ALL;
	FILE *f = open_xilinx_bitstream(modminer, BITSTREAM_FILENAME, &len);
	if (!f)
		return false;

	flen = len;
	int fd = modminer->device_fd;

	applog(LOG_WARNING, "%s %u: Programming %s... DO NOT EXIT UNTIL COMPLETE", modminer->api->name, modminer->device_id, modminer->device_path);
	buf[0] = MODMINER_PROGRAM;
	buf[1] = fpgaid;
	buf[2] = (len >>  0) & 0xff;
	buf[3] = (len >>  8) & 0xff;
	buf[4] = (len >> 16) & 0xff;
	buf[5] = (len >> 24) & 0xff;
	if (6 != write(fd, buf, 6))
		bailout2(LOG_ERR, "%s %u: Error programming %s (cmd)", modminer->api->name, modminer->device_id, modminer->device_path);
	status_read("cmd reply");
	ssize_t buflen;
	char nextstatus = 10;
	while (len) {
		buflen = len < 32 ? len : 32;
		if (fread(buf, buflen, 1, f) != 1)
			bailout2(LOG_ERR, "%s %u: File underrun programming %s (%d bytes left)", modminer->api->name, modminer->device_id, modminer->device_path, len);
		if (write(fd, buf, buflen) != buflen)
			bailout2(LOG_ERR, "%s %u: Error programming %s (data)", modminer->api->name, modminer->device_id,  modminer->device_path);
		state->pdone = 100 - ((len * 100) / flen);
		if (state->pdone >= nextstatus)
		{
			nextstatus += 10;
			applog(LOG_WARNING, "%s %u: Programming %s... %d%% complete...", modminer->api->name, modminer->device_id, modminer->device_path, state->pdone);
		}
		status_read("status");
		len -= buflen;
	}
	status_read("final status");
	applog(LOG_WARNING, "%s %u: Done programming %s", modminer->api->name, modminer->device_id, modminer->device_path);

	return true;
}

static bool
modminer_device_prepare(struct cgpu_info *modminer)
{
	int fd = serial_open(modminer->device_path, 0, 10, true);
	if (unlikely(-1 == fd))
		bailout(LOG_ERR, "%s %u: Failed to open %s", modminer->api->name, modminer->device_id, modminer->device_path);

	modminer->device_fd = fd;
	applog(LOG_INFO, "%s %u: Opened %s", modminer->api->name, modminer->device_id, modminer->device_path);

	struct timeval now;
	gettimeofday(&now, NULL);
	get_datestamp(modminer->init, &now);

	return true;
}

#undef bailout

static bool
modminer_fpga_prepare(struct thr_info *thr)
{
	struct cgpu_info *modminer = thr->cgpu;

	// Don't need to lock the mutex here, since prepare runs from the main thread before the miner threads start
	if (modminer->device_fd == -1 && !modminer_device_prepare(modminer))
		return false;

	struct modminer_fpga_state *state;
	state = thr->cgpu_data = calloc(1, sizeof(struct modminer_fpga_state));
	dclk_prepare(&state->dclk);
	state->next_work_cmd[0] = MODMINER_SEND_WORK;
	state->next_work_cmd[1] = thr->device_thread;  // FPGA id

	return true;
}

<<<<<<< HEAD
static bool
modminer_change_clock(struct thr_info*thr, bool needlock, signed char delta)
=======
/*
 * Clocking rules:
 *	If device exceeds cutoff or overheat temp - stop sending work until it cools
 *		decrease the clock by MODMINER_CLOCK_CUTOFF/MODMINER_CLOCK_OVERHEAT
 *		for when it restarts
 *		with MODMINER_CLOCK_OVERHEAT=0 basically says that temp shouldn't
 *		affect the clock unless we reach CUTOFF
 *
 *	If device overheats
 *		set shares_to_good back to MODMINER_MIN_BACK
 *		to speed up clock recovery if temp drop doesnt help
 *
 * When to clock down:
 *	If device gets MODMINER_HW_ERROR_PERCENT errors since last clock up or down
 *		if clock is <= default it requires 2 HW to do this test
 *		if clock is > default it only requires 1 HW to do this test
 *			also double shares_to_good
 *
 * When to clock up:
 *	If device gets shares_to_good good shares in a row
 *		and temp < MODMINER_TEMP_UP_LIMIT
 *
 * N.B. clock must always be a multiple of 2
 */
static const char *CLOCKOLDWORK = "clock already changed for this work";
static const char *CLOCKTOOLOW = "clock too low";
static const char *CLOCKTOOHI = "clock too high";
static const char *CLOCKSETFAIL = "clock set command failed";
static const char *CLOCKREPLYFAIL = "clock reply failed";

static const char *modminer_delta_clock(struct thr_info *thr, int delta, bool temp, bool force)
>>>>>>> 4ab19c7d
{
	struct cgpu_info*modminer = thr->cgpu;
	struct modminer_fpga_state *state = thr->cgpu_data;
	char fpgaid = thr->device_thread;
	int fd;
	unsigned char cmd[6], buf[1];
<<<<<<< HEAD
	unsigned char clk;

	clk = (state->dclk.freqM * 2) + delta;
=======
	int err, amount;

	// Only do once if multiple shares per work or multiple reasons
	if (!state->new_work && !force)
		return CLOCKOLDWORK;

	state->new_work = false;

	state->shares = 0;
	state->shares_last_hw = 0;
	state->hw_errors = 0;

	// FYI clock drop has little effect on temp
	if (delta < 0 && modminer->clock <= MODMINER_MIN_CLOCK)
		return CLOCKTOOLOW;

	if (delta > 0 && modminer->clock >= MODMINER_MAX_CLOCK)
		return CLOCKTOOHI;

	if (delta < 0) {
		if (temp)
			state->shares_to_good = MODMINER_MIN_BACK;
		else {
			if ((state->shares_to_good * 2) < MODMINER_TRY_UP)
				state->shares_to_good *= 2;
			else
				state->shares_to_good = MODMINER_TRY_UP;
		}
	}

	modminer->clock += delta;
>>>>>>> 4ab19c7d

	cmd[0] = MODMINER_SET_CLOCK;
	cmd[1] = fpgaid;
	cmd[2] = clk;
	cmd[3] = cmd[4] = cmd[5] = '\0';

	if (needlock)
		mutex_lock(&modminer->device_mutex);
	fd = modminer->device_fd;
	if (6 != write(fd, cmd, 6))
		bailout2(LOG_ERR, "%s %u.%u: Error writing (set frequency)", modminer->api->name, modminer->device_id, fpgaid);
	if (serial_read(fd, &buf, 1) != 1)
		bailout2(LOG_ERR, "%s %u.%u: Error reading (set frequency)", modminer->api->name, modminer->device_id, fpgaid);
	if (needlock)
		mutex_unlock(&modminer->device_mutex);

	if (buf[0])
		state->dclk.freqM = clk / 2;

	return true;
}

<<<<<<< HEAD
static bool modminer_dclk_change_clock(struct thr_info*thr, int multiplier)
{
	struct cgpu_info *modminer = thr->cgpu;
	char fpgaid = thr->device_thread;
	struct modminer_fpga_state *state = thr->cgpu_data;
	uint8_t oldFreq = state->dclk.freqM;
	signed char delta = (multiplier - oldFreq) * 2;
	if (unlikely(!modminer_change_clock(thr, true, delta)))
		return false;
=======
		return CLOCKSETFAIL;
	}
>>>>>>> 4ab19c7d

	char repr[0x10];
	sprintf(repr, "%s %u.%u", modminer->api->name, modminer->device_id, fpgaid);
	dclk_msg_freqchange(repr, oldFreq * 2, state->dclk.freqM * 2, NULL);
	return true;
}

static bool
modminer_reduce_clock(struct thr_info*thr, bool needlock)
{
	struct modminer_fpga_state *state = thr->cgpu_data;

<<<<<<< HEAD
	if (state->dclk.freqM <= MODMINER_MINIMUM_CLOCK / 2)
		return false;
=======
		return CLOCKREPLYFAIL;
	}

	mutex_unlock(modminer->modminer_mutex);
>>>>>>> 4ab19c7d

	return modminer_change_clock(thr, needlock, -2);
}

<<<<<<< HEAD
static bool _modminer_get_nonce(struct cgpu_info*modminer, char fpgaid, uint32_t*nonce)
{
	int fd = modminer->device_fd;
	char cmd[2] = {MODMINER_CHECK_WORK, fpgaid};
	
	if (write(fd, cmd, 2) != 2) {
		applog(LOG_ERR, "%s %u: Error writing (get nonce %u)", modminer->api->name, modminer->device_id, fpgaid);
		return false;
	}
	if (4 != serial_read(fd, nonce, 4)) {
		applog(LOG_ERR, "%s %u: Short read (get nonce %u)", modminer->api->name, modminer->device_id, fpgaid);
		return false;
	}
	
	return true;
=======
	return NULL;
>>>>>>> 4ab19c7d
}

static bool
modminer_fpga_init(struct thr_info *thr)
{
	struct cgpu_info *modminer = thr->cgpu;
	struct modminer_fpga_state *state = thr->cgpu_data;
	int fd;
	char fpgaid = thr->device_thread;
	uint32_t nonce;

	unsigned char cmd[2], buf[4];

	mutex_lock(&modminer->device_mutex);
	fd = modminer->device_fd;
	if (fd == -1) {
		// Died in another thread...
		mutex_unlock(&modminer->device_mutex);
		return false;
	}

	cmd[0] = MODMINER_GET_USERCODE;
	cmd[1] = fpgaid;
	if (write(fd, cmd, 2) != 2)
		bailout2(LOG_ERR, "%s %u.%u: Error writing (read USER code)", modminer->api->name, modminer->device_id, fpgaid);
	if (serial_read(fd, buf, 4) != 4)
		bailout2(LOG_ERR, "%s %u.%u: Error reading (read USER code)", modminer->api->name, modminer->device_id, fpgaid);

	if (memcmp(buf, BISTREAM_USER_ID, 4)) {
		applog(LOG_ERR, "%s %u.%u: FPGA not programmed", modminer->api->name, modminer->device_id, fpgaid);
		if (!modminer_fpga_upload_bitstream(modminer))
			return false;
	} else if (opt_force_dev_init && modminer->status == LIFE_INIT) {
		applog(LOG_DEBUG, "%s %u.%u: FPGA is already programmed, but --force-dev-init is set",
		       modminer->api->name, modminer->device_id, fpgaid);
		if (!modminer_fpga_upload_bitstream(modminer))
			return false;
	}
	else
		applog(LOG_DEBUG, "%s %u.%u: FPGA is already programmed :)", modminer->api->name, modminer->device_id, fpgaid);
	state->pdone = 101;

	state->dclk.freqM = MODMINER_MAXIMUM_CLOCK / 2 + 1;  // Will be reduced immediately
	while (1) {
		if (state->dclk.freqM <= MODMINER_MINIMUM_CLOCK / 2)
			bailout2(LOG_ERR, "%s %u.%u: Hit minimum trying to find acceptable frequencies", modminer->api->name, modminer->device_id, fpgaid);
		--state->dclk.freqM;
		if (!modminer_change_clock(thr, false, 0))
			// MCU rejected assignment
			continue;
		if (!_modminer_get_nonce(modminer, fpgaid, &nonce))
			bailout2(LOG_ERR, "%s %u.%u: Error detecting acceptable frequencies", modminer->api->name, modminer->device_id, fpgaid);
		if (!memcmp(&nonce, "\x00\xff\xff\xff", 4))
			// MCU took assignment, but disabled FPGA
			continue;
		break;
	}
	state->freqMaxMaxM =
	state->dclk.freqMaxM = state->dclk.freqM;
	if (MODMINER_DEFAULT_CLOCK / 2 < state->dclk.freqM) {
		if (!modminer_change_clock(thr, false, -(state->dclk.freqM * 2 - MODMINER_DEFAULT_CLOCK)))
			applog(LOG_WARNING, "%s %u.%u: Failed to set desired initial frequency of %u", modminer->api->name, modminer->device_id, fpgaid, MODMINER_DEFAULT_CLOCK);
	}
	state->dclk.freqMDefault = state->dclk.freqM;
	applog(LOG_WARNING, "%s %u.%u: Frequency set to %u MHz (range: %u-%u)", modminer->api->name, modminer->device_id, fpgaid, state->dclk.freqM * 2, MODMINER_MINIMUM_CLOCK, state->dclk.freqMaxM * 2);

	mutex_unlock(&modminer->device_mutex);

	thr->primary_thread = true;

	return true;
}

static void
get_modminer_statline_before(char *buf, struct cgpu_info *modminer)
{
	char info[18] = "               | ";
	int tc = modminer->threads;
	bool havetemp = false;
	int i;

	char pdone = ((struct modminer_fpga_state*)(modminer->thr[0]->cgpu_data))->pdone;
	if (pdone != 101) {
		sprintf(&info[1], "%3d%%", pdone);
		info[5] = ' ';
		strcat(buf, info);
		return;
	}

	if (tc > 4)
		tc = 4;

	for (i = tc - 1; i >= 0; --i) {
		struct thr_info*thr = modminer->thr[i];
		struct modminer_fpga_state *state = thr->cgpu_data;
		unsigned char temp = state->temp;

		info[i*3+2] = '/';
		if (temp) {
			havetemp = true;
			if (temp > 9)
				info[i*3+0] = 0x30 + (temp / 10);
			info[i*3+1] = 0x30 + (temp % 10);
		}
	}
	if (havetemp) {
		info[tc*3-1] = ' ';
		info[tc*3] = 'C';
		strcat(buf, info);
	}
	else
		strcat(buf, "               | ");
}

<<<<<<< HEAD
static void modminer_get_temperature(struct cgpu_info *modminer, struct thr_info *thr)
{
	struct modminer_fpga_state *state = thr->cgpu_data;
=======
	modminer->clock = MODMINER_DEF_CLOCK;
	modminer_delta_clock(thr, MODMINER_CLOCK_SET, false, false);
>>>>>>> 4ab19c7d

#ifdef WIN32
	/* Workaround for bug in Windows driver */
	if (!modminer_reopen(modminer))
		return;
#endif

	int fd = modminer->device_fd;
	int fpgaid = thr->device_thread;
	char cmd[2] = {MODMINER_TEMP1, fpgaid};
	char temperature;

	if (2 == write(fd, cmd, 2) && read(fd, &temperature, 1) == 1)
	{
		state->temp = temperature;
		if (temperature > modminer->targettemp + opt_hysteresis) {
			{
				time_t now = time(NULL);
				if (state->last_cutoff_reduced != now) {
					state->last_cutoff_reduced = now;
					int oldFreq = state->dclk.freqM;
					if (modminer_reduce_clock(thr, false))
						applog(LOG_NOTICE, "%s %u.%u: Frequency %s from %u to %u MHz (temp: %d)",
						       modminer->api->name, modminer->device_id, fpgaid,
						       (oldFreq > state->dclk.freqM ? "dropped" : "raised "),
						       oldFreq * 2, state->dclk.freqM * 2,
						       temperature
						);
					state->dclk.freqMaxM = state->dclk.freqM;
				}
			}
		}
		else
		if (state->dclk.freqMaxM < state->freqMaxMaxM && temperature < modminer->targettemp) {
			if (temperature < modminer->targettemp - opt_hysteresis) {
				state->dclk.freqMaxM = state->freqMaxMaxM;
			} else {
				++state->dclk.freqMaxM;
			}
		}
	}
}

static bool modminer_get_stats(struct cgpu_info *modminer)
{
	int hottest = 0;
	bool get_temp = (modminer->deven != DEV_ENABLED);
	// Getting temperature more efficiently while enabled
	// NOTE: Don't need to mess with mutex here, since the device is disabled
	for (int i = modminer->threads; i--; ) {
		struct thr_info*thr = modminer->thr[i];
		struct modminer_fpga_state *state = thr->cgpu_data;
		if (get_temp)
			modminer_get_temperature(modminer, thr);
		int temp = state->temp;
		if (temp > hottest)
			hottest = temp;
	}

	modminer->temp = (float)hottest;

	return true;
}

static struct api_data*
get_modminer_api_extra_device_status(struct cgpu_info*modminer)
{
	struct api_data*root = NULL;
	static char *k[4] = {"Board0", "Board1", "Board2", "Board3"};
	int i;

	for (i = modminer->threads - 1; i >= 0; --i) {
		struct thr_info*thr = modminer->thr[i];
		struct modminer_fpga_state *state = thr->cgpu_data;
		json_t *o = json_object();

		if (state->temp)
			json_object_set_new(o, "Temperature", json_integer(state->temp));
		json_object_set_new(o, "Frequency", json_real((double)state->dclk.freqM * 2 * 1000000.));
		json_object_set_new(o, "Cool Max Frequency", json_real((double)state->dclk.freqMaxM * 2 * 1000000.));
		json_object_set_new(o, "Max Frequency", json_real((double)state->freqMaxMaxM * 2 * 1000000.));
		json_object_set_new(o, "Hardware Errors", json_integer(state->bad_share_counter));
		json_object_set_new(o, "Valid Nonces", json_integer(state->good_share_counter));

		root = api_add_json(root, k[i], o, false);
		json_decref(o);
	}

	return root;
}

static bool
modminer_prepare_next_work(struct modminer_fpga_state*state, struct work*work)
{
	char *midstate = state->next_work_cmd + 2;
	char *taildata = midstate + 32;
	if (!(memcmp(midstate, work->midstate, 32) || memcmp(taildata, work->data + 64, 12)))
		return false;
	memcpy(midstate, work->midstate, 32);
	memcpy(taildata, work->data + 64, 12);
	return true;
}

static bool
modminer_start_work(struct thr_info*thr)
{
fd_set fds;
	struct cgpu_info*modminer = thr->cgpu;
	struct modminer_fpga_state *state = thr->cgpu_data;
	char fpgaid = thr->device_thread;
	int fd;

	char buf[1];

	mutex_lock(&modminer->device_mutex);
	fd = modminer->device_fd;

	if (unlikely(fd == -1)) {
		if (!modminer_reopen(modminer)) {
			mutex_unlock(&modminer->device_mutex);
			return false;
		}
		fd = modminer->device_fd;
	}

	if (46 != write(fd, state->next_work_cmd, 46))
		bailout2(LOG_ERR, "%s %u.%u: Error writing (start work)", modminer->api->name, modminer->device_id, fpgaid);
	gettimeofday(&state->tv_workstart, NULL);
	state->hashes = 0;
	status_read("start work");
	mutex_unlock(&modminer->device_mutex);
	if (opt_debug) {
		char *xdata = bin2hex(state->running_work.data, 80);
		applog(LOG_DEBUG, "%s %u.%u: Started work: %s",
		       modminer->api->name, modminer->device_id, fpgaid, xdata);
		free(xdata);
	}

<<<<<<< HEAD
	return true;
=======
	cmd[1] = modminer->fpgaid;

	mutex_lock(modminer->modminer_mutex);
	if (usb_write(modminer, (char *)cmd, 2, &amount, C_REQUESTTEMPERATURE) == 0 && amount == 2 &&
	    usb_read(modminer, (char *)(&temperature), tbytes, &tamount, C_GETTEMPERATURE) == 0 && tamount == tbytes) {
		mutex_unlock(modminer->modminer_mutex);
		if (state->one_byte_temp)
			modminer->temp = temperature[0];
		else {
			// Only accurate to 2 and a bit places
			modminer->temp = roundf((temperature[1] * 256.0 + temperature[0]) / 0.128) / 1000.0;

			state->tried_two_byte_temp = true;
		}

		if (state->overheated) {
			// Limit recovery to lower than OVERHEAT so it doesn't just go straight over again
			if (modminer->temp < MODMINER_RECOVER_TEMP) {
				state->overheated = false;
				applog(LOG_WARNING, "%s%u: Recovered, temp less than (%.1f) now %.3f",
					modminer->api->name, modminer->device_id,
					MODMINER_RECOVER_TEMP, modminer->temp);
			}
		}
		else if (modminer->temp >= MODMINER_OVERHEAT_TEMP) {
			if (modminer->temp >= MODMINER_CUTOFF_TEMP) {
				applog(LOG_WARNING, "%s%u: Hit thermal cutoff limit! (%.1f) at %.3f",
					modminer->api->name, modminer->device_id,
					MODMINER_CUTOFF_TEMP, modminer->temp);

				modminer_delta_clock(thr, MODMINER_CLOCK_CUTOFF, true, false);
				state->overheated = true;
				dev_error(modminer, REASON_DEV_THERMAL_CUTOFF);
			} else {
				applog(LOG_WARNING, "%s%u: Overheat limit (%.1f) reached %.3f",
					modminer->api->name, modminer->device_id,
					MODMINER_OVERHEAT_TEMP, modminer->temp);

				// If it's defined to be 0 then don't call modminer_delta_clock()
				if (MODMINER_CLOCK_OVERHEAT != 0)
					modminer_delta_clock(thr, MODMINER_CLOCK_OVERHEAT, true, false);
				state->overheated = true;
				dev_error(modminer, REASON_DEV_OVER_HEAT);
			}
		}
	} else {
		mutex_unlock(modminer->modminer_mutex);

		if (!state->tried_two_byte_temp) {
			state->tried_two_byte_temp = true;
			state->one_byte_temp = true;
		}
	}
>>>>>>> 4ab19c7d
}

#define work_restart(thr)  thr->work_restart

#define NONCE_CHARS(nonce)  \
	(int)((unsigned char*)&nonce)[3],  \
	(int)((unsigned char*)&nonce)[2],  \
	(int)((unsigned char*)&nonce)[1],  \
	(int)((unsigned char*)&nonce)[0]

static int64_t
modminer_process_results(struct thr_info*thr)
{
	struct cgpu_info*modminer = thr->cgpu;
	struct modminer_fpga_state *state = thr->cgpu_data;
	char fpgaid = thr->device_thread;
	struct work *work = &state->running_work;

	uint32_t nonce;
	long iter;
	int immediate_bad_nonces = 0, immediate_nonces = 0;
	bool bad;

	mutex_lock(&modminer->device_mutex);
	modminer_get_temperature(modminer, thr);

	iter = 200;
	while (1) {
		if (!_modminer_get_nonce(modminer, fpgaid, &nonce))
			safebailout();
		mutex_unlock(&modminer->device_mutex);
		if (memcmp(&nonce, "\xff\xff\xff\xff", 4)) {
<<<<<<< HEAD
			nonce = le32toh(nonce);
			bad = !test_nonce(work, nonce, false);
			++immediate_nonces;
			if (!bad)
				applog(LOG_DEBUG, "%s %u.%u: Nonce for current  work: %02x%02x%02x%02x",
				       modminer->api->name, modminer->device_id, fpgaid,
				       NONCE_CHARS(nonce));
			else
			if (test_nonce(&state->last_work, nonce, false))
			{
				applog(LOG_DEBUG, "%s %u.%u: Nonce for previous work: %02x%02x%02x%02x",
				       modminer->api->name, modminer->device_id, fpgaid,
				       NONCE_CHARS(nonce));
				work = &state->last_work;
				bad = false;
			}
			if (!bad)
			{
				++state->good_share_counter;
				submit_nonce(thr, work, nonce);
=======
			// found 'something' ...
			state->shares++;
			curr_hw_errors = state->hw_errors;
			submit_nonce(thr, work, nonce);
			if (state->hw_errors > curr_hw_errors) {
				gettimeofday(&now, NULL);
				// Ignore initial errors that often happen
				if (tdiff(&now, &state->first_work) < 2.0) {
					state->shares = 0;
					state->shares_last_hw = 0;
					state->hw_errors = 0;
				} else {
					state->shares_last_hw = state->shares;
					if (modminer->clock > MODMINER_DEF_CLOCK || state->hw_errors > 1) {
						float pct = (state->hw_errors * 100.0 / (state->shares ? : 1.0));
						if (pct >= MODMINER_HW_ERROR_PERCENT)
							modminer_delta_clock(thr, MODMINER_CLOCK_DOWN, false, false);
					}
				}
			} else {
				gettimeofday(&state->last_nonce, NULL);
				state->death_stage_one = false;
				// If we've reached the required good shares in a row then clock up
				if (((state->shares - state->shares_last_hw) >= state->shares_to_good) &&
						modminer->temp < MODMINER_TEMP_UP_LIMIT)
					modminer_delta_clock(thr, MODMINER_CLOCK_UP, false, false);
			}
		} else {
			// on rare occasions - the MMQ can just stop returning valid nonces
			double death = ITS_DEAD_JIM * (state->death_stage_one ? 2.0 : 1.0);
			gettimeofday(&now, NULL);
			if (tdiff(&now, &state->last_nonce) >= death) {
				if (state->death_stage_one) {
					modminer_delta_clock(thr, MODMINER_CLOCK_DEAD, false, true);
					applog(LOG_ERR, "%s%u: DEATH clock down",
						modminer->api->name, modminer->device_id);

					// reset the death info and DISABLE it
					state->last_nonce.tv_sec = 0;
					state->last_nonce.tv_usec = 0;
					state->death_stage_one = false;
					return -1;
				} else {
					modminer_delta_clock(thr, MODMINER_CLOCK_DEAD, false, true);
					applog(LOG_ERR, "%s%u: death clock down",
						modminer->api->name, modminer->device_id);

					state->death_stage_one = true;
				}
>>>>>>> 4ab19c7d
			}
			else {
				applog(LOG_DEBUG, "%s %u.%u: Nonce with H not zero  : %02x%02x%02x%02x",
				       modminer->api->name, modminer->device_id, fpgaid,
				       NONCE_CHARS(nonce));
				++hw_errors;
				++modminer->hw_errors;
				++state->bad_share_counter;
				++immediate_bad_nonces;
			}
		}
		if (work_restart(thr) || !--iter)
			break;
		nmsleep(1);
		if (work_restart(thr))
			break;
		mutex_lock(&modminer->device_mutex);
	}

	struct timeval tv_workend, elapsed;
	gettimeofday(&tv_workend, NULL);
	timersub(&tv_workend, &state->tv_workstart, &elapsed);

	uint64_t hashes = (uint64_t)state->dclk.freqM * 2 * (((uint64_t)elapsed.tv_sec * 1000000) + elapsed.tv_usec);
	if (hashes > 0xffffffff)
	{
		applog(LOG_WARNING, "%s %u.%u: Finished work before new one sent", modminer->api->name, modminer->device_id, fpgaid);
		hashes = 0xffffffff;
	}
	if (hashes <= state->hashes)
		hashes = 1;
	else
		hashes -= state->hashes;
	state->hashes += hashes;

	dclk_gotNonces(&state->dclk);
	if (immediate_bad_nonces)
		dclk_errorCount(&state->dclk, ((double)immediate_bad_nonces) / (double)immediate_nonces);
	dclk_preUpdate(&state->dclk);
	if (!dclk_updateFreq(&state->dclk, modminer_dclk_change_clock, thr))
		{}  // TODO: handle error

	return hashes;
}

static int64_t
modminer_scanhash(struct thr_info*thr, struct work*work, int64_t __maybe_unused max_nonce)
{
	struct modminer_fpga_state *state = thr->cgpu_data;
	int64_t hashes = 0;
	bool startwork;

	startwork = modminer_prepare_next_work(state, work);
	if (startwork) {
		/* HACK: For some reason, this is delayed a bit
		 *       Let last_work handle the end of the work,
		 *       and start the next one immediately
		 */
	}
	else
	if (state->work_running) {
		hashes = modminer_process_results(thr);
		if (work_restart(thr)) {
			state->work_running = false;
			return hashes;
		}
	} else
		state->work_running = true;

	if (startwork) {
		__copy_work(&state->last_work, &state->running_work);
		__copy_work(&state->running_work, work);
		if (!modminer_start_work(thr))
			return -1;
	}

	// This is intentionally early
	work->blk.nonce += hashes;
	return hashes;
}

static void
modminer_fpga_shutdown(struct thr_info *thr)
{
	free(thr->cgpu_data);
}

static char *modminer_set_device(struct cgpu_info *modminer, char *option, char *setting, char *replybuf)
{
	const char *ret;
	int val;

	if (strcasecmp(option, "help") == 0) {
		sprintf(replybuf, "clock: range %d-%d and a multiple of 2",
					MODMINER_MIN_CLOCK, MODMINER_MAX_CLOCK);
		return replybuf;
	}

	if (strcasecmp(option, "clock") == 0) {
		if (!setting || !*setting) {
			sprintf(replybuf, "missing clock setting");
			return replybuf;
		}

		val = atoi(setting);
		if (val < MODMINER_MIN_CLOCK || val > MODMINER_MAX_CLOCK || (val & 1) != 0) {
			sprintf(replybuf, "invalid clock: '%s' valid range %d-%d and a multiple of 2",
						setting, MODMINER_MIN_CLOCK, MODMINER_MAX_CLOCK);
			return replybuf;
		}

		val -= (int)(modminer->clock);

		ret = modminer_delta_clock(modminer->thr[0], val, false, true);
		if (ret) {
			sprintf(replybuf, "Set clock failed: %s", ret);
			return replybuf;
		} else
			return NULL;
	}

	sprintf(replybuf, "Unknown option: %s", option);
	return replybuf;
}

struct device_api modminer_api = {
	.dname = "modminer",
	.name = "MMQ",
	.api_detect = modminer_detect,
	.get_statline_before = get_modminer_statline_before,
<<<<<<< HEAD
	.get_stats = modminer_get_stats,
	.get_api_extra_device_status = get_modminer_api_extra_device_status,
=======
	.set_device = modminer_set_device,
>>>>>>> 4ab19c7d
	.thread_prepare = modminer_fpga_prepare,
	.thread_init = modminer_fpga_init,
	.scanhash = modminer_scanhash,
	.thread_shutdown = modminer_fpga_shutdown,
};<|MERGE_RESOLUTION|>--- conflicted
+++ resolved
@@ -1,5 +1,6 @@
 /*
  * Copyright 2012 Luke Dashjr
+ * Copyright 2012 Andrew Smith
  *
  * This program is free software; you can redistribute it and/or modify it
  * under the terms of the GNU General Public License as published by the Free
@@ -13,6 +14,7 @@
 #define FD_SETSIZE 4096
 #endif
 
+#include <limits.h>
 #include <stdarg.h>
 #include <stdio.h>
 #include <unistd.h>
@@ -26,9 +28,9 @@
 #define BITSTREAM_FILENAME "fpgaminer_top_fixed7_197MHz.bit"
 #define BISTREAM_USER_ID "\2\4$B"
 
-#define MODMINER_MINIMUM_CLOCK    2
-#define MODMINER_DEFAULT_CLOCK  200
-#define MODMINER_MAXIMUM_CLOCK  210
+#define MODMINER_MAX_CLOCK 210
+#define MODMINER_DEF_CLOCK 200
+#define MODMINER_MIN_CLOCK   2
 
 // Commands
 #define MODMINER_PING "\x00"
@@ -297,85 +299,17 @@
 	return true;
 }
 
-<<<<<<< HEAD
 static bool
 modminer_change_clock(struct thr_info*thr, bool needlock, signed char delta)
-=======
-/*
- * Clocking rules:
- *	If device exceeds cutoff or overheat temp - stop sending work until it cools
- *		decrease the clock by MODMINER_CLOCK_CUTOFF/MODMINER_CLOCK_OVERHEAT
- *		for when it restarts
- *		with MODMINER_CLOCK_OVERHEAT=0 basically says that temp shouldn't
- *		affect the clock unless we reach CUTOFF
- *
- *	If device overheats
- *		set shares_to_good back to MODMINER_MIN_BACK
- *		to speed up clock recovery if temp drop doesnt help
- *
- * When to clock down:
- *	If device gets MODMINER_HW_ERROR_PERCENT errors since last clock up or down
- *		if clock is <= default it requires 2 HW to do this test
- *		if clock is > default it only requires 1 HW to do this test
- *			also double shares_to_good
- *
- * When to clock up:
- *	If device gets shares_to_good good shares in a row
- *		and temp < MODMINER_TEMP_UP_LIMIT
- *
- * N.B. clock must always be a multiple of 2
- */
-static const char *CLOCKOLDWORK = "clock already changed for this work";
-static const char *CLOCKTOOLOW = "clock too low";
-static const char *CLOCKTOOHI = "clock too high";
-static const char *CLOCKSETFAIL = "clock set command failed";
-static const char *CLOCKREPLYFAIL = "clock reply failed";
-
-static const char *modminer_delta_clock(struct thr_info *thr, int delta, bool temp, bool force)
->>>>>>> 4ab19c7d
 {
 	struct cgpu_info*modminer = thr->cgpu;
 	struct modminer_fpga_state *state = thr->cgpu_data;
 	char fpgaid = thr->device_thread;
 	int fd;
 	unsigned char cmd[6], buf[1];
-<<<<<<< HEAD
 	unsigned char clk;
 
 	clk = (state->dclk.freqM * 2) + delta;
-=======
-	int err, amount;
-
-	// Only do once if multiple shares per work or multiple reasons
-	if (!state->new_work && !force)
-		return CLOCKOLDWORK;
-
-	state->new_work = false;
-
-	state->shares = 0;
-	state->shares_last_hw = 0;
-	state->hw_errors = 0;
-
-	// FYI clock drop has little effect on temp
-	if (delta < 0 && modminer->clock <= MODMINER_MIN_CLOCK)
-		return CLOCKTOOLOW;
-
-	if (delta > 0 && modminer->clock >= MODMINER_MAX_CLOCK)
-		return CLOCKTOOHI;
-
-	if (delta < 0) {
-		if (temp)
-			state->shares_to_good = MODMINER_MIN_BACK;
-		else {
-			if ((state->shares_to_good * 2) < MODMINER_TRY_UP)
-				state->shares_to_good *= 2;
-			else
-				state->shares_to_good = MODMINER_TRY_UP;
-		}
-	}
-
-	modminer->clock += delta;
->>>>>>> 4ab19c7d
 
 	cmd[0] = MODMINER_SET_CLOCK;
 	cmd[1] = fpgaid;
@@ -398,7 +332,6 @@
 	return true;
 }
 
-<<<<<<< HEAD
 static bool modminer_dclk_change_clock(struct thr_info*thr, int multiplier)
 {
 	struct cgpu_info *modminer = thr->cgpu;
@@ -408,10 +341,6 @@
 	signed char delta = (multiplier - oldFreq) * 2;
 	if (unlikely(!modminer_change_clock(thr, true, delta)))
 		return false;
-=======
-		return CLOCKSETFAIL;
-	}
->>>>>>> 4ab19c7d
 
 	char repr[0x10];
 	sprintf(repr, "%s %u.%u", modminer->api->name, modminer->device_id, fpgaid);
@@ -424,20 +353,12 @@
 {
 	struct modminer_fpga_state *state = thr->cgpu_data;
 
-<<<<<<< HEAD
-	if (state->dclk.freqM <= MODMINER_MINIMUM_CLOCK / 2)
+	if (state->dclk.freqM <= MODMINER_MIN_CLOCK / 2)
 		return false;
-=======
-		return CLOCKREPLYFAIL;
-	}
-
-	mutex_unlock(modminer->modminer_mutex);
->>>>>>> 4ab19c7d
 
 	return modminer_change_clock(thr, needlock, -2);
 }
 
-<<<<<<< HEAD
 static bool _modminer_get_nonce(struct cgpu_info*modminer, char fpgaid, uint32_t*nonce)
 {
 	int fd = modminer->device_fd;
@@ -453,9 +374,6 @@
 	}
 	
 	return true;
-=======
-	return NULL;
->>>>>>> 4ab19c7d
 }
 
 static bool
@@ -498,9 +416,9 @@
 		applog(LOG_DEBUG, "%s %u.%u: FPGA is already programmed :)", modminer->api->name, modminer->device_id, fpgaid);
 	state->pdone = 101;
 
-	state->dclk.freqM = MODMINER_MAXIMUM_CLOCK / 2 + 1;  // Will be reduced immediately
+	state->dclk.freqM = MODMINER_MAX_CLOCK / 2 + 1;  // Will be reduced immediately
 	while (1) {
-		if (state->dclk.freqM <= MODMINER_MINIMUM_CLOCK / 2)
+		if (state->dclk.freqM <= MODMINER_MIN_CLOCK / 2)
 			bailout2(LOG_ERR, "%s %u.%u: Hit minimum trying to find acceptable frequencies", modminer->api->name, modminer->device_id, fpgaid);
 		--state->dclk.freqM;
 		if (!modminer_change_clock(thr, false, 0))
@@ -515,12 +433,12 @@
 	}
 	state->freqMaxMaxM =
 	state->dclk.freqMaxM = state->dclk.freqM;
-	if (MODMINER_DEFAULT_CLOCK / 2 < state->dclk.freqM) {
-		if (!modminer_change_clock(thr, false, -(state->dclk.freqM * 2 - MODMINER_DEFAULT_CLOCK)))
-			applog(LOG_WARNING, "%s %u.%u: Failed to set desired initial frequency of %u", modminer->api->name, modminer->device_id, fpgaid, MODMINER_DEFAULT_CLOCK);
+	if (MODMINER_DEF_CLOCK / 2 < state->dclk.freqM) {
+		if (!modminer_change_clock(thr, false, -(state->dclk.freqM * 2 - MODMINER_DEF_CLOCK)))
+			applog(LOG_WARNING, "%s %u.%u: Failed to set desired initial frequency of %u", modminer->api->name, modminer->device_id, fpgaid, MODMINER_DEF_CLOCK);
 	}
 	state->dclk.freqMDefault = state->dclk.freqM;
-	applog(LOG_WARNING, "%s %u.%u: Frequency set to %u MHz (range: %u-%u)", modminer->api->name, modminer->device_id, fpgaid, state->dclk.freqM * 2, MODMINER_MINIMUM_CLOCK, state->dclk.freqMaxM * 2);
+	applog(LOG_WARNING, "%s %u.%u: Frequency set to %u MHz (range: %u-%u)", modminer->api->name, modminer->device_id, fpgaid, state->dclk.freqM * 2, MODMINER_MIN_CLOCK, state->dclk.freqMaxM * 2);
 
 	mutex_unlock(&modminer->device_mutex);
 
@@ -570,14 +488,9 @@
 		strcat(buf, "               | ");
 }
 
-<<<<<<< HEAD
 static void modminer_get_temperature(struct cgpu_info *modminer, struct thr_info *thr)
 {
 	struct modminer_fpga_state *state = thr->cgpu_data;
-=======
-	modminer->clock = MODMINER_DEF_CLOCK;
-	modminer_delta_clock(thr, MODMINER_CLOCK_SET, false, false);
->>>>>>> 4ab19c7d
 
 #ifdef WIN32
 	/* Workaround for bug in Windows driver */
@@ -716,63 +629,7 @@
 		free(xdata);
 	}
 
-<<<<<<< HEAD
-	return true;
-=======
-	cmd[1] = modminer->fpgaid;
-
-	mutex_lock(modminer->modminer_mutex);
-	if (usb_write(modminer, (char *)cmd, 2, &amount, C_REQUESTTEMPERATURE) == 0 && amount == 2 &&
-	    usb_read(modminer, (char *)(&temperature), tbytes, &tamount, C_GETTEMPERATURE) == 0 && tamount == tbytes) {
-		mutex_unlock(modminer->modminer_mutex);
-		if (state->one_byte_temp)
-			modminer->temp = temperature[0];
-		else {
-			// Only accurate to 2 and a bit places
-			modminer->temp = roundf((temperature[1] * 256.0 + temperature[0]) / 0.128) / 1000.0;
-
-			state->tried_two_byte_temp = true;
-		}
-
-		if (state->overheated) {
-			// Limit recovery to lower than OVERHEAT so it doesn't just go straight over again
-			if (modminer->temp < MODMINER_RECOVER_TEMP) {
-				state->overheated = false;
-				applog(LOG_WARNING, "%s%u: Recovered, temp less than (%.1f) now %.3f",
-					modminer->api->name, modminer->device_id,
-					MODMINER_RECOVER_TEMP, modminer->temp);
-			}
-		}
-		else if (modminer->temp >= MODMINER_OVERHEAT_TEMP) {
-			if (modminer->temp >= MODMINER_CUTOFF_TEMP) {
-				applog(LOG_WARNING, "%s%u: Hit thermal cutoff limit! (%.1f) at %.3f",
-					modminer->api->name, modminer->device_id,
-					MODMINER_CUTOFF_TEMP, modminer->temp);
-
-				modminer_delta_clock(thr, MODMINER_CLOCK_CUTOFF, true, false);
-				state->overheated = true;
-				dev_error(modminer, REASON_DEV_THERMAL_CUTOFF);
-			} else {
-				applog(LOG_WARNING, "%s%u: Overheat limit (%.1f) reached %.3f",
-					modminer->api->name, modminer->device_id,
-					MODMINER_OVERHEAT_TEMP, modminer->temp);
-
-				// If it's defined to be 0 then don't call modminer_delta_clock()
-				if (MODMINER_CLOCK_OVERHEAT != 0)
-					modminer_delta_clock(thr, MODMINER_CLOCK_OVERHEAT, true, false);
-				state->overheated = true;
-				dev_error(modminer, REASON_DEV_OVER_HEAT);
-			}
-		}
-	} else {
-		mutex_unlock(modminer->modminer_mutex);
-
-		if (!state->tried_two_byte_temp) {
-			state->tried_two_byte_temp = true;
-			state->one_byte_temp = true;
-		}
-	}
->>>>>>> 4ab19c7d
+	return true;
 }
 
 #define work_restart(thr)  thr->work_restart
@@ -805,7 +662,6 @@
 			safebailout();
 		mutex_unlock(&modminer->device_mutex);
 		if (memcmp(&nonce, "\xff\xff\xff\xff", 4)) {
-<<<<<<< HEAD
 			nonce = le32toh(nonce);
 			bad = !test_nonce(work, nonce, false);
 			++immediate_nonces;
@@ -826,57 +682,6 @@
 			{
 				++state->good_share_counter;
 				submit_nonce(thr, work, nonce);
-=======
-			// found 'something' ...
-			state->shares++;
-			curr_hw_errors = state->hw_errors;
-			submit_nonce(thr, work, nonce);
-			if (state->hw_errors > curr_hw_errors) {
-				gettimeofday(&now, NULL);
-				// Ignore initial errors that often happen
-				if (tdiff(&now, &state->first_work) < 2.0) {
-					state->shares = 0;
-					state->shares_last_hw = 0;
-					state->hw_errors = 0;
-				} else {
-					state->shares_last_hw = state->shares;
-					if (modminer->clock > MODMINER_DEF_CLOCK || state->hw_errors > 1) {
-						float pct = (state->hw_errors * 100.0 / (state->shares ? : 1.0));
-						if (pct >= MODMINER_HW_ERROR_PERCENT)
-							modminer_delta_clock(thr, MODMINER_CLOCK_DOWN, false, false);
-					}
-				}
-			} else {
-				gettimeofday(&state->last_nonce, NULL);
-				state->death_stage_one = false;
-				// If we've reached the required good shares in a row then clock up
-				if (((state->shares - state->shares_last_hw) >= state->shares_to_good) &&
-						modminer->temp < MODMINER_TEMP_UP_LIMIT)
-					modminer_delta_clock(thr, MODMINER_CLOCK_UP, false, false);
-			}
-		} else {
-			// on rare occasions - the MMQ can just stop returning valid nonces
-			double death = ITS_DEAD_JIM * (state->death_stage_one ? 2.0 : 1.0);
-			gettimeofday(&now, NULL);
-			if (tdiff(&now, &state->last_nonce) >= death) {
-				if (state->death_stage_one) {
-					modminer_delta_clock(thr, MODMINER_CLOCK_DEAD, false, true);
-					applog(LOG_ERR, "%s%u: DEATH clock down",
-						modminer->api->name, modminer->device_id);
-
-					// reset the death info and DISABLE it
-					state->last_nonce.tv_sec = 0;
-					state->last_nonce.tv_usec = 0;
-					state->death_stage_one = false;
-					return -1;
-				} else {
-					modminer_delta_clock(thr, MODMINER_CLOCK_DEAD, false, true);
-					applog(LOG_ERR, "%s%u: death clock down",
-						modminer->api->name, modminer->device_id);
-
-					state->death_stage_one = true;
-				}
->>>>>>> 4ab19c7d
 			}
 			else {
 				applog(LOG_DEBUG, "%s %u.%u: Nonce with H not zero  : %02x%02x%02x%02x",
@@ -966,7 +771,6 @@
 
 static char *modminer_set_device(struct cgpu_info *modminer, char *option, char *setting, char *replybuf)
 {
-	const char *ret;
 	int val;
 
 	if (strcasecmp(option, "help") == 0) {
@@ -975,7 +779,21 @@
 		return replybuf;
 	}
 
-	if (strcasecmp(option, "clock") == 0) {
+	if (!strncasecmp(option, "clock", 5)) {
+		char repr[0x10];
+		int fpgaid, fpgaid_end, multiplier;
+
+		if (option[5])
+			fpgaid = fpgaid_end = abs(atoi(&option[5]));
+		else {
+			fpgaid = 0;
+			fpgaid_end = modminer->threads - 1;
+		}
+		if (fpgaid >= modminer->threads) {
+			sprintf(replybuf, "invalid fpga: '%s' valid range 0-%d", &option[5], modminer->threads - 1);
+			return replybuf;
+		}
+
 		if (!setting || !*setting) {
 			sprintf(replybuf, "missing clock setting");
 			return replybuf;
@@ -988,14 +806,23 @@
 			return replybuf;
 		}
 
-		val -= (int)(modminer->clock);
-
-		ret = modminer_delta_clock(modminer->thr[0], val, false, true);
-		if (ret) {
-			sprintf(replybuf, "Set clock failed: %s", ret);
-			return replybuf;
-		} else
-			return NULL;
+		multiplier = val / 2;
+		for ( ; fpgaid <= fpgaid_end; ++fpgaid) {
+			struct thr_info *thr = modminer->thr[fpgaid];
+			struct modminer_fpga_state *state = thr->cgpu_data;
+			uint8_t oldFreqM = state->dclk.freqM;
+			signed char delta = (multiplier - oldFreqM) * 2;
+			if (unlikely(!modminer_change_clock(thr, true, delta))) {
+				sprintf(replybuf, "Set clock failed: %s %u.%u",
+				        modminer->api->name, modminer->device_id, fpgaid);
+				return replybuf;
+			}
+
+			sprintf(repr, "%s %u.%u", modminer->api->name, modminer->device_id, fpgaid);
+			dclk_msg_freqchange(repr, oldFreqM * 2, state->dclk.freqM * 2, " on user request");
+		}
+
+		return NULL;
 	}
 
 	sprintf(replybuf, "Unknown option: %s", option);
@@ -1007,12 +834,9 @@
 	.name = "MMQ",
 	.api_detect = modminer_detect,
 	.get_statline_before = get_modminer_statline_before,
-<<<<<<< HEAD
 	.get_stats = modminer_get_stats,
 	.get_api_extra_device_status = get_modminer_api_extra_device_status,
-=======
 	.set_device = modminer_set_device,
->>>>>>> 4ab19c7d
 	.thread_prepare = modminer_fpga_prepare,
 	.thread_init = modminer_fpga_init,
 	.scanhash = modminer_scanhash,
