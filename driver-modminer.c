/*
 * Copyright 2012 Luke Dashjr
 *
 * This program is free software; you can redistribute it and/or modify it
 * under the terms of the GNU General Public License as published by the Free
 * Software Foundation; either version 3 of the License, or (at your option)
 * any later version.  See COPYING for more details.
 */

#include "config.h"

#include <stdarg.h>
#include <stdio.h>
#include <unistd.h>

#include "fpgautils.h"
#include "logging.h"
#include "miner.h"

#define BITSTREAM_FILENAME "fpgaminer_top_fixed7_197MHz.ncd"
#define BISTREAM_USER_ID "\2\4$B"

struct device_api modminer_api;

struct modminer_fpga_state {
	bool work_running;
	struct work running_work;
	struct timeval tv_workstart;
	uint32_t hashes;

	char next_work_cmd[46];

	unsigned char clock;
	int no_nonce_counter;
	int bad_share_counter;
	int good_share_counter;
	time_t last_cutoff_reduced;

	unsigned char temp;

	unsigned char pdone;
};

static inline bool
_bailout(int fd, struct cgpu_info*modminer, int prio, const char *fmt, ...)
{
	if (fd != -1)
		serial_close(fd);
	if (modminer) {
		modminer->device_fd = -1;
		mutex_unlock(&modminer->device_mutex);
	}

	va_list ap;
	va_start(ap, fmt);
	vapplog(prio, fmt, ap);
	va_end(ap);
	return false;
}
#define bailout(...)  return _bailout(fd, NULL, __VA_ARGS__);

static bool
modminer_detect_one(const char *devpath)
{
	int fd = serial_open(devpath, 0, 10, true);
	if (unlikely(fd == -1))
		bailout(LOG_DEBUG, "ModMiner detect: failed to open %s", devpath);

	char buf[0x100];
	size_t len;

	// Sending 45 noops, just in case the device was left in "start job" reading
	(void)(write(fd, "\xff\xff\xff\xff\xff\xff\xff\xff\xff\xff\xff\xff\xff\xff\xff\xff\xff\xff\xff\xff\xff\xff\xff\xff\xff\xff\xff\xff\xff\xff\xff\xff\xff\xff\xff\xff\xff\xff\xff\xff\xff\xff\xff\xff\xff", 45) ?:0);
	while (serial_read(fd, buf, sizeof(buf)) > 0)
		;

	if (1 != write(fd, "\x01", 1))  // Get version
		bailout(LOG_DEBUG, "ModMiner detect: write failed on %s (get version)", devpath);
	len = serial_read(fd, buf, sizeof(buf)-1);
	if (len < 1)
		bailout(LOG_DEBUG, "ModMiner detect: no response to version request from %s", devpath);
	buf[len] = '\0';
	char*devname = strdup(buf);
	applog(LOG_DEBUG, "ModMiner identified as: %s", devname);

	if (1 != write(fd, "\x02", 1))  // Get FPGA count
		bailout(LOG_DEBUG, "ModMiner detect: write failed on %s (get FPGA count)", devpath);
	len = read(fd, buf, 1);
	if (len < 1)
		bailout(LOG_ERR, "ModMiner detect: timeout waiting for FPGA count from %s", devpath);
	if (!buf[0])
		bailout(LOG_ERR, "ModMiner detect: zero FPGAs reported on %s", devpath);
	applog(LOG_DEBUG, "ModMiner %s has %u FPGAs", devname, buf[0]);

	serial_close(fd);

	struct cgpu_info *modminer;
	modminer = calloc(1, sizeof(*modminer));
	modminer->api = &modminer_api;
	mutex_init(&modminer->device_mutex);
	modminer->device_path = strdup(devpath);
	modminer->device_fd = -1;
	modminer->deven = DEV_ENABLED;
	modminer->threads = buf[0];
	modminer->name = devname;
	modminer->cutofftemp = 85;

	return add_cgpu(modminer);
}

#undef bailout

static char
modminer_detect_auto()
{
	return
	serial_autodetect_udev     (modminer_detect_one, "*ModMiner*") ?:
	serial_autodetect_devserial(modminer_detect_one, "BTCFPGA_ModMiner") ?:
	0;
}

static void
modminer_detect()
{
	serial_detect_auto(modminer_api.dname, modminer_detect_one, modminer_detect_auto);
}

#define bailout(...)  return _bailout(-1, modminer, __VA_ARGS__);
#define bailout2(...)  return _bailout(fd, modminer, __VA_ARGS__);
#define bailout3(...)  _bailout(fd, modminer, __VA_ARGS__);

static bool
modminer_reopen(struct cgpu_info*modminer)
{
	close(modminer->device_fd);
	int fd = serial_open(modminer->device_path, 0, 10, true);
	if (unlikely(-1 == fd)) {
		applog(LOG_ERR, "%s %u: Failed to reopen %s", modminer->api->name, modminer->device_id, modminer->device_path);
		return false;
	}
	modminer->device_fd = fd;
	return true;
}
#define safebailout(...) do {  \
	bool _safebailoutrv;  \
	applog(__VA_ARGS__);  \
	state->work_running = false;  \
	_safebailoutrv = modminer_reopen(modminer);  \
	mutex_unlock(&modminer->device_mutex);  \
	return _safebailoutrv ? 0 : -1;  \
} while(0)

#define check_magic(L)  do {  \
	if (1 != fread(buf, 1, 1, f))  \
		bailout(LOG_ERR, "Error reading ModMiner firmware ('%c')", L);  \
	if (buf[0] != L)  \
		bailout(LOG_ERR, "ModMiner firmware has wrong magic ('%c')", L);  \
} while(0)

#define read_str(eng)  do {  \
	if (1 != fread(buf, 2, 1, f))  \
		bailout(LOG_ERR, "Error reading ModMiner firmware (" eng " len)");  \
	len = (ubuf[0] << 8) | ubuf[1];  \
	if (len >= sizeof(buf))  \
		bailout(LOG_ERR, "ModMiner firmware " eng " too long");  \
	if (1 != fread(buf, len, 1, f))  \
		bailout(LOG_ERR, "Error reading ModMiner firmware (" eng ")");  \
	buf[len] = '\0';  \
} while(0)

#define status_read(eng)  do {  \
FD_SET(fd, &fds);  \
select(fd+1, &fds, NULL, NULL, NULL);  \
	if (1 != read(fd, buf, 1))  \
		bailout2(LOG_ERR, "%s %u: Error programming %s (" eng ")", modminer->api->name, modminer->device_id, modminer->device_path);  \
	if (buf[0] != 1)  \
		bailout2(LOG_ERR, "%s %u: Wrong " eng " programming %s", modminer->api->name, modminer->device_id, modminer->device_path);  \
} while(0)

static bool
modminer_fpga_upload_bitstream(struct cgpu_info*modminer)
{
	struct modminer_fpga_state *state = modminer->thr[0]->cgpu_data;
fd_set fds;
	char buf[0x100];
	unsigned char *ubuf = (unsigned char*)buf;
	unsigned long len, flen;
	char *p;
	const char *fwfile = BITSTREAM_FILENAME;
	char fpgaid = 4;  // "all FPGAs"

	FILE *f = open_bitstream("modminer", fwfile);
	if (!f)
		bailout(LOG_ERR, "Error opening ModMiner firmware file %s", fwfile);
	if (1 != fread(buf, 2, 1, f))
		bailout(LOG_ERR, "Error reading ModMiner firmware (magic)");
	if (buf[0] || buf[1] != 9)
		bailout(LOG_ERR, "ModMiner firmware has wrong magic (9)");
	if (-1 == fseek(f, 11, SEEK_CUR))
		bailout(LOG_ERR, "ModMiner firmware seek failed");
	check_magic('a');
	read_str("design name");
	applog(LOG_DEBUG, "ModMiner firmware file %s info:", fwfile);
	applog(LOG_DEBUG, "  Design name: %s", buf);
	p = strrchr(buf, ';') ?: buf;
	p = strrchr(buf, '=') ?: p;
	if (p[0] == '=')
		++p;
	unsigned long fwusercode = (unsigned long)strtoll(p, &p, 16);
	if (p[0] != '\0')
		bailout(LOG_ERR, "Bad usercode in ModMiner firmware file");
	if (fwusercode == 0xffffffff)
		bailout(LOG_ERR, "ModMiner firmware doesn't support user code");
	applog(LOG_DEBUG, "  Version: %u, build %u", (fwusercode >> 8) & 0xff, fwusercode & 0xff);
	check_magic('b');
	read_str("part number");
	applog(LOG_DEBUG, "  Part number: %s", buf);
	check_magic('c');
	read_str("build date");
	applog(LOG_DEBUG, "  Build date: %s", buf);
	check_magic('d');
	read_str("build time");
	applog(LOG_DEBUG, "  Build time: %s", buf);
	check_magic('e');
	if (1 != fread(buf, 4, 1, f))
		bailout(LOG_ERR, "Error reading ModMiner firmware (data len)");
	len = ((unsigned long)ubuf[0] << 24) | ((unsigned long)ubuf[1] << 16) | (ubuf[2] << 8) | ubuf[3];
	flen = len;
	applog(LOG_DEBUG, "  Bitstream size: %lu", len);

	int fd = modminer->device_fd;

	applog(LOG_WARNING, "%s %u: Programming %s... DO NOT EXIT CGMINER UNTIL COMPLETE", modminer->api->name, modminer->device_id, modminer->device_path);
	buf[0] = '\x05';  // Program Bitstream
	buf[1] = fpgaid;
	buf[2] = (len >>  0) & 0xff;
	buf[3] = (len >>  8) & 0xff;
	buf[4] = (len >> 16) & 0xff;
	buf[5] = (len >> 24) & 0xff;
	if (6 != write(fd, buf, 6))
		bailout2(LOG_ERR, "%s %u: Error programming %s (cmd)", modminer->api->name, modminer->device_id, modminer->device_path);
	status_read("cmd reply");
	ssize_t buflen;
	char nextstatus = 10;
	while (len) {
		buflen = len < 32 ? len : 32;
		if (fread(buf, buflen, 1, f) != 1)
			bailout2(LOG_ERR, "%s %u: File underrun programming %s (%d bytes left)", modminer->api->name, modminer->device_id, modminer->device_path, len);
		if (write(fd, buf, buflen) != buflen)
			bailout2(LOG_ERR, "%s %u: Error programming %s (data)", modminer->api->name, modminer->device_id,  modminer->device_path);
		state->pdone = 100 - ((len * 100) / flen);
		if (state->pdone >= nextstatus)
		{
			nextstatus += 10;
			applog(LOG_WARNING, "%s %u: Programming %s... %d%% complete...", modminer->api->name, modminer->device_id, modminer->device_path, state->pdone);
		}
		status_read("status");
		len -= buflen;
	}
	status_read("final status");
	applog(LOG_WARNING, "%s %u: Done programming %s", modminer->api->name, modminer->device_id, modminer->device_path);

	return true;
}

static bool
modminer_device_prepare(struct cgpu_info *modminer)
{
	int fd = serial_open(modminer->device_path, 0, 10, true);
	if (unlikely(-1 == fd))
		bailout(LOG_ERR, "%s %u: Failed to open %s", modminer->api->name, modminer->device_id, modminer->device_path);

	modminer->device_fd = fd;
	applog(LOG_INFO, "%s %u: Opened %s", modminer->api->name, modminer->device_id, modminer->device_path);

	struct timeval now;
	gettimeofday(&now, NULL);
	get_datestamp(modminer->init, &now);

	return true;
}

#undef bailout

static bool
modminer_fpga_prepare(struct thr_info *thr)
{
	struct cgpu_info *modminer = thr->cgpu;

	// Don't need to lock the mutex here, since prepare runs from the main thread before the miner threads start
	if (modminer->device_fd == -1 && !modminer_device_prepare(modminer))
		return false;

	struct modminer_fpga_state *state;
	state = thr->cgpu_data = calloc(1, sizeof(struct modminer_fpga_state));
	state->next_work_cmd[0] = '\x08';  // Send Job
	state->next_work_cmd[1] = thr->device_thread;  // FPGA id

	return true;
}

static bool
modminer_reduce_clock(struct thr_info*thr, bool needlock)
{
	struct cgpu_info*modminer = thr->cgpu;
	struct modminer_fpga_state *state = thr->cgpu_data;
	char fpgaid = thr->device_thread;
	int fd;
	unsigned char cmd[6], buf[1];

	if (state->clock <= 100)
		return false;

	cmd[0] = '\x06';  // set clock speed
	cmd[1] = fpgaid;
	cmd[2] = state->clock -= 2;
	cmd[3] = cmd[4] = cmd[5] = '\0';

	if (needlock)
		mutex_lock(&modminer->device_mutex);
	fd = modminer->device_fd;
	if (6 != write(fd, cmd, 6))
		bailout2(LOG_ERR, "%s %u.%u: Error writing (set clock speed)", modminer->api->name, modminer->device_id, fpgaid);
	if (serial_read(fd, &buf, 1) != 1)
		bailout2(LOG_ERR, "%s %u.%u: Error reading (set clock speed)", modminer->api->name, modminer->device_id, fpgaid);
	if (needlock)
		mutex_unlock(&modminer->device_mutex);

	return true;
}

static bool
modminer_fpga_init(struct thr_info *thr)
{
	struct cgpu_info *modminer = thr->cgpu;
	struct modminer_fpga_state *state = thr->cgpu_data;
	int fd;
	char fpgaid = thr->device_thread;

	unsigned char cmd[2], buf[4];

	mutex_lock(&modminer->device_mutex);
	fd = modminer->device_fd;
	if (fd == -1) {
		// Died in another thread...
		mutex_unlock(&modminer->device_mutex);
		return false;
	}

	cmd[0] = '\x04';  // Read USER code (bitstream id)
	cmd[1] = fpgaid;
	if (write(fd, cmd, 2) != 2)
		bailout2(LOG_ERR, "%s %u.%u: Error writing (read USER code)", modminer->api->name, modminer->device_id, fpgaid);
	if (serial_read(fd, buf, 4) != 4)
		bailout2(LOG_ERR, "%s %u.%u: Error reading (read USER code)", modminer->api->name, modminer->device_id, fpgaid);

	if (memcmp(buf, BISTREAM_USER_ID, 4)) {
		applog(LOG_ERR, "%s %u.%u: FPGA not programmed", modminer->api->name, modminer->device_id, fpgaid);
		if (!modminer_fpga_upload_bitstream(modminer))
			return false;
	}
	else
		applog(LOG_DEBUG, "%s %u.%u: FPGA is already programmed :)", modminer->api->name, modminer->device_id, fpgaid);
	state->pdone = 101;

	state->clock = 212;  // Will be reduced to 210 by modminer_reduce_clock
	modminer_reduce_clock(thr, false);
	applog(LOG_WARNING, "%s %u.%u: Setting clock speed to %u", modminer->api->name, modminer->device_id, fpgaid, state->clock);

	mutex_unlock(&modminer->device_mutex);

	thr->primary_thread = true;

	return true;
}

static void
get_modminer_statline_before(char *buf, struct cgpu_info *modminer)
{
	char info[18] = "               | ";
	int tc = modminer->threads;
	bool havetemp = false;
	int i;

	char pdone = ((struct modminer_fpga_state*)(modminer->thr[0]->cgpu_data))->pdone;
	if (pdone != 101) {
		sprintf(&info[1], "%3d%%", pdone);
		info[5] = ' ';
		strcat(buf, info);
		return;
	}

	if (tc > 4)
		tc = 4;

	for (i = tc - 1; i >= 0; --i) {
		struct thr_info*thr = modminer->thr[i];
		struct modminer_fpga_state *state = thr->cgpu_data;
		unsigned char temp = state->temp;

		info[i*3+2] = '/';
		if (temp) {
			havetemp = true;
			if (temp > 9)
				info[i*3+0] = 0x30 + (temp / 10);
			info[i*3+1] = 0x30 + (temp % 10);
		}
	}
	if (havetemp) {
		info[tc*3-1] = ' ';
		info[tc*3] = 'C';
		strcat(buf, info);
	}
	else
		strcat(buf, "               | ");
}

static struct api_data*
get_modminer_api_extra_device_status(struct cgpu_info*modminer)
{
	struct api_data*root = NULL;
	static char *k[4] = {"Board0", "Board1", "Board2", "Board3"};
	int i;

	for (i = modminer->threads - 1; i >= 0; --i) {
		struct thr_info*thr = modminer->thr[i];
		struct modminer_fpga_state *state = thr->cgpu_data;
		json_t *o = json_object();

		if (state->temp)
			json_object_set(o, "Temperature", json_integer(state->temp));
		json_object_set(o, "Frequency", json_real((double)state->clock * 1000000.));

		root = api_add_json(root, k[i], o, false);
		json_decref(o);
	}

	return root;
}

static bool
modminer_prepare_next_work(struct modminer_fpga_state*state, struct work*work)
{
	char *midstate = state->next_work_cmd + 2;
	char *taildata = midstate + 32;
	if (!(memcmp(midstate, work->midstate, 32) || memcmp(taildata, work->data + 64, 12)))
		return false;
	memcpy(midstate, work->midstate, 32);
	memcpy(taildata, work->data + 64, 12);
	return true;
}

static bool
modminer_start_work(struct thr_info*thr)
{
fd_set fds;
	struct cgpu_info*modminer = thr->cgpu;
	struct modminer_fpga_state *state = thr->cgpu_data;
	char fpgaid = thr->device_thread;
	int fd;

	char buf[1];

	mutex_lock(&modminer->device_mutex);
	fd = modminer->device_fd;
	if (46 != write(fd, state->next_work_cmd, 46))
		bailout2(LOG_ERR, "%s %u.%u: Error writing (start work)", modminer->api->name, modminer->device_id, fpgaid);
	gettimeofday(&state->tv_workstart, NULL);
	state->hashes = 0;
	status_read("start work");
	mutex_unlock(&modminer->device_mutex);

	return true;
}

#define work_restart(thr)  thr->work_restart

static int64_t
modminer_process_results(struct thr_info*thr)
{
	struct cgpu_info*modminer = thr->cgpu;
	struct modminer_fpga_state *state = thr->cgpu_data;
	char fpgaid = thr->device_thread;
	int fd;
	struct work *work = &state->running_work;

	char cmd[2], temperature;
	uint32_t nonce;
	long iter;
	bool bad;
	cmd[0] = '\x0a';
	cmd[1] = fpgaid;

	mutex_lock(&modminer->device_mutex);
#ifdef WIN32
	/* Workaround for bug in Windows driver */
	if (!modminer_reopen(modminer))
		return -1;
#endif
	fd = modminer->device_fd;
	if (2 == write(fd, cmd, 2) && read(fd, &temperature, 1) == 1)
	{
		state->temp = temperature;
		if (!fpgaid)
			modminer->temp = (float)temperature;
		if (temperature > modminer->cutofftemp - 2) {
			if (temperature > modminer->cutofftemp) {
				applog(LOG_WARNING, "%s %u.%u: Hit thermal cutoff limit, disabling device!", modminer->api->name, modminer->device_id, fpgaid);
				modminer->deven = DEV_RECOVER;

				modminer->device_last_not_well = time(NULL);
				modminer->device_not_well_reason = REASON_DEV_THERMAL_CUTOFF;
				++modminer->dev_thermal_cutoff_count;
			} else {
				time_t now = time(NULL);
				if (state->last_cutoff_reduced != now) {
					state->last_cutoff_reduced = now;
					modminer_reduce_clock(thr, false);
					applog(LOG_WARNING, "%s %u.%u: Drop clock speed to %u (temp: %d)", modminer->api->name, modminer->device_id, fpgaid, state->clock, temperature);
				}
			}
		}
	}

	cmd[0] = '\x09';
	iter = 200;
	while (1) {
		if (write(fd, cmd, 2) != 2)
			safebailout(LOG_ERR, "%s %u: Error writing (get nonce %u)", modminer->api->name, modminer->device_id, fpgaid);
		if (4 != serial_read(fd, &nonce, 4))
			safebailout(LOG_ERR, "%s %u: Short read (get nonce %u)", modminer->api->name, modminer->device_id, fpgaid);
		mutex_unlock(&modminer->device_mutex);
		if (memcmp(&nonce, "\xff\xff\xff\xff", 4)) {
			state->no_nonce_counter = 0;
			bad = !test_nonce(work, nonce, false);
			if (!bad)
			{
				++state->good_share_counter;
				submit_nonce(thr, work, nonce);
			}
			else
			if (unlikely((!state->good_share_counter) && nonce == 0xffffff00))
			{
				// Firmware returns 0xffffff00 immediately if we set clockspeed too high; but it's not a hw error and shouldn't affect future downclocking
				modminer_reduce_clock(thr, true);
				applog(LOG_WARNING, "%s %u.%u: Drop clock speed to %u (init)", modminer->api->name, modminer->device_id, fpgaid, state->clock);
			}
			else {
				++hw_errors;
<<<<<<< HEAD
				if (++modminer->hw_errors * 100 > 1000 + state->good_share_counter)
				{
					// Only reduce clocks if hardware errors are more than ~1% of results
					modminer_reduce_clock(thr, true);
					applog(LOG_WARNING, "%s %u.%u: Drop clock speed to %u (%d%% hw err)", modminer->api->name, modminer->device_id, fpgaid, state->clock, modminer->hw_errors * 100 / state->good_share_counter);
=======
				++modminer->hw_errors;
				++state->bad_share_counter;
				if (state->bad_share_counter * 100 > 1000 + state->bad_share_counter + state->good_share_counter)
				{
					// Only reduce clocks if hardware errors are more than ~1% of results
					modminer_reduce_clock(thr, true);
					applog(LOG_WARNING, "%s %u.%u: Drop clock speed to %u (%d%% hw err)", modminer->api->name, modminer->device_id, fpgaid, state->clock, modminer->hw_errors * 100 / (state->bad_share_counter + state->good_share_counter));
>>>>>>> 1789e4a2
				}
			}
		}
		else
		if (++state->no_nonce_counter > 18000) {
			state->no_nonce_counter = 0;
			modminer_reduce_clock(thr, true);
			applog(LOG_WARNING, "%s %u.%u: Drop clock speed to %u (no nonces)", modminer->api->name, modminer->device_id, fpgaid, state->clock);
		}
		if (work_restart(thr) || !--iter)
			break;
		usleep(1000);
		if (work_restart(thr))
			break;
		mutex_lock(&modminer->device_mutex);
		fd = modminer->device_fd;
	}

	struct timeval tv_workend, elapsed;
	gettimeofday(&tv_workend, NULL);
	timersub(&tv_workend, &state->tv_workstart, &elapsed);

	uint64_t hashes = (uint64_t)state->clock * (((uint64_t)elapsed.tv_sec * 1000000) + elapsed.tv_usec);
	if (hashes > 0xffffffff)
		hashes = 0xffffffff;
	else
	if (hashes <= state->hashes)
		hashes = 1;
	else
		hashes -= state->hashes;
	state->hashes += hashes;
	return hashes;
}

static int64_t
modminer_scanhash(struct thr_info*thr, struct work*work, int64_t __maybe_unused max_nonce)
{
	struct modminer_fpga_state *state = thr->cgpu_data;
	int64_t hashes = 0;
	bool startwork;

	startwork = modminer_prepare_next_work(state, work);
	if (state->work_running) {
		hashes = modminer_process_results(thr);
		if (work_restart(thr)) {
			state->work_running = false;
<<<<<<< HEAD
			return hashes;
=======
			return 0;
>>>>>>> 1789e4a2
		}
	} else
		state->work_running = true;

	if (startwork) {
		if (!modminer_start_work(thr))
			return -1;
		memcpy(&state->running_work, work, sizeof(state->running_work));
	}

	// This is intentionally early
	work->blk.nonce += hashes;
	return hashes;
}

static void
modminer_fpga_shutdown(struct thr_info *thr)
{
	free(thr->cgpu_data);
}

struct device_api modminer_api = {
	.dname = "modminer",
	.name = "MMQ",
	.api_detect = modminer_detect,
	.get_statline_before = get_modminer_statline_before,
	.get_api_extra_device_status = get_modminer_api_extra_device_status,
	.thread_prepare = modminer_fpga_prepare,
	.thread_init = modminer_fpga_init,
	.scanhash = modminer_scanhash,
	.thread_shutdown = modminer_fpga_shutdown,
};<|MERGE_RESOLUTION|>--- conflicted
+++ resolved
@@ -547,13 +547,6 @@
 			}
 			else {
 				++hw_errors;
-<<<<<<< HEAD
-				if (++modminer->hw_errors * 100 > 1000 + state->good_share_counter)
-				{
-					// Only reduce clocks if hardware errors are more than ~1% of results
-					modminer_reduce_clock(thr, true);
-					applog(LOG_WARNING, "%s %u.%u: Drop clock speed to %u (%d%% hw err)", modminer->api->name, modminer->device_id, fpgaid, state->clock, modminer->hw_errors * 100 / state->good_share_counter);
-=======
 				++modminer->hw_errors;
 				++state->bad_share_counter;
 				if (state->bad_share_counter * 100 > 1000 + state->bad_share_counter + state->good_share_counter)
@@ -561,7 +554,6 @@
 					// Only reduce clocks if hardware errors are more than ~1% of results
 					modminer_reduce_clock(thr, true);
 					applog(LOG_WARNING, "%s %u.%u: Drop clock speed to %u (%d%% hw err)", modminer->api->name, modminer->device_id, fpgaid, state->clock, modminer->hw_errors * 100 / (state->bad_share_counter + state->good_share_counter));
->>>>>>> 1789e4a2
 				}
 			}
 		}
@@ -608,11 +600,7 @@
 		hashes = modminer_process_results(thr);
 		if (work_restart(thr)) {
 			state->work_running = false;
-<<<<<<< HEAD
 			return hashes;
-=======
-			return 0;
->>>>>>> 1789e4a2
 		}
 	} else
 		state->work_running = true;
