--- conflicted
+++ resolved
@@ -143,61 +143,7 @@
 	modminer->name = devname;
 	modminer->cutofftemp = 85;
 
-<<<<<<< HEAD
 	return add_cgpu(modminer);
-=======
-	// TODO: test with 1 board missing in the middle and each end
-	// to see how that affects the sequence numbers
-	for (i = 0; i < buf[0]; i++) {
-		struct cgpu_info *tmp = usb_copy_cgpu(modminer);
-
-		sprintf(devpath, "%d:%d:%d",
-			(int)(modminer->usbinfo.bus_number),
-			(int)(modminer->usbinfo.device_address),
-			i);
-
-		tmp->device_path = strdup(devpath);
-
-		// Only the first copy gets the already used stats
-		if (added)
-			tmp->usbinfo.usbstat = USB_NOSTAT;
-
-		tmp->fpgaid = (char)i;
-		tmp->modminer_mutex = modminer->modminer_mutex;
-
-		if (!add_cgpu(tmp)) {
-			free(tmp->device_path);
-			tmp->device_path = NULL;
-			tmp = usb_free_cgpu(tmp);
-			goto unshin;
-		}
-
-		update_usb_stats(tmp);
-
-		added = true;
-	}
-
-	modminer = usb_free_cgpu(modminer);
-
-	return true;
-
-unshin:
-	if (!added)
-		usb_uninit(modminer);
-
-shin:
-	if (!added) {
-		free(modminer->modminer_mutex);
-		modminer->modminer_mutex = NULL;
-	}
-
-	modminer = usb_free_cgpu(modminer);
-
-	if (added)
-		return true;
-	else
-		return false;
->>>>>>> 749fa78d
 }
 
 #undef bailout
