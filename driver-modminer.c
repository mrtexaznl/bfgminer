--- conflicted
+++ resolved
@@ -725,14 +725,8 @@
 		state->work_running = true;
 
 	if (startwork) {
-<<<<<<< HEAD
-		clear_work(&state->last_work);
-		memcpy(&state->last_work, &state->running_work, sizeof(state->last_work));
-		workcpy(&state->running_work, work);
-=======
 		__copy_work(&state->last_work, &state->running_work);
 		__copy_work(&state->running_work, work);
->>>>>>> 45451353
 		if (!modminer_start_work(thr))
 			return -1;
 	}
