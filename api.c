/*
 * Copyright 2011-2012 Andrew Smith
 * Copyright 2011-2012 Con Kolivas
 *
 * This program is free software; you can redistribute it and/or modify it
 * under the terms of the GNU General Public License as published by the Free
 * Software Foundation; either version 3 of the License, or (at your option)
 * any later version.  See COPYING for more details.
 *
 * Note: the code always includes GPU support even if there are no GPUs
 *	this simplifies handling multiple other device code being included
 *	depending on compile options
 */

#include "config.h"

#include <stdio.h>
#include <ctype.h>
#include <stdlib.h>
#include <string.h>
#include <stdbool.h>
#include <stdint.h>
#include <unistd.h>
#include <sys/types.h>

#include "compat.h"
#include "miner.h"
#include "driver-cpu.h" /* for algo_names[], TODO: re-factor dependency */

#if defined(unix) || defined(__APPLE__)
	#include <errno.h>
	#include <sys/socket.h>
	#include <netinet/in.h>
	#include <arpa/inet.h>

	#define SOCKETTYPE int
	#define SOCKETFAIL(a) ((a) < 0)
	#define INVSOCK -1
	#define INVINETADDR -1
	#define CLOSESOCKET close

	#define SOCKERRMSG strerror(errno)
#endif

#ifdef WIN32
	#include <ws2tcpip.h>
	#include <winsock2.h>

	#define SOCKETTYPE SOCKET
	#define SOCKETFAIL(a) ((a) == SOCKET_ERROR)
	#define INVSOCK INVALID_SOCKET
	#define INVINETADDR INADDR_NONE
	#define CLOSESOCKET closesocket

	static char WSAbuf[1024];

	struct WSAERRORS {
		int id;
		char *code;
	} WSAErrors[] = {
		{ 0,			"No error" },
		{ WSAEINTR,		"Interrupted system call" },
		{ WSAEBADF,		"Bad file number" },
		{ WSAEACCES,		"Permission denied" },
		{ WSAEFAULT,		"Bad address" },
		{ WSAEINVAL,		"Invalid argument" },
		{ WSAEMFILE,		"Too many open sockets" },
		{ WSAEWOULDBLOCK,	"Operation would block" },
		{ WSAEINPROGRESS,	"Operation now in progress" },
		{ WSAEALREADY,		"Operation already in progress" },
		{ WSAENOTSOCK,		"Socket operation on non-socket" },
		{ WSAEDESTADDRREQ,	"Destination address required" },
		{ WSAEMSGSIZE,		"Message too long" },
		{ WSAEPROTOTYPE,	"Protocol wrong type for socket" },
		{ WSAENOPROTOOPT,	"Bad protocol option" },
		{ WSAEPROTONOSUPPORT,	"Protocol not supported" },
		{ WSAESOCKTNOSUPPORT,	"Socket type not supported" },
		{ WSAEOPNOTSUPP,	"Operation not supported on socket" },
		{ WSAEPFNOSUPPORT,	"Protocol family not supported" },
		{ WSAEAFNOSUPPORT,	"Address family not supported" },
		{ WSAEADDRINUSE,	"Address already in use" },
		{ WSAEADDRNOTAVAIL,	"Can't assign requested address" },
		{ WSAENETDOWN,		"Network is down" },
		{ WSAENETUNREACH,	"Network is unreachable" },
		{ WSAENETRESET,		"Net connection reset" },
		{ WSAECONNABORTED,	"Software caused connection abort" },
		{ WSAECONNRESET,	"Connection reset by peer" },
		{ WSAENOBUFS,		"No buffer space available" },
		{ WSAEISCONN,		"Socket is already connected" },
		{ WSAENOTCONN,		"Socket is not connected" },
		{ WSAESHUTDOWN,		"Can't send after socket shutdown" },
		{ WSAETOOMANYREFS,	"Too many references, can't splice" },
		{ WSAETIMEDOUT,		"Connection timed out" },
		{ WSAECONNREFUSED,	"Connection refused" },
		{ WSAELOOP,		"Too many levels of symbolic links" },
		{ WSAENAMETOOLONG,	"File name too long" },
		{ WSAEHOSTDOWN,		"Host is down" },
		{ WSAEHOSTUNREACH,	"No route to host" },
		{ WSAENOTEMPTY,		"Directory not empty" },
		{ WSAEPROCLIM,		"Too many processes" },
		{ WSAEUSERS,		"Too many users" },
		{ WSAEDQUOT,		"Disc quota exceeded" },
		{ WSAESTALE,		"Stale NFS file handle" },
		{ WSAEREMOTE,		"Too many levels of remote in path" },
		{ WSASYSNOTREADY,	"Network system is unavailable" },
		{ WSAVERNOTSUPPORTED,	"Winsock version out of range" },
		{ WSANOTINITIALISED,	"WSAStartup not yet called" },
		{ WSAEDISCON,		"Graceful shutdown in progress" },
		{ WSAHOST_NOT_FOUND,	"Host not found" },
		{ WSANO_DATA,		"No host data of that type was found" },
		{ -1,			"Unknown error code" }
	};

	static char *WSAErrorMsg()
	{
		int i;
		int id = WSAGetLastError();

		/* Assume none of them are actually -1 */
		for (i = 0; WSAErrors[i].id != -1; i++)
			if (WSAErrors[i].id == id)
				break;

		sprintf(WSAbuf, "Socket Error: (%d) %s", id, WSAErrors[i].code);

		return &(WSAbuf[0]);
	}

	#define SOCKERRMSG WSAErrorMsg()

	#ifndef SHUT_RDWR
	#define SHUT_RDWR SD_BOTH
	#endif

	#ifndef in_addr_t
	#define in_addr_t uint32_t
	#endif
#endif

// Big enough for largest API request
//  though a PC with 100s of PGAs/CPUs may exceed the size ...
// Current code assumes it can socket send this size also
#define MYBUFSIZ	65432	// TODO: intercept before it's exceeded

// BUFSIZ varies on Windows and Linux
#define TMPBUFSIZ	8192

// Number of requests to queue - normally would be small
// However lots of PGA's may mean more
#define QUEUE	100

static char *io_buffer = NULL;
static char *msg_buffer = NULL;
static SOCKETTYPE sock = INVSOCK;

static const char *UNAVAILABLE = " - API will not be available";

static const char *BLANK = "";
static const char *COMMA = ",";
static const char SEPARATOR = '|';
#define SEPSTR "|"
static const char GPUSEP = ',';

static const char *APIVERSION = "1.12";
static const char *DEAD = "Dead";
static const char *SICK = "Sick";
static const char *NOSTART = "NoStart";
static const char *DISABLED = "Disabled";
static const char *ALIVE = "Alive";
static const char *REJECTING = "Rejecting";
static const char *UNKNOWN = "Unknown";
#define _DYNAMIC "D"
static const char *DYNAMIC = _DYNAMIC;

static const char *YES = "Y";
static const char *NO = "N";

static const char *DEVICECODE = ""
#ifdef HAVE_OPENCL
			"GPU "
#endif
#ifdef USE_BITFORCE
			"BFL "
#endif
#ifdef USE_ICARUS
			"ICA "
#endif
#ifdef USE_ZTEX
			"ZTX "
#endif
#ifdef WANT_CPUMINE
			"CPU "
#endif
			"";

static const char *OSINFO =
#if defined(__linux)
			"Linux";
#else
#if defined(__APPLE__)
			"Apple";
#else
#if defined (WIN32)
			"Windows";
#else
#if defined(unix)
			"Unix";
#else
			"Unknown";
#endif
#endif
#endif
#endif

#define _DEVS		"DEVS"
#define _POOLS		"POOLS"
#define _SUMMARY	"SUMMARY"
#define _STATUS		"STATUS"
#define _VERSION	"VERSION"
#define _MINECON	"CONFIG"
#define _GPU		"GPU"

#if defined(USE_BITFORCE) || defined(USE_ICARUS) || defined(USE_ZTEX)
#define _PGA		"PGA"
#endif

#ifdef WANT_CPUMINE
#define _CPU		"CPU"
#endif

#define _GPUS		"GPUS"
#define _PGAS		"PGAS"
#define _CPUS		"CPUS"
#define _NOTIFY		"NOTIFY"
#define _DEVDETAILS	"DEVDETAILS"
#define _BYE		"BYE"
#define _RESTART	"RESTART"
#define _MINESTATS	"STATS"

static const char ISJSON = '{';
#define JSON0		"{"
#define JSON1		"\""
#define JSON2		"\":["
#define JSON3		"]"
#define JSON4		",\"id\":1}"

#define JSON_START	JSON0
#define JSON_DEVS	JSON1 _DEVS JSON2
#define JSON_POOLS	JSON1 _POOLS JSON2
#define JSON_SUMMARY	JSON1 _SUMMARY JSON2
#define JSON_STATUS	JSON1 _STATUS JSON2
#define JSON_VERSION	JSON1 _VERSION JSON2
#define JSON_MINECON	JSON1 _MINECON JSON2
#define JSON_GPU	JSON1 _GPU JSON2

#if defined(USE_BITFORCE) || defined(USE_ICARUS) || defined(USE_ZTEX)
#define JSON_PGA	JSON1 _PGA JSON2
#endif

#ifdef WANT_CPUMINE
#define JSON_CPU	JSON1 _CPU JSON2
#endif

#define JSON_GPUS	JSON1 _GPUS JSON2
#define JSON_PGAS	JSON1 _PGAS JSON2
#define JSON_CPUS	JSON1 _CPUS JSON2
#define JSON_NOTIFY	JSON1 _NOTIFY JSON2
#define JSON_DEVDETAILS	JSON1 _DEVDETAILS JSON2
#define JSON_BYE	JSON1 _BYE JSON1
#define JSON_RESTART	JSON1 _RESTART JSON1
#define JSON_CLOSE	JSON3
#define JSON_MINESTATS	JSON1 _MINESTATS JSON2
#define JSON_END	JSON4

static const char *JSON_COMMAND = "command";
static const char *JSON_PARAMETER = "parameter";

#define MSG_INVGPU 1
#define MSG_ALRENA 2
#define MSG_ALRDIS 3
#define MSG_GPUMRE 4
#define MSG_GPUREN 5
#define MSG_GPUNON 6
#define MSG_POOL 7
#define MSG_NOPOOL 8
#define MSG_DEVS 9
#define MSG_NODEVS 10
#define MSG_SUMM 11
#define MSG_GPUDIS 12
#define MSG_GPUREI 13
#define MSG_INVCMD 14
#define MSG_MISID 15
#define MSG_GPUDEV 17

#ifdef WANT_CPUMINE
#define MSG_CPUNON 16
#define MSG_CPUDEV 18
#define MSG_INVCPU 19
#endif

#define MSG_NUMGPU 20
#define MSG_NUMCPU 21
#define MSG_VERSION 22
#define MSG_INVJSON 23
#define MSG_MISCMD 24
#define MSG_MISPID 25
#define MSG_INVPID 26
#define MSG_SWITCHP 27
#define MSG_MISVAL 28
#define MSG_NOADL 29
#define MSG_NOGPUADL 30
#define MSG_INVINT 31
#define MSG_GPUINT 32
#define MSG_MINECON 33
#define MSG_GPUMERR 34
#define MSG_GPUMEM 35
#define MSG_GPUEERR 36
#define MSG_GPUENG 37
#define MSG_GPUVERR 38
#define MSG_GPUVDDC 39
#define MSG_GPUFERR 40
#define MSG_GPUFAN 41
#define MSG_MISFN 42
#define MSG_BADFN 43
#define MSG_SAVED 44
#define MSG_ACCDENY 45
#define MSG_ACCOK 46
#define MSG_ENAPOOL 47
#define MSG_DISPOOL 48
#define MSG_ALRENAP 49
#define MSG_ALRDISP 50
#define MSG_DISLASTP 51
#define MSG_MISPDP 52
#define MSG_INVPDP 53
#define MSG_TOOMANYP 54
#define MSG_ADDPOOL 55

#if defined(USE_BITFORCE) || defined(USE_ICARUS) || defined(USE_ZTEX)
#define MSG_PGANON 56
#define MSG_PGADEV 57
#define MSG_INVPGA 58
#endif

#define MSG_NUMPGA 59
#define MSG_NOTIFY 60

#if defined(USE_BITFORCE) || defined(USE_ICARUS) || defined(USE_ZTEX)
#define MSG_PGALRENA 61
#define MSG_PGALRDIS 62
#define MSG_PGAENA 63
#define MSG_PGADIS 64
#define MSG_PGAUNW 65
#endif

#define MSG_REMLASTP 66
#define MSG_ACTPOOL 67
#define MSG_REMPOOL 68
#define MSG_DEVDETAILS 69
#define MSG_MINESTATS 70

enum code_severity {
	SEVERITY_ERR,
	SEVERITY_WARN,
	SEVERITY_INFO,
	SEVERITY_SUCC,
	SEVERITY_FAIL
};

enum code_parameters {
	PARAM_GPU,
	PARAM_PGA,
	PARAM_CPU,
	PARAM_GPUMAX,
	PARAM_PGAMAX,
	PARAM_CPUMAX,
	PARAM_PMAX,
	PARAM_POOLMAX,

// Single generic case: have the code resolve it - see below
	PARAM_DMAX,

	PARAM_CMD,
	PARAM_POOL,
	PARAM_STR,
	PARAM_BOTH,
	PARAM_NONE
};

struct CODES {
	const enum code_severity severity;
	const int code;
	const enum code_parameters params;
	const char *description;
} codes[] = {
 { SEVERITY_ERR,   MSG_INVGPU,	PARAM_GPUMAX,	"Invalid GPU id %d - range is 0 - %d" },
 { SEVERITY_INFO,  MSG_ALRENA,	PARAM_GPU,	"GPU %d already enabled" },
 { SEVERITY_INFO,  MSG_ALRDIS,	PARAM_GPU,	"GPU %d already disabled" },
 { SEVERITY_WARN,  MSG_GPUMRE,	PARAM_GPU,	"GPU %d must be restarted first" },
 { SEVERITY_INFO,  MSG_GPUREN,	PARAM_GPU,	"GPU %d sent enable message" },
 { SEVERITY_ERR,   MSG_GPUNON,	PARAM_NONE,	"No GPUs" },
 { SEVERITY_SUCC,  MSG_POOL,	PARAM_PMAX,	"%d Pool(s)" },
 { SEVERITY_ERR,   MSG_NOPOOL,	PARAM_NONE,	"No pools" },

 { SEVERITY_SUCC,  MSG_DEVS,	PARAM_DMAX,	"%d GPU(s)"
#if defined(USE_BITFORCE) || defined(USE_ICARUS) || defined(USE_ZTEX)
						" - %d PGA(s)"
#endif
#ifdef WANT_CPUMINE
						" - %d CPU(s)"
#endif
 },

 { SEVERITY_ERR,   MSG_NODEVS,	PARAM_NONE,	"No GPUs"
#if defined(USE_BITFORCE) || defined(USE_ICARUS) || defined(USE_ZTEX)
						"/PGAs"
#endif
#ifdef WANT_CPUMINE
						"/CPUs"
#endif
 },

 { SEVERITY_SUCC,  MSG_SUMM,	PARAM_NONE,	"Summary" },
 { SEVERITY_INFO,  MSG_GPUDIS,	PARAM_GPU,	"GPU %d set disable flag" },
 { SEVERITY_INFO,  MSG_GPUREI,	PARAM_GPU,	"GPU %d restart attempted" },
 { SEVERITY_ERR,   MSG_INVCMD,	PARAM_NONE,	"Invalid command" },
 { SEVERITY_ERR,   MSG_MISID,	PARAM_NONE,	"Missing device id parameter" },
 { SEVERITY_SUCC,  MSG_GPUDEV,	PARAM_GPU,	"GPU%d" },
#if defined(USE_BITFORCE) || defined(USE_ICARUS) || defined(USE_ZTEX)
 { SEVERITY_ERR,   MSG_PGANON,	PARAM_NONE,	"No PGAs" },
 { SEVERITY_SUCC,  MSG_PGADEV,	PARAM_PGA,	"PGA%d" },
 { SEVERITY_ERR,   MSG_INVPGA,	PARAM_PGAMAX,	"Invalid PGA id %d - range is 0 - %d" },
 { SEVERITY_INFO,  MSG_PGALRENA,PARAM_PGA,	"PGA %d already enabled" },
 { SEVERITY_INFO,  MSG_PGALRDIS,PARAM_PGA,	"PGA %d already disabled" },
 { SEVERITY_INFO,  MSG_PGAENA,	PARAM_PGA,	"PGA %d sent enable message" },
 { SEVERITY_INFO,  MSG_PGADIS,	PARAM_PGA,	"PGA %d set disable flag" },
 { SEVERITY_ERR,   MSG_PGAUNW,	PARAM_PGA,	"PGA %d is not flagged WELL, cannot enable" },
#endif
#ifdef WANT_CPUMINE
 { SEVERITY_ERR,   MSG_CPUNON,	PARAM_NONE,	"No CPUs" },
 { SEVERITY_SUCC,  MSG_CPUDEV,	PARAM_CPU,	"CPU%d" },
 { SEVERITY_ERR,   MSG_INVCPU,	PARAM_CPUMAX,	"Invalid CPU id %d - range is 0 - %d" },
#endif
 { SEVERITY_SUCC,  MSG_NUMGPU,	PARAM_NONE,	"GPU count" },
 { SEVERITY_SUCC,  MSG_NUMPGA,	PARAM_NONE,	"PGA count" },
 { SEVERITY_SUCC,  MSG_NUMCPU,	PARAM_NONE,	"CPU count" },
 { SEVERITY_SUCC,  MSG_VERSION,	PARAM_NONE,	"BFGMiner versions" },
 { SEVERITY_ERR,   MSG_INVJSON,	PARAM_NONE,	"Invalid JSON" },
 { SEVERITY_ERR,   MSG_MISCMD,	PARAM_CMD,	"Missing JSON '%s'" },
 { SEVERITY_ERR,   MSG_MISPID,	PARAM_NONE,	"Missing pool id parameter" },
 { SEVERITY_ERR,   MSG_INVPID,	PARAM_POOLMAX,	"Invalid pool id %d - range is 0 - %d" },
 { SEVERITY_SUCC,  MSG_SWITCHP,	PARAM_POOL,	"Switching to pool %d:'%s'" },
 { SEVERITY_ERR,   MSG_MISVAL,	PARAM_NONE,	"Missing comma after GPU number" },
 { SEVERITY_ERR,   MSG_NOADL,	PARAM_NONE,	"ADL is not available" },
 { SEVERITY_ERR,   MSG_NOGPUADL,PARAM_GPU,	"GPU %d does not have ADL" },
 { SEVERITY_ERR,   MSG_INVINT,	PARAM_STR,	"Invalid intensity (%s) - must be '" _DYNAMIC  "' or range " _MIN_INTENSITY_STR " - " _MAX_INTENSITY_STR },
 { SEVERITY_INFO,  MSG_GPUINT,	PARAM_BOTH,	"GPU %d set new intensity to %s" },
 { SEVERITY_SUCC,  MSG_MINECON, PARAM_NONE,	"BFGMiner config" },
 { SEVERITY_ERR,   MSG_GPUMERR,	PARAM_BOTH,	"Setting GPU %d memoryclock to (%s) reported failure" },
 { SEVERITY_SUCC,  MSG_GPUMEM,	PARAM_BOTH,	"Setting GPU %d memoryclock to (%s) reported succeess" },
 { SEVERITY_ERR,   MSG_GPUEERR,	PARAM_BOTH,	"Setting GPU %d clock to (%s) reported failure" },
 { SEVERITY_SUCC,  MSG_GPUENG,	PARAM_BOTH,	"Setting GPU %d clock to (%s) reported succeess" },
 { SEVERITY_ERR,   MSG_GPUVERR,	PARAM_BOTH,	"Setting GPU %d vddc to (%s) reported failure" },
 { SEVERITY_SUCC,  MSG_GPUVDDC,	PARAM_BOTH,	"Setting GPU %d vddc to (%s) reported succeess" },
 { SEVERITY_ERR,   MSG_GPUFERR,	PARAM_BOTH,	"Setting GPU %d fan to (%s) reported failure" },
 { SEVERITY_SUCC,  MSG_GPUFAN,	PARAM_BOTH,	"Setting GPU %d fan to (%s) reported succeess" },
 { SEVERITY_ERR,   MSG_MISFN,	PARAM_NONE,	"Missing save filename parameter" },
 { SEVERITY_ERR,   MSG_BADFN,	PARAM_STR,	"Can't open or create save file '%s'" },
 { SEVERITY_SUCC,  MSG_SAVED,	PARAM_STR,	"Configuration saved to file '%s'" },
 { SEVERITY_ERR,   MSG_ACCDENY,	PARAM_STR,	"Access denied to '%s' command" },
 { SEVERITY_SUCC,  MSG_ACCOK,	PARAM_NONE,	"Privileged access OK" },
 { SEVERITY_SUCC,  MSG_ENAPOOL,	PARAM_POOL,	"Enabling pool %d:'%s'" },
 { SEVERITY_SUCC,  MSG_DISPOOL,	PARAM_POOL,	"Disabling pool %d:'%s'" },
 { SEVERITY_INFO,  MSG_ALRENAP,	PARAM_POOL,	"Pool %d:'%s' already enabled" },
 { SEVERITY_INFO,  MSG_ALRDISP,	PARAM_POOL,	"Pool %d:'%s' already disabled" },
 { SEVERITY_ERR,   MSG_DISLASTP,PARAM_POOL,	"Cannot disable last active pool %d:'%s'" },
 { SEVERITY_ERR,   MSG_MISPDP,	PARAM_NONE,	"Missing addpool details" },
 { SEVERITY_ERR,   MSG_INVPDP,	PARAM_STR,	"Invalid addpool details '%s'" },
 { SEVERITY_ERR,   MSG_TOOMANYP,PARAM_NONE,	"Reached maximum number of pools (%d)" },
 { SEVERITY_SUCC,  MSG_ADDPOOL,	PARAM_STR,	"Added pool '%s'" },
 { SEVERITY_ERR,   MSG_REMLASTP,PARAM_POOL,	"Cannot remove last pool %d:'%s'" },
 { SEVERITY_ERR,   MSG_ACTPOOL, PARAM_POOL,	"Cannot remove active pool %d:'%s'" },
 { SEVERITY_SUCC,  MSG_REMPOOL, PARAM_BOTH,	"Removed pool %d:'%s'" },
 { SEVERITY_SUCC,  MSG_NOTIFY,	PARAM_NONE,	"Notify" },
 { SEVERITY_SUCC,  MSG_DEVDETAILS,PARAM_NONE,	"Device Details" },
 { SEVERITY_SUCC,  MSG_MINESTATS,PARAM_NONE,	"CGMiner stats" },
 { SEVERITY_FAIL, 0, 0, NULL }
};

static int my_thr_id = 0;
static bool bye;
static bool ping = true;

// Used to control quit restart access to shutdown variables
static pthread_mutex_t quit_restart_lock;

static bool do_a_quit;
static bool do_a_restart;

static time_t when = 0;	// when the request occurred

struct IP4ACCESS {
	in_addr_t ip;
	in_addr_t mask;
	bool writemode;
};

static struct IP4ACCESS *ipaccess = NULL;
static int ips = 0;

#ifdef USE_BITFORCE
extern struct device_api bitforce_api;
#endif

#ifdef USE_ICARUS
extern struct device_api icarus_api;
#endif

#ifdef USE_ZTEX
extern struct device_api ztex_api;
#endif

// This is only called when expected to be needed (rarely)
// i.e. strings outside of the codes control (input from the user)
static char *escape_string(char *str, bool isjson)
{
	char *buf, *ptr;
	int count;

	count = 0;
	for (ptr = str; *ptr; ptr++) {
		switch (*ptr) {
		case ',':
		case '|':
		case '=':
			if (!isjson)
				count++;
			break;
		case '"':
			if (isjson)
				count++;
			break;
		case '\\':
			count++;
			break;
		}
	}

	if (count == 0)
		return str;

	buf = malloc(strlen(str) + count + 1);
	if (unlikely(!buf))
		quit(1, "Failed to malloc escape buf");

	ptr = buf;
	while (*str)
		switch (*str) {
		case ',':
		case '|':
		case '=':
			if (!isjson)
				*(ptr++) = '\\';
			*(ptr++) = *(str++);
			break;
		case '"':
			if (isjson)
				*(ptr++) = '\\';
			*(ptr++) = *(str++);
			break;
		case '\\':
			*(ptr++) = '\\';
			*(ptr++) = *(str++);
			break;
		default:
			*(ptr++) = *(str++);
			break;
		}

	*ptr = '\0';

	return buf;
}

#if defined(USE_BITFORCE) || defined(USE_ICARUS) || defined(USE_ZTEX)
static int numpgas()
{
	int count = 0;
	int i;

	for (i = 0; i < total_devices; i++) {
#ifdef USE_BITFORCE
		if (devices[i]->api == &bitforce_api)
			count++;
#endif
#ifdef USE_ICARUS
		if (devices[i]->api == &icarus_api)
			count++;
#endif
#ifdef USE_ZTEX
		if (devices[i]->api == &ztex_api)
			count++;
#endif
	}
	return count;
}

static int pgadevice(int pgaid)
{
	int count = 0;
	int i;

	for (i = 0; i < total_devices; i++) {
#ifdef USE_BITFORCE
		if (devices[i]->api == &bitforce_api)
			count++;
#endif
#ifdef USE_ICARUS
		if (devices[i]->api == &icarus_api)
			count++;
#endif
#ifdef USE_ZTEX
		if (devices[i]->api == &ztex_api)
			count++;
#endif
		if (count == (pgaid + 1))
			return i;
	}
	return -1;
}
#endif

// All replies (except BYE and RESTART) start with a message
//  thus for JSON, message() inserts JSON_START at the front
//  and send_result() adds JSON_END at the end
static char *message(int messageid, int paramid, char *param2, bool isjson)
{
	char severity;
	char *ptr;
#if defined(USE_BITFORCE) || defined(USE_ICARUS) || defined(USE_ZTEX)
	int pga;
#endif
#ifdef WANT_CPUMINE
	int cpu;
#endif
	int i;

	for (i = 0; codes[i].severity != SEVERITY_FAIL; i++) {
		if (codes[i].code == messageid) {
			switch (codes[i].severity) {
			case SEVERITY_WARN:
				severity = 'W';
				break;
			case SEVERITY_INFO:
				severity = 'I';
				break;
			case SEVERITY_SUCC:
				severity = 'S';
				break;
			case SEVERITY_ERR:
			default:
				severity = 'E';
				break;
			}

			sprintf(msg_buffer, isjson
				? JSON_START JSON_STATUS "{\"" _STATUS "\":\"%c\",\"When\":%lu,\"Code\":%d,\"Msg\":\""
				: _STATUS "=%c,When=%lu,Code=%d,Msg=",
				severity, (unsigned long)when, messageid);

			ptr = msg_buffer + strlen(msg_buffer);

			switch(codes[i].params) {
			case PARAM_GPU:
			case PARAM_PGA:
			case PARAM_CPU:
				sprintf(ptr, codes[i].description, paramid);
				break;
			case PARAM_POOL:
				sprintf(ptr, codes[i].description, paramid, pools[paramid]->rpc_url);
				break;
			case PARAM_GPUMAX:
				sprintf(ptr, codes[i].description, paramid, nDevs - 1);
				break;
#if defined(USE_BITFORCE) || defined(USE_ICARUS) || defined(USE_ZTEX)
			case PARAM_PGAMAX:
				pga = numpgas();
				sprintf(ptr, codes[i].description, paramid, pga - 1);
				break;
#endif
#ifdef WANT_CPUMINE
			case PARAM_CPUMAX:
				if (opt_n_threads > 0)
					cpu = num_processors;
				else
					cpu = 0;
				sprintf(ptr, codes[i].description, paramid, cpu - 1);
				break;
#endif
			case PARAM_PMAX:
				sprintf(ptr, codes[i].description, total_pools);
				break;
			case PARAM_POOLMAX:
				sprintf(ptr, codes[i].description, paramid, total_pools - 1);
				break;
			case PARAM_DMAX:
#if defined(USE_BITFORCE) || defined(USE_ICARUS) || defined(USE_ZTEX)
				pga = numpgas();
#endif
#ifdef WANT_CPUMINE
				if (opt_n_threads > 0)
					cpu = num_processors;
				else
					cpu = 0;
#endif

				sprintf(ptr, codes[i].description, nDevs
#if defined(USE_BITFORCE) || defined(USE_ICARUS) || defined(USE_ZTEX)
					, pga
#endif
#ifdef WANT_CPUMINE
					, cpu
#endif
					);
				break;
			case PARAM_CMD:
				sprintf(ptr, codes[i].description, JSON_COMMAND);
				break;
			case PARAM_STR:
				sprintf(ptr, codes[i].description, param2);
				break;
			case PARAM_BOTH:
				sprintf(ptr, codes[i].description, paramid, param2);
				break;
			case PARAM_NONE:
			default:
				strcpy(ptr, codes[i].description);
			}

			ptr = msg_buffer + strlen(msg_buffer);

			sprintf(ptr, isjson
				? "\",\"Description\":\"%s\"}" JSON_CLOSE
				: ",Description=%s" SEPSTR,
				opt_api_description);

			return msg_buffer;
		}
	}

	sprintf(msg_buffer, isjson
		? JSON_START JSON_STATUS "{\"" _STATUS "\":\"F\",\"When\":%lu,\"Code\":-1,\"Msg\":\"%d\",\"Description\":\"%s\"}" JSON_CLOSE
		: _STATUS "=F,When=%lu,Code=-1,Msg=%d,Description=%s" SEPSTR,
		(unsigned long)when, messageid, opt_api_description);

	return msg_buffer;
}

static void apiversion(__maybe_unused SOCKETTYPE c, __maybe_unused char *param, bool isjson)
{
	sprintf(io_buffer, isjson
		? "%s," JSON_VERSION "{\"CGMiner\":\"%s\",\"API\":\"%s\"}" JSON_CLOSE
		: "%s" _VERSION ",CGMiner=%s,API=%s" SEPSTR,
		message(MSG_VERSION, 0, NULL, isjson),
		VERSION, APIVERSION);
}

static void minerconfig(__maybe_unused SOCKETTYPE c, __maybe_unused char *param, bool isjson)
{
	char buf[TMPBUFSIZ];
	int pgacount = 0;
	int cpucount = 0;
	char *adlinuse = (char *)NO;
#ifdef HAVE_ADL
	const char *adl = YES;
	int i;

	for (i = 0; i < nDevs; i++) {
		if (gpus[i].has_adl) {
			adlinuse = (char *)YES;
			break;
		}
	}
#else
	const char *adl = NO;
#endif

#if defined(USE_BITFORCE) || defined(USE_ICARUS) || defined(USE_ZTEX)
	pgacount = numpgas();
#endif

#ifdef WANT_CPUMINE
	cpucount = opt_n_threads > 0 ? num_processors : 0;
#endif

	strcpy(io_buffer, message(MSG_MINECON, 0, NULL, isjson));

	sprintf(buf, isjson
		? "," JSON_MINECON "{\"GPU Count\":%d,\"PGA Count\":%d,\"CPU Count\":%d,\"Pool Count\":%d,\"ADL\":\"%s\",\"ADL in use\":\"%s\",\"Strategy\":\"%s\",\"Log Interval\":%d,\"Device Code\":\"%s\",\"OS\":\"%s\"}" JSON_CLOSE
		: _MINECON ",GPU Count=%d,PGA Count=%d,CPU Count=%d,Pool Count=%d,ADL=%s,ADL in use=%s,Strategy=%s,Log Interval=%d,Device Code=%s,OS=%s" SEPSTR,

		nDevs, pgacount, cpucount, total_pools, adl, adlinuse,
		strategies[pool_strategy].s, opt_log_interval, DEVICECODE, OSINFO);

	strcat(io_buffer, buf);
}

static const char*
bool2str(bool b)
{
	return b ? YES : NO;
}

static const char*
status2str(enum alive status)
{
	switch (status) {
	case LIFE_WELL:
		return ALIVE;
	case LIFE_SICK:
		return SICK;
	case LIFE_DEAD:
		return DEAD;
	case LIFE_NOSTART:
		return NOSTART;
	default:
		return UNKNOWN;
	}
}

static void
append_kv(char *buf, json_t*info, bool isjson)
{
	json_t *value;
	const char *key, *tmpl = isjson ? ",\"%s\":%s" : ",%s=%s";
	char *vdump;
	void *it;

	for (it = json_object_iter(info); it; it = json_object_iter_next(info, it)) {
		key = json_object_iter_key(it);
		value = json_object_iter_value(it);

		if (isjson || !json_is_string(value))
			vdump = json_dumps(value, JSON_COMPACT | JSON_ENCODE_ANY);
		else
			vdump = strdup(json_string_value(value));
		tailsprintf(buf, tmpl, key, vdump);
		free(vdump);
	}
}

static void
devdetail_an(char *buf, struct cgpu_info *cgpu, bool isjson)
{
	tailsprintf(buf, isjson
				? "{\"%s\":%d,Driver=%s"
				: "%s=%d,Driver=%s",
			cgpu->api->name, cgpu->device_id,
			cgpu->api->dname
	);

	if (cgpu->kname)
		tailsprintf(buf, isjson ? ",\"Kernel\":\"%s\"" : ",Kernel=%s", cgpu->kname);
	if (cgpu->name)
		tailsprintf(buf, isjson ? ",\"Model\":\"%s\"" : ",Model=%s", cgpu->name);
	if (cgpu->device_path)
		tailsprintf(buf, isjson ? ",\"Device Path\":\"%s\"" : ",Device Path=%s", cgpu->device_path);

	if (cgpu->api->get_extra_device_detail) {
		json_t *info = cgpu->api->get_extra_device_detail(cgpu);
		append_kv(buf, info, isjson);
		json_decref(info);
	}

	tailsprintf(buf, "%c", isjson ? '}' : SEPARATOR);
}

static void devstatus_an(char *buf, struct cgpu_info *cgpu, bool isjson)
{
	tailsprintf(buf, isjson
				? "{\"%s\":%d,\"Enabled\":\"%s\",\"Status\":\"%s\",\"Temperature\":%.2f,\"MHS av\":%.2f,\"MHS %ds\":%.2f,\"Accepted\":%d,\"Rejected\":%d,\"Hardware Errors\":%d,\"Utility\":%.2f,\"Last Share Pool\":%d,\"Last Share Time\":%lu,\"Total MH\":%.4f"
				: "%s=%d,Enabled=%s,Status=%s,Temperature=%.2f,MHS av=%.2f,MHS %ds=%.2f,Accepted=%d,Rejected=%d,Hardware Errors=%d,Utility=%.2f,Last Share Pool=%d,Last Share Time=%lu,Total MH=%.4f",
			cgpu->api->name, cgpu->device_id,
			bool2str(cgpu->deven != DEV_DISABLED),
			status2str(cgpu->status),
			cgpu->temp,
			cgpu->total_mhashes / total_secs, opt_log_interval, cgpu->rolling,
			cgpu->accepted, cgpu->rejected, cgpu->hw_errors,
			cgpu->utility,
			((unsigned long)(cgpu->last_share_pool_time) > 0) ? cgpu->last_share_pool : -1,
			(unsigned long)(cgpu->last_share_pool_time), cgpu->total_mhashes
	);

	if (cgpu->api->get_extra_device_status) {
		json_t *info = cgpu->api->get_extra_device_status(cgpu);
		append_kv(buf, info, isjson);
		json_decref(info);
	}

	tailsprintf(buf, "%c", isjson ? '}' : SEPARATOR);
}

static void gpustatus(int gpu, bool isjson)
{
	if (gpu < 0 || gpu >= nDevs)
		return;
	devstatus_an(io_buffer, &gpus[gpu], isjson);
}

#if defined(USE_BITFORCE) || defined(USE_ICARUS) || defined(USE_ZTEX)
static void pgastatus(int pga, bool isjson)
{
	int dev = pgadevice(pga);
	if (dev < 0) // Should never happen
		return;
	devstatus_an(io_buffer, devices[dev], isjson);
}
#endif

__maybe_unused
static void cpustatus(int cpu, bool isjson)
{
	if (opt_n_threads <= 0 || cpu < 0 || cpu >= num_processors)
		return;
	devstatus_an(io_buffer, &cpus[cpu], isjson);
}

static void
devinfo_internal(void (*func)(char*, struct cgpu_info*, bool),
                 __maybe_unused SOCKETTYPE c, __maybe_unused char *param, bool isjson)
{
	int i;

	if (total_devices == 0) {
		strcpy(io_buffer, message(MSG_NODEVS, 0, NULL, isjson));
		return;
	}

	strcpy(io_buffer, message(MSG_DEVS, 0, NULL, isjson));

	if (isjson) {
		strcat(io_buffer, COMMA);
		strcat(io_buffer, JSON_DEVS);
	}

	for (i = 0; i < total_devices; ++i) {
		if (isjson && i)
			strcat(io_buffer, COMMA);

		func(io_buffer, devices[i], isjson);
	}

	if (isjson)
		strcat(io_buffer, JSON_CLOSE);
}

static void
devdetail(SOCKETTYPE c, char *param, bool isjson)
{
	return devinfo_internal(devdetail_an, c, param, isjson);
}

static void
devstatus(SOCKETTYPE c, char *param, bool isjson)
{
	return devinfo_internal(devstatus_an, c, param, isjson);
}

static void gpudev(__maybe_unused SOCKETTYPE c, char *param, bool isjson)
{
	int id;

	if (nDevs == 0) {
		strcpy(io_buffer, message(MSG_GPUNON, 0, NULL, isjson));
		return;
	}

	if (param == NULL || *param == '\0') {
		strcpy(io_buffer, message(MSG_MISID, 0, NULL, isjson));
		return;
	}

	id = atoi(param);
	if (id < 0 || id >= nDevs) {
		strcpy(io_buffer, message(MSG_INVGPU, id, NULL, isjson));
		return;
	}

	strcpy(io_buffer, message(MSG_GPUDEV, id, NULL, isjson));

	if (isjson) {
		strcat(io_buffer, COMMA);
		strcat(io_buffer, JSON_GPU);
	}

	gpustatus(id, isjson);

	if (isjson)
		strcat(io_buffer, JSON_CLOSE);
}

#if defined(USE_BITFORCE) || defined(USE_ICARUS) || defined(USE_ZTEX)
static void pgadev(__maybe_unused SOCKETTYPE c, char *param, bool isjson)
{
	int numpga = numpgas();
	int id;

	if (numpga == 0) {
		strcpy(io_buffer, message(MSG_PGANON, 0, NULL, isjson));
		return;
	}

	if (param == NULL || *param == '\0') {
		strcpy(io_buffer, message(MSG_MISID, 0, NULL, isjson));
		return;
	}

	id = atoi(param);
	if (id < 0 || id >= numpga) {
		strcpy(io_buffer, message(MSG_INVPGA, id, NULL, isjson));
		return;
	}

	strcpy(io_buffer, message(MSG_PGADEV, id, NULL, isjson));

	if (isjson) {
		strcat(io_buffer, COMMA);
		strcat(io_buffer, JSON_PGA);
	}

	pgastatus(id, isjson);

	if (isjson)
		strcat(io_buffer, JSON_CLOSE);
}

static void pgaenable(__maybe_unused SOCKETTYPE c, char *param, bool isjson)
{
	int numpga = numpgas();
	struct thr_info *thr;
	int pga;
	int id;
	int i;

	if (numpga == 0) {
		strcpy(io_buffer, message(MSG_PGANON, 0, NULL, isjson));
		return;
	}

	if (param == NULL || *param == '\0') {
		strcpy(io_buffer, message(MSG_MISID, 0, NULL, isjson));
		return;
	}

	id = atoi(param);
	if (id < 0 || id >= numpga) {
		strcpy(io_buffer, message(MSG_INVPGA, id, NULL, isjson));
		return;
	}

	int dev = pgadevice(id);
	if (dev < 0) { // Should never happen
		strcpy(io_buffer, message(MSG_INVPGA, id, NULL, isjson));
		return;
	}

	struct cgpu_info *cgpu = devices[dev];

	if (cgpu->deven != DEV_DISABLED) {
		strcpy(io_buffer, message(MSG_PGALRENA, id, NULL, isjson));
		return;
	}

	if (cgpu->status != LIFE_WELL) {
		strcpy(io_buffer, message(MSG_PGAUNW, id, NULL, isjson));
		return;
	}

	for (i = 0; i < mining_threads; i++) {
		pga = thr_info[i].cgpu->device_id;
		if (pga == dev) {
			thr = &thr_info[i];
			cgpu->deven = DEV_ENABLED;
			tq_push(thr->q, &ping);
		}
	}

	strcpy(io_buffer, message(MSG_PGAENA, id, NULL, isjson));
}

static void pgadisable(__maybe_unused SOCKETTYPE c, char *param, bool isjson)
{
	int numpga = numpgas();
	int id;

	if (numpga == 0) {
		strcpy(io_buffer, message(MSG_PGANON, 0, NULL, isjson));
		return;
	}

	if (param == NULL || *param == '\0') {
		strcpy(io_buffer, message(MSG_MISID, 0, NULL, isjson));
		return;
	}

	id = atoi(param);
	if (id < 0 || id >= numpga) {
		strcpy(io_buffer, message(MSG_INVPGA, id, NULL, isjson));
		return;
	}

	int dev = pgadevice(id);
	if (dev < 0) { // Should never happen
		strcpy(io_buffer, message(MSG_INVPGA, id, NULL, isjson));
		return;
	}

	struct cgpu_info *cgpu = devices[dev];

	if (cgpu->deven == DEV_DISABLED) {
		strcpy(io_buffer, message(MSG_PGALRDIS, id, NULL, isjson));
		return;
	}

	cgpu->deven = DEV_DISABLED;

	strcpy(io_buffer, message(MSG_PGADIS, id, NULL, isjson));
}
#endif

#ifdef WANT_CPUMINE
static void cpudev(__maybe_unused SOCKETTYPE c, char *param, bool isjson)
{
	int id;

	if (opt_n_threads == 0) {
		strcpy(io_buffer, message(MSG_CPUNON, 0, NULL, isjson));
		return;
	}

	if (param == NULL || *param == '\0') {
		strcpy(io_buffer, message(MSG_MISID, 0, NULL, isjson));
		return;
	}

	id = atoi(param);
	if (id < 0 || id >= num_processors) {
		strcpy(io_buffer, message(MSG_INVCPU, id, NULL, isjson));
		return;
	}

	strcpy(io_buffer, message(MSG_CPUDEV, id, NULL, isjson));

	if (isjson) {
		strcat(io_buffer, COMMA);
		strcat(io_buffer, JSON_CPU);
	}

	cpustatus(id, isjson);

	if (isjson)
		strcat(io_buffer, JSON_CLOSE);
}
#endif

static void poolstatus(__maybe_unused SOCKETTYPE c, __maybe_unused char *param, bool isjson)
{
	char buf[TMPBUFSIZ];
	char *status, *lp;
	char *rpc_url;
	char *rpc_user;
	int i;

	if (total_pools == 0) {
		strcpy(io_buffer, message(MSG_NOPOOL, 0, NULL, isjson));
		return;
	}

	strcpy(io_buffer, message(MSG_POOL, 0, NULL, isjson));

	if (isjson) {
		strcat(io_buffer, COMMA);
		strcat(io_buffer, JSON_POOLS);
	}

	for (i = 0; i < total_pools; i++) {
		struct pool *pool = pools[i];

		switch (pool->enabled) {
		case POOL_DISABLED:
			status = (char *)DISABLED;
			break;
		case POOL_REJECTING:
			status = (char *)REJECTING;
			break;
		case POOL_ENABLED:
			if (pool->idle)
				status = (char *)DEAD;
			else
				status = (char *)ALIVE;
			break;
		default:
			status = (char *)UNKNOWN;
			break;
		}

		if (pool->hdr_path)
			lp = (char *)YES;
		else
			lp = (char *)NO;

		rpc_url = escape_string(pool->rpc_url, isjson);
		rpc_user = escape_string(pool->rpc_user, isjson);

		sprintf(buf, isjson
			? "%s{\"POOL\":%d,\"URL\":\"%s\",\"Status\":\"%s\",\"Priority\":%d,\"Long Poll\":\"%s\",\"Getworks\":%d,\"Accepted\":%d,\"Rejected\":%d,\"Discarded\":%d,\"Stale\":%d,\"Get Failures\":%d,\"Remote Failures\":%d,\"User\":\"%s\",\"Last Share Time\":%lu}"
			: "%sPOOL=%d,URL=%s,Status=%s,Priority=%d,Long Poll=%s,Getworks=%d,Accepted=%d,Rejected=%d,Discarded=%d,Stale=%d,Get Failures=%d,Remote Failures=%d,User=%s,Last Share Time=%lu" SEPSTR,
			(isjson && (i > 0)) ? COMMA : BLANK,
			i, rpc_url, status, pool->prio, lp,
			pool->getwork_requested,
			pool->accepted, pool->rejected,
			pool->discarded_work,
			pool->stale_shares,
			pool->getfail_occasions,
			pool->remotefail_occasions,
			rpc_user, pool->last_share_time);

		strcat(io_buffer, buf);

		if (rpc_url != pool->rpc_url)
			free(rpc_url);
		rpc_url = NULL;

		if (rpc_user != pool->rpc_user)
			free(rpc_user);
		rpc_user = NULL;
	}

	if (isjson)
		strcat(io_buffer, JSON_CLOSE);
}

static void summary(__maybe_unused SOCKETTYPE c, __maybe_unused char *param, bool isjson)
{
	double utility, mhs;

#ifdef WANT_CPUMINE
	char *algo = (char *)(algo_names[opt_algo]);
	if (algo == NULL)
		algo = "(null)";
#endif

	utility = total_accepted / ( total_secs ? total_secs : 1 ) * 60;
	mhs = total_mhashes_done / total_secs;

#ifdef WANT_CPUMINE
	sprintf(io_buffer, isjson
		? "%s," JSON_SUMMARY "{\"Elapsed\":%.0f,\"Algorithm\":\"%s\",\"MHS av\":%.2f,\"Found Blocks\":%d,\"Getworks\":%d,\"Accepted\":%d,\"Rejected\":%d,\"Hardware Errors\":%d,\"Utility\":%.2f,\"Discarded\":%d,\"Stale\":%d,\"Get Failures\":%d,\"Local Work\":%u,\"Remote Failures\":%u,\"Network Blocks\":%u,\"Total MH\":%.4f}" JSON_CLOSE
		: "%s" _SUMMARY ",Elapsed=%.0f,Algorithm=%s,MHS av=%.2f,Found Blocks=%d,Getworks=%d,Accepted=%d,Rejected=%d,Hardware Errors=%d,Utility=%.2f,Discarded=%d,Stale=%d,Get Failures=%d,Local Work=%u,Remote Failures=%u,Network Blocks=%u,Total MH=%.4f" SEPSTR,
		message(MSG_SUMM, 0, NULL, isjson),
		total_secs, algo, mhs, found_blocks,
		total_getworks, total_accepted, total_rejected,
		hw_errors, utility, total_discarded, total_stale,
		total_go, local_work, total_ro, new_blocks, total_mhashes_done);
#else
	sprintf(io_buffer, isjson
		? "%s," JSON_SUMMARY "{\"Elapsed\":%.0f,\"MHS av\":%.2f,\"Found Blocks\":%d,\"Getworks\":%d,\"Accepted\":%d,\"Rejected\":%d,\"Hardware Errors\":%d,\"Utility\":%.2f,\"Discarded\":%d,\"Stale\":%d,\"Get Failures\":%d,\"Local Work\":%u,\"Remote Failures\":%u,\"Network Blocks\":%u,\"Total MH\":%.4f}" JSON_CLOSE
		: "%s" _SUMMARY ",Elapsed=%.0f,MHS av=%.2f,Found Blocks=%d,Getworks=%d,Accepted=%d,Rejected=%d,Hardware Errors=%d,Utility=%.2f,Discarded=%d,Stale=%d,Get Failures=%d,Local Work=%u,Remote Failures=%u,Network Blocks=%u,Total MH=%.4f" SEPSTR,
		message(MSG_SUMM, 0, NULL, isjson),
		total_secs, mhs, found_blocks,
		total_getworks, total_accepted, total_rejected,
		hw_errors, utility, total_discarded, total_stale,
		total_go, local_work, total_ro, new_blocks, total_mhashes_done);
#endif
}

static void gpuenable(__maybe_unused SOCKETTYPE c, char *param, bool isjson)
{
	struct thr_info *thr;
	int gpu;
	int id;
	int i;

	if (gpu_threads == 0) {
		strcpy(io_buffer, message(MSG_GPUNON, 0, NULL, isjson));
		return;
	}

	if (param == NULL || *param == '\0') {
		strcpy(io_buffer, message(MSG_MISID, 0, NULL, isjson));
		return;
	}

	id = atoi(param);
	if (id < 0 || id >= nDevs) {
		strcpy(io_buffer, message(MSG_INVGPU, id, NULL, isjson));
		return;
	}

	if (gpus[id].deven != DEV_DISABLED) {
		strcpy(io_buffer, message(MSG_ALRENA, id, NULL, isjson));
		return;
	}

	for (i = 0; i < gpu_threads; i++) {
		gpu = thr_info[i].cgpu->device_id;
		if (gpu == id) {
			thr = &thr_info[i];
			if (thr->cgpu->status != LIFE_WELL) {
				strcpy(io_buffer, message(MSG_GPUMRE, id, NULL, isjson));
				return;
			}

			gpus[id].deven = DEV_ENABLED;
			tq_push(thr->q, &ping);

		}
	}

	strcpy(io_buffer, message(MSG_GPUREN, id, NULL, isjson));
}

static void gpudisable(__maybe_unused SOCKETTYPE c, char *param, bool isjson)
{
	int id;

	if (nDevs == 0) {
		strcpy(io_buffer, message(MSG_GPUNON, 0, NULL, isjson));
		return;
	}

	if (param == NULL || *param == '\0') {
		strcpy(io_buffer, message(MSG_MISID, 0, NULL, isjson));
		return;
	}

	id = atoi(param);
	if (id < 0 || id >= nDevs) {
		strcpy(io_buffer, message(MSG_INVGPU, id, NULL, isjson));
		return;
	}

	if (gpus[id].deven == DEV_DISABLED) {
		strcpy(io_buffer, message(MSG_ALRDIS, id, NULL, isjson));
		return;
	}

	gpus[id].deven = DEV_DISABLED;

	strcpy(io_buffer, message(MSG_GPUDIS, id, NULL, isjson));
}

static void gpurestart(__maybe_unused SOCKETTYPE c, char *param, bool isjson)
{
	int id;

	if (nDevs == 0) {
		strcpy(io_buffer, message(MSG_GPUNON, 0, NULL, isjson));
		return;
	}

	if (param == NULL || *param == '\0') {
		strcpy(io_buffer, message(MSG_MISID, 0, NULL, isjson));
		return;
	}

	id = atoi(param);
	if (id < 0 || id >= nDevs) {
		strcpy(io_buffer, message(MSG_INVGPU, id, NULL, isjson));
		return;
	}

	reinit_device(&gpus[id]);

	strcpy(io_buffer, message(MSG_GPUREI, id, NULL, isjson));
}

static void gpucount(__maybe_unused SOCKETTYPE c, __maybe_unused char *param, bool isjson)
{
	char buf[TMPBUFSIZ];

	strcpy(io_buffer, message(MSG_NUMGPU, 0, NULL, isjson));

	sprintf(buf, isjson
		? "," JSON_GPUS "{\"Count\":%d}" JSON_CLOSE
		: _GPUS ",Count=%d" SEPSTR,
		nDevs);

	strcat(io_buffer, buf);
}

static void pgacount(__maybe_unused SOCKETTYPE c, __maybe_unused char *param, bool isjson)
{
	char buf[TMPBUFSIZ];
	int count = 0;

#if defined(USE_BITFORCE) || defined(USE_ICARUS) || defined(USE_ZTEX)
	count = numpgas();
#endif

	strcpy(io_buffer, message(MSG_NUMPGA, 0, NULL, isjson));

	sprintf(buf, isjson
		? "," JSON_PGAS "{\"Count\":%d}" JSON_CLOSE
		: _PGAS ",Count=%d" SEPSTR,
		count);

	strcat(io_buffer, buf);
}

static void cpucount(__maybe_unused SOCKETTYPE c, __maybe_unused char *param, bool isjson)
{
	char buf[TMPBUFSIZ];
	int count = 0;

#ifdef WANT_CPUMINE
	count = opt_n_threads > 0 ? num_processors : 0;
#endif

	strcpy(io_buffer, message(MSG_NUMCPU, 0, NULL, isjson));

	sprintf(buf, isjson
		? "," JSON_CPUS "{\"Count\":%d}" JSON_CLOSE
		: _CPUS ",Count=%d" SEPSTR,
		count);

	strcat(io_buffer, buf);
}

static void switchpool(__maybe_unused SOCKETTYPE c, char *param, bool isjson)
{
	struct pool *pool;
	int id;

	if (total_pools == 0) {
		strcpy(io_buffer, message(MSG_NOPOOL, 0, NULL, isjson));
		return;
	}

	if (param == NULL || *param == '\0') {
		strcpy(io_buffer, message(MSG_MISPID, 0, NULL, isjson));
		return;
	}

	id = atoi(param);
	if (id < 0 || id >= total_pools) {
		strcpy(io_buffer, message(MSG_INVPID, id, NULL, isjson));
		return;
	}

	pool = pools[id];
	pool->enabled = POOL_ENABLED;
	switch_pools(pool);

	strcpy(io_buffer, message(MSG_SWITCHP, id, NULL, isjson));
}

static void copyadvanceafter(char ch, char **param, char **buf)
{
#define src_p (*param)
#define dst_b (*buf)

	while (*src_p && *src_p != ch) {
		if (*src_p == '\\' && *(src_p+1) != '\0')
			src_p++;

		*(dst_b++) = *(src_p++);
	}
	if (*src_p)
		src_p++;

	*(dst_b++) = '\0';
}

static bool pooldetails(char *param, char **url, char **user, char **pass)
{
	char *ptr, *buf;

	ptr = buf = malloc(strlen(param)+1);
	if (unlikely(!buf))
		quit(1, "Failed to malloc pooldetails buf");

	*url = buf;

	// copy url
	copyadvanceafter(',', &param, &buf);

	if (!(*param)) // missing user
		goto exitsama;

	*user = buf;

	// copy user
	copyadvanceafter(',', &param, &buf);

	if (!*param) // missing pass
		goto exitsama;

	*pass = buf;

	// copy pass
	copyadvanceafter(',', &param, &buf);

	return true;

exitsama:
	free(ptr);
	return false;
}

static void addpool(__maybe_unused SOCKETTYPE c, char *param, bool isjson)
{
	char *url, *user, *pass;
	char *ptr;

	if (param == NULL || *param == '\0') {
		strcpy(io_buffer, message(MSG_MISPDP, 0, NULL, isjson));
		return;
	}

	if (!pooldetails(param, &url, &user, &pass)) {
		ptr = escape_string(param, isjson);
		strcpy(io_buffer, message(MSG_INVPDP, 0, ptr, isjson));
		if (ptr != param)
			free(ptr);
		ptr = NULL;
		return;
	}

	if (add_pool_details(true, url, user, pass) == ADD_POOL_MAXIMUM) {
		strcpy(io_buffer, message(MSG_TOOMANYP, MAX_POOLS, NULL, isjson));
		return;
	}

	ptr = escape_string(url, isjson);
	strcpy(io_buffer, message(MSG_ADDPOOL, 0, ptr, isjson));
	if (ptr != url)
		free(ptr);
	ptr = NULL;
}

static void enablepool(__maybe_unused SOCKETTYPE c, char *param, bool isjson)
{
	struct pool *pool;
	int id;

	if (total_pools == 0) {
		strcpy(io_buffer, message(MSG_NOPOOL, 0, NULL, isjson));
		return;
	}

	if (param == NULL || *param == '\0') {
		strcpy(io_buffer, message(MSG_MISPID, 0, NULL, isjson));
		return;
	}

	id = atoi(param);
	if (id < 0 || id >= total_pools) {
		strcpy(io_buffer, message(MSG_INVPID, id, NULL, isjson));
		return;
	}

	pool = pools[id];
	if (pool->enabled == POOL_ENABLED) {
		strcpy(io_buffer, message(MSG_ALRENAP, id, NULL, isjson));
		return;
	}

	pool->enabled = POOL_ENABLED;
	if (pool->prio < current_pool()->prio)
		switch_pools(pool);

	strcpy(io_buffer, message(MSG_ENAPOOL, id, NULL, isjson));
}

static void disablepool(__maybe_unused SOCKETTYPE c, char *param, bool isjson)
{
	struct pool *pool;
	int id;

	if (total_pools == 0) {
		strcpy(io_buffer, message(MSG_NOPOOL, 0, NULL, isjson));
		return;
	}

	if (param == NULL || *param == '\0') {
		strcpy(io_buffer, message(MSG_MISPID, 0, NULL, isjson));
		return;
	}

	id = atoi(param);
	if (id < 0 || id >= total_pools) {
		strcpy(io_buffer, message(MSG_INVPID, id, NULL, isjson));
		return;
	}

	pool = pools[id];
	if (pool->enabled == POOL_DISABLED) {
		strcpy(io_buffer, message(MSG_ALRDISP, id, NULL, isjson));
		return;
	}

	if (active_pools() <= 1) {
		strcpy(io_buffer, message(MSG_DISLASTP, id, NULL, isjson));
		return;
	}

	pool->enabled = POOL_DISABLED;
	if (pool == current_pool())
		switch_pools(NULL);

	strcpy(io_buffer, message(MSG_DISPOOL, id, NULL, isjson));
}

static void removepool(__maybe_unused SOCKETTYPE c, char *param, bool isjson)
{
	struct pool *pool;
	char *rpc_url;
	bool dofree = false;
	int id;

	if (total_pools == 0) {
		strcpy(io_buffer, message(MSG_NOPOOL, 0, NULL, isjson));
		return;
	}

	if (param == NULL || *param == '\0') {
		strcpy(io_buffer, message(MSG_MISPID, 0, NULL, isjson));
		return;
	}

	id = atoi(param);
	if (id < 0 || id >= total_pools) {
		strcpy(io_buffer, message(MSG_INVPID, id, NULL, isjson));
		return;
	}

	if (total_pools <= 1) {
		strcpy(io_buffer, message(MSG_REMLASTP, id, NULL, isjson));
		return;
	}

	pool = pools[id];
	if (pool == current_pool())
		switch_pools(NULL);

	if (pool == current_pool()) {
		strcpy(io_buffer, message(MSG_ACTPOOL, id, NULL, isjson));
		return;
	}

	pool->enabled = POOL_DISABLED;
	rpc_url = escape_string(pool->rpc_url, isjson);
	if (rpc_url != pool->rpc_url)
		dofree = true;

	remove_pool(pool);

	strcpy(io_buffer, message(MSG_REMPOOL, id, rpc_url, isjson));

	if (dofree)
		free(rpc_url);
	rpc_url = NULL;
}

static bool splitgpuvalue(char *param, int *gpu, char **value, bool isjson)
{
	int id;
	char *gpusep;

	if (nDevs == 0) {
		strcpy(io_buffer, message(MSG_GPUNON, 0, NULL, isjson));
		return false;
	}

	if (param == NULL || *param == '\0') {
		strcpy(io_buffer, message(MSG_MISID, 0, NULL, isjson));
		return false;
	}

	gpusep = strchr(param, GPUSEP);
	if (gpusep == NULL) {
		strcpy(io_buffer, message(MSG_MISVAL, 0, NULL, isjson));
		return false;
	}

	*(gpusep++) = '\0';

	id = atoi(param);
	if (id < 0 || id >= nDevs) {
		strcpy(io_buffer, message(MSG_INVGPU, id, NULL, isjson));
		return false;
	}

	*gpu = id;
	*value = gpusep;

	return true;
}

static void gpuintensity(__maybe_unused SOCKETTYPE c, char *param, bool isjson)
{
	int id;
	char *value;
	int intensity;
	char intensitystr[7];

	if (!splitgpuvalue(param, &id, &value, isjson))
		return;

	if (!strncasecmp(value, DYNAMIC, 1)) {
		gpus[id].dynamic = true;
		strcpy(intensitystr, DYNAMIC);
	}
	else {
		intensity = atoi(value);
		if (intensity < MIN_INTENSITY || intensity > MAX_INTENSITY) {
			strcpy(io_buffer, message(MSG_INVINT, 0, value, isjson));
			return;
		}

		gpus[id].dynamic = false;
		gpus[id].intensity = intensity;
		sprintf(intensitystr, "%d", intensity);
	}

	strcpy(io_buffer, message(MSG_GPUINT, id, intensitystr, isjson));
}

static void gpumem(__maybe_unused SOCKETTYPE c, __maybe_unused char *param, bool isjson)
{
#ifdef HAVE_ADL
	int id;
	char *value;
	int clock;

	if (!splitgpuvalue(param, &id, &value, isjson))
		return;

	clock = atoi(value);

	if (set_memoryclock(id, clock))
		strcpy(io_buffer, message(MSG_GPUMERR, id, value, isjson));
	else
		strcpy(io_buffer, message(MSG_GPUMEM, id, value, isjson));
#else
	strcpy(io_buffer, message(MSG_NOADL, 0, NULL, isjson));
#endif
}

static void gpuengine(__maybe_unused SOCKETTYPE c, __maybe_unused char *param, bool isjson)
{
#ifdef HAVE_ADL
	int id;
	char *value;
	int clock;

	if (!splitgpuvalue(param, &id, &value, isjson))
		return;

	clock = atoi(value);

	if (set_engineclock(id, clock))
		strcpy(io_buffer, message(MSG_GPUEERR, id, value, isjson));
	else
		strcpy(io_buffer, message(MSG_GPUENG, id, value, isjson));
#else
	strcpy(io_buffer, message(MSG_NOADL, 0, NULL, isjson));
#endif
}

static void gpufan(__maybe_unused SOCKETTYPE c, __maybe_unused char *param, bool isjson)
{
#ifdef HAVE_ADL
	int id;
	char *value;
	int fan;

	if (!splitgpuvalue(param, &id, &value, isjson))
		return;

	fan = atoi(value);

	if (set_fanspeed(id, fan))
		strcpy(io_buffer, message(MSG_GPUFERR, id, value, isjson));
	else
		strcpy(io_buffer, message(MSG_GPUFAN, id, value, isjson));
#else
	strcpy(io_buffer, message(MSG_NOADL, 0, NULL, isjson));
#endif
}

static void gpuvddc(__maybe_unused SOCKETTYPE c, __maybe_unused char *param, bool isjson)
{
#ifdef HAVE_ADL
	int id;
	char *value;
	float vddc;

	if (!splitgpuvalue(param, &id, &value, isjson))
		return;

	vddc = atof(value);

	if (set_vddc(id, vddc))
		strcpy(io_buffer, message(MSG_GPUVERR, id, value, isjson));
	else
		strcpy(io_buffer, message(MSG_GPUVDDC, id, value, isjson));
#else
	strcpy(io_buffer, message(MSG_NOADL, 0, NULL, isjson));
#endif
}

void doquit(__maybe_unused SOCKETTYPE c, __maybe_unused char *param, bool isjson)
{
	if (isjson)
		strcpy(io_buffer, JSON_START JSON_BYE);
	else
		strcpy(io_buffer, _BYE);

	bye = true;
	do_a_quit = true;
}

void dorestart(__maybe_unused SOCKETTYPE c, __maybe_unused char *param, bool isjson)
{
	if (isjson)
		strcpy(io_buffer, JSON_START JSON_RESTART);
	else
		strcpy(io_buffer, _RESTART);

	bye = true;
	do_a_restart = true;
}

void privileged(__maybe_unused SOCKETTYPE c, __maybe_unused char *param, bool isjson)
{
	strcpy(io_buffer, message(MSG_ACCOK, 0, NULL, isjson));
}

void notifystatus(int device, struct cgpu_info *cgpu, bool isjson)
{
	char buf[TMPBUFSIZ];
	char *reason;

	if (cgpu->device_last_not_well == 0)
		reason = REASON_NONE;
	else
		switch(cgpu->device_not_well_reason) {
		case REASON_THREAD_FAIL_INIT:
			reason = REASON_THREAD_FAIL_INIT_STR;
			break;
		case REASON_THREAD_ZERO_HASH:
			reason = REASON_THREAD_ZERO_HASH_STR;
			break;
		case REASON_THREAD_FAIL_QUEUE:
			reason = REASON_THREAD_FAIL_QUEUE_STR;
			break;
		case REASON_DEV_SICK_IDLE_60:
			reason = REASON_DEV_SICK_IDLE_60_STR;
			break;
		case REASON_DEV_DEAD_IDLE_600:
			reason = REASON_DEV_DEAD_IDLE_600_STR;
			break;
		case REASON_DEV_NOSTART:
			reason = REASON_DEV_NOSTART_STR;
			break;
		case REASON_DEV_OVER_HEAT:
			reason = REASON_DEV_OVER_HEAT_STR;
			break;
		case REASON_DEV_THERMAL_CUTOFF:
			reason = REASON_DEV_THERMAL_CUTOFF_STR;
			break;
		default:
			reason = REASON_UNKNOWN_STR;
			break;
		}

	// ALL counters (and only counters) must start the name with a '*'
	// Simplifies future external support for adding new counters
	sprintf(buf, isjson
		? "%s{\"NOTIFY\":%d,\"Name\":\"%s\",\"ID\":%d,\"Last Well\":%lu,\"Last Not Well\":%lu,\"Reason Not Well\":\"%s\",\"*Thread Fail Init\":%d,\"*Thread Zero Hash\":%d,\"*Thread Fail Queue\":%d,\"*Dev Sick Idle 60s\":%d,\"*Dev Dead Idle 600s\":%d,\"*Dev Nostart\":%d,\"*Dev Over Heat\":%d,\"*Dev Thermal Cutoff\":%d}"
		: "%sNOTIFY=%d,Name=%s,ID=%d,Last Well=%lu,Last Not Well=%lu,Reason Not Well=%s,*Thread Fail Init=%d,*Thread Zero Hash=%d,*Thread Fail Queue=%d,*Dev Sick Idle 60s=%d,*Dev Dead Idle 600s=%d,*Dev Nostart=%d,*Dev Over Heat=%d,*Dev Thermal Cutoff=%d" SEPSTR,
		(isjson && (device > 0)) ? COMMA : BLANK,
		device, cgpu->api->name, cgpu->device_id,
		cgpu->device_last_well, cgpu->device_last_not_well, reason,
		cgpu->thread_fail_init_count, cgpu->thread_zero_hash_count,
		cgpu->thread_fail_queue_count, cgpu->dev_sick_idle_60_count,
		cgpu->dev_dead_idle_600_count, cgpu->dev_nostart_count,
		cgpu->dev_over_heat_count, cgpu->dev_thermal_cutoff_count);

	strcat(io_buffer, buf);
}

static void notify(__maybe_unused SOCKETTYPE c, __maybe_unused char *param, bool isjson)
{
	int i;

	if (total_devices == 0) {
		strcpy(io_buffer, message(MSG_NODEVS, 0, NULL, isjson));
		return;
	}

	strcpy(io_buffer, message(MSG_NOTIFY, 0, NULL, isjson));

	if (isjson) {
		strcat(io_buffer, COMMA);
		strcat(io_buffer, JSON_NOTIFY);
	}

	for (i = 0; i < total_devices; i++)
		notifystatus(i, devices[i], isjson);

	if (isjson)
		strcat(io_buffer, JSON_CLOSE);
}

static void devdetails(__maybe_unused SOCKETTYPE c, __maybe_unused char *param, bool isjson)
{
	char buf[TMPBUFSIZ];
	struct cgpu_info *cgpu;
	int i;

	if (total_devices == 0) {
		strcpy(io_buffer, message(MSG_NODEVS, 0, NULL, isjson));
		return;
	}

	strcpy(io_buffer, message(MSG_DEVDETAILS, 0, NULL, isjson));

	if (isjson) {
		strcat(io_buffer, COMMA);
		strcat(io_buffer, JSON_DEVDETAILS);
	}

	for (i = 0; i < total_devices; i++) {
		cgpu = devices[i];

		sprintf(buf, isjson
			? "%s{\"DEVDETAILS\":%d,\"Name\":\"%s\",\"ID\":%d,\"Driver\":\"%s\",\"Kernel\":\"%s\",\"Model\":\"%s\",\"Device Path\":\"%s\"}"
			: "%sDEVDETAILS=%d,Name=%s,ID=%d,Driver=%s,Kernel=%s,Model=%s,Device Path=%s" SEPSTR,
			(isjson && (i > 0)) ? COMMA : BLANK,
			i, cgpu->api->name, cgpu->device_id,
			cgpu->api->dname, cgpu->kname ? : BLANK,
			cgpu->name ? : BLANK, cgpu->device_path ? : BLANK);

		strcat(io_buffer, buf);
	}

	if (isjson)
		strcat(io_buffer, JSON_CLOSE);
}

void dosave(__maybe_unused SOCKETTYPE c, char *param, bool isjson)
{
	char filename[PATH_MAX];
	FILE *fcfg;
	char *ptr;

	if (param == NULL || *param == '\0') {
		default_save_file(filename);
		param = filename;
	}

	fcfg = fopen(param, "w");
	if (!fcfg) {
		ptr = escape_string(param, isjson);
		strcpy(io_buffer, message(MSG_BADFN, 0, ptr, isjson));
		if (ptr != param)
			free(ptr);
		ptr = NULL;
		return;
	}

	write_config(fcfg);
	fclose(fcfg);

	ptr = escape_string(param, isjson);
	strcpy(io_buffer, message(MSG_SAVED, 0, ptr, isjson));
	if (ptr != param)
		free(ptr);
	ptr = NULL;
}

static int itemstats(int i, char *id, struct cgminer_stats *stats, struct cgminer_pool_stats *pool_stats, char *extra, bool isjson)
{
	char buf[TMPBUFSIZ];

	if (stats->getwork_calls || (extra != NULL && *extra))
	{
		if (extra == NULL)
			extra = (char *)BLANK;

		sprintf(buf, isjson
<<<<<<< HEAD
			? "%s{\"STATS\":%d,\"ID\":\"%s\",\"Elapsed\":%.0f,\"Calls\":%d,\"Wait\":%ld.%06ld,\"Max\":%ld.%06ld,\"Min\":%ld.%06ld%s}"
			: "%sSTATS=%d,ID=%s,Elapsed=%.0f,Calls=%d,Wait=%ld.%06ld,Max=%ld.%06ld,Min=%ld.%06ld%s" SEPSTR,
=======
			? "%s{\"STATS\":%d,\"ID\":\"%s\",\"Elapsed\":%.0f,\"Calls\":%d,\"Wait\":%ld.%06ld,\"Max\":%ld.%06ld,\"Min\":%ld.%06ld"
			: "%sSTATS=%d,ID=%s,Elapsed=%.0f,Calls=%d,Wait=%ld.%06ld,Max=%ld.%06ld,Min=%ld.%06ld",
>>>>>>> 07549b0d
			(isjson && (i > 0)) ? COMMA : BLANK,
			i, id, total_secs, stats->getwork_calls,
			stats->getwork_wait.tv_sec, stats->getwork_wait.tv_usec,
			stats->getwork_wait_max.tv_sec, stats->getwork_wait_max.tv_usec,
<<<<<<< HEAD
			stats->getwork_wait_min.tv_sec, stats->getwork_wait_min.tv_usec,
			extra);
=======
			stats->getwork_wait_min.tv_sec, stats->getwork_wait_min.tv_usec);

		strcat(io_buffer, buf);

		if (pool_stats) {
			sprintf(buf, isjson
				? ",\"Pool Calls\":%d,\"Pool Attempts\":%d,\"Pool Wait\":%ld.%06ld,\"Pool Max\":%ld.%06ld,\"Pool Min\":%ld.%06ld"
				: ",Pool Calls=%d,Pool Attempts=%d,Pool Wait=%ld.%06ld,Pool Max=%ld.%06ld,Pool Min=%ld.%06ld",
				pool_stats->getwork_calls, pool_stats->getwork_attempts,
				pool_stats->getwork_wait.tv_sec, pool_stats->getwork_wait.tv_usec,
				pool_stats->getwork_wait_max.tv_sec, pool_stats->getwork_wait_max.tv_usec,
				pool_stats->getwork_wait_min.tv_sec, pool_stats->getwork_wait_min.tv_usec);

			strcat(io_buffer, buf);
		}

		sprintf(buf, isjson
			? "%s%s}"
			: "%s%s" SEPSTR,
			*extra ? COMMA : BLANK, extra);
>>>>>>> 07549b0d

		strcat(io_buffer, buf);

		i++;
	}

	return i;
}
static void minerstats(__maybe_unused SOCKETTYPE c, __maybe_unused char *param, bool isjson)
{
	char extra[TMPBUFSIZ];
	char id[20];
	int i, j;

	strcpy(io_buffer, message(MSG_MINESTATS, 0, NULL, isjson));

	if (isjson) {
		strcat(io_buffer, COMMA);
		strcat(io_buffer, JSON_MINESTATS);
	}

	i = 0;
	for (j = 0; j < total_devices; j++) {
		struct cgpu_info *cgpu = devices[j];

<<<<<<< HEAD
		extra[0] = '\0';
		if (cgpu->api->get_extra_device_perf_stats) {
			json_t *info = cgpu->api->get_extra_device_perf_stats(cgpu);
			append_kv(extra, info, isjson);
			json_decref(info);
=======
		if (cgpu && cgpu->api) {
			if (cgpu->api->get_api_stats)
				cgpu->api->get_api_stats(extra, cgpu, isjson);
			else
				extra[0] = '\0';

			sprintf(id, "%s%d", cgpu->api->name, cgpu->device_id);
			i = itemstats(i, id, &(cgpu->cgminer_stats), NULL, extra, isjson);
>>>>>>> 07549b0d
		}

		sprintf(id, "%s%d", cgpu->api->name, cgpu->device_id);
		i = itemstats(i, id, &(cgpu->cgminer_stats), extra, isjson);
	}

	for (j = 0; j < total_pools; j++) {
		struct pool *pool = pools[j];

		sprintf(id, "POOL%d", j);
		i = itemstats(i, id, &(pool->cgminer_stats), &(pool->cgminer_pool_stats), NULL, isjson);
	}

	if (isjson)
		strcat(io_buffer, JSON_CLOSE);
}

struct CMDS {
	char *name;
	void (*func)(SOCKETTYPE, char *, bool);
	bool requires_writemode;
} cmds[] = {
	{ "version",		apiversion,	false },
	{ "config",		minerconfig,	false },
	{ "devs",		devstatus,	false },
	{ "devdetail",	devdetail,	false },
	{ "pools",		poolstatus,	false },
	{ "summary",		summary,	false },
	{ "gpuenable",		gpuenable,	true },
	{ "gpudisable",		gpudisable,	true },
	{ "gpurestart",		gpurestart,	true },
	{ "gpu",		gpudev,		false },
#if defined(USE_BITFORCE) || defined(USE_ICARUS) || defined(USE_ZTEX)
	{ "pga",		pgadev,		false },
	{ "pgaenable",		pgaenable,	true },
	{ "pgadisable",		pgadisable,	true },
#endif
#ifdef WANT_CPUMINE
	{ "cpu",		cpudev,		false },
#endif
	{ "gpucount",		gpucount,	false },
	{ "pgacount",		pgacount,	false },
	{ "cpucount",		cpucount,	false },
	{ "switchpool",		switchpool,	true },
	{ "addpool",		addpool,	true },
	{ "enablepool",		enablepool,	true },
	{ "disablepool",	disablepool,	true },
	{ "removepool",		removepool,	true },
	{ "gpuintensity",	gpuintensity,	true },
	{ "gpumem",		gpumem,		true },
	{ "gpuengine",		gpuengine,	true },
	{ "gpufan",		gpufan,		true },
	{ "gpuvddc",		gpuvddc,	true },
	{ "save",		dosave,		true },
	{ "quit",		doquit,		true },
	{ "privileged",		privileged,	true },
	{ "notify",		notify,		false },
	{ "devdetails",		devdetails,	false },
	{ "restart",		dorestart,	true },
	{ "stats",		minerstats,	false },
	{ NULL,			NULL,		false }
};

static void send_result(SOCKETTYPE c, bool isjson)
{
	int n;
	int len;

	if (isjson)
		strcat(io_buffer, JSON_END);

	len = strlen(io_buffer);

	applog(LOG_DEBUG, "API: send reply: (%d) '%.10s%s'", len+1, io_buffer, len > 10 ? "..." : BLANK);

	// ignore failure - it's closed immediately anyway
	n = send(c, io_buffer, len+1, 0);

	if (opt_debug) {
		if (SOCKETFAIL(n))
			applog(LOG_DEBUG, "API: send failed: %s", SOCKERRMSG);
		else
			applog(LOG_DEBUG, "API: sent %d", n);
	}
}

static void tidyup(__maybe_unused void *arg)
{
	mutex_lock(&quit_restart_lock);

	bye = true;

	if (sock != INVSOCK) {
		shutdown(sock, SHUT_RDWR);
		CLOSESOCKET(sock);
		sock = INVSOCK;
	}

	if (ipaccess != NULL) {
		free(ipaccess);
		ipaccess = NULL;
	}

	if (msg_buffer != NULL) {
		free(msg_buffer);
		msg_buffer = NULL;
	}

	if (io_buffer != NULL) {
		free(io_buffer);
		io_buffer = NULL;
	}

	mutex_unlock(&quit_restart_lock);
}

/*
 * Interpret [R|W:]IP[/Prefix][,[R|W:]IP2[/Prefix2][,...]] --api-allow option
 *	special case of 0/0 allows /0 (means all IP addresses)
 */
#define ALLIP4 "0/0"
/*
 * N.B. IP4 addresses are by Definition 32bit big endian on all platforms
 */
static void setup_ipaccess()
{
	char *buf, *ptr, *comma, *slash, *dot;
	int ipcount, mask, octet, i;
	bool writemode;

	buf = malloc(strlen(opt_api_allow) + 1);
	if (unlikely(!buf))
		quit(1, "Failed to malloc ipaccess buf");

	strcpy(buf, opt_api_allow);

	ipcount = 1;
	ptr = buf;
	while (*ptr)
		if (*(ptr++) == ',')
			ipcount++;

	// possibly more than needed, but never less
	ipaccess = calloc(ipcount, sizeof(struct IP4ACCESS));
	if (unlikely(!ipaccess))
		quit(1, "Failed to calloc ipaccess");

	ips = 0;
	ptr = buf;
	while (ptr && *ptr) {
		while (*ptr == ' ' || *ptr == '\t')
			ptr++;

		if (*ptr == ',') {
			ptr++;
			continue;
		}

		comma = strchr(ptr, ',');
		if (comma)
			*(comma++) = '\0';

		writemode = false;

		if (isalpha(*ptr) && *(ptr+1) == ':') {
			if (tolower(*ptr) == 'w')
				writemode = true;

			ptr += 2;
		}

		ipaccess[ips].writemode = writemode;

		if (strcmp(ptr, ALLIP4) == 0)
			ipaccess[ips].ip = ipaccess[ips].mask = 0;
		else {
			slash = strchr(ptr, '/');
			if (!slash)
				ipaccess[ips].mask = 0xffffffff;
			else {
				*(slash++) = '\0';
				mask = atoi(slash);
				if (mask < 1 || mask > 32)
					goto popipo; // skip invalid/zero

				ipaccess[ips].mask = 0;
				while (mask-- >= 0) {
					octet = 1 << (mask % 8);
					ipaccess[ips].mask |= (octet << (8 * (mask >> 3)));
				}
			}

			ipaccess[ips].ip = 0; // missing default to '.0'
			for (i = 0; ptr && (i < 4); i++) {
				dot = strchr(ptr, '.');
				if (dot)
					*(dot++) = '\0';

				octet = atoi(ptr);
				if (octet < 0 || octet > 0xff)
					goto popipo; // skip invalid

				ipaccess[ips].ip |= (octet << (i * 8));

				ptr = dot;
			}

			ipaccess[ips].ip &= ipaccess[ips].mask;
		}

		ips++;
popipo:
		ptr = comma;
	}

	free(buf);
}

static void *quit_thread(__maybe_unused void *userdata)
{
	// allow thread creator to finish whatever it's doing
	mutex_lock(&quit_restart_lock);
	mutex_unlock(&quit_restart_lock);

	if (opt_debug)
		applog(LOG_DEBUG, "API: killing cgminer");

	kill_work();

	return NULL;
}

static void *restart_thread(__maybe_unused void *userdata)
{
	// allow thread creator to finish whatever it's doing
	mutex_lock(&quit_restart_lock);
	mutex_unlock(&quit_restart_lock);

	if (opt_debug)
		applog(LOG_DEBUG, "API: restarting cgminer");

	app_restart();

	return NULL;
}

void api(int api_thr_id)
{
	struct thr_info bye_thr;
	char buf[TMPBUFSIZ];
	char param_buf[TMPBUFSIZ];
	const char *localaddr = "127.0.0.1";
	SOCKETTYPE c;
	int n, bound;
	char *connectaddr;
	char *binderror;
	time_t bindstart;
	short int port = opt_api_port;
	struct sockaddr_in serv;
	struct sockaddr_in cli;
	socklen_t clisiz;
	char *cmd;
	char *param;
	bool addrok;
	bool writemode;
	json_error_t json_err;
	json_t *json_config;
	json_t *json_val;
	bool isjson;
	bool did;
	int i;

	mutex_init(&quit_restart_lock);

	pthread_cleanup_push(tidyup, NULL);
	my_thr_id = api_thr_id;

	/* This should be done first to ensure curl has already called WSAStartup() in windows */
	sleep(opt_log_interval);

	if (!opt_api_listen) {
		applog(LOG_DEBUG, "API not running%s", UNAVAILABLE);
		return;
	}

	if (opt_api_allow) {
		setup_ipaccess();

		if (ips == 0) {
			applog(LOG_WARNING, "API not running (no valid IPs specified)%s", UNAVAILABLE);
			return;
		}
	}

	sock = socket(AF_INET, SOCK_STREAM, 0);
	if (sock == INVSOCK) {
		applog(LOG_ERR, "API1 initialisation failed (%s)%s", SOCKERRMSG, UNAVAILABLE);
		return;
	}

	memset(&serv, 0, sizeof(serv));

	serv.sin_family = AF_INET;

	if (!opt_api_allow && !opt_api_network) {
		serv.sin_addr.s_addr = inet_addr(localaddr);
		if (serv.sin_addr.s_addr == (in_addr_t)INVINETADDR) {
			applog(LOG_ERR, "API2 initialisation failed (%s)%s", SOCKERRMSG, UNAVAILABLE);
			return;
		}
	}

	serv.sin_port = htons(port);

	// try for more than 1 minute ... in case the old one hasn't completely gone yet
	bound = 0;
	bindstart = time(NULL);
	while (bound == 0) {
		if (SOCKETFAIL(bind(sock, (struct sockaddr *)(&serv), sizeof(serv)))) {
			binderror = SOCKERRMSG;
			if ((time(NULL) - bindstart) > 61)
				break;
			else {
				applog(LOG_WARNING, "API bind to port %d failed - trying again in 30sec", port);
				sleep(30);
			}
		} else
			bound = 1;
	}

	if (bound == 0) {
		applog(LOG_ERR, "API bind to port %d failed (%s)%s", port, binderror, UNAVAILABLE);
		return;
	}

	if (SOCKETFAIL(listen(sock, QUEUE))) {
		applog(LOG_ERR, "API3 initialisation failed (%s)%s", SOCKERRMSG, UNAVAILABLE);
		CLOSESOCKET(sock);
		return;
	}

	if (opt_api_allow)
		applog(LOG_WARNING, "API running in IP access mode");
	else {
		if (opt_api_network)
			applog(LOG_WARNING, "API running in UNRESTRICTED access mode");
		else
			applog(LOG_WARNING, "API running in local access mode");
	}

	io_buffer = malloc(MYBUFSIZ+1);
	msg_buffer = malloc(MYBUFSIZ+1);

	while (!bye) {
		clisiz = sizeof(cli);
		if (SOCKETFAIL(c = accept(sock, (struct sockaddr *)(&cli), &clisiz))) {
			applog(LOG_ERR, "API failed (%s)%s", SOCKERRMSG, UNAVAILABLE);
			goto die;
		}

		connectaddr = inet_ntoa(cli.sin_addr);

		addrok = false;
		writemode = false;
		if (opt_api_allow) {
			for (i = 0; i < ips; i++) {
				if ((cli.sin_addr.s_addr & ipaccess[i].mask) == ipaccess[i].ip) {
					addrok = true;
					writemode = ipaccess[i].writemode;
					break;
				}
			}
		} else {
			if (opt_api_network)
				addrok = true;
			else
				addrok = (strcmp(connectaddr, localaddr) == 0);
		}

		if (opt_debug)
			applog(LOG_DEBUG, "API: connection from %s - %s", connectaddr, addrok ? "Accepted" : "Ignored");

		if (addrok) {
			n = recv(c, &buf[0], TMPBUFSIZ-1, 0);
			if (SOCKETFAIL(n))
				buf[0] = '\0';
			else
				buf[n] = '\0';

			if (opt_debug) {
				if (SOCKETFAIL(n))
					applog(LOG_DEBUG, "API: recv failed: %s", SOCKERRMSG);
				else
					applog(LOG_DEBUG, "API: recv command: (%d) '%s'", n, buf);
			}

			if (!SOCKETFAIL(n)) {
				// the time of the request in now
				when = time(NULL);

				did = false;

				if (*buf != ISJSON) {
					isjson = false;

					param = strchr(buf, SEPARATOR);
					if (param != NULL)
						*(param++) = '\0';

					cmd = buf;
				}
				else {
					isjson = true;

					param = NULL;

#if JANSSON_MAJOR_VERSION > 2 || (JANSSON_MAJOR_VERSION == 2 && JANSSON_MINOR_VERSION > 0)
					json_config = json_loadb(buf, n, 0, &json_err);
#elif JANSSON_MAJOR_VERSION > 1
					json_config = json_loads(buf, 0, &json_err);
#else
					json_config = json_loads(buf, &json_err);
#endif

					if (!json_is_object(json_config)) {
						strcpy(io_buffer, message(MSG_INVJSON, 0, NULL, isjson));
						send_result(c, isjson);
						did = true;
					}
					else {
						json_val = json_object_get(json_config, JSON_COMMAND);
						if (json_val == NULL) {
							strcpy(io_buffer, message(MSG_MISCMD, 0, NULL, isjson));
							send_result(c, isjson);
							did = true;
						}
						else {
							if (!json_is_string(json_val)) {
								strcpy(io_buffer, message(MSG_INVCMD, 0, NULL, isjson));
								send_result(c, isjson);
								did = true;
							}
							else {
								cmd = (char *)json_string_value(json_val);
								json_val = json_object_get(json_config, JSON_PARAMETER);
								if (json_is_string(json_val))
									param = (char *)json_string_value(json_val);
								else if (json_is_integer(json_val)) {
									sprintf(param_buf, "%d", (int)json_integer_value(json_val));
									param = param_buf;
								} else if (json_is_real(json_val)) {
									sprintf(param_buf, "%f", (double)json_real_value(json_val));
									param = param_buf;
								}
							}
						}
					}
				}

				if (!did)
					for (i = 0; cmds[i].name != NULL; i++) {
						if (strcmp(cmd, cmds[i].name) == 0) {
							if (cmds[i].requires_writemode && !writemode) {
								strcpy(io_buffer, message(MSG_ACCDENY, 0, cmds[i].name, isjson));
								applog(LOG_DEBUG, "API: access denied to '%s' for '%s' command", connectaddr, cmds[i].name);
							}
							else
								(cmds[i].func)(c, param, isjson);

							send_result(c, isjson);
							did = true;
							break;
						}
					}

				if (!did) {
					strcpy(io_buffer, message(MSG_INVCMD, 0, NULL, isjson));
					send_result(c, isjson);
				}
			}
		}
		CLOSESOCKET(c);
	}
die:
	/* Blank line fix for older compilers since pthread_cleanup_pop is a
	 * macro that gets confused by a label existing immediately before it
	 */
	;
	pthread_cleanup_pop(true);

	if (opt_debug)
		applog(LOG_DEBUG, "API: terminating due to: %s",
				do_a_quit ? "QUIT" : (do_a_restart ? "RESTART" : (bye ? "BYE" : "UNKNOWN!")));

	mutex_lock(&quit_restart_lock);

	if (do_a_restart) {
		if (thr_info_create(&bye_thr, NULL, restart_thread, &bye_thr)) {
			mutex_unlock(&quit_restart_lock);
			quit(1, "API failed to initiate a restart - aborting");
		}
		pthread_detach(bye_thr.pth);
	} else if (do_a_quit) {
		if (thr_info_create(&bye_thr, NULL, quit_thread, &bye_thr)) {
			mutex_unlock(&quit_restart_lock);
			quit(1, "API failed to initiate a clean quit - aborting");
		}
		pthread_detach(bye_thr.pth);
	}

	mutex_unlock(&quit_restart_lock);
}<|MERGE_RESOLUTION|>--- conflicted
+++ resolved
@@ -1991,21 +1991,12 @@
 			extra = (char *)BLANK;
 
 		sprintf(buf, isjson
-<<<<<<< HEAD
-			? "%s{\"STATS\":%d,\"ID\":\"%s\",\"Elapsed\":%.0f,\"Calls\":%d,\"Wait\":%ld.%06ld,\"Max\":%ld.%06ld,\"Min\":%ld.%06ld%s}"
-			: "%sSTATS=%d,ID=%s,Elapsed=%.0f,Calls=%d,Wait=%ld.%06ld,Max=%ld.%06ld,Min=%ld.%06ld%s" SEPSTR,
-=======
 			? "%s{\"STATS\":%d,\"ID\":\"%s\",\"Elapsed\":%.0f,\"Calls\":%d,\"Wait\":%ld.%06ld,\"Max\":%ld.%06ld,\"Min\":%ld.%06ld"
 			: "%sSTATS=%d,ID=%s,Elapsed=%.0f,Calls=%d,Wait=%ld.%06ld,Max=%ld.%06ld,Min=%ld.%06ld",
->>>>>>> 07549b0d
 			(isjson && (i > 0)) ? COMMA : BLANK,
 			i, id, total_secs, stats->getwork_calls,
 			stats->getwork_wait.tv_sec, stats->getwork_wait.tv_usec,
 			stats->getwork_wait_max.tv_sec, stats->getwork_wait_max.tv_usec,
-<<<<<<< HEAD
-			stats->getwork_wait_min.tv_sec, stats->getwork_wait_min.tv_usec,
-			extra);
-=======
 			stats->getwork_wait_min.tv_sec, stats->getwork_wait_min.tv_usec);
 
 		strcat(io_buffer, buf);
@@ -2023,10 +2014,8 @@
 		}
 
 		sprintf(buf, isjson
-			? "%s%s}"
-			: "%s%s" SEPSTR,
-			*extra ? COMMA : BLANK, extra);
->>>>>>> 07549b0d
+			? "%s}"
+			: "%s" SEPSTR);
 
 		strcat(io_buffer, buf);
 
@@ -2052,26 +2041,15 @@
 	for (j = 0; j < total_devices; j++) {
 		struct cgpu_info *cgpu = devices[j];
 
-<<<<<<< HEAD
 		extra[0] = '\0';
 		if (cgpu->api->get_extra_device_perf_stats) {
 			json_t *info = cgpu->api->get_extra_device_perf_stats(cgpu);
 			append_kv(extra, info, isjson);
 			json_decref(info);
-=======
-		if (cgpu && cgpu->api) {
-			if (cgpu->api->get_api_stats)
-				cgpu->api->get_api_stats(extra, cgpu, isjson);
-			else
-				extra[0] = '\0';
-
-			sprintf(id, "%s%d", cgpu->api->name, cgpu->device_id);
-			i = itemstats(i, id, &(cgpu->cgminer_stats), NULL, extra, isjson);
->>>>>>> 07549b0d
 		}
 
 		sprintf(id, "%s%d", cgpu->api->name, cgpu->device_id);
-		i = itemstats(i, id, &(cgpu->cgminer_stats), extra, isjson);
+		i = itemstats(i, id, &(cgpu->cgminer_stats), NULL, extra, isjson);
 	}
 
 	for (j = 0; j < total_pools; j++) {
