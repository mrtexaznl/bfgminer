/*
 * Copyright 2011-2013 Andrew Smith
 * Copyright 2011-2012 Con Kolivas
 * Copyright 2012-2013 Luke Dashjr
 *
 * This program is free software; you can redistribute it and/or modify it
 * under the terms of the GNU General Public License as published by the Free
 * Software Foundation; either version 3 of the License, or (at your option)
 * any later version.  See COPYING for more details.
 *
 * Note: the code always includes GPU support even if there are no GPUs
 *	this simplifies handling multiple other device code being included
 *	depending on compile options
 */
#define _MEMORY_DEBUG_MASTER 1

#include "config.h"

#include <stdio.h>
#include <ctype.h>
#include <stdlib.h>
#include <string.h>
#include <stdbool.h>
#include <stdint.h>
#include <unistd.h>
#include <sys/types.h>

#include "compat.h"
#ifdef USE_LIBMICROHTTPD
#include "httpsrv.h"
#endif
#include "miner.h"
#include "util.h"
#include "driver-cpu.h" /* for algo_names[], TODO: re-factor dependency */

#if defined(USE_AVALON) || defined(USE_BITFORCE) || defined(USE_ICARUS) || defined(USE_MODMINER) || defined(USE_X6500) || defined(USE_ZTEX)
#define HAVE_AN_FPGA 1
#endif

// Big enough for largest API request
//  though a PC with 100s of PGAs/CPUs may exceed the size ...
//  data is truncated at the end of the last record that fits
//	but still closed correctly for JSON
// Current code assumes it can socket send this size + JSON_CLOSE + JSON_END
#define SOCKBUFSIZ	65432

// BUFSIZ varies on Windows and Linux
#define TMPBUFSIZ	8192

// Number of requests to queue - normally would be small
// However lots of PGA's may mean more
#define QUEUE	100

static const char *UNAVAILABLE = " - API will not be available";
static const char *MUNAVAILABLE = " - API multicast listener will not be available";

static const char *BLANK = "";
static const char *COMMA = ",";
#define COMSTR ","
static const char SEPARATOR = '|';
#define SEPSTR "|"
static const char GPUSEP = ',';

static const char *APIVERSION = "1.25.3";
static const char *DEAD = "Dead";
static const char *SICK = "Sick";
static const char *NOSTART = "NoStart";
static const char *INIT = "Initialising";
static const char *WAIT = "Waiting";
static const char *DISABLED = "Disabled";
static const char *ALIVE = "Alive";
static const char *REJECTING = "Rejecting";
static const char *UNKNOWN = "Unknown";
#define _DYNAMIC "D"
#ifdef HAVE_OPENCL
static const char *DYNAMIC = _DYNAMIC;
#endif

static const char *YES = "Y";
static const char *NO = "N";
static const char *NULLSTR = "(null)";

static const char *TRUESTR = "true";
static const char *FALSESTR = "false";

#ifdef USE_SCRYPT
static const char *SCRYPTSTR = "scrypt";
#endif
static const char *SHA256STR = "sha256";

static const char *DEVICECODE = ""
#ifdef HAVE_OPENCL
			"GPU "
#endif
#ifdef USE_BITFORCE
			"BFL "
#endif
#ifdef USE_ICARUS
			"ICA "
#endif
#ifdef USE_AVALON
			"AVA "
#endif
#ifdef USE_X6500
			"XBS "
#endif
#ifdef USE_ZTEX
			"ZTX "
#endif
#ifdef USE_MODMINER
			"MMQ "
#endif
#ifdef WANT_CPUMINE
			"CPU "
#endif
			"";

static const char *OSINFO =
#if defined(__linux)
			"Linux";
#else
#if defined(__APPLE__)
			"Apple";
#else
#if defined (__CYGWIN__)
			"Cygwin";
#elif defined (WIN32)
			"Windows";
#else
#if defined(unix)
			"Unix";
#else
			"Unknown";
#endif
#endif
#endif
#endif

#define _DEVS		"DEVS"
#define _POOLS		"POOLS"
#define _SUMMARY	"SUMMARY"
#define _STATUS		"STATUS"
#define _VERSION	"VERSION"
#define _MINECONFIG	"CONFIG"
#define _GPU		"GPU"

#ifdef HAVE_AN_FPGA
#define _PGA		"PGA"
#endif

#ifdef WANT_CPUMINE
#define _CPU		"CPU"
#endif

#define _GPUS		"GPUS"
#define _PGAS		"PGAS"
#define _CPUS		"CPUS"
#define _NOTIFY		"NOTIFY"
#define _DEVDETAILS	"DEVDETAILS"
#define _BYE		"BYE"
#define _RESTART	"RESTART"
#define _MINESTATS	"STATS"
#define _CHECK		"CHECK"
#define _MINECOIN	"COIN"
#define _DEBUGSET	"DEBUG"
#define _SETCONFIG	"SETCONFIG"

static const char ISJSON = '{';
#define JSON0		"{"
#define JSON1		"\""
#define JSON2		"\":["
#define JSON3		"]"
#define JSON4		",\"id\":1"
// If anyone cares, id=0 for truncated output
#define JSON4_TRUNCATED	",\"id\":0"
#define JSON5		"}"

#define JSON_START	JSON0
#define JSON_DEVS	JSON1 _DEVS JSON2
#define JSON_POOLS	JSON1 _POOLS JSON2
#define JSON_SUMMARY	JSON1 _SUMMARY JSON2
#define JSON_STATUS	JSON1 _STATUS JSON2
#define JSON_VERSION	JSON1 _VERSION JSON2
#define JSON_MINECONFIG	JSON1 _MINECONFIG JSON2
#define JSON_GPU	JSON1 _GPU JSON2

#ifdef HAVE_AN_FPGA
#define JSON_PGA	JSON1 _PGA JSON2
#endif

#ifdef WANT_CPUMINE
#define JSON_CPU	JSON1 _CPU JSON2
#endif

#define JSON_GPUS	JSON1 _GPUS JSON2
#define JSON_PGAS	JSON1 _PGAS JSON2
#define JSON_CPUS	JSON1 _CPUS JSON2
#define JSON_NOTIFY	JSON1 _NOTIFY JSON2
#define JSON_DEVDETAILS	JSON1 _DEVDETAILS JSON2
#define JSON_BYE	JSON1 _BYE JSON1
#define JSON_RESTART	JSON1 _RESTART JSON1
#define JSON_CLOSE	JSON3
#define JSON_MINESTATS	JSON1 _MINESTATS JSON2
#define JSON_CHECK	JSON1 _CHECK JSON2
#define JSON_MINECOIN	JSON1 _MINECOIN JSON2
#define JSON_DEBUGSET	JSON1 _DEBUGSET JSON2
#define JSON_SETCONFIG	JSON1 _SETCONFIG JSON2
#define JSON_END	JSON4 JSON5
#define JSON_END_TRUNCATED	JSON4_TRUNCATED JSON5

static const char *JSON_COMMAND = "command";
static const char *JSON_PARAMETER = "parameter";

#define MSG_INVGPU 1
#define MSG_ALRENA 2
#define MSG_ALRDIS 3
#define MSG_GPUMRE 4
#define MSG_GPUREN 5
#define MSG_GPUNON 6
#define MSG_POOL 7
#define MSG_NOPOOL 8
#define MSG_DEVS 9
#define MSG_NODEVS 10
#define MSG_SUMM 11
#define MSG_GPUDIS 12
#define MSG_GPUREI 13
#define MSG_INVCMD 14
#define MSG_MISID 15
#define MSG_GPUDEV 17

#ifdef WANT_CPUMINE
#define MSG_CPUNON 16
#define MSG_CPUDEV 18
#define MSG_INVCPU 19
#define MSG_ALRENAC 98
#define MSG_ALRDISC 99
#define MSG_CPUMRE 100
#define MSG_CPUREN 101
#define MSG_CPUDIS 102
#define MSG_CPUREI 103
#endif

#define MSG_NUMGPU 20
#define MSG_NUMCPU 21
#define MSG_VERSION 22
#define MSG_INVJSON 23
#define MSG_MISCMD 24
#define MSG_MISPID 25
#define MSG_INVPID 26
#define MSG_SWITCHP 27
#define MSG_MISVAL 28
#define MSG_NOADL 29
#define MSG_NOGPUADL 30
#define MSG_INVINT 31
#define MSG_GPUINT 32
#define MSG_MINECONFIG 33
#define MSG_GPUMERR 34
#define MSG_GPUMEM 35
#define MSG_GPUEERR 36
#define MSG_GPUENG 37
#define MSG_GPUVERR 38
#define MSG_GPUVDDC 39
#define MSG_GPUFERR 40
#define MSG_GPUFAN 41
#define MSG_MISFN 42
#define MSG_BADFN 43
#define MSG_SAVED 44
#define MSG_ACCDENY 45
#define MSG_ACCOK 46
#define MSG_ENAPOOL 47
#define MSG_DISPOOL 48
#define MSG_ALRENAP 49
#define MSG_ALRDISP 50
#define MSG_DISLASTP 51
#define MSG_MISPDP 52
#define MSG_INVPDP 53
#define MSG_TOOMANYP 54
#define MSG_ADDPOOL 55

#ifdef HAVE_AN_FPGA
#define MSG_PGANON 56
#define MSG_PGADEV 57
#define MSG_INVPGA 58
#endif

#define MSG_NUMPGA 59
#define MSG_NOTIFY 60

#ifdef HAVE_AN_FPGA
#define MSG_PGALRENA 61
#define MSG_PGALRDIS 62
#define MSG_PGAENA 63
#define MSG_PGADIS 64
#define MSG_PGAUNW 65
#endif

#define MSG_REMLASTP 66
#define MSG_ACTPOOL 67
#define MSG_REMPOOL 68
#define MSG_DEVDETAILS 69
#define MSG_MINESTATS 70
#define MSG_MISCHK 71
#define MSG_CHECK 72
#define MSG_POOLPRIO 73
#define MSG_DUPPID 74
#define MSG_MISBOOL 75
#define MSG_INVBOOL 76
#define MSG_FOO 77
#define MSG_MINECOIN 78
#define MSG_DEBUGSET 79
#define MSG_PGAIDENT 80
#define MSG_PGANOID 81

#define MSG_SETCONFIG 82
#define MSG_UNKCON 83
#define MSG_INVNUM 84
#define MSG_CONPAR 85
#define MSG_CONVAL 86

#ifdef HAVE_AN_FPGA
#define MSG_MISPGAOPT 89
#define MSG_PGANOSET 90
#define MSG_PGAHELP 91
#define MSG_PGASETOK 92
#define MSG_PGASETERR 93
#endif

#define MSG_ZERMIS 94
#define MSG_ZERINV 95
#define MSG_ZERSUM 96
#define MSG_ZERNOSUM 97

#define MSG_DEVSCAN 0x100

enum code_severity {
	SEVERITY_ERR,
	SEVERITY_WARN,
	SEVERITY_INFO,
	SEVERITY_SUCC,
	SEVERITY_FAIL
};

enum code_parameters {
	PARAM_COUNT,
	PARAM_GPU,
	PARAM_PGA,
	PARAM_CPU,
	PARAM_PID,
	PARAM_GPUMAX,
	PARAM_PGAMAX,
	PARAM_CPUMAX,
	PARAM_PMAX,
	PARAM_POOLMAX,

// Single generic case: have the code resolve it - see below
	PARAM_DMAX,

	PARAM_CMD,
	PARAM_POOL,
	PARAM_STR,
	PARAM_BOTH,
	PARAM_BOOL,
	PARAM_SET,
	PARAM_NONE
};

struct CODES {
	const enum code_severity severity;
	const int code;
	const enum code_parameters params;
	const char *description;
} codes[] = {
#ifdef HAVE_OPENCL
 { SEVERITY_ERR,   MSG_INVGPU,	PARAM_GPUMAX,	"Invalid GPU id %d - range is 0 - %d" },
 { SEVERITY_INFO,  MSG_ALRENA,	PARAM_GPU,	"GPU %d already enabled" },
 { SEVERITY_INFO,  MSG_ALRDIS,	PARAM_GPU,	"GPU %d already disabled" },
 { SEVERITY_WARN,  MSG_GPUMRE,	PARAM_GPU,	"GPU %d must be restarted first" },
 { SEVERITY_INFO,  MSG_GPUREN,	PARAM_GPU,	"GPU %d sent enable message" },
#endif
 { SEVERITY_ERR,   MSG_GPUNON,	PARAM_NONE,	"No GPUs" },
 { SEVERITY_SUCC,  MSG_POOL,	PARAM_PMAX,	"%d Pool(s)" },
 { SEVERITY_ERR,   MSG_NOPOOL,	PARAM_NONE,	"No pools" },

 { SEVERITY_SUCC,  MSG_DEVS,	PARAM_DMAX,
#ifdef HAVE_OPENCL
		 	 	 	 	"%d GPU(s)"
#endif
#if defined(HAVE_AN_FPGA) && defined(HAVE_OPENCL)
						" - "
#endif
#ifdef HAVE_AN_FPGA
						"%d PGA(s)"
#endif
#if defined(WANT_CPUMINE) && (defined(HAVE_OPENCL) || defined(HAVE_AN_FPGA))
						" - "
#endif
#ifdef WANT_CPUMINE
						"%d CPU(s)"
#endif
 },

 { SEVERITY_ERR,   MSG_NODEVS,	PARAM_NONE,	"No GPUs"
#ifdef HAVE_AN_FPGA
						"/PGAs"
#endif
#ifdef WANT_CPUMINE
						"/CPUs"
#endif
 },

 { SEVERITY_SUCC,  MSG_SUMM,	PARAM_NONE,	"Summary" },
#ifdef HAVE_OPENCL
 { SEVERITY_INFO,  MSG_GPUDIS,	PARAM_GPU,	"GPU %d set disable flag" },
 { SEVERITY_INFO,  MSG_GPUREI,	PARAM_GPU,	"GPU %d restart attempted" },
#endif
 { SEVERITY_ERR,   MSG_INVCMD,	PARAM_NONE,	"Invalid command" },
 { SEVERITY_ERR,   MSG_MISID,	PARAM_NONE,	"Missing device id parameter" },
#ifdef HAVE_OPENCL
 { SEVERITY_SUCC,  MSG_GPUDEV,	PARAM_GPU,	"GPU%d" },
#endif
#ifdef HAVE_AN_FPGA
 { SEVERITY_ERR,   MSG_PGANON,	PARAM_NONE,	"No PGAs" },
 { SEVERITY_SUCC,  MSG_PGADEV,	PARAM_PGA,	"PGA%d" },
 { SEVERITY_ERR,   MSG_INVPGA,	PARAM_PGAMAX,	"Invalid PGA id %d - range is 0 - %d" },
 { SEVERITY_INFO,  MSG_PGALRENA,PARAM_PGA,	"PGA %d already enabled" },
 { SEVERITY_INFO,  MSG_PGALRDIS,PARAM_PGA,	"PGA %d already disabled" },
 { SEVERITY_INFO,  MSG_PGAENA,	PARAM_PGA,	"PGA %d sent enable message" },
 { SEVERITY_INFO,  MSG_PGADIS,	PARAM_PGA,	"PGA %d set disable flag" },
 { SEVERITY_ERR,   MSG_PGAUNW,	PARAM_PGA,	"PGA %d is not flagged WELL, cannot enable" },
#endif
#ifdef WANT_CPUMINE
 { SEVERITY_ERR,   MSG_CPUNON,	PARAM_NONE,	"No CPUs" },
 { SEVERITY_SUCC,  MSG_CPUDEV,	PARAM_CPU,	"CPU%d" },
 { SEVERITY_ERR,   MSG_INVCPU,	PARAM_CPUMAX,	"Invalid CPU id %d - range is 0 - %d" },
 { SEVERITY_INFO,  MSG_ALRENAC,	PARAM_CPU,	"CPU %d already enabled" },
 { SEVERITY_INFO,  MSG_ALRDISC,	PARAM_CPU,	"CPU %d already disabled" },
 { SEVERITY_WARN,  MSG_CPUMRE,	PARAM_CPU,	"CPU %d must be restarted first" },
 { SEVERITY_INFO,  MSG_CPUREN,	PARAM_CPU,	"CPU %d sent enable message" },
 { SEVERITY_INFO,  MSG_CPUDIS,	PARAM_CPU,	"CPU %d set disable flag" },
 { SEVERITY_INFO,  MSG_CPUREI,	PARAM_CPU,	"CPU %d restart attempted" },
#endif
 { SEVERITY_SUCC,  MSG_NUMGPU,	PARAM_NONE,	"GPU count" },
 { SEVERITY_SUCC,  MSG_NUMPGA,	PARAM_NONE,	"PGA count" },
 { SEVERITY_SUCC,  MSG_NUMCPU,	PARAM_NONE,	"CPU count" },
 { SEVERITY_SUCC,  MSG_VERSION,	PARAM_NONE,	"BFGMiner versions" },
 { SEVERITY_ERR,   MSG_INVJSON,	PARAM_NONE,	"Invalid JSON" },
 { SEVERITY_ERR,   MSG_MISCMD,	PARAM_CMD,	"Missing JSON '%s'" },
 { SEVERITY_ERR,   MSG_MISPID,	PARAM_NONE,	"Missing pool id parameter" },
 { SEVERITY_ERR,   MSG_INVPID,	PARAM_POOLMAX,	"Invalid pool id %d - range is 0 - %d" },
 { SEVERITY_SUCC,  MSG_SWITCHP,	PARAM_POOL,	"Switching to pool %d:'%s'" },
 { SEVERITY_ERR,   MSG_MISVAL,	PARAM_NONE,	"Missing comma after GPU number" },
 { SEVERITY_ERR,   MSG_NOADL,	PARAM_NONE,	"ADL is not available" },
 { SEVERITY_ERR,   MSG_NOGPUADL,PARAM_GPU,	"GPU %d does not have ADL" },
 { SEVERITY_ERR,   MSG_INVINT,	PARAM_STR,	"Invalid intensity (%s) - must be '" _DYNAMIC  "' or range " MIN_SHA_INTENSITY_STR " - " MAX_SCRYPT_INTENSITY_STR },
 { SEVERITY_INFO,  MSG_GPUINT,	PARAM_BOTH,	"GPU %d set new intensity to %s" },
 { SEVERITY_SUCC,  MSG_MINECONFIG,PARAM_NONE,	"BFGMiner config" },
#ifdef HAVE_OPENCL
 { SEVERITY_ERR,   MSG_GPUMERR,	PARAM_BOTH,	"Setting GPU %d memoryclock to (%s) reported failure" },
 { SEVERITY_SUCC,  MSG_GPUMEM,	PARAM_BOTH,	"Setting GPU %d memoryclock to (%s) reported success" },
 { SEVERITY_ERR,   MSG_GPUEERR,	PARAM_BOTH,	"Setting GPU %d clock to (%s) reported failure" },
 { SEVERITY_SUCC,  MSG_GPUENG,	PARAM_BOTH,	"Setting GPU %d clock to (%s) reported success" },
 { SEVERITY_ERR,   MSG_GPUVERR,	PARAM_BOTH,	"Setting GPU %d vddc to (%s) reported failure" },
 { SEVERITY_SUCC,  MSG_GPUVDDC,	PARAM_BOTH,	"Setting GPU %d vddc to (%s) reported success" },
 { SEVERITY_ERR,   MSG_GPUFERR,	PARAM_BOTH,	"Setting GPU %d fan to (%s) reported failure" },
 { SEVERITY_SUCC,  MSG_GPUFAN,	PARAM_BOTH,	"Setting GPU %d fan to (%s) reported success" },
#endif
 { SEVERITY_ERR,   MSG_MISFN,	PARAM_NONE,	"Missing save filename parameter" },
 { SEVERITY_ERR,   MSG_BADFN,	PARAM_STR,	"Can't open or create save file '%s'" },
 { SEVERITY_SUCC,  MSG_SAVED,	PARAM_STR,	"Configuration saved to file '%s'" },
 { SEVERITY_ERR,   MSG_ACCDENY,	PARAM_STR,	"Access denied to '%s' command" },
 { SEVERITY_SUCC,  MSG_ACCOK,	PARAM_NONE,	"Privileged access OK" },
 { SEVERITY_SUCC,  MSG_ENAPOOL,	PARAM_POOL,	"Enabling pool %d:'%s'" },
 { SEVERITY_SUCC,  MSG_POOLPRIO,PARAM_NONE,	"Changed pool priorities" },
 { SEVERITY_ERR,   MSG_DUPPID,	PARAM_PID,	"Duplicate pool specified %d" },
 { SEVERITY_SUCC,  MSG_DISPOOL,	PARAM_POOL,	"Disabling pool %d:'%s'" },
 { SEVERITY_INFO,  MSG_ALRENAP,	PARAM_POOL,	"Pool %d:'%s' already enabled" },
 { SEVERITY_INFO,  MSG_ALRDISP,	PARAM_POOL,	"Pool %d:'%s' already disabled" },
 { SEVERITY_ERR,   MSG_DISLASTP,PARAM_POOL,	"Cannot disable last active pool %d:'%s'" },
 { SEVERITY_ERR,   MSG_MISPDP,	PARAM_NONE,	"Missing addpool details" },
 { SEVERITY_ERR,   MSG_INVPDP,	PARAM_STR,	"Invalid addpool details '%s'" },
 { SEVERITY_ERR,   MSG_TOOMANYP,PARAM_NONE,	"Reached maximum number of pools (%d)" },
 { SEVERITY_SUCC,  MSG_ADDPOOL,	PARAM_STR,	"Added pool '%s'" },
 { SEVERITY_ERR,   MSG_REMLASTP,PARAM_POOL,	"Cannot remove last pool %d:'%s'" },
 { SEVERITY_ERR,   MSG_ACTPOOL, PARAM_POOL,	"Cannot remove active pool %d:'%s'" },
 { SEVERITY_SUCC,  MSG_REMPOOL, PARAM_BOTH,	"Removed pool %d:'%s'" },
 { SEVERITY_SUCC,  MSG_NOTIFY,	PARAM_NONE,	"Notify" },
 { SEVERITY_SUCC,  MSG_DEVDETAILS,PARAM_NONE,	"Device Details" },
 { SEVERITY_SUCC,  MSG_MINESTATS,PARAM_NONE,	"BFGMiner stats" },
 { SEVERITY_ERR,   MSG_MISCHK,	PARAM_NONE,	"Missing check cmd" },
 { SEVERITY_SUCC,  MSG_CHECK,	PARAM_NONE,	"Check command" },
 { SEVERITY_ERR,   MSG_MISBOOL,	PARAM_NONE,	"Missing parameter: true/false" },
 { SEVERITY_ERR,   MSG_INVBOOL,	PARAM_NONE,	"Invalid parameter should be true or false" },
 { SEVERITY_SUCC,  MSG_FOO,	PARAM_BOOL,	"Failover-Only set to %s" },
 { SEVERITY_SUCC,  MSG_MINECOIN,PARAM_NONE,	"BFGMiner coin" },
 { SEVERITY_SUCC,  MSG_DEBUGSET,PARAM_NONE,	"Debug settings" },
#ifdef HAVE_AN_FPGA
 { SEVERITY_SUCC,  MSG_PGAIDENT,PARAM_PGA,	"Identify command sent to PGA%d" },
 { SEVERITY_WARN,  MSG_PGANOID,	PARAM_PGA,	"PGA%d does not support identify" },
#endif
 { SEVERITY_SUCC,  MSG_SETCONFIG,PARAM_SET,	"Set config '%s' to %d" },
 { SEVERITY_ERR,   MSG_UNKCON,	PARAM_STR,	"Unknown config '%s'" },
 { SEVERITY_ERR,   MSG_INVNUM,	PARAM_BOTH,	"Invalid number (%d) for '%s' range is 0-9999" },
 { SEVERITY_ERR,   MSG_CONPAR,	PARAM_NONE,	"Missing config parameters 'name,N'" },
 { SEVERITY_ERR,   MSG_CONVAL,	PARAM_STR,	"Missing config value N for '%s,N'" },
#ifdef HAVE_AN_FPGA
 { SEVERITY_ERR,   MSG_MISPGAOPT, PARAM_NONE,	"Missing option after PGA number" },
 { SEVERITY_WARN,  MSG_PGANOSET, PARAM_PGA,	"PGA %d does not support pgaset" },
 { SEVERITY_INFO,  MSG_PGAHELP, PARAM_BOTH,	"PGA %d set help: %s" },
 { SEVERITY_SUCC,  MSG_PGASETOK, PARAM_BOTH,	"PGA %d set OK" },
 { SEVERITY_ERR,   MSG_PGASETERR, PARAM_BOTH,	"PGA %d set failed: %s" },
#endif
 { SEVERITY_ERR,   MSG_ZERMIS,	PARAM_NONE,	"Missing zero parameters" },
 { SEVERITY_ERR,   MSG_ZERINV,	PARAM_STR,	"Invalid zero parameter '%s'" },
 { SEVERITY_SUCC,  MSG_ZERSUM,	PARAM_STR,	"Zeroed %s stats with summary" },
 { SEVERITY_SUCC,  MSG_ZERNOSUM, PARAM_STR,	"Zeroed %s stats without summary" },
 { SEVERITY_SUCC,  MSG_DEVSCAN, PARAM_COUNT,	"Added %d new device(s)" },
 { SEVERITY_FAIL, 0, 0, NULL }
};

static const char *localaddr = "127.0.0.1";

static int my_thr_id = 0;
static bool bye;

// Used to control quit restart access to shutdown variables
static pthread_mutex_t quit_restart_lock;

static bool do_a_quit;
static bool do_a_restart;

static time_t when = 0;	// when the request occurred

struct IP4ACCESS {
	in_addr_t ip;
	in_addr_t mask;
	char group;
};

#define GROUP(g) (toupper(g))
#define PRIVGROUP GROUP('W')
#define NOPRIVGROUP GROUP('R')
#define ISPRIVGROUP(g) (GROUP(g) == PRIVGROUP)
#define GROUPOFFSET(g) (GROUP(g) - GROUP('A'))
#define VALIDGROUP(g) (GROUP(g) >= GROUP('A') && GROUP(g) <= GROUP('Z'))
#define COMMANDS(g) (apigroups[GROUPOFFSET(g)].commands)
#define DEFINEDGROUP(g) (ISPRIVGROUP(g) || COMMANDS(g) != NULL)

struct APIGROUPS {
	// This becomes a string like: "|cmd1|cmd2|cmd3|" so it's quick to search
	char *commands;
} apigroups['Z' - 'A' + 1]; // only A=0 to Z=25 (R: noprivs, W: allprivs)

static struct IP4ACCESS *ipaccess = NULL;
static int ips = 0;

#ifdef HAVE_OPENCL
extern struct device_drv opencl_api;
#endif

#ifdef WANT_CPUMINE
extern struct device_drv cpu_drv;
#endif

struct io_data {
	bytes_t data;
	SOCKETTYPE sock;
	
	// Whether to add various things
	bool close;
};
static struct io_data *rpc_io_data;

static void io_reinit(struct io_data *io_data)
{
	bytes_reset(&io_data->data);
	io_data->close = false;
}

static
struct io_data *sock_io_new()
{
	struct io_data *io_data = malloc(sizeof(struct io_data));
	bytes_init(&io_data->data);
	io_data->sock = INVSOCK;
	io_reinit(io_data);
	return io_data;
}

static
size_t io_flush(struct io_data *io_data, bool complete)
{
	size_t sent = 0, tosend = bytes_len(&io_data->data);
	ssize_t n;
	struct timeval timeout = {0, complete ? 50000: 0}, tv;
	fd_set wd;
	int count = 0;
	
	while (tosend)
	{
		FD_ZERO(&wd);
		FD_SET(io_data->sock, &wd);
		tv = timeout;
		if (select(io_data->sock + 1, NULL, &wd, NULL, &tv) < 1)
			break;
		
		n = send(io_data->sock, (void*)&bytes_buf(&io_data->data)[sent], tosend, 0);
		if (SOCKETFAIL(n))
		{
			if (!sock_blocks())
				applog(LOG_WARNING, "API: send (%lu) failed: %s", (unsigned long)tosend, SOCKERRMSG);
			break;
		}
		if (count <= 1)
		{
			if (n == tosend)
				applog(LOG_DEBUG, "API: sent all of %lu first go", (unsigned long)tosend);
			else
				applog(LOG_DEBUG, "API: sent %ld of %lu first go", (long)n, (unsigned long)tosend);
		}
		else
		{
			if (n == tosend)
				applog(LOG_DEBUG, "API: sent all of remaining %lu (count=%d)", (unsigned long)tosend, count);
			else
				applog(LOG_DEBUG, "API: sent %ld of remaining %lu (count=%d)", (long)n, (unsigned long)tosend, count);
		}
		sent += n;
		tosend -= n;
	}
	
	bytes_shift(&io_data->data, sent);
	
	return sent;
}

static bool io_add(struct io_data *io_data, char *buf)
{
	size_t len = strlen(buf);
	if (bytes_len(&io_data->data) + len > SOCKBUFSIZ)
		io_flush(io_data, false);
	bytes_append(&io_data->data, buf, len);
	return true;
}

static bool io_put(struct io_data *io_data, char *buf)
{
	bytes_reset(&io_data->data);
	return io_add(io_data, buf);
}

static void io_close(struct io_data *io_data)
{
	io_data->close = true;
}

static void io_free()
{
	bytes_free(&rpc_io_data->data);
	free(rpc_io_data);
	rpc_io_data = NULL;
}

// This is only called when expected to be needed (rarely)
// i.e. strings outside of the codes control (input from the user)
static char *escape_string(char *str, bool isjson)
{
	char *buf, *ptr;
	int count;

	count = 0;
	for (ptr = str; *ptr; ptr++) {
		switch (*ptr) {
			case ',':
			case '|':
			case '=':
				if (!isjson)
					count++;
				break;
			case '"':
				if (isjson)
					count++;
				break;
			case '\\':
				count++;
				break;
		}
	}

	if (count == 0)
		return str;

	buf = malloc(strlen(str) + count + 1);
	if (unlikely(!buf))
		quit(1, "Failed to malloc escape buf");

	ptr = buf;
	while (*str)
		switch (*str) {
			case ',':
			case '|':
			case '=':
				if (!isjson)
					*(ptr++) = '\\';
				*(ptr++) = *(str++);
				break;
			case '"':
				if (isjson)
					*(ptr++) = '\\';
				*(ptr++) = *(str++);
				break;
			case '\\':
				*(ptr++) = '\\';
				*(ptr++) = *(str++);
				break;
			default:
				*(ptr++) = *(str++);
				break;
		}

	*ptr = '\0';

	return buf;
}

static struct api_data *api_add_extra(struct api_data *root, struct api_data *extra)
{
	struct api_data *tmp;

	if (root) {
		if (extra) {
			// extra tail
			tmp = extra->prev;

			// extra prev = root tail
			extra->prev = root->prev;

			// root tail next = extra
			root->prev->next = extra;

			// extra tail next = root
			tmp->next = root;

			// root prev = extra tail
			root->prev = tmp;
		}
	} else
		root = extra;

	return root;
}

static struct api_data *api_add_data_full(struct api_data *root, char *name, enum api_data_type type, void *data, bool copy_data)
{
	struct api_data *api_data;

	api_data = (struct api_data *)malloc(sizeof(struct api_data));

	api_data->name = strdup(name);
	api_data->type = type;

	if (root == NULL) {
		root = api_data;
		root->prev = root;
		root->next = root;
	}
	else {
		api_data->prev = root->prev;
		root->prev = api_data;
		api_data->next = root;
		api_data->prev->next = api_data;
	}

	api_data->data_was_malloc = copy_data;

	// Avoid crashing on bad data
	if (data == NULL) {
		api_data->type = type = API_CONST;
		data = (void *)NULLSTR;
		api_data->data_was_malloc = copy_data = false;
	}

	if (!copy_data)
	{
		api_data->data = data;
		if (type == API_JSON)
			json_incref((json_t *)data);
	}
	else
		switch(type) {
			case API_ESCAPE:
			case API_STRING:
			case API_CONST:
				api_data->data = (void *)malloc(strlen((char *)data) + 1);
				strcpy((char*)(api_data->data), (char *)data);
				break;
			case API_INT:
				api_data->data = (void *)malloc(sizeof(int));
				*((int *)(api_data->data)) = *((int *)data);
				break;
			case API_UINT:
				api_data->data = (void *)malloc(sizeof(unsigned int));
				*((unsigned int *)(api_data->data)) = *((unsigned int *)data);
				break;
			case API_UINT32:
				api_data->data = (void *)malloc(sizeof(uint32_t));
				*((uint32_t *)(api_data->data)) = *((uint32_t *)data);
				break;
			case API_UINT64:
				api_data->data = (void *)malloc(sizeof(uint64_t));
				*((uint64_t *)(api_data->data)) = *((uint64_t *)data);
				break;
			case API_DOUBLE:
			case API_ELAPSED:
			case API_MHS:
			case API_MHTOTAL:
			case API_UTILITY:
			case API_FREQ:
			case API_HS:
			case API_DIFF:
			case API_PERCENT:
				api_data->data = (void *)malloc(sizeof(double));
				*((double *)(api_data->data)) = *((double *)data);
				break;
			case API_BOOL:
				api_data->data = (void *)malloc(sizeof(bool));
				*((bool *)(api_data->data)) = *((bool *)data);
				break;
			case API_TIMEVAL:
				api_data->data = (void *)malloc(sizeof(struct timeval));
				memcpy(api_data->data, data, sizeof(struct timeval));
				break;
			case API_TIME:
				api_data->data = (void *)malloc(sizeof(time_t));
				*(time_t *)(api_data->data) = *((time_t *)data);
				break;
			case API_VOLTS:
			case API_TEMP:
				api_data->data = (void *)malloc(sizeof(float));
				*((float *)(api_data->data)) = *((float *)data);
				break;
			case API_JSON:
				api_data->data_was_malloc = false;
				api_data->data = (void *)json_deep_copy((json_t *)data);
				break;
			default:
				applog(LOG_ERR, "API: unknown1 data type %d ignored", type);
				api_data->type = API_STRING;
				api_data->data_was_malloc = false;
				api_data->data = (void *)UNKNOWN;
				break;
		}

	return root;
}

struct api_data *api_add_escape(struct api_data *root, char *name, char *data, bool copy_data)
{
	return api_add_data_full(root, name, API_ESCAPE, (void *)data, copy_data);
}

struct api_data *api_add_string(struct api_data *root, char *name, const char *data, bool copy_data)
{
	return api_add_data_full(root, name, API_STRING, (void *)data, copy_data);
}

struct api_data *api_add_const(struct api_data *root, char *name, const char *data, bool copy_data)
{
	return api_add_data_full(root, name, API_CONST, (void *)data, copy_data);
}

struct api_data *api_add_int(struct api_data *root, char *name, int *data, bool copy_data)
{
	return api_add_data_full(root, name, API_INT, (void *)data, copy_data);
}

struct api_data *api_add_uint(struct api_data *root, char *name, unsigned int *data, bool copy_data)
{
	return api_add_data_full(root, name, API_UINT, (void *)data, copy_data);
}

struct api_data *api_add_uint32(struct api_data *root, char *name, uint32_t *data, bool copy_data)
{
	return api_add_data_full(root, name, API_UINT32, (void *)data, copy_data);
}

struct api_data *api_add_uint64(struct api_data *root, char *name, uint64_t *data, bool copy_data)
{
	return api_add_data_full(root, name, API_UINT64, (void *)data, copy_data);
}

struct api_data *api_add_double(struct api_data *root, char *name, double *data, bool copy_data)
{
	return api_add_data_full(root, name, API_DOUBLE, (void *)data, copy_data);
}

struct api_data *api_add_elapsed(struct api_data *root, char *name, double *data, bool copy_data)
{
	return api_add_data_full(root, name, API_ELAPSED, (void *)data, copy_data);
}

struct api_data *api_add_bool(struct api_data *root, char *name, bool *data, bool copy_data)
{
	return api_add_data_full(root, name, API_BOOL, (void *)data, copy_data);
}

struct api_data *api_add_timeval(struct api_data *root, char *name, struct timeval *data, bool copy_data)
{
	return api_add_data_full(root, name, API_TIMEVAL, (void *)data, copy_data);
}

struct api_data *api_add_time(struct api_data *root, char *name, time_t *data, bool copy_data)
{
	return api_add_data_full(root, name, API_TIME, (void *)data, copy_data);
}

struct api_data *api_add_mhs(struct api_data *root, char *name, double *data, bool copy_data)
{
	return api_add_data_full(root, name, API_MHS, (void *)data, copy_data);
}

struct api_data *api_add_mhtotal(struct api_data *root, char *name, double *data, bool copy_data)
{
	return api_add_data_full(root, name, API_MHTOTAL, (void *)data, copy_data);
}

struct api_data *api_add_temp(struct api_data *root, char *name, float *data, bool copy_data)
{
	return api_add_data_full(root, name, API_TEMP, (void *)data, copy_data);
}

struct api_data *api_add_utility(struct api_data *root, char *name, double *data, bool copy_data)
{
	return api_add_data_full(root, name, API_UTILITY, (void *)data, copy_data);
}

struct api_data *api_add_freq(struct api_data *root, char *name, double *data, bool copy_data)
{
	return api_add_data_full(root, name, API_FREQ, (void *)data, copy_data);
}

struct api_data *api_add_volts(struct api_data *root, char *name, float *data, bool copy_data)
{
	return api_add_data_full(root, name, API_VOLTS, (void *)data, copy_data);
}

struct api_data *api_add_hs(struct api_data *root, char *name, double *data, bool copy_data)
{
	return api_add_data_full(root, name, API_HS, (void *)data, copy_data);
}

struct api_data *api_add_diff(struct api_data *root, char *name, double *data, bool copy_data)
{
	return api_add_data_full(root, name, API_DIFF, (void *)data, copy_data);
}

struct api_data *api_add_json(struct api_data *root, char *name, json_t *data, bool copy_data)
{
	return api_add_data_full(root, name, API_JSON, (void *)data, copy_data);
}

struct api_data *api_add_percent(struct api_data *root, char *name, double *data, bool copy_data)
{
	return api_add_data_full(root, name, API_PERCENT, (void *)data, copy_data);
}

static struct api_data *print_data(struct api_data *root, char *buf, bool isjson, bool precom)
{
	struct api_data *tmp;
	bool first = true;
	char *original, *escape;
	char *quote;

	*buf = '\0';

	if (precom) {
		*(buf++) = *COMMA;
		*buf = '\0';
	}

	if (isjson) {
		strcpy(buf, JSON0);
		buf = strchr(buf, '\0');
		quote = JSON1;
	} else
		quote = (char *)BLANK;

	while (root) {
		if (!first)
			*(buf++) = *COMMA;
		else
			first = false;

		sprintf(buf, "%s%s%s%s", quote, root->name, quote, isjson ? ":" : "=");

		buf = strchr(buf, '\0');

		switch(root->type) {
			case API_STRING:
			case API_CONST:
				sprintf(buf, "%s%s%s", quote, (char *)(root->data), quote);
				break;
			case API_ESCAPE:
				original = (char *)(root->data);
				escape = escape_string((char *)(root->data), isjson);
				sprintf(buf, "%s%s%s", quote, escape, quote);
				if (escape != original)
					free(escape);
				break;
			case API_INT:
				sprintf(buf, "%d", *((int *)(root->data)));
				break;
			case API_UINT:
				sprintf(buf, "%u", *((unsigned int *)(root->data)));
				break;
			case API_UINT32:
				sprintf(buf, "%"PRIu32, *((uint32_t *)(root->data)));
				break;
			case API_UINT64:
				sprintf(buf, "%"PRIu64, *((uint64_t *)(root->data)));
				break;
			case API_TIME:
				sprintf(buf, "%lu", *((unsigned long *)(root->data)));
				break;
			case API_DOUBLE:
				sprintf(buf, "%f", *((double *)(root->data)));
				break;
			case API_ELAPSED:
				sprintf(buf, "%.0f", *((double *)(root->data)));
				break;
			case API_UTILITY:
			case API_FREQ:
			case API_MHS:
				sprintf(buf, "%.3f", *((double *)(root->data)));
				break;
			case API_VOLTS:
				sprintf(buf, "%.3f", *((float *)(root->data)));
				break;
			case API_MHTOTAL:
				sprintf(buf, "%.4f", *((double *)(root->data)));
				break;
			case API_HS:
				sprintf(buf, "%.15f", *((double *)(root->data)));
				break;
			case API_DIFF:
				sprintf(buf, "%.8f", *((double *)(root->data)));
				break;
			case API_BOOL:
				sprintf(buf, "%s", *((bool *)(root->data)) ? TRUESTR : FALSESTR);
				break;
			case API_TIMEVAL:
				sprintf(buf, "%"PRIu64".%06lu",
					(uint64_t)((struct timeval *)(root->data))->tv_sec,
					(unsigned long)((struct timeval *)(root->data))->tv_usec);
				break;
			case API_TEMP:
				sprintf(buf, "%.2f", *((float *)(root->data)));
				break;
			case API_JSON:
				escape = json_dumps((json_t *)(root->data), JSON_COMPACT);
				strcpy(buf, escape);
				free(escape);
				break;
			case API_PERCENT:
				sprintf(buf, "%.4f", *((double *)(root->data)) * 100.0);
				break;
			default:
				applog(LOG_ERR, "API: unknown2 data type %d ignored", root->type);
				sprintf(buf, "%s%s%s", quote, UNKNOWN, quote);
				break;
		}

		buf = strchr(buf, '\0');

		free(root->name);
		if (root->type == API_JSON)
			json_decref((json_t *)root->data);
		if (root->data_was_malloc)
			free(root->data);

		if (root->next == root) {
			free(root);
			root = NULL;
		} else {
			tmp = root;
			root = tmp->next;
			root->prev = tmp->prev;
			root->prev->next = root;
			free(tmp);
		}
	}

	strcpy(buf, isjson ? JSON5 : SEPSTR);

	return root;
}

#ifdef HAVE_AN_FPGA
static int numpgas()
{
	int count = 0;
	int i;

	rd_lock(&devices_lock);
	for (i = 0; i < total_devices; i++) {
#ifdef HAVE_OPENCL
		if (devices[i]->drv == &opencl_api)
			continue;
#endif
#ifdef WANT_CPUMINE
		if (devices[i]->drv == &cpu_drv)
			continue;
#endif
		++count;
	}
	rd_unlock(&devices_lock);
	return count;
}

static int pgadevice(int pgaid)
{
	int count = 0;
	int i;

	rd_lock(&devices_lock);
	for (i = 0; i < total_devices; i++) {
#ifdef HAVE_OPENCL
		if (devices[i]->drv == &opencl_api)
			continue;
#endif
#ifdef WANT_CPUMINE
		if (devices[i]->drv == &cpu_drv)
			continue;
#endif
		++count;
		if (count == (pgaid + 1))
			goto foundit;
	}

	rd_unlock(&devices_lock);
	return -1;

foundit:

	rd_unlock(&devices_lock);
	return i;
}
#endif

// All replies (except BYE and RESTART) start with a message
//  thus for JSON, message() inserts JSON_START at the front
//  and send_result() adds JSON_END at the end
static void message(struct io_data *io_data, int messageid, int paramid, char *param2, bool isjson)
{
	struct api_data *root = NULL;
	char buf[TMPBUFSIZ];
	char buf2[TMPBUFSIZ];
	char severity[2];
#ifdef HAVE_AN_FPGA
	int pga;
#endif
#ifdef WANT_CPUMINE
	int cpu;
#endif
	int i;

	io_reinit(io_data);

	if (isjson)
		io_put(io_data, JSON_START JSON_STATUS);

	for (i = 0; codes[i].severity != SEVERITY_FAIL; i++) {
		if (codes[i].code == messageid) {
			switch (codes[i].severity) {
				case SEVERITY_WARN:
					severity[0] = 'W';
					break;
				case SEVERITY_INFO:
					severity[0] = 'I';
					break;
				case SEVERITY_SUCC:
					severity[0] = 'S';
					break;
				case SEVERITY_ERR:
				default:
					severity[0] = 'E';
					break;
			}
			severity[1] = '\0';

			switch(codes[i].params) {
				case PARAM_COUNT:
				case PARAM_GPU:
				case PARAM_PGA:
				case PARAM_CPU:
				case PARAM_PID:
					sprintf(buf, codes[i].description, paramid);
					break;
				case PARAM_POOL:
					sprintf(buf, codes[i].description, paramid, pools[paramid]->rpc_url);
					break;
#ifdef HAVE_OPENCL
				case PARAM_GPUMAX:
					sprintf(buf, codes[i].description, paramid, nDevs - 1);
					break;
#endif
#ifdef HAVE_AN_FPGA
				case PARAM_PGAMAX:
					pga = numpgas();
					sprintf(buf, codes[i].description, paramid, pga - 1);
					break;
#endif
#ifdef WANT_CPUMINE
				case PARAM_CPUMAX:
					if (opt_n_threads > 0)
						cpu = num_processors;
					else
						cpu = 0;
					sprintf(buf, codes[i].description, paramid, cpu - 1);
					break;
#endif
				case PARAM_PMAX:
					sprintf(buf, codes[i].description, total_pools);
					break;
				case PARAM_POOLMAX:
					sprintf(buf, codes[i].description, paramid, total_pools - 1);
					break;
				case PARAM_DMAX:
#ifdef HAVE_AN_FPGA
					pga = numpgas();
#endif
#ifdef WANT_CPUMINE
					if (opt_n_threads > 0)
						cpu = num_processors;
					else
						cpu = 0;
#endif

					sprintf(buf, codes[i].description
#ifdef HAVE_OPENCL
						, nDevs
#endif
#ifdef HAVE_AN_FPGA
						, pga
#endif
#ifdef WANT_CPUMINE
						, cpu
#endif
						);
					break;
				case PARAM_CMD:
					sprintf(buf, codes[i].description, JSON_COMMAND);
					break;
				case PARAM_STR:
					sprintf(buf, codes[i].description, param2);
					break;
				case PARAM_BOTH:
					sprintf(buf, codes[i].description, paramid, param2);
					break;
				case PARAM_BOOL:
					sprintf(buf, codes[i].description, paramid ? TRUESTR : FALSESTR);
					break;
				case PARAM_SET:
					sprintf(buf, codes[i].description, param2, paramid);
					break;
				case PARAM_NONE:
				default:
					strcpy(buf, codes[i].description);
			}

			root = api_add_string(root, _STATUS, severity, false);
			root = api_add_time(root, "When", &when, false);
			root = api_add_int(root, "Code", &messageid, false);
			root = api_add_escape(root, "Msg", buf, false);
			root = api_add_escape(root, "Description", opt_api_description, false);

			root = print_data(root, buf2, isjson, false);
			io_add(io_data, buf2);
			if (isjson)
				io_add(io_data, JSON_CLOSE);
			return;
		}
	}

	root = api_add_string(root, _STATUS, "F", false);
	root = api_add_time(root, "When", &when, false);
	int id = -1;
	root = api_add_int(root, "Code", &id, false);
	sprintf(buf, "%d", messageid);
	root = api_add_escape(root, "Msg", buf, false);
	root = api_add_escape(root, "Description", opt_api_description, false);

	root = print_data(root, buf2, isjson, false);
	io_add(io_data, buf2);
	if (isjson)
		io_add(io_data, JSON_CLOSE);
}

static void apiversion(struct io_data *io_data, __maybe_unused SOCKETTYPE c, __maybe_unused char *param, bool isjson, __maybe_unused char group)
{
	struct api_data *root = NULL;
	char buf[TMPBUFSIZ];
	bool io_open;

	message(io_data, MSG_VERSION, 0, NULL, isjson);
	io_open = io_add(io_data, isjson ? COMSTR JSON_VERSION : _VERSION COMSTR);

	root = api_add_string(root, "CGMiner", VERSION, false);
	root = api_add_const(root, "API", APIVERSION, false);

	root = print_data(root, buf, isjson, false);
	io_add(io_data, buf);
	if (isjson && io_open)
		io_close(io_data);
}

static void minerconfig(struct io_data *io_data, __maybe_unused SOCKETTYPE c, __maybe_unused char *param, bool isjson, __maybe_unused char group)
{
	struct api_data *root = NULL;
	char buf[TMPBUFSIZ];
	bool io_open;
	int gpucount = 0;
	int pgacount = 0;
	int cpucount = 0;
	char *adlinuse = (char *)NO;
#ifdef HAVE_ADL
	const char *adl = YES;
	int i;

	for (i = 0; i < nDevs; i++) {
		if (gpus[i].has_adl) {
			adlinuse = (char *)YES;
			break;
		}
	}
#else
	const char *adl = NO;
#endif

#ifdef HAVE_OPENCL
	gpucount = nDevs;
#endif

#ifdef HAVE_AN_FPGA
	pgacount = numpgas();
#endif

#ifdef WANT_CPUMINE
	cpucount = opt_n_threads > 0 ? num_processors : 0;
#endif

	message(io_data, MSG_MINECONFIG, 0, NULL, isjson);
	io_open = io_add(io_data, isjson ? COMSTR JSON_MINECONFIG : _MINECONFIG COMSTR);

	root = api_add_int(root, "GPU Count", &gpucount, false);
	root = api_add_int(root, "PGA Count", &pgacount, false);
	root = api_add_int(root, "CPU Count", &cpucount, false);
	root = api_add_int(root, "Pool Count", &total_pools, false);
	root = api_add_const(root, "ADL", (char *)adl, false);
	root = api_add_string(root, "ADL in use", adlinuse, false);
	root = api_add_const(root, "Strategy", strategies[pool_strategy].s, false);
	root = api_add_int(root, "Log Interval", &opt_log_interval, false);
	root = api_add_const(root, "Device Code", DEVICECODE, false);
	root = api_add_const(root, "OS", OSINFO, false);
	root = api_add_bool(root, "Failover-Only", &opt_fail_only, false);
	root = api_add_int(root, "ScanTime", &opt_scantime, false);
	root = api_add_int(root, "Queue", &opt_queue, false);
	root = api_add_int(root, "Expiry", &opt_expiry, false);
#if BLKMAKER_VERSION > 0
	root = api_add_string(root, "Coinbase-Sig", opt_coinbase_sig, true);
#endif

	root = print_data(root, buf, isjson, false);
	io_add(io_data, buf);
	if (isjson && io_open)
		io_close(io_data);
}

static const char*
bool2str(bool b)
{
	return b ? YES : NO;
}

static const char *status2str(enum alive status)
{
	switch (status) {
		case LIFE_WELL:
			return ALIVE;
		case LIFE_SICK:
			return SICK;
		case LIFE_DEAD:
			return DEAD;
		case LIFE_NOSTART:
			return NOSTART;
		case LIFE_INIT:
		case LIFE_INIT2:
			return INIT;
		case LIFE_WAIT:
			return WAIT;
		default:
			return UNKNOWN;
	}
}

static
struct api_data *api_add_device_identifier(struct api_data *root, struct cgpu_info *cgpu)
{
	root = api_add_string(root, "Name", cgpu->drv->name, false);
	root = api_add_int(root, "ID", &(cgpu->device_id), false);
	root = api_add_int(root, "ProcID", &(cgpu->proc_id), false);
	return root;
}

static void devdetail_an(struct io_data *io_data, struct cgpu_info *cgpu, bool isjson, bool precom)
{
	struct api_data *root = NULL;
	char buf[TMPBUFSIZ];
	int n = 0, i;

	cgpu_utility(cgpu);

	rd_lock(&devices_lock);
	for (i = 0; i < total_devices; ++i) {
		if (devices[i] == cgpu)
			break;
		if (cgpu->devtype == devices[i]->devtype)
			++n;
	}
	rd_unlock(&devices_lock);

	root = api_add_int(root, (char*)cgpu->devtype, &n, true);
	root = api_add_device_identifier(root, cgpu);
	root = api_add_string(root, "Driver", cgpu->drv->dname, false);
	if (cgpu->kname)
		root = api_add_string(root, "Kernel", cgpu->kname, false);
	if (cgpu->name)
		root = api_add_string(root, "Model", cgpu->name, false);
	if (cgpu->device_path)
		root = api_add_string(root, "Device Path", cgpu->device_path, false);

	if (cgpu->drv->get_api_extra_device_detail)
		root = api_add_extra(root, cgpu->drv->get_api_extra_device_detail(cgpu));

	root = print_data(root, buf, isjson, precom);
	io_add(io_data, buf);
}

static void devstatus_an(struct io_data *io_data, struct cgpu_info *cgpu, bool isjson, bool precom)
{
	struct api_data *root = NULL;
	char buf[TMPBUFSIZ];
	int n = 0, i;

	cgpu_utility(cgpu);

	rd_lock(&devices_lock);
	for (i = 0; i < total_devices; ++i) {
		if (devices[i] == cgpu)
			break;
		if (cgpu->devtype == devices[i]->devtype)
			++n;
	}
	rd_unlock(&devices_lock);

	root = api_add_int(root, (char*)cgpu->devtype, &n, true);
	root = api_add_device_identifier(root, cgpu);
	root = api_add_string(root, "Enabled", bool2str(cgpu->deven != DEV_DISABLED), false);
	root = api_add_string(root, "Status", status2str(cgpu->status), false);
	if (cgpu->temp)
		root = api_add_temp(root, "Temperature", &cgpu->temp, false);
	double mhs = cgpu->total_mhashes / cgpu_runtime(cgpu);
	root = api_add_mhs(root, "MHS av", &mhs, false);
	char mhsname[27];
	sprintf(mhsname, "MHS %ds", opt_log_interval);
	root = api_add_mhs(root, mhsname, &(cgpu->rolling), false);
	root = api_add_int(root, "Accepted", &(cgpu->accepted), false);
	root = api_add_int(root, "Rejected", &(cgpu->rejected), false);
	root = api_add_int(root, "Hardware Errors", &(cgpu->hw_errors), false);
	root = api_add_utility(root, "Utility", &(cgpu->utility), false);
	int last_share_pool = cgpu->last_share_pool_time > 0 ?
				cgpu->last_share_pool : -1;
	root = api_add_int(root, "Last Share Pool", &last_share_pool, false);
	root = api_add_time(root, "Last Share Time", &(cgpu->last_share_pool_time), false);
	root = api_add_mhtotal(root, "Total MH", &(cgpu->total_mhashes), false);
	root = api_add_int(root, "Diff1 Work", &(cgpu->diff1), false);
	root = api_add_diff(root, "Difficulty Accepted", &(cgpu->diff_accepted), false);
	root = api_add_diff(root, "Difficulty Rejected", &(cgpu->diff_rejected), false);
	root = api_add_diff(root, "Last Share Difficulty", &(cgpu->last_share_diff), false);
	root = api_add_time(root, "Last Valid Work", &(cgpu->last_device_valid_work), false);
	double hwp = (cgpu->hw_errors + cgpu->diff1) ?
			(double)(cgpu->hw_errors) / (double)(cgpu->hw_errors + cgpu->diff1) : 0;
	root = api_add_percent(root, "Device Hardware%", &hwp, false);
	double rejp = cgpu->diff1 ?
			(double)(cgpu->diff_rejected) / (double)(cgpu->diff1) : 0;
	root = api_add_percent(root, "Device Rejected%", &rejp, false);

	if (cgpu->drv->get_api_extra_device_status)
		root = api_add_extra(root, cgpu->drv->get_api_extra_device_status(cgpu));

	root = print_data(root, buf, isjson, precom);
	io_add(io_data, buf);
}

#ifdef HAVE_OPENCL
static void gpustatus(struct io_data *io_data, int gpu, bool isjson, bool precom)
{
        if (gpu < 0 || gpu >= nDevs)
                return;
        devstatus_an(io_data, &gpus[gpu], isjson, precom);
}
#endif

#ifdef HAVE_AN_FPGA
static void pgastatus(struct io_data *io_data, int pga, bool isjson, bool precom)
{
        int dev = pgadevice(pga);
        if (dev < 0) // Should never happen
                return;
        devstatus_an(io_data, get_devices(dev), isjson, precom);
}
#endif

#ifdef WANT_CPUMINE
static void cpustatus(struct io_data *io_data, int cpu, bool isjson, bool precom)
{
        if (opt_n_threads <= 0 || cpu < 0 || cpu >= num_processors)
                return;
        devstatus_an(io_data, &cpus[cpu], isjson, precom);
}
#endif

static void
devinfo_internal(void (*func)(struct io_data *, struct cgpu_info*, bool, bool), struct io_data *io_data, __maybe_unused SOCKETTYPE c, __maybe_unused char *param, bool isjson, __maybe_unused char group)
{
	bool io_open = false;
	int i;

	if (total_devices == 0) {
		message(io_data, MSG_NODEVS, 0, NULL, isjson);
		return;
	}


	message(io_data, MSG_DEVS, 0, NULL, isjson);
	if (isjson)
		io_open = io_add(io_data, COMSTR JSON_DEVS);

	for (i = 0; i < total_devices; ++i) {
		func(io_data, get_devices(i), isjson, isjson && i > 0);
	}

	if (isjson && io_open)
		io_close(io_data);
}

static void devdetail(struct io_data *io_data, SOCKETTYPE c, char *param, bool isjson, __maybe_unused char group)
{
	return devinfo_internal(devdetail_an, io_data, c, param, isjson, group);
}

static void devstatus(struct io_data *io_data, __maybe_unused SOCKETTYPE c, __maybe_unused char *param, bool isjson, __maybe_unused char group)
{
	return devinfo_internal(devstatus_an, io_data, c, param, isjson, group);
}

#ifdef HAVE_OPENCL
static void gpudev(struct io_data *io_data, __maybe_unused SOCKETTYPE c, char *param, bool isjson, __maybe_unused char group)
{
	bool io_open = false;
	int id;

	if (nDevs == 0) {
		message(io_data, MSG_GPUNON, 0, NULL, isjson);
		return;
	}

	if (param == NULL || *param == '\0') {
		message(io_data, MSG_MISID, 0, NULL, isjson);
		return;
	}

	id = atoi(param);
	if (id < 0 || id >= nDevs) {
		message(io_data, MSG_INVGPU, id, NULL, isjson);
		return;
	}

	message(io_data, MSG_GPUDEV, id, NULL, isjson);

	if (isjson)
		io_open = io_add(io_data, COMSTR JSON_GPU);

	gpustatus(io_data, id, isjson, false);

	if (isjson && io_open)
		io_close(io_data);
}
#endif

static void devscan(struct io_data *io_data, __maybe_unused SOCKETTYPE c, __maybe_unused char *param, bool isjson, __maybe_unused char group)
{
	int n;
	bool io_open = false;
	
	applog(LOG_DEBUG, "RPC: request to scan %s for devices",
	       param);
	
	if (param && !param[0])
		param = NULL;
	
	n = scan_serial(param);
	
	message(io_data, MSG_DEVSCAN, n, NULL, isjson);
	
	io_open = io_add(io_data, isjson ? COMSTR JSON_DEVS : _DEVS COMSTR);

	n = total_devices - n;
	for (int i = n; i < total_devices; ++i)
		devdetail_an(io_data, get_devices(i), isjson, i > n);
	
	if (isjson && io_open)
		io_close(io_data);
}

#ifdef HAVE_AN_FPGA
static void pgadev(struct io_data *io_data, __maybe_unused SOCKETTYPE c, char *param, bool isjson, __maybe_unused char group)
{
	bool io_open = false;
	int numpga = numpgas();
	int id;

	if (numpga == 0) {
		message(io_data, MSG_PGANON, 0, NULL, isjson);
		return;
	}

	if (param == NULL || *param == '\0') {
		message(io_data, MSG_MISID, 0, NULL, isjson);
		return;
	}

	id = atoi(param);
	if (id < 0 || id >= numpga) {
		message(io_data, MSG_INVPGA, id, NULL, isjson);
		return;
	}

	message(io_data, MSG_PGADEV, id, NULL, isjson);

	if (isjson)
		io_open = io_add(io_data, COMSTR JSON_PGA);

	pgastatus(io_data, id, isjson, false);

	if (isjson && io_open)
		io_close(io_data);
}

static void pgaenable(struct io_data *io_data, __maybe_unused SOCKETTYPE c, char *param, bool isjson, __maybe_unused char group)
{
	struct cgpu_info *cgpu;
	int numpga = numpgas();
	int id;

	if (numpga == 0) {
		message(io_data, MSG_PGANON, 0, NULL, isjson);
		return;
	}

	if (param == NULL || *param == '\0') {
		message(io_data, MSG_MISID, 0, NULL, isjson);
		return;
	}

	id = atoi(param);
	if (id < 0 || id >= numpga) {
		message(io_data, MSG_INVPGA, id, NULL, isjson);
		return;
	}

	int dev = pgadevice(id);
	if (dev < 0) { // Should never happen
		message(io_data, MSG_INVPGA, id, NULL, isjson);
		return;
	}

	cgpu = get_devices(dev);

	applog(LOG_DEBUG, "API: request to pgaenable pgaid %d device %d %s",
			id, dev, cgpu->proc_repr_ns);

	if (cgpu->deven != DEV_DISABLED) {
		message(io_data, MSG_PGALRENA, id, NULL, isjson);
		return;
	}

#if 0 /* A DISABLED device wont change status FIXME: should disabling make it WELL? */
	if (cgpu->status != LIFE_WELL) {
		message(io_data, MSG_PGAUNW, id, NULL, isjson);
		return;
	}
#endif

	proc_enable(cgpu);

	message(io_data, MSG_PGAENA, id, NULL, isjson);
}

static void pgadisable(struct io_data *io_data, __maybe_unused SOCKETTYPE c, char *param, bool isjson, __maybe_unused char group)
{
	struct cgpu_info *cgpu;
	int numpga = numpgas();
	int id;

	if (numpga == 0) {
		message(io_data, MSG_PGANON, 0, NULL, isjson);
		return;
	}

	if (param == NULL || *param == '\0') {
		message(io_data, MSG_MISID, 0, NULL, isjson);
		return;
	}

	id = atoi(param);
	if (id < 0 || id >= numpga) {
		message(io_data, MSG_INVPGA, id, NULL, isjson);
		return;
	}

	int dev = pgadevice(id);
	if (dev < 0) { // Should never happen
		message(io_data, MSG_INVPGA, id, NULL, isjson);
		return;
	}

	cgpu = get_devices(dev);

	applog(LOG_DEBUG, "API: request to pgadisable pgaid %d device %d %s",
			id, dev, cgpu->proc_repr_ns);

	if (cgpu->deven == DEV_DISABLED) {
		message(io_data, MSG_PGALRDIS, id, NULL, isjson);
		return;
	}

	cgpu->deven = DEV_DISABLED;

	message(io_data, MSG_PGADIS, id, NULL, isjson);
}

static void pgaidentify(struct io_data *io_data, __maybe_unused SOCKETTYPE c, char *param, bool isjson, __maybe_unused char group)
{
	struct cgpu_info *cgpu;
	struct device_drv *drv;
	int numpga = numpgas();
	int id;

	if (numpga == 0) {
		message(io_data, MSG_PGANON, 0, NULL, isjson);
		return;
	}

	if (param == NULL || *param == '\0') {
		message(io_data, MSG_MISID, 0, NULL, isjson);
		return;
	}

	id = atoi(param);
	if (id < 0 || id >= numpga) {
		message(io_data, MSG_INVPGA, id, NULL, isjson);
		return;
	}

	int dev = pgadevice(id);
	if (dev < 0) { // Should never happen
		message(io_data, MSG_INVPGA, id, NULL, isjson);
		return;
	}

	cgpu = get_devices(dev);
	drv = cgpu->drv;

	if (drv->identify_device && drv->identify_device(cgpu))
		message(io_data, MSG_PGAIDENT, id, NULL, isjson);
	else
		message(io_data, MSG_PGANOID, id, NULL, isjson);
}
#endif

#ifdef WANT_CPUMINE
static void cpudev(struct io_data *io_data, __maybe_unused SOCKETTYPE c, char *param, bool isjson, __maybe_unused char group)
{
	bool io_open = false;
	int id;

	if (opt_n_threads == 0) {
		message(io_data, MSG_CPUNON, 0, NULL, isjson);
		return;
	}

	if (param == NULL || *param == '\0') {
		message(io_data, MSG_MISID, 0, NULL, isjson);
		return;
	}

	id = atoi(param);
	if (id < 0 || id >= num_processors) {
		message(io_data, MSG_INVCPU, id, NULL, isjson);
		return;
	}

	message(io_data, MSG_CPUDEV, id, NULL, isjson);

	if (isjson)
		io_open = io_add(io_data, COMSTR JSON_CPU);

	cpustatus(io_data, id, isjson, false);

	if (isjson && io_open)
		io_close(io_data);
}
#endif

static void poolstatus(struct io_data *io_data, __maybe_unused SOCKETTYPE c, __maybe_unused char *param, bool isjson, __maybe_unused char group)
{
	struct api_data *root = NULL;
	char buf[TMPBUFSIZ];
	bool io_open = false;
	char *status, *lp;
	int i;

	if (total_pools == 0) {
		message(io_data, MSG_NOPOOL, 0, NULL, isjson);
		return;
	}

	message(io_data, MSG_POOL, 0, NULL, isjson);

	if (isjson)
		io_open = io_add(io_data, COMSTR JSON_POOLS);

	for (i = 0; i < total_pools; i++) {
		struct pool *pool = pools[i];

		if (pool->removed)
			continue;

		switch (pool->enabled) {
			case POOL_DISABLED:
				status = (char *)DISABLED;
				break;
			case POOL_REJECTING:
				status = (char *)REJECTING;
				break;
			case POOL_ENABLED:
				if (pool->idle)
					status = (char *)DEAD;
				else
					status = (char *)ALIVE;
				break;
			default:
				status = (char *)UNKNOWN;
				break;
		}

		if (pool->hdr_path)
			lp = (char *)YES;
		else
			lp = (char *)NO;

		root = api_add_int(root, "POOL", &i, false);
		root = api_add_escape(root, "URL", pool->rpc_url, false);
		root = api_add_string(root, "Status", status, false);
		root = api_add_int(root, "Priority", &(pool->prio), false);
		root = api_add_string(root, "Long Poll", lp, false);
		root = api_add_uint(root, "Getworks", &(pool->getwork_requested), false);
		root = api_add_int(root, "Accepted", &(pool->accepted), false);
		root = api_add_int(root, "Rejected", &(pool->rejected), false);
		root = api_add_uint(root, "Discarded", &(pool->discarded_work), false);
		root = api_add_uint(root, "Stale", &(pool->stale_shares), false);
		root = api_add_uint(root, "Get Failures", &(pool->getfail_occasions), false);
		root = api_add_uint(root, "Remote Failures", &(pool->remotefail_occasions), false);
		root = api_add_escape(root, "User", pool->rpc_user, false);
		root = api_add_time(root, "Last Share Time", &(pool->last_share_time), false);
		root = api_add_int(root, "Diff1 Shares", &(pool->diff1), false);
		if (pool->rpc_proxy) {
			root = api_add_escape(root, "Proxy", pool->rpc_proxy, false);
		} else {
			root = api_add_const(root, "Proxy", BLANK, false);
		}
		root = api_add_diff(root, "Difficulty Accepted", &(pool->diff_accepted), false);
		root = api_add_diff(root, "Difficulty Rejected", &(pool->diff_rejected), false);
		root = api_add_diff(root, "Difficulty Stale", &(pool->diff_stale), false);
		root = api_add_diff(root, "Last Share Difficulty", &(pool->last_share_diff), false);
		root = api_add_bool(root, "Has Stratum", &(pool->has_stratum), false);
		root = api_add_bool(root, "Stratum Active", &(pool->stratum_active), false);
		if (pool->stratum_active)
			root = api_add_escape(root, "Stratum URL", pool->stratum_url, false);
		else
			root = api_add_const(root, "Stratum URL", BLANK, false);
		root = api_add_uint64(root, "Best Share", &(pool->best_diff), true);
		if (pool->admin_msg)
			root = api_add_escape(root, "Message", pool->admin_msg, true);
		double rejp = (pool->diff_accepted + pool->diff_rejected + pool->diff_stale) ?
				(double)(pool->diff_rejected) / (double)(pool->diff_accepted + pool->diff_rejected + pool->diff_stale) : 0;
		root = api_add_percent(root, "Pool Rejected%", &rejp, false);
		double stalep = (pool->diff_accepted + pool->diff_rejected + pool->diff_stale) ?
				(double)(pool->diff_stale) / (double)(pool->diff_accepted + pool->diff_rejected + pool->diff_stale) : 0;
		root = api_add_percent(root, "Pool Stale%", &stalep, false);

		root = print_data(root, buf, isjson, isjson && (i > 0));
		io_add(io_data, buf);
	}

	if (isjson && io_open)
		io_close(io_data);
}

static void summary(struct io_data *io_data, __maybe_unused SOCKETTYPE c, __maybe_unused char *param, bool isjson, __maybe_unused char group)
{
	struct api_data *root = NULL;
	char buf[TMPBUFSIZ];
	bool io_open;
	double utility, mhs, work_utility;

#ifdef WANT_CPUMINE
	char *algo = (char *)(algo_names[opt_algo]);
	if (algo == NULL)
		algo = (char *)NULLSTR;
#endif

	message(io_data, MSG_SUMM, 0, NULL, isjson);
	io_open = io_add(io_data, isjson ? COMSTR JSON_SUMMARY : _SUMMARY COMSTR);

	// stop hashmeter() changing some while copying
	mutex_lock(&hash_lock);

	utility = total_accepted / ( total_secs ? total_secs : 1 ) * 60;
	mhs = total_mhashes_done / total_secs;
	work_utility = total_diff1 / ( total_secs ? total_secs : 1 ) * 60;

	root = api_add_elapsed(root, "Elapsed", &(total_secs), true);
#ifdef WANT_CPUMINE
	if (opt_n_threads)
	root = api_add_string(root, "Algorithm", algo, false);
#endif
	root = api_add_mhs(root, "MHS av", &(mhs), false);
	root = api_add_uint(root, "Found Blocks", &(found_blocks), true);
	root = api_add_int(root, "Getworks", &(total_getworks), true);
	root = api_add_int(root, "Accepted", &(total_accepted), true);
	root = api_add_int(root, "Rejected", &(total_rejected), true);
	root = api_add_int(root, "Hardware Errors", &(hw_errors), true);
	root = api_add_utility(root, "Utility", &(utility), false);
	root = api_add_int(root, "Discarded", &(total_discarded), true);
	root = api_add_int(root, "Stale", &(total_stale), true);
	root = api_add_uint(root, "Get Failures", &(total_go), true);
	root = api_add_uint(root, "Local Work", &(local_work), true);
	root = api_add_uint(root, "Remote Failures", &(total_ro), true);
	root = api_add_uint(root, "Network Blocks", &(new_blocks), true);
	root = api_add_mhtotal(root, "Total MH", &(total_mhashes_done), true);
	root = api_add_utility(root, "Work Utility", &(work_utility), false);
	root = api_add_diff(root, "Difficulty Accepted", &(total_diff_accepted), true);
	root = api_add_diff(root, "Difficulty Rejected", &(total_diff_rejected), true);
	root = api_add_diff(root, "Difficulty Stale", &(total_diff_stale), true);
	root = api_add_uint64(root, "Best Share", &(best_diff), true);
	double hwp = (hw_errors + total_diff1) ?
			(double)(hw_errors) / (double)(hw_errors + total_diff1) : 0;
	root = api_add_percent(root, "Device Hardware%", &hwp, false);
	double rejp = total_diff1 ?
			(double)(total_diff_rejected) / (double)(total_diff1) : 0;
	root = api_add_percent(root, "Device Rejected%", &rejp, false);
	double prejp = (total_diff_accepted + total_diff_rejected + total_diff_stale) ?
			(double)(total_diff_rejected) / (double)(total_diff_accepted + total_diff_rejected + total_diff_stale) : 0;
	root = api_add_percent(root, "Pool Rejected%", &prejp, false);
	double stalep = (total_diff_accepted + total_diff_rejected + total_diff_stale) ?
			(double)(total_diff_stale) / (double)(total_diff_accepted + total_diff_rejected + total_diff_stale) : 0;
	root = api_add_percent(root, "Pool Stale%", &stalep, false);

	mutex_unlock(&hash_lock);

	root = print_data(root, buf, isjson, false);
	io_add(io_data, buf);
	if (isjson && io_open)
		io_close(io_data);
}

#ifdef HAVE_OPENCL
static void gpuenable(struct io_data *io_data, __maybe_unused SOCKETTYPE c, char *param, bool isjson, __maybe_unused char group)
{
	int id;

	if (gpu_threads == 0) {
		message(io_data, MSG_GPUNON, 0, NULL, isjson);
		return;
	}

	if (param == NULL || *param == '\0') {
		message(io_data, MSG_MISID, 0, NULL, isjson);
		return;
	}

	id = atoi(param);
	if (id < 0 || id >= nDevs) {
		message(io_data, MSG_INVGPU, id, NULL, isjson);
		return;
	}

	applog(LOG_DEBUG, "API: request to gpuenable gpuid %d %s",
			id, gpus[id].proc_repr_ns);

	if (gpus[id].deven != DEV_DISABLED) {
		message(io_data, MSG_ALRENA, id, NULL, isjson);
		return;
	}

	if (gpus[id].status != LIFE_WELL)
	{
		message(io_data, MSG_GPUMRE, id, NULL, isjson);
		return;
	}
	proc_enable(&gpus[id]);

	message(io_data, MSG_GPUREN, id, NULL, isjson);
}

static void gpudisable(struct io_data *io_data, __maybe_unused SOCKETTYPE c, char *param, bool isjson, __maybe_unused char group)
{
	int id;

	if (nDevs == 0) {
		message(io_data, MSG_GPUNON, 0, NULL, isjson);
		return;
	}

	if (param == NULL || *param == '\0') {
		message(io_data, MSG_MISID, 0, NULL, isjson);
		return;
	}

	id = atoi(param);
	if (id < 0 || id >= nDevs) {
		message(io_data, MSG_INVGPU, id, NULL, isjson);
		return;
	}

	applog(LOG_DEBUG, "API: request to gpudisable gpuid %d %s",
			id, gpus[id].proc_repr_ns);

	if (gpus[id].deven == DEV_DISABLED) {
		message(io_data, MSG_ALRDIS, id, NULL, isjson);
		return;
	}

	gpus[id].deven = DEV_DISABLED;

	message(io_data, MSG_GPUDIS, id, NULL, isjson);
}

static void gpurestart(struct io_data *io_data, __maybe_unused SOCKETTYPE c, char *param, bool isjson, __maybe_unused char group)
{
	int id;

	if (nDevs == 0) {
		message(io_data, MSG_GPUNON, 0, NULL, isjson);
		return;
	}

	if (param == NULL || *param == '\0') {
		message(io_data, MSG_MISID, 0, NULL, isjson);
		return;
	}

	id = atoi(param);
	if (id < 0 || id >= nDevs) {
		message(io_data, MSG_INVGPU, id, NULL, isjson);
		return;
	}

	reinit_device(&gpus[id]);

	message(io_data, MSG_GPUREI, id, NULL, isjson);
}
#endif

static void gpucount(struct io_data *io_data, __maybe_unused SOCKETTYPE c, __maybe_unused char *param, bool isjson, __maybe_unused char group)
{
	struct api_data *root = NULL;
	char buf[TMPBUFSIZ];
	bool io_open;
	int numgpu = 0;

#ifdef HAVE_OPENCL
	numgpu = nDevs;
#endif

	message(io_data, MSG_NUMGPU, 0, NULL, isjson);
	io_open = io_add(io_data, isjson ? COMSTR JSON_GPUS : _GPUS COMSTR);

	root = api_add_int(root, "Count", &numgpu, false);

	root = print_data(root, buf, isjson, false);
	io_add(io_data, buf);
	if (isjson && io_open)
		io_close(io_data);
}

static void pgacount(struct io_data *io_data, __maybe_unused SOCKETTYPE c, __maybe_unused char *param, bool isjson, __maybe_unused char group)
{
	struct api_data *root = NULL;
	char buf[TMPBUFSIZ];
	bool io_open;
	int count = 0;

#ifdef HAVE_AN_FPGA
	count = numpgas();
#endif

	message(io_data, MSG_NUMPGA, 0, NULL, isjson);
	io_open = io_add(io_data, isjson ? COMSTR JSON_PGAS : _PGAS COMSTR);

	root = api_add_int(root, "Count", &count, false);

	root = print_data(root, buf, isjson, false);
	io_add(io_data, buf);
	if (isjson && io_open)
		io_close(io_data);
}

#ifdef WANT_CPUMINE
static void cpuenable(struct io_data *io_data, __maybe_unused SOCKETTYPE c, char *param, bool isjson, __maybe_unused char group)
{
	int id;

	if (opt_n_threads == 0) {
		message(io_data, MSG_CPUNON, 0, NULL, isjson);
		return;
	}

	if (param == NULL || *param == '\0') {
		message(io_data, MSG_MISID, 0, NULL, isjson);
		return;
	}

	id = atoi(param);
	if (id < 0 || id >= opt_n_threads) {
		message(io_data, MSG_INVCPU, id, NULL, isjson);
		return;
	}

	applog(LOG_DEBUG, "API: request to cpuenable cpuid %d %s",
			id, cpus[id].proc_repr_ns);

	if (cpus[id].deven != DEV_DISABLED) {
		message(io_data, MSG_ALRENAC, id, NULL, isjson);
		return;
	}

	if (cpus[id].status != LIFE_WELL)
	{
		message(io_data, MSG_CPUMRE, id, NULL, isjson);
		return;
	}
	proc_enable(&cpus[id]);

	message(io_data, MSG_CPUREN, id, NULL, isjson);
}

static void cpudisable(struct io_data *io_data, __maybe_unused SOCKETTYPE c, char *param, bool isjson, __maybe_unused char group)
{
	int id;

	if (opt_n_threads == 0) {
		message(io_data, MSG_CPUNON, 0, NULL, isjson);
		return;
	}

	if (param == NULL || *param == '\0') {
		message(io_data, MSG_MISID, 0, NULL, isjson);
		return;
	}

	id = atoi(param);
	if (id < 0 || id >= opt_n_threads) {
		message(io_data, MSG_INVCPU, id, NULL, isjson);
		return;
	}

	applog(LOG_DEBUG, "API: request to cpudisable cpuid %d %s",
			id, cpus[id].proc_repr_ns);

	if (cpus[id].deven == DEV_DISABLED) {
		message(io_data, MSG_ALRDISC, id, NULL, isjson);
		return;
	}

	cpus[id].deven = DEV_DISABLED;

	message(io_data, MSG_CPUDIS, id, NULL, isjson);
}

static void cpurestart(struct io_data *io_data, __maybe_unused SOCKETTYPE c, char *param, bool isjson, __maybe_unused char group)
{
	int id;

	if (opt_n_threads == 0) {
		message(io_data, MSG_CPUNON, 0, NULL, isjson);
		return;
	}

	if (param == NULL || *param == '\0') {
		message(io_data, MSG_MISID, 0, NULL, isjson);
		return;
	}

	id = atoi(param);
	if (id < 0 || id >= opt_n_threads) {
		message(io_data, MSG_INVCPU, id, NULL, isjson);
		return;
	}

	reinit_device(&cpus[id]);

	message(io_data, MSG_CPUREI, id, NULL, isjson);
}
#endif

static void cpucount(struct io_data *io_data, __maybe_unused SOCKETTYPE c, __maybe_unused char *param, bool isjson, __maybe_unused char group)
{
	struct api_data *root = NULL;
	char buf[TMPBUFSIZ];
	bool io_open;
	int count = 0;

#ifdef WANT_CPUMINE
	count = opt_n_threads > 0 ? num_processors : 0;
#endif

	message(io_data, MSG_NUMCPU, 0, NULL, isjson);
	io_open = io_add(io_data, isjson ? COMSTR JSON_CPUS : _CPUS COMSTR);

	root = api_add_int(root, "Count", &count, false);

	root = print_data(root, buf, isjson, false);
	io_add(io_data, buf);
	if (isjson && io_open)
		io_close(io_data);
}

static void switchpool(struct io_data *io_data, __maybe_unused SOCKETTYPE c, char *param, bool isjson, __maybe_unused char group)
{
	struct pool *pool;
	int id;

	if (total_pools == 0) {
		message(io_data, MSG_NOPOOL, 0, NULL, isjson);
		return;
	}

	if (param == NULL || *param == '\0') {
		message(io_data, MSG_MISPID, 0, NULL, isjson);
		return;
	}

	id = atoi(param);
	cg_rlock(&control_lock);
	if (id < 0 || id >= total_pools) {
		cg_runlock(&control_lock);
		message(io_data, MSG_INVPID, id, NULL, isjson);
		return;
	}

	pool = pools[id];
	pool->enabled = POOL_ENABLED;
	cg_runlock(&control_lock);
	switch_pools(pool);

	message(io_data, MSG_SWITCHP, id, NULL, isjson);
}

static void copyadvanceafter(char ch, char **param, char **buf)
{
#define src_p (*param)
#define dst_b (*buf)

	while (*src_p && *src_p != ch) {
		if (*src_p == '\\' && *(src_p+1) != '\0')
			src_p++;

		*(dst_b++) = *(src_p++);
	}
	if (*src_p)
		src_p++;

	*(dst_b++) = '\0';
}

static bool pooldetails(char *param, char **url, char **user, char **pass)
{
	char *ptr, *buf;

	ptr = buf = malloc(strlen(param)+1);
	if (unlikely(!buf))
		quit(1, "Failed to malloc pooldetails buf");

	*url = buf;

	// copy url
	copyadvanceafter(',', &param, &buf);

	if (!(*param)) // missing user
		goto exitsama;

	*user = buf;

	// copy user
	copyadvanceafter(',', &param, &buf);

	if (!*param) // missing pass
		goto exitsama;

	*pass = buf;

	// copy pass
	copyadvanceafter(',', &param, &buf);

	return true;

exitsama:
	free(ptr);
	return false;
}

static void addpool(struct io_data *io_data, __maybe_unused SOCKETTYPE c, char *param, bool isjson, __maybe_unused char group)
{
	char *url, *user, *pass;
	struct pool *pool;
	char *ptr;

	if (param == NULL || *param == '\0') {
		message(io_data, MSG_MISPDP, 0, NULL, isjson);
		return;
	}

	if (!pooldetails(param, &url, &user, &pass)) {
		ptr = escape_string(param, isjson);
		message(io_data, MSG_INVPDP, 0, ptr, isjson);
		if (ptr != param)
			free(ptr);
		ptr = NULL;
		return;
	}

	pool = add_pool();
	detect_stratum(pool, url);
	add_pool_details(pool, true, url, user, pass);

	ptr = escape_string(url, isjson);
	message(io_data, MSG_ADDPOOL, 0, ptr, isjson);
	if (ptr != url)
		free(ptr);
	ptr = NULL;
}

static void enablepool(struct io_data *io_data, __maybe_unused SOCKETTYPE c, char *param, bool isjson, __maybe_unused char group)
{
	struct pool *pool;
	int id;

	if (total_pools == 0) {
		message(io_data, MSG_NOPOOL, 0, NULL, isjson);
		return;
	}

	if (param == NULL || *param == '\0') {
		message(io_data, MSG_MISPID, 0, NULL, isjson);
		return;
	}

	id = atoi(param);
	if (id < 0 || id >= total_pools) {
		message(io_data, MSG_INVPID, id, NULL, isjson);
		return;
	}

	pool = pools[id];
	if (pool->enabled == POOL_ENABLED) {
		message(io_data, MSG_ALRENAP, id, NULL, isjson);
		return;
	}

	pool->enabled = POOL_ENABLED;
	if (pool->prio < current_pool()->prio)
		switch_pools(pool);

	message(io_data, MSG_ENAPOOL, id, NULL, isjson);
}

static void poolpriority(struct io_data *io_data, __maybe_unused SOCKETTYPE c, char *param, bool isjson, __maybe_unused char group)
{
	int i;

	switch (prioritize_pools(param, &i)) {
		case MSG_NOPOOL:
			message(io_data, MSG_NOPOOL, 0, NULL, isjson);
			return;
		case MSG_MISPID:
			message(io_data, MSG_MISPID, 0, NULL, isjson);
			return;
		case MSG_INVPID:
			message(io_data, MSG_INVPID, i, NULL, isjson);
			return;
		case MSG_DUPPID:
			message(io_data, MSG_DUPPID, i, NULL, isjson);
			return;
		case MSG_POOLPRIO:
		default:
			message(io_data, MSG_POOLPRIO, 0, NULL, isjson);
			return;
	}
}

static void disablepool(struct io_data *io_data, __maybe_unused SOCKETTYPE c, char *param, bool isjson, __maybe_unused char group)
{
	struct pool *pool;
	int id;

	if (total_pools == 0) {
		message(io_data, MSG_NOPOOL, 0, NULL, isjson);
		return;
	}

	if (param == NULL || *param == '\0') {
		message(io_data, MSG_MISPID, 0, NULL, isjson);
		return;
	}

	id = atoi(param);
	if (id < 0 || id >= total_pools) {
		message(io_data, MSG_INVPID, id, NULL, isjson);
		return;
	}

	pool = pools[id];
	if (pool->enabled == POOL_DISABLED) {
		message(io_data, MSG_ALRDISP, id, NULL, isjson);
		return;
	}

	if (enabled_pools <= 1) {
		message(io_data, MSG_DISLASTP, id, NULL, isjson);
		return;
	}

	pool->enabled = POOL_DISABLED;
	if (pool == current_pool())
		switch_pools(NULL);

	message(io_data, MSG_DISPOOL, id, NULL, isjson);
}

static void removepool(struct io_data *io_data, __maybe_unused SOCKETTYPE c, char *param, bool isjson, __maybe_unused char group)
{
	struct pool *pool;
	char *rpc_url;
	bool dofree = false;
	int id;

	if (total_pools == 0) {
		message(io_data, MSG_NOPOOL, 0, NULL, isjson);
		return;
	}

	if (param == NULL || *param == '\0') {
		message(io_data, MSG_MISPID, 0, NULL, isjson);
		return;
	}

	id = atoi(param);
	if (id < 0 || id >= total_pools) {
		message(io_data, MSG_INVPID, id, NULL, isjson);
		return;
	}

	if (total_pools <= 1) {
		message(io_data, MSG_REMLASTP, id, NULL, isjson);
		return;
	}

	pool = pools[id];
	if (pool == current_pool())
		switch_pools(NULL);

	if (pool == current_pool()) {
		message(io_data, MSG_ACTPOOL, id, NULL, isjson);
		return;
	}

	pool->enabled = POOL_DISABLED;
	rpc_url = escape_string(pool->rpc_url, isjson);
	if (rpc_url != pool->rpc_url)
		dofree = true;

	remove_pool(pool);

	message(io_data, MSG_REMPOOL, id, rpc_url, isjson);

	if (dofree)
		free(rpc_url);
	rpc_url = NULL;
}

#ifdef HAVE_OPENCL
static bool splitgpuvalue(struct io_data *io_data, char *param, int *gpu, char **value, bool isjson)
{
	int id;
	char *gpusep;

	if (nDevs == 0) {
		message(io_data, MSG_GPUNON, 0, NULL, isjson);
		return false;
	}

	if (param == NULL || *param == '\0') {
		message(io_data, MSG_MISID, 0, NULL, isjson);
		return false;
	}

	gpusep = strchr(param, GPUSEP);
	if (gpusep == NULL) {
		message(io_data, MSG_MISVAL, 0, NULL, isjson);
		return false;
	}

	*(gpusep++) = '\0';

	id = atoi(param);
	if (id < 0 || id >= nDevs) {
		message(io_data, MSG_INVGPU, id, NULL, isjson);
		return false;
	}

	*gpu = id;
	*value = gpusep;

	return true;
}

static void gpuintensity(struct io_data *io_data, __maybe_unused SOCKETTYPE c, char *param, bool isjson, __maybe_unused char group)
{
	int id;
	char *value;
	int intensity;
	char intensitystr[7];

	if (!splitgpuvalue(io_data, param, &id, &value, isjson))
		return;

	if (!strncasecmp(value, DYNAMIC, 1)) {
		gpus[id].dynamic = true;
		strcpy(intensitystr, DYNAMIC);
	}
	else {
		intensity = atoi(value);
		if (intensity < MIN_INTENSITY || intensity > MAX_INTENSITY) {
			message(io_data, MSG_INVINT, 0, value, isjson);
			return;
		}

		gpus[id].dynamic = false;
		gpus[id].intensity = intensity;
		sprintf(intensitystr, "%d", intensity);
	}

	message(io_data, MSG_GPUINT, id, intensitystr, isjson);
}

static void gpumem(struct io_data *io_data, __maybe_unused SOCKETTYPE c, __maybe_unused char *param, bool isjson, __maybe_unused char group)
{
#ifdef HAVE_ADL
	int id;
	char *value;
	int clock;

	if (!splitgpuvalue(io_data, param, &id, &value, isjson))
		return;

	clock = atoi(value);

	if (set_memoryclock(id, clock))
		message(io_data, MSG_GPUMERR, id, value, isjson);
	else
		message(io_data, MSG_GPUMEM, id, value, isjson);
#else
	message(io_data, MSG_NOADL, 0, NULL, isjson);
#endif
}

static void gpuengine(struct io_data *io_data, __maybe_unused SOCKETTYPE c, __maybe_unused char *param, bool isjson, __maybe_unused char group)
{
#ifdef HAVE_ADL
	int id;
	char *value;
	int clock;

	if (!splitgpuvalue(io_data, param, &id, &value, isjson))
		return;

	clock = atoi(value);

	if (set_engineclock(id, clock))
		message(io_data, MSG_GPUEERR, id, value, isjson);
	else
		message(io_data, MSG_GPUENG, id, value, isjson);
#else
	message(io_data, MSG_NOADL, 0, NULL, isjson);
#endif
}

static void gpufan(struct io_data *io_data, __maybe_unused SOCKETTYPE c, __maybe_unused char *param, bool isjson, __maybe_unused char group)
{
#ifdef HAVE_ADL
	int id;
	char *value;
	int fan;

	if (!splitgpuvalue(io_data, param, &id, &value, isjson))
		return;

	fan = atoi(value);

	if (set_fanspeed(id, fan))
		message(io_data, MSG_GPUFERR, id, value, isjson);
	else
		message(io_data, MSG_GPUFAN, id, value, isjson);
#else
	message(io_data, MSG_NOADL, 0, NULL, isjson);
#endif
}

static void gpuvddc(struct io_data *io_data, __maybe_unused SOCKETTYPE c, __maybe_unused char *param, bool isjson, __maybe_unused char group)
{
#ifdef HAVE_ADL
	int id;
	char *value;
	float vddc;

	if (!splitgpuvalue(io_data, param, &id, &value, isjson))
		return;

	vddc = atof(value);

	if (set_vddc(id, vddc))
		message(io_data, MSG_GPUVERR, id, value, isjson);
	else
		message(io_data, MSG_GPUVDDC, id, value, isjson);
#else
	message(io_data, MSG_NOADL, 0, NULL, isjson);
#endif
}
#endif

void doquit(struct io_data *io_data, __maybe_unused SOCKETTYPE c, __maybe_unused char *param, bool isjson, __maybe_unused char group)
{
	if (isjson)
		io_put(io_data, JSON_START JSON_BYE);
	else
		io_put(io_data, _BYE);

	bye = true;
	do_a_quit = true;
}

void dorestart(struct io_data *io_data, __maybe_unused SOCKETTYPE c, __maybe_unused char *param, bool isjson, __maybe_unused char group)
{
	if (isjson)
		io_put(io_data, JSON_START JSON_RESTART);
	else
		io_put(io_data, _RESTART);

	bye = true;
	do_a_restart = true;
}

void privileged(struct io_data *io_data, __maybe_unused SOCKETTYPE c, __maybe_unused char *param, bool isjson, __maybe_unused char group)
{
	message(io_data, MSG_ACCOK, 0, NULL, isjson);
}

void notifystatus(struct io_data *io_data, int device, struct cgpu_info *cgpu, bool isjson, __maybe_unused char group)
{
	struct api_data *root = NULL;
	char buf[TMPBUFSIZ];
	char *reason;

	if (cgpu->device_last_not_well == 0)
		reason = REASON_NONE;
	else
		switch(cgpu->device_not_well_reason) {
			case REASON_THREAD_FAIL_INIT:
				reason = REASON_THREAD_FAIL_INIT_STR;
				break;
			case REASON_THREAD_ZERO_HASH:
				reason = REASON_THREAD_ZERO_HASH_STR;
				break;
			case REASON_THREAD_FAIL_QUEUE:
				reason = REASON_THREAD_FAIL_QUEUE_STR;
				break;
			case REASON_DEV_SICK_IDLE_60:
				reason = REASON_DEV_SICK_IDLE_60_STR;
				break;
			case REASON_DEV_DEAD_IDLE_600:
				reason = REASON_DEV_DEAD_IDLE_600_STR;
				break;
			case REASON_DEV_NOSTART:
				reason = REASON_DEV_NOSTART_STR;
				break;
			case REASON_DEV_OVER_HEAT:
				reason = REASON_DEV_OVER_HEAT_STR;
				break;
			case REASON_DEV_THERMAL_CUTOFF:
				reason = REASON_DEV_THERMAL_CUTOFF_STR;
				break;
			case REASON_DEV_COMMS_ERROR:
				reason = REASON_DEV_COMMS_ERROR_STR;
				break;
			default:
				reason = REASON_UNKNOWN_STR;
				break;
		}

	// ALL counters (and only counters) must start the name with a '*'
	// Simplifies future external support for identifying new counters
	root = api_add_int(root, "NOTIFY", &device, false);
	root = api_add_device_identifier(root, cgpu);
	root = api_add_time(root, "Last Well", &(cgpu->device_last_well), false);
	root = api_add_time(root, "Last Not Well", &(cgpu->device_last_not_well), false);
	root = api_add_string(root, "Reason Not Well", reason, false);
	root = api_add_int(root, "*Thread Fail Init", &(cgpu->thread_fail_init_count), false);
	root = api_add_int(root, "*Thread Zero Hash", &(cgpu->thread_zero_hash_count), false);
	root = api_add_int(root, "*Thread Fail Queue", &(cgpu->thread_fail_queue_count), false);
	root = api_add_int(root, "*Dev Sick Idle 60s", &(cgpu->dev_sick_idle_60_count), false);
	root = api_add_int(root, "*Dev Dead Idle 600s", &(cgpu->dev_dead_idle_600_count), false);
	root = api_add_int(root, "*Dev Nostart", &(cgpu->dev_nostart_count), false);
	root = api_add_int(root, "*Dev Over Heat", &(cgpu->dev_over_heat_count), false);
	root = api_add_int(root, "*Dev Thermal Cutoff", &(cgpu->dev_thermal_cutoff_count), false);
	root = api_add_int(root, "*Dev Comms Error", &(cgpu->dev_comms_error_count), false);
	root = api_add_int(root, "*Dev Throttle", &(cgpu->dev_throttle_count), false);

	root = print_data(root, buf, isjson, isjson && (device > 0));
	io_add(io_data, buf);
}

static void notify(struct io_data *io_data, __maybe_unused SOCKETTYPE c, __maybe_unused char *param, bool isjson, char group)
{
	struct cgpu_info *cgpu;
	bool io_open = false;
	int i;

	if (total_devices == 0) {
		message(io_data, MSG_NODEVS, 0, NULL, isjson);
		return;
	}

	message(io_data, MSG_NOTIFY, 0, NULL, isjson);

	if (isjson)
		io_open = io_add(io_data, COMSTR JSON_NOTIFY);

	for (i = 0; i < total_devices; i++) {
		cgpu = get_devices(i);
		notifystatus(io_data, i, cgpu, isjson, group);
	}

	if (isjson && io_open)
		io_close(io_data);
}

static void devdetails(struct io_data *io_data, __maybe_unused SOCKETTYPE c, __maybe_unused char *param, bool isjson, __maybe_unused char group)
{
	struct api_data *root = NULL;
	char buf[TMPBUFSIZ];
	bool io_open = false;
	struct cgpu_info *cgpu;
	int i;

	if (total_devices == 0) {
		message(io_data, MSG_NODEVS, 0, NULL, isjson);
		return;
	}

	message(io_data, MSG_DEVDETAILS, 0, NULL, isjson);

	if (isjson)
		io_open = io_add(io_data, COMSTR JSON_DEVDETAILS);

	for (i = 0; i < total_devices; i++) {
		cgpu = get_devices(i);

		root = api_add_int(root, "DEVDETAILS", &i, false);
		root = api_add_device_identifier(root, cgpu);
		root = api_add_string(root, "Driver", cgpu->drv->dname, false);
		root = api_add_const(root, "Kernel", cgpu->kname ? : BLANK, false);
		root = api_add_const(root, "Model", cgpu->name ? : BLANK, false);
		root = api_add_const(root, "Device Path", cgpu->device_path ? : BLANK, false);

		root = print_data(root, buf, isjson, isjson && (i > 0));
		io_add(io_data, buf);
	}

	if (isjson && io_open)
		io_close(io_data);
}

void dosave(struct io_data *io_data, __maybe_unused SOCKETTYPE c, char *param, bool isjson, __maybe_unused char group)
{
	char filename[PATH_MAX];
	FILE *fcfg;
	char *ptr;

	if (param == NULL || *param == '\0') {
		default_save_file(filename);
		param = filename;
	}

	fcfg = fopen(param, "w");
	if (!fcfg) {
		ptr = escape_string(param, isjson);
		message(io_data, MSG_BADFN, 0, ptr, isjson);
		if (ptr != param)
			free(ptr);
		ptr = NULL;
		return;
	}

	write_config(fcfg);
	fclose(fcfg);

	ptr = escape_string(param, isjson);
	message(io_data, MSG_SAVED, 0, ptr, isjson);
	if (ptr != param)
		free(ptr);
	ptr = NULL;
}

static int itemstats(struct io_data *io_data, int i, char *id, struct cgminer_stats *stats, struct cgminer_pool_stats *pool_stats, struct api_data *extra, bool isjson)
{
	struct api_data *root = NULL;
	char buf[TMPBUFSIZ];
	double elapsed;

	root = api_add_int(root, "STATS", &i, false);
	root = api_add_string(root, "ID", id, false);
	elapsed = stats_elapsed(stats);
	root = api_add_elapsed(root, "Elapsed", &elapsed, false);
	root = api_add_uint32(root, "Calls", &(stats->getwork_calls), false);
	root = api_add_timeval(root, "Wait", &(stats->getwork_wait), false);
	root = api_add_timeval(root, "Max", &(stats->getwork_wait_max), false);
	root = api_add_timeval(root, "Min", &(stats->getwork_wait_min), false);

	if (pool_stats) {
		root = api_add_uint32(root, "Pool Calls", &(pool_stats->getwork_calls), false);
		root = api_add_uint32(root, "Pool Attempts", &(pool_stats->getwork_attempts), false);
		root = api_add_timeval(root, "Pool Wait", &(pool_stats->getwork_wait), false);
		root = api_add_timeval(root, "Pool Max", &(pool_stats->getwork_wait_max), false);
		root = api_add_timeval(root, "Pool Min", &(pool_stats->getwork_wait_min), false);
		root = api_add_double(root, "Pool Av", &(pool_stats->getwork_wait_rolling), false);
		root = api_add_bool(root, "Work Had Roll Time", &(pool_stats->hadrolltime), false);
		root = api_add_bool(root, "Work Can Roll", &(pool_stats->canroll), false);
		root = api_add_bool(root, "Work Had Expire", &(pool_stats->hadexpire), false);
		root = api_add_uint32(root, "Work Roll Time", &(pool_stats->rolltime), false);
		root = api_add_diff(root, "Work Diff", &(pool_stats->last_diff), false);
		root = api_add_diff(root, "Min Diff", &(pool_stats->min_diff), false);
		root = api_add_diff(root, "Max Diff", &(pool_stats->max_diff), false);
		root = api_add_uint32(root, "Min Diff Count", &(pool_stats->min_diff_count), false);
		root = api_add_uint32(root, "Max Diff Count", &(pool_stats->max_diff_count), false);
		root = api_add_uint64(root, "Times Sent", &(pool_stats->times_sent), false);
		root = api_add_uint64(root, "Bytes Sent", &(pool_stats->bytes_sent), false);
		root = api_add_uint64(root, "Times Recv", &(pool_stats->times_received), false);
		root = api_add_uint64(root, "Bytes Recv", &(pool_stats->bytes_received), false);
		root = api_add_uint64(root, "Net Bytes Sent", &(pool_stats->net_bytes_sent), false);
		root = api_add_uint64(root, "Net Bytes Recv", &(pool_stats->net_bytes_received), false);
	}

	if (extra)
		root = api_add_extra(root, extra);

	root = print_data(root, buf, isjson, isjson && (i > 0));
	io_add(io_data, buf);

	return ++i;
}

static void minerstats(struct io_data *io_data, __maybe_unused SOCKETTYPE c, __maybe_unused char *param, bool isjson, __maybe_unused char group)
{
	struct cgpu_info *cgpu;
	bool io_open = false;
	struct api_data *extra;
	char id[20];
	int i, j;

	message(io_data, MSG_MINESTATS, 0, NULL, isjson);

	if (isjson)
		io_open = io_add(io_data, COMSTR JSON_MINESTATS);

	i = 0;
	for (j = 0; j < total_devices; j++) {
		cgpu = get_devices(j);

		if (cgpu && cgpu->drv) {
			if (cgpu->drv->get_api_stats)
				extra = cgpu->drv->get_api_stats(cgpu);
			else
				extra = NULL;

			i = itemstats(io_data, i, cgpu->proc_repr_ns, &(cgpu->cgminer_stats), NULL, extra, isjson);
		}
	}

	for (j = 0; j < total_pools; j++) {
		struct pool *pool = pools[j];

		sprintf(id, "POOL%d", j);
		i = itemstats(io_data, i, id, &(pool->cgminer_stats), &(pool->cgminer_pool_stats), NULL, isjson);
	}

	if (isjson && io_open)
		io_close(io_data);
}

static void failoveronly(struct io_data *io_data, __maybe_unused SOCKETTYPE c, char *param, bool isjson, __maybe_unused char group)
{
	if (param == NULL || *param == '\0') {
		message(io_data, MSG_MISBOOL, 0, NULL, isjson);
		return;
	}

	*param = tolower(*param);

	if (*param != 't' && *param != 'f') {
		message(io_data, MSG_INVBOOL, 0, NULL, isjson);
		return;
	}

	bool tf = (*param == 't');

	opt_fail_only = tf;

	message(io_data, MSG_FOO, tf, NULL, isjson);
}

static void minecoin(struct io_data *io_data, __maybe_unused SOCKETTYPE c, __maybe_unused char *param, bool isjson, __maybe_unused char group)
{
	struct api_data *root = NULL;
	char buf[TMPBUFSIZ];
	bool io_open;

	message(io_data, MSG_MINECOIN, 0, NULL, isjson);
	io_open = io_add(io_data, isjson ? COMSTR JSON_MINECOIN : _MINECOIN COMSTR);

#ifdef USE_SCRYPT
	if (opt_scrypt)
		root = api_add_const(root, "Hash Method", SCRYPTSTR, false);
	else
#endif
		root = api_add_const(root, "Hash Method", SHA256STR, false);

	cg_rlock(&ch_lock);
	if (current_fullhash && *current_fullhash) {
		root = api_add_time(root, "Current Block Time", &block_time, true);
		root = api_add_string(root, "Current Block Hash", current_fullhash, true);
	} else {
		time_t t = 0;
		root = api_add_time(root, "Current Block Time", &t, true);
		root = api_add_const(root, "Current Block Hash", BLANK, false);
	}
	cg_runlock(&ch_lock);

	root = api_add_bool(root, "LP", &have_longpoll, false);
	root = api_add_diff(root, "Network Difficulty", &current_diff, true);

	root = print_data(root, buf, isjson, false);
	io_add(io_data, buf);
	if (isjson && io_open)
		io_close(io_data);
}

static void debugstate(struct io_data *io_data, __maybe_unused SOCKETTYPE c, char *param, bool isjson, __maybe_unused char group)
{
	struct api_data *root = NULL;
	char buf[TMPBUFSIZ];
	bool io_open;

	if (param == NULL)
		param = (char *)BLANK;
	else
		*param = tolower(*param);

	switch(*param) {
	case 's':
		opt_realquiet = true;
		break;
	case 'q':
		opt_quiet ^= true;
		break;
	case 'v':
		opt_log_output ^= true;
		if (opt_log_output)
			opt_quiet = false;
		break;
	case 'd':
		opt_debug ^= true;
		opt_log_output = opt_debug;
		if (opt_debug)
			opt_quiet = false;
		break;
	case 'r':
		opt_protocol ^= true;
		if (opt_protocol)
			opt_quiet = false;
		break;
	case 'p':
		want_per_device_stats ^= true;
		opt_log_output = want_per_device_stats;
		break;
	case 'n':
		opt_log_output = false;
		opt_debug = false;
		opt_quiet = false;
		opt_protocol = false;
		want_per_device_stats = false;
		opt_worktime = false;
		break;
	case 'w':
		opt_worktime ^= true;
		break;
#ifdef _MEMORY_DEBUG
	case 'y':
		cgmemspeedup();
		break;
	case 'z':
		cgmemrpt();
		break;
#endif
	default:
		// anything else just reports the settings
		break;
	}

	message(io_data, MSG_DEBUGSET, 0, NULL, isjson);
	io_open = io_add(io_data, isjson ? COMSTR JSON_DEBUGSET : _DEBUGSET COMSTR);

	root = api_add_bool(root, "Silent", &opt_realquiet, false);
	root = api_add_bool(root, "Quiet", &opt_quiet, false);
	root = api_add_bool(root, "Verbose", &opt_log_output, false);
	root = api_add_bool(root, "Debug", &opt_debug, false);
	root = api_add_bool(root, "RPCProto", &opt_protocol, false);
	root = api_add_bool(root, "PerDevice", &want_per_device_stats, false);
	root = api_add_bool(root, "WorkTime", &opt_worktime, false);

	root = print_data(root, buf, isjson, false);
	io_add(io_data, buf);
	if (isjson && io_open)
		io_close(io_data);
}

static void setconfig(struct io_data *io_data, __maybe_unused SOCKETTYPE c, char *param, bool isjson, __maybe_unused char group)
{
	char *comma;
	int value;

	if (param == NULL || *param == '\0') {
		message(io_data, MSG_CONPAR, 0, NULL, isjson);
		return;
	}

	comma = strchr(param, ',');
	if (!comma) {
		message(io_data, MSG_CONVAL, 0, param, isjson);
		return;
	}

	*(comma++) = '\0';

#if BLKMAKER_VERSION > 0
	if (strcasecmp(param, "coinbase-sig") == 0) {
		free(opt_coinbase_sig);
		opt_coinbase_sig = strdup(comma);
		message(io_data, MSG_SETCONFIG, 1, param, isjson);
		return;
	}
#endif

	value = atoi(comma);
	if (value < 0 || value > 9999) {
		message(io_data, MSG_INVNUM, value, param, isjson);
		return;
	}

	if (strcasecmp(param, "queue") == 0)
		opt_queue = value;
	else if (strcasecmp(param, "scantime") == 0)
		opt_scantime = value;
	else if (strcasecmp(param, "expiry") == 0)
		opt_expiry = value;
#ifdef USE_LIBMICROHTTPD
	else if (strcasecmp(param, "http-port") == 0)
	{
		httpsrv_stop();
		httpsrv_port = value;
		if (httpsrv_port != -1)
			httpsrv_start(httpsrv_port);
	}
#endif
	else {
		message(io_data, MSG_UNKCON, 0, param, isjson);
		return;
	}

	message(io_data, MSG_SETCONFIG, value, param, isjson);
}

#ifdef HAVE_AN_FPGA
static void pgaset(struct io_data *io_data, __maybe_unused SOCKETTYPE c, __maybe_unused char *param, bool isjson, __maybe_unused char group)
{
	struct cgpu_info *cgpu;
	struct device_drv *drv;
	char buf[TMPBUFSIZ];
	int numpga = numpgas();

	if (numpga == 0) {
		message(io_data, MSG_PGANON, 0, NULL, isjson);
		return;
	}

	if (param == NULL || *param == '\0') {
		message(io_data, MSG_MISID, 0, NULL, isjson);
		return;
	}

	char *opt = strchr(param, ',');
	if (opt)
		*(opt++) = '\0';
	if (!opt || !*opt) {
		message(io_data, MSG_MISPGAOPT, 0, NULL, isjson);
		return;
	}

	int id = atoi(param);
	if (id < 0 || id >= numpga) {
		message(io_data, MSG_INVPGA, id, NULL, isjson);
		return;
	}

	int dev = pgadevice(id);
	if (dev < 0) { // Should never happen
		message(io_data, MSG_INVPGA, id, NULL, isjson);
		return;
	}

	cgpu = get_devices(dev);
	drv = cgpu->drv;

	char *set = strchr(opt, ',');
	if (set)
		*(set++) = '\0';

	if (!drv->set_device)
		message(io_data, MSG_PGANOSET, id, NULL, isjson);
	else {
		char *ret = drv->set_device(cgpu, opt, set, buf);
		if (ret) {
			if (strcasecmp(opt, "help") == 0)
				message(io_data, MSG_PGAHELP, id, ret, isjson);
			else
				message(io_data, MSG_PGASETERR, id, ret, isjson);
		} else
			message(io_data, MSG_PGASETOK, id, NULL, isjson);
	}
}
#endif

static void dozero(struct io_data *io_data, __maybe_unused SOCKETTYPE c, char *param, bool isjson, __maybe_unused char group)
{
	if (param == NULL || *param == '\0') {
		message(io_data, MSG_ZERMIS, 0, NULL, isjson);
		return;
	}

	char *sum = strchr(param, ',');
	if (sum)
		*(sum++) = '\0';
	if (!sum || !*sum) {
		message(io_data, MSG_MISBOOL, 0, NULL, isjson);
		return;
	}

	bool all = false;
	bool bs = false;
	if (strcasecmp(param, "all") == 0)
		all = true;
	else if (strcasecmp(param, "bestshare") == 0)
		bs = true;

	if (all == false && bs == false) {
		message(io_data, MSG_ZERINV, 0, param, isjson);
		return;
	}

	*sum = tolower(*sum);
	if (*sum != 't' && *sum != 'f') {
		message(io_data, MSG_INVBOOL, 0, NULL, isjson);
		return;
	}

	bool dosum = (*sum == 't');
	if (dosum)
		print_summary();

	if (all)
		zero_stats();
	if (bs)
		zero_bestshare();

	if (dosum)
		message(io_data, MSG_ZERSUM, 0, all ? "All" : "BestShare", isjson);
	else
		message(io_data, MSG_ZERNOSUM, 0, all ? "All" : "BestShare", isjson);
}

static void checkcommand(struct io_data *io_data, __maybe_unused SOCKETTYPE c, char *param, bool isjson, char group);

struct CMDS {
	char *name;
	void (*func)(struct io_data *, SOCKETTYPE, char *, bool, char);
	bool iswritemode;
} cmds[] = {
	{ "version",		apiversion,	false },
	{ "config",		minerconfig,	false },
	{ "devscan",		devscan,	false },
	{ "devs",		devstatus,	false },
	{ "devdetail",	devdetail,	false },
	{ "pools",		poolstatus,	false },
	{ "summary",		summary,	false },
#ifdef HAVE_OPENCL
	{ "gpuenable",		gpuenable,	true },
	{ "gpudisable",		gpudisable,	true },
	{ "gpurestart",		gpurestart,	true },
	{ "gpu",		gpudev,		false },
#endif
#ifdef HAVE_AN_FPGA
	{ "pga",		pgadev,		false },
	{ "pgaenable",		pgaenable,	true },
	{ "pgadisable",		pgadisable,	true },
	{ "pgaidentify",	pgaidentify,	true },
#endif
#ifdef WANT_CPUMINE
	{ "cpuenable",		cpuenable,	true },
	{ "cpudisable",		cpudisable,	true },
	{ "cpurestart",		cpurestart,	true },
	{ "cpu",		cpudev,		false },
#endif
	{ "gpucount",		gpucount,	false },
	{ "pgacount",		pgacount,	false },
	{ "cpucount",		cpucount,	false },
	{ "switchpool",		switchpool,	true },
	{ "addpool",		addpool,	true },
	{ "poolpriority",	poolpriority,	true },
	{ "enablepool",		enablepool,	true },
	{ "disablepool",	disablepool,	true },
	{ "removepool",		removepool,	true },
#ifdef HAVE_OPENCL
	{ "gpuintensity",	gpuintensity,	true },
	{ "gpumem",		gpumem,		true },
	{ "gpuengine",		gpuengine,	true },
	{ "gpufan",		gpufan,		true },
	{ "gpuvddc",		gpuvddc,	true },
#endif
	{ "save",		dosave,		true },
	{ "quit",		doquit,		true },
	{ "privileged",		privileged,	true },
	{ "notify",		notify,		false },
	{ "devdetails",		devdetails,	false },
	{ "restart",		dorestart,	true },
	{ "stats",		minerstats,	false },
	{ "check",		checkcommand,	false },
	{ "failover-only",	failoveronly,	true },
	{ "coin",		minecoin,	false },
	{ "debug",		debugstate,	true },
	{ "setconfig",		setconfig,	true },
#ifdef HAVE_AN_FPGA
	{ "pgaset",		pgaset,		true },
#endif
	{ "zero",		dozero,		true },
	{ NULL,			NULL,		false }
};

static void checkcommand(struct io_data *io_data, __maybe_unused SOCKETTYPE c, char *param, bool isjson, char group)
{
	struct api_data *root = NULL;
	char buf[TMPBUFSIZ];
	bool io_open;
	char cmdbuf[100];
	bool found, access;
	int i;

	if (param == NULL || *param == '\0') {
		message(io_data, MSG_MISCHK, 0, NULL, isjson);
		return;
	}

	found = false;
	access = false;
	for (i = 0; cmds[i].name != NULL; i++) {
		if (strcmp(cmds[i].name, param) == 0) {
			found = true;

			sprintf(cmdbuf, "|%s|", param);
			if (ISPRIVGROUP(group) || strstr(COMMANDS(group), cmdbuf))
				access = true;

			break;
		}
	}

	message(io_data, MSG_CHECK, 0, NULL, isjson);
	io_open = io_add(io_data, isjson ? COMSTR JSON_CHECK : _CHECK COMSTR);

	root = api_add_const(root, "Exists", found ? YES : NO, false);
	root = api_add_const(root, "Access", access ? YES : NO, false);

	root = print_data(root, buf, isjson, false);
	io_add(io_data, buf);
	if (isjson && io_open)
		io_close(io_data);
}

static void send_result(struct io_data *io_data, SOCKETTYPE c, bool isjson)
{
	if (io_data->close)
		io_add(io_data, JSON_CLOSE);
	
	if (isjson)
		io_add(io_data, JSON_END);
	
	bytes_nullterminate(&io_data->data);
	applog(LOG_DEBUG, "API: send reply: (%ld) '%.10s%s'",
	       (long)bytes_len(&io_data->data),
	       bytes_buf(&io_data->data),
	       bytes_len(&io_data->data) > 10 ? "..." : BLANK);
	
	io_flush(io_data, true);
	
	if (bytes_len(&io_data->data))
		applog(LOG_WARNING, "RPC: Timed out with %ld bytes left to send",
		       (long)bytes_len(&io_data->data));
}

static void tidyup(__maybe_unused void *arg)
{
	mutex_lock(&quit_restart_lock);

	SOCKETTYPE *apisock = (SOCKETTYPE *)arg;

	bye = true;

	if (*apisock != INVSOCK) {
		shutdown(*apisock, SHUT_RDWR);
		CLOSESOCKET(*apisock);
		*apisock = INVSOCK;
	}

	if (ipaccess != NULL) {
		free(ipaccess);
		ipaccess = NULL;
	}

	io_free();

	mutex_unlock(&quit_restart_lock);
}

/*
 * Interpret --api-groups G:cmd1:cmd2:cmd3,P:cmd4,*,...
 */
static void setup_groups()
{
	char *api_groups = opt_api_groups ? opt_api_groups : (char *)BLANK;
	char *buf, *ptr, *next, *colon;
	char group;
	char commands[TMPBUFSIZ];
	char cmdbuf[100];
	char *cmd;
	bool addstar, did;
	int i;

	buf = malloc(strlen(api_groups) + 1);
	if (unlikely(!buf))
		quit(1, "Failed to malloc ipgroups buf");

	strcpy(buf, api_groups);

	next = buf;
	// for each group defined
	while (next && *next) {
		ptr = next;
		next = strchr(ptr, ',');
		if (next)
			*(next++) = '\0';

		// Validate the group
		if (*(ptr+1) != ':') {
			colon = strchr(ptr, ':');
			if (colon)
				*colon = '\0';
			quit(1, "API invalid group name '%s'", ptr);
		}

		group = GROUP(*ptr);
		if (!VALIDGROUP(group))
			quit(1, "API invalid group name '%c'", *ptr);

		if (group == PRIVGROUP)
			quit(1, "API group name can't be '%c'", PRIVGROUP);

		if (group == NOPRIVGROUP)
			quit(1, "API group name can't be '%c'", NOPRIVGROUP);

		if (apigroups[GROUPOFFSET(group)].commands != NULL)
			quit(1, "API duplicate group name '%c'", *ptr);

		ptr += 2;

		// Validate the command list (and handle '*')
		cmd = &(commands[0]);
		*(cmd++) = SEPARATOR;
		*cmd = '\0';
		addstar = false;
		while (ptr && *ptr) {
			colon = strchr(ptr, ':');
			if (colon)
				*(colon++) = '\0';

			if (strcmp(ptr, "*") == 0)
				addstar = true;
			else {
				did = false;
				for (i = 0; cmds[i].name != NULL; i++) {
					if (strcasecmp(ptr, cmds[i].name) == 0) {
						did = true;
						break;
					}
				}
				if (did) {
					// skip duplicates
					sprintf(cmdbuf, "|%s|", cmds[i].name);
					if (strstr(commands, cmdbuf) == NULL) {
						strcpy(cmd, cmds[i].name);
						cmd += strlen(cmds[i].name);
						*(cmd++) = SEPARATOR;
						*cmd = '\0';
					}
				} else {
					quit(1, "API unknown command '%s' in group '%c'", ptr, group);
				}
			}

			ptr = colon;
		}

		// * = allow all non-iswritemode commands
		if (addstar) {
			for (i = 0; cmds[i].name != NULL; i++) {
				if (cmds[i].iswritemode == false) {
					// skip duplicates
					sprintf(cmdbuf, "|%s|", cmds[i].name);
					if (strstr(commands, cmdbuf) == NULL) {
						strcpy(cmd, cmds[i].name);
						cmd += strlen(cmds[i].name);
						*(cmd++) = SEPARATOR;
						*cmd = '\0';
					}
				}
			}
		}

		ptr = apigroups[GROUPOFFSET(group)].commands = malloc(strlen(commands) + 1);
		if (unlikely(!ptr))
			quit(1, "Failed to malloc group commands buf");

		strcpy(ptr, commands);
	}

	// Now define R (NOPRIVGROUP) as all non-iswritemode commands
	cmd = &(commands[0]);
	*(cmd++) = SEPARATOR;
	*cmd = '\0';
	for (i = 0; cmds[i].name != NULL; i++) {
		if (cmds[i].iswritemode == false) {
			strcpy(cmd, cmds[i].name);
			cmd += strlen(cmds[i].name);
			*(cmd++) = SEPARATOR;
			*cmd = '\0';
		}
	}

	ptr = apigroups[GROUPOFFSET(NOPRIVGROUP)].commands = malloc(strlen(commands) + 1);
	if (unlikely(!ptr))
		quit(1, "Failed to malloc noprivgroup commands buf");

	strcpy(ptr, commands);

	// W (PRIVGROUP) is handled as a special case since it simply means all commands

	free(buf);
	return;
}

/*
 * Interpret [W:]IP[/Prefix][,[R|W:]IP2[/Prefix2][,...]] --api-allow option
 *	special case of 0/0 allows /0 (means all IP addresses)
 */
#define ALLIP4 "0/0"
/*
 * N.B. IP4 addresses are by Definition 32bit big endian on all platforms
 */
static void setup_ipaccess()
{
	char *buf, *ptr, *comma, *slash, *dot;
	int ipcount, mask, octet, i;
	char group;

	buf = malloc(strlen(opt_api_allow) + 1);
	if (unlikely(!buf))
		quit(1, "Failed to malloc ipaccess buf");

	strcpy(buf, opt_api_allow);

	ipcount = 1;
	ptr = buf;
	while (*ptr)
		if (*(ptr++) == ',')
			ipcount++;

	// possibly more than needed, but never less
	ipaccess = calloc(ipcount, sizeof(struct IP4ACCESS));
	if (unlikely(!ipaccess))
		quit(1, "Failed to calloc ipaccess");

	ips = 0;
	ptr = buf;
	while (ptr && *ptr) {
		while (*ptr == ' ' || *ptr == '\t')
			ptr++;

		if (*ptr == ',') {
			ptr++;
			continue;
		}

		comma = strchr(ptr, ',');
		if (comma)
			*(comma++) = '\0';

		group = NOPRIVGROUP;

		if (VALIDGROUP(*ptr) && *(ptr+1) == ':') {
			if (DEFINEDGROUP(*ptr))
				group = GROUP(*ptr);

			ptr += 2;
		}

		ipaccess[ips].group = group;

		if (strcmp(ptr, ALLIP4) == 0)
			ipaccess[ips].ip = ipaccess[ips].mask = 0;
		else {
			slash = strchr(ptr, '/');
			if (!slash)
				ipaccess[ips].mask = 0xffffffff;
			else {
				*(slash++) = '\0';
				mask = atoi(slash);
				if (mask < 1 || mask > 32)
					goto popipo; // skip invalid/zero

				ipaccess[ips].mask = 0;
				while (mask-- >= 0) {
					octet = 1 << (mask % 8);
					ipaccess[ips].mask |= (octet << (24 - (8 * (mask >> 3))));
				}
			}

			ipaccess[ips].ip = 0; // missing default to '.0'
			for (i = 0; ptr && (i < 4); i++) {
				dot = strchr(ptr, '.');
				if (dot)
					*(dot++) = '\0';

				octet = atoi(ptr);
				if (octet < 0 || octet > 0xff)
					goto popipo; // skip invalid

				ipaccess[ips].ip |= (octet << (24 - (i * 8)));

				ptr = dot;
			}

			ipaccess[ips].ip &= ipaccess[ips].mask;
		}

		ips++;
popipo:
		ptr = comma;
	}

	free(buf);
}

static void *quit_thread(__maybe_unused void *userdata)
{
	RenameThread("rpc_quit");

	// allow thread creator to finish whatever it's doing
	mutex_lock(&quit_restart_lock);
	mutex_unlock(&quit_restart_lock);

	if (opt_debug)
		applog(LOG_DEBUG, "API: killing BFGMiner");

	kill_work();

	return NULL;
}

static void *restart_thread(__maybe_unused void *userdata)
{
	RenameThread("rpc_restart");

	// allow thread creator to finish whatever it's doing
	mutex_lock(&quit_restart_lock);
	mutex_unlock(&quit_restart_lock);

	if (opt_debug)
		applog(LOG_DEBUG, "API: restarting BFGMiner");

	app_restart();

	return NULL;
}

static bool check_connect(struct sockaddr_in *cli, char **connectaddr, char *group)
{
	bool addrok = false;
	int i;

	*connectaddr = inet_ntoa(cli->sin_addr);

	*group = NOPRIVGROUP;
	if (opt_api_allow) {
		int client_ip = htonl(cli->sin_addr.s_addr);
		for (i = 0; i < ips; i++) {
			if ((client_ip & ipaccess[i].mask) == ipaccess[i].ip) {
				addrok = true;
				*group = ipaccess[i].group;
				break;
			}
		}
	} else {
		if (opt_api_network)
			addrok = true;
		else
			addrok = (strcmp(*connectaddr, localaddr) == 0);
	}

	return addrok;
}

static void mcast()
{
	struct sockaddr_in listen;
	struct ip_mreq grp;
	struct sockaddr_in came_from;
	time_t bindstart;
	const char *binderror;
	SOCKETTYPE mcast_sock;
	SOCKETTYPE reply_sock;
	socklen_t came_from_siz;
	char *connectaddr;
	ssize_t rep;
	int bound;
	int count;
	int reply_port;
	bool addrok;
	char group;

	char expect[] = "cgminer-"; // first 8 bytes constant
	char *expect_code;
	size_t expect_code_len;
	char buf[1024];
	char replybuf[1024];

	memset(&grp, 0, sizeof(grp));
	grp.imr_multiaddr.s_addr = inet_addr(opt_api_mcast_addr);
	if (grp.imr_multiaddr.s_addr == INADDR_NONE)
		quit(1, "Invalid Multicast Address");
	grp.imr_interface.s_addr = INADDR_ANY;

	mcast_sock = socket(AF_INET, SOCK_DGRAM, 0);

	int optval = 1;
	if (SOCKETFAIL(setsockopt(mcast_sock, SOL_SOCKET, SO_REUSEADDR, (void *)(&optval), sizeof(optval)))) {
		applog(LOG_ERR, "API mcast setsockopt SO_REUSEADDR failed (%s)%s", SOCKERRMSG, MUNAVAILABLE);
		goto die;
	}

	memset(&listen, 0, sizeof(listen));
	listen.sin_family = AF_INET;
	listen.sin_addr.s_addr = INADDR_ANY;
	listen.sin_port = htons(opt_api_mcast_port);

	// try for more than 1 minute ... in case the old one hasn't completely gone yet
	bound = 0;
	bindstart = time(NULL);
	while (bound == 0) {
		if (SOCKETFAIL(bind(mcast_sock, (struct sockaddr *)(&listen), sizeof(listen)))) {
			binderror = SOCKERRMSG;
			if ((time(NULL) - bindstart) > 61)
				break;
			else
				cgsleep_ms(30000);
		} else
			bound = 1;
	}

	if (bound == 0) {
		applog(LOG_ERR, "API mcast bind to port %d failed (%s)%s", opt_api_port, binderror, MUNAVAILABLE);
		goto die;
	}

	if (SOCKETFAIL(setsockopt(mcast_sock, IPPROTO_IP, IP_ADD_MEMBERSHIP, (void *)(&grp), sizeof(grp)))) {
		applog(LOG_ERR, "API mcast join failed (%s)%s", SOCKERRMSG, MUNAVAILABLE);
		goto die;
	}

	expect_code_len = sizeof(expect) + strlen(opt_api_mcast_code);
	expect_code = malloc(expect_code_len+1);
	if (!expect_code)
		quit(1, "Failed to malloc mcast expect_code");
	snprintf(expect_code, expect_code_len+1, "%s%s-", expect, opt_api_mcast_code);

	count = 0;
	while (80085) {
		cgsleep_ms(1000);

		count++;
		came_from_siz = sizeof(came_from);
		if (SOCKETFAIL(rep = recvfrom(mcast_sock, buf, sizeof(buf),
						0, (struct sockaddr *)(&came_from), &came_from_siz))) {
			applog(LOG_DEBUG, "API mcast failed count=%d (%s) (%d)",
					count, SOCKERRMSG, (int)mcast_sock);
			continue;
		}

		addrok = check_connect(&came_from, &connectaddr, &group);
		applog(LOG_DEBUG, "API mcast from %s - %s",
					connectaddr, addrok ? "Accepted" : "Ignored");
		if (!addrok)
			continue;

		buf[rep] = '\0';
		if (rep > 0 && buf[rep-1] == '\n')
			buf[--rep] = '\0';

		applog(LOG_DEBUG, "API mcast request rep=%d (%s) from %s:%d",
					(int)rep, buf,
					inet_ntoa(came_from.sin_addr),
					ntohs(came_from.sin_port));

		if ((size_t)rep > expect_code_len && memcmp(buf, expect_code, expect_code_len) == 0) {
			reply_port = atoi(&buf[expect_code_len]);
			if (reply_port < 1 || reply_port > 65535) {
				applog(LOG_DEBUG, "API mcast request ignored - invalid port (%s)",
							&buf[expect_code_len]);
			} else {
				applog(LOG_DEBUG, "API mcast request OK port %s=%d",
							&buf[expect_code_len], reply_port);

				came_from.sin_port = htons(reply_port);
				reply_sock = socket(AF_INET, SOCK_DGRAM, 0);

				snprintf(replybuf, sizeof(replybuf),
							"cgm-%s-%d",
							opt_api_mcast_code,
							opt_api_port);

				rep = sendto(reply_sock, replybuf, strlen(replybuf)+1,
						0, (struct sockaddr *)(&came_from),
						sizeof(came_from));
				if (SOCKETFAIL(rep)) {
					applog(LOG_DEBUG, "API mcast send reply failed (%s) (%d)",
								SOCKERRMSG, (int)reply_sock);
				} else {
					applog(LOG_DEBUG, "API mcast send reply (%s) succeeded (%d) (%d)",
								replybuf, (int)rep, (int)reply_sock);
				}

				CLOSESOCKET(reply_sock);
			}
		} else
			applog(LOG_DEBUG, "API mcast request was no good");
	}

die:

	CLOSESOCKET(mcast_sock);
}

static void *mcast_thread(void *userdata)
{
	pthread_detach(pthread_self());
	pthread_setcanceltype(PTHREAD_CANCEL_ASYNCHRONOUS, NULL);

	RenameThread("api_mcast");

	mcast();

	return NULL;
}

void mcast_init()
{
	struct thr_info *thr;

	thr = calloc(1, sizeof(*thr));
	if (!thr)
		quit(1, "Failed to calloc mcast thr");

	if (thr_info_create(thr, NULL, mcast_thread, thr))
		quit(1, "API mcast thread create failed");
}

void api(int api_thr_id)
{
	struct io_data *io_data;
	struct thr_info bye_thr;
	char buf[TMPBUFSIZ];
	char param_buf[TMPBUFSIZ];
	SOCKETTYPE c;
	int n, bound;
	char *connectaddr;
	const char *binderror;
	struct timeval bindstart;
	short int port = opt_api_port;
	struct sockaddr_in serv;
	struct sockaddr_in cli;
	socklen_t clisiz;
	char cmdbuf[100];
	char *cmd;
	char *param;
	bool addrok;
	char group;
	json_error_t json_err;
	json_t *json_config;
	json_t *json_val;
	bool isjson;
	bool did;
	int i;

	SOCKETTYPE *apisock;

	if (!opt_api_listen) {
		applog(LOG_DEBUG, "API not running%s", UNAVAILABLE);
		return;
	}

<<<<<<< HEAD
	rpc_io_data =
=======
	apisock = malloc(sizeof(*apisock));
	*apisock = INVSOCK;

>>>>>>> 55dfaa31
	io_data = sock_io_new();

	mutex_init(&quit_restart_lock);

	pthread_cleanup_push(tidyup, (void *)apisock);
	my_thr_id = api_thr_id;

	setup_groups();

	if (opt_api_allow) {
		setup_ipaccess();

		if (ips == 0) {
			applog(LOG_WARNING, "API not running (no valid IPs specified)%s", UNAVAILABLE);
			return;
		}
	}

	/* This should be done before curl in needed
	 * to ensure curl has already called WSAStartup() in windows */
	cgsleep_ms(opt_log_interval*1000);

	*apisock = socket(AF_INET, SOCK_STREAM, 0);
	if (*apisock == INVSOCK) {
		applog(LOG_ERR, "API1 initialisation failed (%s)%s", SOCKERRMSG, UNAVAILABLE);
		return;
	}

	memset(&serv, 0, sizeof(serv));

	serv.sin_family = AF_INET;

	if (!opt_api_allow && !opt_api_network) {
		serv.sin_addr.s_addr = inet_addr(localaddr);
		if (serv.sin_addr.s_addr == (in_addr_t)INVINETADDR) {
			applog(LOG_ERR, "API2 initialisation failed (%s)%s", SOCKERRMSG, UNAVAILABLE);
			return;
		}
	}

	serv.sin_port = htons(port);

#ifndef WIN32
	// On linux with SO_REUSEADDR, bind will get the port if the previous
	// socket is closed (even if it is still in TIME_WAIT) but fail if
	// another program has it open - which is what we want
	int optval = 1;
	// If it doesn't work, we don't really care - just show a debug message
	if (SOCKETFAIL(setsockopt(*apisock, SOL_SOCKET, SO_REUSEADDR, (void *)(&optval), sizeof(optval))))
		applog(LOG_DEBUG, "API setsockopt SO_REUSEADDR failed (ignored): %s", SOCKERRMSG);
#else
	// On windows a 2nd program can bind to a port>1024 already in use unless
	// SO_EXCLUSIVEADDRUSE is used - however then the bind to a closed port
	// in TIME_WAIT will fail until the timeout - so we leave the options alone
#endif

	// try for more than 1 minute ... in case the old one hasn't completely gone yet
	bound = 0;
	cgtime(&bindstart);
	while (bound == 0) {
		if (SOCKETFAIL(bind(*apisock, (struct sockaddr *)(&serv), sizeof(serv)))) {
			binderror = SOCKERRMSG;
			if (timer_elapsed(&bindstart, NULL) > 61)
				break;
			else {
				applog(LOG_WARNING, "API bind to port %d failed - trying again in 30sec", port);
				cgsleep_ms(30000);
			}
		} else
			bound = 1;
	}

	if (bound == 0) {
		applog(LOG_ERR, "API bind to port %d failed (%s)%s", port, binderror, UNAVAILABLE);
		return;
	}

	if (SOCKETFAIL(listen(*apisock, QUEUE))) {
		applog(LOG_ERR, "API3 initialisation failed (%s)%s", SOCKERRMSG, UNAVAILABLE);
		CLOSESOCKET(*apisock);
		return;
	}

	if (opt_api_allow)
		applog(LOG_WARNING, "API running in IP access mode on port %d", port);
	else {
		if (opt_api_network)
			applog(LOG_WARNING, "API running in UNRESTRICTED read access mode on port %d", port);
		else
			applog(LOG_WARNING, "API running in local read access mode on port %d", port);
	}

	if (opt_api_mcast)
		mcast_init();

	while (!bye) {
		clisiz = sizeof(cli);
		if (SOCKETFAIL(c = accept(*apisock, (struct sockaddr *)(&cli), &clisiz))) {
			applog(LOG_ERR, "API failed (%s)%s", SOCKERRMSG, UNAVAILABLE);
			goto die;
		}

		addrok = check_connect(&cli, &connectaddr, &group);
		applog(LOG_DEBUG, "API: connection from %s - %s",
					connectaddr, addrok ? "Accepted" : "Ignored");

		if (addrok) {
			n = recv(c, &buf[0], TMPBUFSIZ-1, 0);
			if (SOCKETFAIL(n))
				buf[0] = '\0';
			else
				buf[n] = '\0';

			if (opt_debug) {
				if (SOCKETFAIL(n))
					applog(LOG_DEBUG, "API: recv failed: %s", SOCKERRMSG);
				else
					applog(LOG_DEBUG, "API: recv command: (%d) '%s'", n, buf);
			}

			if (!SOCKETFAIL(n)) {
				// the time of the request in now
				when = time(NULL);
				io_reinit(io_data);
				io_data->sock = c;

				did = false;

				if (*buf != ISJSON) {
					isjson = false;

					param = strchr(buf, SEPARATOR);
					if (param != NULL)
						*(param++) = '\0';

					cmd = buf;
				}
				else {
					isjson = true;

					param = NULL;

#if JANSSON_MAJOR_VERSION > 2 || (JANSSON_MAJOR_VERSION == 2 && JANSSON_MINOR_VERSION > 0)
					json_config = json_loadb(buf, n, 0, &json_err);
#elif JANSSON_MAJOR_VERSION > 1
					json_config = json_loads(buf, 0, &json_err);
#else
					json_config = json_loads(buf, &json_err);
#endif

					if (!json_is_object(json_config)) {
						message(io_data, MSG_INVJSON, 0, NULL, isjson);
						send_result(io_data, c, isjson);
						did = true;
					}
					else {
						json_val = json_object_get(json_config, JSON_COMMAND);
						if (json_val == NULL) {
							message(io_data, MSG_MISCMD, 0, NULL, isjson);
							send_result(io_data, c, isjson);
							did = true;
						}
						else {
							if (!json_is_string(json_val)) {
								message(io_data, MSG_INVCMD, 0, NULL, isjson);
								send_result(io_data, c, isjson);
								did = true;
							}
							else {
								cmd = (char *)json_string_value(json_val);
								json_val = json_object_get(json_config, JSON_PARAMETER);
								if (json_is_string(json_val))
									param = (char *)json_string_value(json_val);
								else if (json_is_integer(json_val)) {
									sprintf(param_buf, "%d", (int)json_integer_value(json_val));
									param = param_buf;
								} else if (json_is_real(json_val)) {
									sprintf(param_buf, "%f", (double)json_real_value(json_val));
									param = param_buf;
								}
							}
						}
					}
				}

				if (!did)
					for (i = 0; cmds[i].name != NULL; i++) {
						if (strcmp(cmd, cmds[i].name) == 0) {
							sprintf(cmdbuf, "|%s|", cmd);
							if (ISPRIVGROUP(group) || strstr(COMMANDS(group), cmdbuf))
								(cmds[i].func)(io_data, c, param, isjson, group);
							else {
								message(io_data, MSG_ACCDENY, 0, cmds[i].name, isjson);
								applog(LOG_DEBUG, "API: access denied to '%s' for '%s' command", connectaddr, cmds[i].name);
							}

							send_result(io_data, c, isjson);
							did = true;
							break;
						}
					}

				if (isjson)
					json_decref(json_config);

				if (!did) {
					message(io_data, MSG_INVCMD, 0, NULL, isjson);
					send_result(io_data, c, isjson);
				}
			}
		}
		CLOSESOCKET(c);
	}
die:
	/* Blank line fix for older compilers since pthread_cleanup_pop is a
	 * macro that gets confused by a label existing immediately before it
	 */
	;
	pthread_cleanup_pop(true);

	if (opt_debug)
		applog(LOG_DEBUG, "API: terminating due to: %s",
				do_a_quit ? "QUIT" : (do_a_restart ? "RESTART" : (bye ? "BYE" : "UNKNOWN!")));

	mutex_lock(&quit_restart_lock);

	if (do_a_restart) {
		if (thr_info_create(&bye_thr, NULL, restart_thread, &bye_thr)) {
			mutex_unlock(&quit_restart_lock);
			quit(1, "API failed to initiate a restart - aborting");
		}
		pthread_detach(bye_thr.pth);
	} else if (do_a_quit) {
		if (thr_info_create(&bye_thr, NULL, quit_thread, &bye_thr)) {
			mutex_unlock(&quit_restart_lock);
			quit(1, "API failed to initiate a clean quit - aborting");
		}
		pthread_detach(bye_thr.pth);
	}

	mutex_unlock(&quit_restart_lock);
}<|MERGE_RESOLUTION|>--- conflicted
+++ resolved
@@ -3876,13 +3876,10 @@
 		return;
 	}
 
-<<<<<<< HEAD
-	rpc_io_data =
-=======
 	apisock = malloc(sizeof(*apisock));
 	*apisock = INVSOCK;
 
->>>>>>> 55dfaa31
+	rpc_io_data =
 	io_data = sock_io_new();
 
 	mutex_init(&quit_restart_lock);
