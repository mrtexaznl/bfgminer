--- conflicted
+++ resolved
@@ -1340,38 +1340,8 @@
 	if (cgpu->device_path)
 		root = api_add_string(root, "Device Path", cgpu->device_path, false);
 
-<<<<<<< HEAD
 	if (cgpu->api->get_api_extra_device_detail)
 		root = api_add_extra(root, cgpu->api->get_api_extra_device_detail(cgpu));
-=======
-		root = api_add_int(root, "GPU", &gpu, false);
-		root = api_add_string(root, "Enabled", enabled, false);
-		root = api_add_string(root, "Status", status, false);
-		root = api_add_temp(root, "Temperature", &gt, false);
-		root = api_add_int(root, "Fan Speed", &gf, false);
-		root = api_add_int(root, "Fan Percent", &gp, false);
-		root = api_add_int(root, "GPU Clock", &gc, false);
-		root = api_add_int(root, "Memory Clock", &gm, false);
-		root = api_add_volts(root, "GPU Voltage", &gv, false);
-		root = api_add_int(root, "GPU Activity", &ga, false);
-		root = api_add_int(root, "Powertune", &pt, false);
-		double mhs = cgpu->total_mhashes / total_secs;
-		root = api_add_mhs(root, "MHS av", &mhs, false);
-		char mhsname[27];
-		sprintf(mhsname, "MHS %ds", opt_log_interval);
-		root = api_add_mhs(root, mhsname, &(cgpu->rolling), false);
-		root = api_add_int(root, "Accepted", &(cgpu->accepted), false);
-		root = api_add_int(root, "Rejected", &(cgpu->rejected), false);
-		root = api_add_int(root, "Hardware Errors", &(cgpu->hw_errors), false);
-		root = api_add_utility(root, "Utility", &(cgpu->utility), false);
-		root = api_add_string(root, "Intensity", intensity, false);
-		int last_share_pool = cgpu->last_share_pool_time > 0 ?
-					cgpu->last_share_pool : -1;
-		root = api_add_int(root, "Last Share Pool", &last_share_pool, false);
-		root = api_add_time(root, "Last Share Time", &(cgpu->last_share_pool_time), false);
-		root = api_add_mhtotal(root, "Total MH", &(cgpu->total_mhashes), false);
-		root = api_add_int(root, "Diff1 Work", &(cgpu->diff1), false);
->>>>>>> 93555e27
 
 	root = print_data(root, buf, isjson);
 	strcat(io_buffer, buf);
@@ -1413,6 +1383,7 @@
 	root = api_add_int(root, "Last Share Pool", &last_share_pool, false);
 	root = api_add_time(root, "Last Share Time", &(cgpu->last_share_pool_time), false);
 	root = api_add_mhtotal(root, "Total MH", &(cgpu->total_mhashes), false);
+	root = api_add_int(root, "Diff1 Work", &(cgpu->diff1), false);
 
 	if (cgpu->api->get_api_extra_device_status)
 		root = api_add_extra(root, cgpu->api->get_api_extra_device_status(cgpu));
@@ -1421,7 +1392,6 @@
 	strcat(io_buffer, buf);
 }
 
-<<<<<<< HEAD
 #ifdef HAVE_OPENCL
 static void gpustatus(int gpu, bool isjson)
 {
@@ -1430,30 +1400,6 @@
         devstatus_an(&gpus[gpu], isjson);
 }
 #endif
-=======
-		root = api_add_int(root, "PGA", &pga, false);
-		root = api_add_string(root, "Name", cgpu->api->name, false);
-		root = api_add_int(root, "ID", &(cgpu->device_id), false);
-		root = api_add_string(root, "Enabled", enabled, false);
-		root = api_add_string(root, "Status", status, false);
-		root = api_add_temp(root, "Temperature", &temp, false);
-		double mhs = cgpu->total_mhashes / total_secs;
-		root = api_add_mhs(root, "MHS av", &mhs, false);
-		char mhsname[27];
-		sprintf(mhsname, "MHS %ds", opt_log_interval);
-		root = api_add_mhs(root, mhsname, &(cgpu->rolling), false);
-		root = api_add_int(root, "Accepted", &(cgpu->accepted), false);
-		root = api_add_int(root, "Rejected", &(cgpu->rejected), false);
-		root = api_add_int(root, "Hardware Errors", &(cgpu->hw_errors), false);
-		root = api_add_utility(root, "Utility", &(cgpu->utility), false);
-		int last_share_pool = cgpu->last_share_pool_time > 0 ?
-					cgpu->last_share_pool : -1;
-		root = api_add_int(root, "Last Share Pool", &last_share_pool, false);
-		root = api_add_time(root, "Last Share Time", &(cgpu->last_share_pool_time), false);
-		root = api_add_mhtotal(root, "Total MH", &(cgpu->total_mhashes), false);
-		root = api_add_freq(root, "Frequency", &frequency, false);
-		root = api_add_int(root, "Diff1 Work", &(cgpu->diff1), false);
->>>>>>> 93555e27
 
 #ifdef HAVE_AN_FPGA
 static void pgastatus(int pga, bool isjson)
@@ -1468,39 +1414,9 @@
 #ifdef WANT_CPUMINE
 static void cpustatus(int cpu, bool isjson)
 {
-<<<<<<< HEAD
         if (opt_n_threads <= 0 || cpu < 0 || cpu >= num_processors)
                 return;
         devstatus_an(&cpus[cpu], isjson);
-=======
-	struct api_data *root = NULL;
-	char buf[TMPBUFSIZ];
-
-	if (opt_n_threads > 0 && cpu >= 0 && cpu < num_processors) {
-		struct cgpu_info *cgpu = &cpus[cpu];
-
-		cgpu->utility = cgpu->accepted / ( total_secs ? total_secs : 1 ) * 60;
-
-		root = api_add_int(root, "CPU", &cpu, false);
-		double mhs = cgpu->total_mhashes / total_secs;
-		root = api_add_mhs(root, "MHS av", &mhs, false);
-		char mhsname[27];
-		sprintf(mhsname, "MHS %ds", opt_log_interval);
-		root = api_add_mhs(root, mhsname, &(cgpu->rolling), false);
-		root = api_add_int(root, "Accepted", &(cgpu->accepted), false);
-		root = api_add_int(root, "Rejected", &(cgpu->rejected), false);
-		root = api_add_utility(root, "Utility", &(cgpu->utility), false);
-		int last_share_pool = cgpu->last_share_pool_time > 0 ?
-					cgpu->last_share_pool : -1;
-		root = api_add_int(root, "Last Share Pool", &last_share_pool, false);
-		root = api_add_time(root, "Last Share Time", &(cgpu->last_share_pool_time), false);
-		root = api_add_mhtotal(root, "Total MH", &(cgpu->total_mhashes), false);
-		root = api_add_int(root, "Diff1 Work", &(cgpu->diff1), false);
-
-		root = print_data(root, buf, isjson);
-		strcat(io_buffer, buf);
-	}
->>>>>>> 93555e27
 }
 #endif
 
