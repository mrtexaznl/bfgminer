--- conflicted
+++ resolved
@@ -1025,13 +1025,9 @@
 	devstatus_an(io_buffer, &cpus[cpu], isjson);
 }
 
-<<<<<<< HEAD
 static void
 devinfo_internal(void (*func)(char*, struct cgpu_info*, bool),
                  __maybe_unused SOCKETTYPE c, __maybe_unused char *param, bool isjson)
-=======
-static void devstatus(__maybe_unused SOCKETTYPE c, __maybe_unused char *param, bool isjson, __maybe_unused char group)
->>>>>>> 4c5d41a8
 {
 	int i;
 
@@ -1065,7 +1061,7 @@
 }
 
 static void
-devstatus(SOCKETTYPE c, char *param, bool isjson)
+devstatus(SOCKETTYPE c, char *param, bool isjson, __maybe_unused char group)
 {
 	return devinfo_internal(devstatus_an, c, param, isjson);
 }
