--- conflicted
+++ resolved
@@ -546,12 +546,8 @@
  { SEVERITY_ERR,   MSG_MISBOOL,	PARAM_NONE,	"Missing parameter: true/false" },
  { SEVERITY_ERR,   MSG_INVBOOL,	PARAM_NONE,	"Invalid parameter should be true or false" },
  { SEVERITY_SUCC,  MSG_FOO,	PARAM_BOOL,	"Failover-Only set to %s" },
-<<<<<<< HEAD
  { SEVERITY_SUCC,  MSG_MINECOIN,PARAM_NONE,	"BFGMiner coin" },
-=======
- { SEVERITY_SUCC,  MSG_MINECOIN,PARAM_NONE,	"CGMiner coin" },
  { SEVERITY_SUCC,  MSG_DEBUGSET,PARAM_STR,	"Debug settings" },
->>>>>>> 2bf08bb4
  { SEVERITY_FAIL, 0, 0, NULL }
 };
 
