/*
 * Copyright 2011-2012 Andrew Smith
 * Copyright 2011-2012 Con Kolivas
 *
 * This program is free software; you can redistribute it and/or modify it
 * under the terms of the GNU General Public License as published by the Free
 * Software Foundation; either version 3 of the License, or (at your option)
 * any later version.  See COPYING for more details.
 *
 * Note: the code always includes GPU support even if there are no GPUs
 *	this simplifies handling multiple other device code being included
 *	depending on compile options
 */

#include "config.h"

#include <stdio.h>
#include <ctype.h>
#include <stdlib.h>
#include <string.h>
#include <stdbool.h>
#include <stdint.h>
#include <unistd.h>
#include <sys/types.h>

#include "compat.h"
#include "miner.h"
#include "driver-cpu.h" /* for algo_names[], TODO: re-factor dependency */

#if defined(USE_BITFORCE) || defined(USE_ICARUS) || defined(USE_ZTEX) || defined(USE_MODMINER)
#define HAVE_AN_FPGA 1
#endif

#if defined(unix) || defined(__APPLE__)
	#include <errno.h>
	#include <sys/socket.h>
	#include <netinet/in.h>
	#include <arpa/inet.h>

	#define SOCKETTYPE int
	#define SOCKETFAIL(a) ((a) < 0)
	#define INVSOCK -1
	#define INVINETADDR -1
	#define CLOSESOCKET close

	#define SOCKERRMSG strerror(errno)
#endif

#ifdef WIN32
	#include <ws2tcpip.h>
	#include <winsock2.h>

	#define SOCKETTYPE SOCKET
	#define SOCKETFAIL(a) ((a) == SOCKET_ERROR)
	#define INVSOCK INVALID_SOCKET
	#define INVINETADDR INADDR_NONE
	#define CLOSESOCKET closesocket

	static char WSAbuf[1024];

	struct WSAERRORS {
		int id;
		char *code;
	} WSAErrors[] = {
		{ 0,			"No error" },
		{ WSAEINTR,		"Interrupted system call" },
		{ WSAEBADF,		"Bad file number" },
		{ WSAEACCES,		"Permission denied" },
		{ WSAEFAULT,		"Bad address" },
		{ WSAEINVAL,		"Invalid argument" },
		{ WSAEMFILE,		"Too many open sockets" },
		{ WSAEWOULDBLOCK,	"Operation would block" },
		{ WSAEINPROGRESS,	"Operation now in progress" },
		{ WSAEALREADY,		"Operation already in progress" },
		{ WSAENOTSOCK,		"Socket operation on non-socket" },
		{ WSAEDESTADDRREQ,	"Destination address required" },
		{ WSAEMSGSIZE,		"Message too long" },
		{ WSAEPROTOTYPE,	"Protocol wrong type for socket" },
		{ WSAENOPROTOOPT,	"Bad protocol option" },
		{ WSAEPROTONOSUPPORT,	"Protocol not supported" },
		{ WSAESOCKTNOSUPPORT,	"Socket type not supported" },
		{ WSAEOPNOTSUPP,	"Operation not supported on socket" },
		{ WSAEPFNOSUPPORT,	"Protocol family not supported" },
		{ WSAEAFNOSUPPORT,	"Address family not supported" },
		{ WSAEADDRINUSE,	"Address already in use" },
		{ WSAEADDRNOTAVAIL,	"Can't assign requested address" },
		{ WSAENETDOWN,		"Network is down" },
		{ WSAENETUNREACH,	"Network is unreachable" },
		{ WSAENETRESET,		"Net connection reset" },
		{ WSAECONNABORTED,	"Software caused connection abort" },
		{ WSAECONNRESET,	"Connection reset by peer" },
		{ WSAENOBUFS,		"No buffer space available" },
		{ WSAEISCONN,		"Socket is already connected" },
		{ WSAENOTCONN,		"Socket is not connected" },
		{ WSAESHUTDOWN,		"Can't send after socket shutdown" },
		{ WSAETOOMANYREFS,	"Too many references, can't splice" },
		{ WSAETIMEDOUT,		"Connection timed out" },
		{ WSAECONNREFUSED,	"Connection refused" },
		{ WSAELOOP,		"Too many levels of symbolic links" },
		{ WSAENAMETOOLONG,	"File name too long" },
		{ WSAEHOSTDOWN,		"Host is down" },
		{ WSAEHOSTUNREACH,	"No route to host" },
		{ WSAENOTEMPTY,		"Directory not empty" },
		{ WSAEPROCLIM,		"Too many processes" },
		{ WSAEUSERS,		"Too many users" },
		{ WSAEDQUOT,		"Disc quota exceeded" },
		{ WSAESTALE,		"Stale NFS file handle" },
		{ WSAEREMOTE,		"Too many levels of remote in path" },
		{ WSASYSNOTREADY,	"Network system is unavailable" },
		{ WSAVERNOTSUPPORTED,	"Winsock version out of range" },
		{ WSANOTINITIALISED,	"WSAStartup not yet called" },
		{ WSAEDISCON,		"Graceful shutdown in progress" },
		{ WSAHOST_NOT_FOUND,	"Host not found" },
		{ WSANO_DATA,		"No host data of that type was found" },
		{ -1,			"Unknown error code" }
	};

	static char *WSAErrorMsg()
	{
		int i;
		int id = WSAGetLastError();

		/* Assume none of them are actually -1 */
		for (i = 0; WSAErrors[i].id != -1; i++)
			if (WSAErrors[i].id == id)
				break;

		sprintf(WSAbuf, "Socket Error: (%d) %s", id, WSAErrors[i].code);

		return &(WSAbuf[0]);
	}

	#define SOCKERRMSG WSAErrorMsg()

	#ifndef SHUT_RDWR
	#define SHUT_RDWR SD_BOTH
	#endif

	#ifndef in_addr_t
	#define in_addr_t uint32_t
	#endif
#endif

// Big enough for largest API request
//  though a PC with 100s of PGAs/CPUs may exceed the size ...
// Current code assumes it can socket send this size also
#define MYBUFSIZ	65432	// TODO: intercept before it's exceeded

// BUFSIZ varies on Windows and Linux
#define TMPBUFSIZ	8192

// Number of requests to queue - normally would be small
// However lots of PGA's may mean more
#define QUEUE	100

static char *io_buffer = NULL;
static char *msg_buffer = NULL;
static SOCKETTYPE sock = INVSOCK;

static const char *UNAVAILABLE = " - API will not be available";

static const char *BLANK = "";
static const char *COMMA = ",";
static const char SEPARATOR = '|';
#define SEPSTR "|"
static const char GPUSEP = ',';

static const char *APIVERSION = "1.12";
static const char *DEAD = "Dead";
static const char *SICK = "Sick";
static const char *NOSTART = "NoStart";
static const char *DISABLED = "Disabled";
static const char *ALIVE = "Alive";
static const char *REJECTING = "Rejecting";
static const char *UNKNOWN = "Unknown";
#define _DYNAMIC "D"
static const char *DYNAMIC = _DYNAMIC;

static const char *YES = "Y";
static const char *NO = "N";

static const char *DEVICECODE = ""
#ifdef HAVE_OPENCL
			"GPU "
#endif
#ifdef USE_BITFORCE
			"BFL "
#endif
#ifdef USE_ICARUS
			"ICA "
#endif
#ifdef USE_ZTEX
			"ZTX "
#endif
#ifdef USE_MODMINER
			"MMQ "
#endif
#ifdef WANT_CPUMINE
			"CPU "
#endif
			"";

static const char *OSINFO =
#if defined(__linux)
			"Linux";
#else
#if defined(__APPLE__)
			"Apple";
#else
#if defined (WIN32)
			"Windows";
#else
#if defined(unix)
			"Unix";
#else
			"Unknown";
#endif
#endif
#endif
#endif

#define _DEVS		"DEVS"
#define _POOLS		"POOLS"
#define _SUMMARY	"SUMMARY"
#define _STATUS		"STATUS"
#define _VERSION	"VERSION"
#define _MINECON	"CONFIG"
#define _GPU		"GPU"

#ifdef HAVE_AN_FPGA
#define _PGA		"PGA"
#endif

#ifdef WANT_CPUMINE
#define _CPU		"CPU"
#endif

#define _GPUS		"GPUS"
#define _PGAS		"PGAS"
#define _CPUS		"CPUS"
#define _NOTIFY		"NOTIFY"
#define _DEVDETAILS	"DEVDETAILS"
#define _BYE		"BYE"
#define _RESTART	"RESTART"
#define _MINESTATS	"STATS"

static const char ISJSON = '{';
#define JSON0		"{"
#define JSON1		"\""
#define JSON2		"\":["
#define JSON3		"]"
#define JSON4		",\"id\":1}"

#define JSON_START	JSON0
#define JSON_DEVS	JSON1 _DEVS JSON2
#define JSON_POOLS	JSON1 _POOLS JSON2
#define JSON_SUMMARY	JSON1 _SUMMARY JSON2
#define JSON_STATUS	JSON1 _STATUS JSON2
#define JSON_VERSION	JSON1 _VERSION JSON2
#define JSON_MINECON	JSON1 _MINECON JSON2
#define JSON_GPU	JSON1 _GPU JSON2

#ifdef HAVE_AN_FPGA
#define JSON_PGA	JSON1 _PGA JSON2
#endif

#ifdef WANT_CPUMINE
#define JSON_CPU	JSON1 _CPU JSON2
#endif

#define JSON_GPUS	JSON1 _GPUS JSON2
#define JSON_PGAS	JSON1 _PGAS JSON2
#define JSON_CPUS	JSON1 _CPUS JSON2
#define JSON_NOTIFY	JSON1 _NOTIFY JSON2
#define JSON_DEVDETAILS	JSON1 _DEVDETAILS JSON2
#define JSON_BYE	JSON1 _BYE JSON1
#define JSON_RESTART	JSON1 _RESTART JSON1
#define JSON_CLOSE	JSON3
#define JSON_MINESTATS	JSON1 _MINESTATS JSON2
#define JSON_END	JSON4

static const char *JSON_COMMAND = "command";
static const char *JSON_PARAMETER = "parameter";

#define MSG_INVGPU 1
#define MSG_ALRENA 2
#define MSG_ALRDIS 3
#define MSG_GPUMRE 4
#define MSG_GPUREN 5
#define MSG_GPUNON 6
#define MSG_POOL 7
#define MSG_NOPOOL 8
#define MSG_DEVS 9
#define MSG_NODEVS 10
#define MSG_SUMM 11
#define MSG_GPUDIS 12
#define MSG_GPUREI 13
#define MSG_INVCMD 14
#define MSG_MISID 15
#define MSG_GPUDEV 17

#ifdef WANT_CPUMINE
#define MSG_CPUNON 16
#define MSG_CPUDEV 18
#define MSG_INVCPU 19
#endif

#define MSG_NUMGPU 20
#define MSG_NUMCPU 21
#define MSG_VERSION 22
#define MSG_INVJSON 23
#define MSG_MISCMD 24
#define MSG_MISPID 25
#define MSG_INVPID 26
#define MSG_SWITCHP 27
#define MSG_MISVAL 28
#define MSG_NOADL 29
#define MSG_NOGPUADL 30
#define MSG_INVINT 31
#define MSG_GPUINT 32
#define MSG_MINECON 33
#define MSG_GPUMERR 34
#define MSG_GPUMEM 35
#define MSG_GPUEERR 36
#define MSG_GPUENG 37
#define MSG_GPUVERR 38
#define MSG_GPUVDDC 39
#define MSG_GPUFERR 40
#define MSG_GPUFAN 41
#define MSG_MISFN 42
#define MSG_BADFN 43
#define MSG_SAVED 44
#define MSG_ACCDENY 45
#define MSG_ACCOK 46
#define MSG_ENAPOOL 47
#define MSG_DISPOOL 48
#define MSG_ALRENAP 49
#define MSG_ALRDISP 50
#define MSG_DISLASTP 51
#define MSG_MISPDP 52
#define MSG_INVPDP 53
#define MSG_TOOMANYP 54
#define MSG_ADDPOOL 55

#ifdef HAVE_AN_FPGA
#define MSG_PGANON 56
#define MSG_PGADEV 57
#define MSG_INVPGA 58
#endif

#define MSG_NUMPGA 59
#define MSG_NOTIFY 60

#ifdef HAVE_AN_FPGA
#define MSG_PGALRENA 61
#define MSG_PGALRDIS 62
#define MSG_PGAENA 63
#define MSG_PGADIS 64
#define MSG_PGAUNW 65
#endif

#define MSG_REMLASTP 66
#define MSG_ACTPOOL 67
#define MSG_REMPOOL 68
#define MSG_DEVDETAILS 69
#define MSG_MINESTATS 70

enum code_severity {
	SEVERITY_ERR,
	SEVERITY_WARN,
	SEVERITY_INFO,
	SEVERITY_SUCC,
	SEVERITY_FAIL
};

enum code_parameters {
	PARAM_GPU,
	PARAM_PGA,
	PARAM_CPU,
	PARAM_GPUMAX,
	PARAM_PGAMAX,
	PARAM_CPUMAX,
	PARAM_PMAX,
	PARAM_POOLMAX,

// Single generic case: have the code resolve it - see below
	PARAM_DMAX,

	PARAM_CMD,
	PARAM_POOL,
	PARAM_STR,
	PARAM_BOTH,
	PARAM_NONE
};

struct CODES {
	const enum code_severity severity;
	const int code;
	const enum code_parameters params;
	const char *description;
} codes[] = {
 { SEVERITY_ERR,   MSG_INVGPU,	PARAM_GPUMAX,	"Invalid GPU id %d - range is 0 - %d" },
 { SEVERITY_INFO,  MSG_ALRENA,	PARAM_GPU,	"GPU %d already enabled" },
 { SEVERITY_INFO,  MSG_ALRDIS,	PARAM_GPU,	"GPU %d already disabled" },
 { SEVERITY_WARN,  MSG_GPUMRE,	PARAM_GPU,	"GPU %d must be restarted first" },
 { SEVERITY_INFO,  MSG_GPUREN,	PARAM_GPU,	"GPU %d sent enable message" },
 { SEVERITY_ERR,   MSG_GPUNON,	PARAM_NONE,	"No GPUs" },
 { SEVERITY_SUCC,  MSG_POOL,	PARAM_PMAX,	"%d Pool(s)" },
 { SEVERITY_ERR,   MSG_NOPOOL,	PARAM_NONE,	"No pools" },

 { SEVERITY_SUCC,  MSG_DEVS,	PARAM_DMAX,	"%d GPU(s)"
#ifdef HAVE_AN_FPGA
						" - %d PGA(s)"
#endif
#ifdef WANT_CPUMINE
						" - %d CPU(s)"
#endif
 },

 { SEVERITY_ERR,   MSG_NODEVS,	PARAM_NONE,	"No GPUs"
#ifdef HAVE_AN_FPGA
						"/PGAs"
#endif
#ifdef WANT_CPUMINE
						"/CPUs"
#endif
 },

 { SEVERITY_SUCC,  MSG_SUMM,	PARAM_NONE,	"Summary" },
 { SEVERITY_INFO,  MSG_GPUDIS,	PARAM_GPU,	"GPU %d set disable flag" },
 { SEVERITY_INFO,  MSG_GPUREI,	PARAM_GPU,	"GPU %d restart attempted" },
 { SEVERITY_ERR,   MSG_INVCMD,	PARAM_NONE,	"Invalid command" },
 { SEVERITY_ERR,   MSG_MISID,	PARAM_NONE,	"Missing device id parameter" },
 { SEVERITY_SUCC,  MSG_GPUDEV,	PARAM_GPU,	"GPU%d" },
#ifdef HAVE_AN_FPGA
 { SEVERITY_ERR,   MSG_PGANON,	PARAM_NONE,	"No PGAs" },
 { SEVERITY_SUCC,  MSG_PGADEV,	PARAM_PGA,	"PGA%d" },
 { SEVERITY_ERR,   MSG_INVPGA,	PARAM_PGAMAX,	"Invalid PGA id %d - range is 0 - %d" },
 { SEVERITY_INFO,  MSG_PGALRENA,PARAM_PGA,	"PGA %d already enabled" },
 { SEVERITY_INFO,  MSG_PGALRDIS,PARAM_PGA,	"PGA %d already disabled" },
 { SEVERITY_INFO,  MSG_PGAENA,	PARAM_PGA,	"PGA %d sent enable message" },
 { SEVERITY_INFO,  MSG_PGADIS,	PARAM_PGA,	"PGA %d set disable flag" },
 { SEVERITY_ERR,   MSG_PGAUNW,	PARAM_PGA,	"PGA %d is not flagged WELL, cannot enable" },
#endif
#ifdef WANT_CPUMINE
 { SEVERITY_ERR,   MSG_CPUNON,	PARAM_NONE,	"No CPUs" },
 { SEVERITY_SUCC,  MSG_CPUDEV,	PARAM_CPU,	"CPU%d" },
 { SEVERITY_ERR,   MSG_INVCPU,	PARAM_CPUMAX,	"Invalid CPU id %d - range is 0 - %d" },
#endif
 { SEVERITY_SUCC,  MSG_NUMGPU,	PARAM_NONE,	"GPU count" },
 { SEVERITY_SUCC,  MSG_NUMPGA,	PARAM_NONE,	"PGA count" },
 { SEVERITY_SUCC,  MSG_NUMCPU,	PARAM_NONE,	"CPU count" },
 { SEVERITY_SUCC,  MSG_VERSION,	PARAM_NONE,	"BFGMiner versions" },
 { SEVERITY_ERR,   MSG_INVJSON,	PARAM_NONE,	"Invalid JSON" },
 { SEVERITY_ERR,   MSG_MISCMD,	PARAM_CMD,	"Missing JSON '%s'" },
 { SEVERITY_ERR,   MSG_MISPID,	PARAM_NONE,	"Missing pool id parameter" },
 { SEVERITY_ERR,   MSG_INVPID,	PARAM_POOLMAX,	"Invalid pool id %d - range is 0 - %d" },
 { SEVERITY_SUCC,  MSG_SWITCHP,	PARAM_POOL,	"Switching to pool %d:'%s'" },
 { SEVERITY_ERR,   MSG_MISVAL,	PARAM_NONE,	"Missing comma after GPU number" },
 { SEVERITY_ERR,   MSG_NOADL,	PARAM_NONE,	"ADL is not available" },
 { SEVERITY_ERR,   MSG_NOGPUADL,PARAM_GPU,	"GPU %d does not have ADL" },
 { SEVERITY_ERR,   MSG_INVINT,	PARAM_STR,	"Invalid intensity (%s) - must be '" _DYNAMIC  "' or range " _MIN_INTENSITY_STR " - " _MAX_INTENSITY_STR },
 { SEVERITY_INFO,  MSG_GPUINT,	PARAM_BOTH,	"GPU %d set new intensity to %s" },
 { SEVERITY_SUCC,  MSG_MINECON, PARAM_NONE,	"BFGMiner config" },
 { SEVERITY_ERR,   MSG_GPUMERR,	PARAM_BOTH,	"Setting GPU %d memoryclock to (%s) reported failure" },
 { SEVERITY_SUCC,  MSG_GPUMEM,	PARAM_BOTH,	"Setting GPU %d memoryclock to (%s) reported success" },
 { SEVERITY_ERR,   MSG_GPUEERR,	PARAM_BOTH,	"Setting GPU %d clock to (%s) reported failure" },
 { SEVERITY_SUCC,  MSG_GPUENG,	PARAM_BOTH,	"Setting GPU %d clock to (%s) reported success" },
 { SEVERITY_ERR,   MSG_GPUVERR,	PARAM_BOTH,	"Setting GPU %d vddc to (%s) reported failure" },
 { SEVERITY_SUCC,  MSG_GPUVDDC,	PARAM_BOTH,	"Setting GPU %d vddc to (%s) reported success" },
 { SEVERITY_ERR,   MSG_GPUFERR,	PARAM_BOTH,	"Setting GPU %d fan to (%s) reported failure" },
 { SEVERITY_SUCC,  MSG_GPUFAN,	PARAM_BOTH,	"Setting GPU %d fan to (%s) reported success" },
 { SEVERITY_ERR,   MSG_MISFN,	PARAM_NONE,	"Missing save filename parameter" },
 { SEVERITY_ERR,   MSG_BADFN,	PARAM_STR,	"Can't open or create save file '%s'" },
 { SEVERITY_SUCC,  MSG_SAVED,	PARAM_STR,	"Configuration saved to file '%s'" },
 { SEVERITY_ERR,   MSG_ACCDENY,	PARAM_STR,	"Access denied to '%s' command" },
 { SEVERITY_SUCC,  MSG_ACCOK,	PARAM_NONE,	"Privileged access OK" },
 { SEVERITY_SUCC,  MSG_ENAPOOL,	PARAM_POOL,	"Enabling pool %d:'%s'" },
 { SEVERITY_SUCC,  MSG_DISPOOL,	PARAM_POOL,	"Disabling pool %d:'%s'" },
 { SEVERITY_INFO,  MSG_ALRENAP,	PARAM_POOL,	"Pool %d:'%s' already enabled" },
 { SEVERITY_INFO,  MSG_ALRDISP,	PARAM_POOL,	"Pool %d:'%s' already disabled" },
 { SEVERITY_ERR,   MSG_DISLASTP,PARAM_POOL,	"Cannot disable last active pool %d:'%s'" },
 { SEVERITY_ERR,   MSG_MISPDP,	PARAM_NONE,	"Missing addpool details" },
 { SEVERITY_ERR,   MSG_INVPDP,	PARAM_STR,	"Invalid addpool details '%s'" },
 { SEVERITY_ERR,   MSG_TOOMANYP,PARAM_NONE,	"Reached maximum number of pools (%d)" },
 { SEVERITY_SUCC,  MSG_ADDPOOL,	PARAM_STR,	"Added pool '%s'" },
 { SEVERITY_ERR,   MSG_REMLASTP,PARAM_POOL,	"Cannot remove last pool %d:'%s'" },
 { SEVERITY_ERR,   MSG_ACTPOOL, PARAM_POOL,	"Cannot remove active pool %d:'%s'" },
 { SEVERITY_SUCC,  MSG_REMPOOL, PARAM_BOTH,	"Removed pool %d:'%s'" },
 { SEVERITY_SUCC,  MSG_NOTIFY,	PARAM_NONE,	"Notify" },
 { SEVERITY_SUCC,  MSG_DEVDETAILS,PARAM_NONE,	"Device Details" },
 { SEVERITY_SUCC,  MSG_MINESTATS,PARAM_NONE,	"CGMiner stats" },
 { SEVERITY_FAIL, 0, 0, NULL }
};

static int my_thr_id = 0;
static bool bye;
static bool ping = true;

// Used to control quit restart access to shutdown variables
static pthread_mutex_t quit_restart_lock;

static bool do_a_quit;
static bool do_a_restart;

static time_t when = 0;	// when the request occurred

struct IP4ACCESS {
	in_addr_t ip;
	in_addr_t mask;
	bool writemode;
};

static struct IP4ACCESS *ipaccess = NULL;
static int ips = 0;

#ifdef USE_BITFORCE
extern struct device_api bitforce_api;
#endif

#ifdef USE_ICARUS
extern struct device_api icarus_api;
#endif

#ifdef USE_ZTEX
extern struct device_api ztex_api;
#endif

#ifdef USE_MODMINER
extern struct device_api modminer_api;
#endif

// This is only called when expected to be needed (rarely)
// i.e. strings outside of the codes control (input from the user)
static char *escape_string(char *str, bool isjson)
{
	char *buf, *ptr;
	int count;

	count = 0;
	for (ptr = str; *ptr; ptr++) {
		switch (*ptr) {
		case ',':
		case '|':
		case '=':
			if (!isjson)
				count++;
			break;
		case '"':
			if (isjson)
				count++;
			break;
		case '\\':
			count++;
			break;
		}
	}

	if (count == 0)
		return str;

	buf = malloc(strlen(str) + count + 1);
	if (unlikely(!buf))
		quit(1, "Failed to malloc escape buf");

	ptr = buf;
	while (*str)
		switch (*str) {
		case ',':
		case '|':
		case '=':
			if (!isjson)
				*(ptr++) = '\\';
			*(ptr++) = *(str++);
			break;
		case '"':
			if (isjson)
				*(ptr++) = '\\';
			*(ptr++) = *(str++);
			break;
		case '\\':
			*(ptr++) = '\\';
			*(ptr++) = *(str++);
			break;
		default:
			*(ptr++) = *(str++);
			break;
		}

	*ptr = '\0';

	return buf;
}

#ifdef HAVE_AN_FPGA
static int numpgas()
{
	int count = 0;
	int i;

	for (i = 0; i < total_devices; i++) {
#ifdef USE_BITFORCE
		if (devices[i]->api == &bitforce_api)
			count++;
#endif
#ifdef USE_ICARUS
		if (devices[i]->api == &icarus_api)
			count++;
#endif
#ifdef USE_ZTEX
		if (devices[i]->api == &ztex_api)
			count++;
#endif
#ifdef USE_MODMINER
		if (devices[i]->api == &modminer_api)
			count++;
#endif
	}
	return count;
}

static int pgadevice(int pgaid)
{
	int count = 0;
	int i;

	for (i = 0; i < total_devices; i++) {
#ifdef USE_BITFORCE
		if (devices[i]->api == &bitforce_api)
			count++;
#endif
#ifdef USE_ICARUS
		if (devices[i]->api == &icarus_api)
			count++;
#endif
#ifdef USE_ZTEX
		if (devices[i]->api == &ztex_api)
			count++;
#endif
#ifdef USE_MODMINER
		if (devices[i]->api == &modminer_api)
			count++;
#endif
		if (count == (pgaid + 1))
			return i;
	}
	return -1;
}
#endif

// All replies (except BYE and RESTART) start with a message
//  thus for JSON, message() inserts JSON_START at the front
//  and send_result() adds JSON_END at the end
static char *message(int messageid, int paramid, char *param2, bool isjson)
{
	char severity;
	char *ptr;
#ifdef HAVE_AN_FPGA
	int pga;
#endif
#ifdef WANT_CPUMINE
	int cpu;
#endif
	int i;

	for (i = 0; codes[i].severity != SEVERITY_FAIL; i++) {
		if (codes[i].code == messageid) {
			switch (codes[i].severity) {
			case SEVERITY_WARN:
				severity = 'W';
				break;
			case SEVERITY_INFO:
				severity = 'I';
				break;
			case SEVERITY_SUCC:
				severity = 'S';
				break;
			case SEVERITY_ERR:
			default:
				severity = 'E';
				break;
			}

			sprintf(msg_buffer, isjson
				? JSON_START JSON_STATUS "{\"" _STATUS "\":\"%c\",\"When\":%lu,\"Code\":%d,\"Msg\":\""
				: _STATUS "=%c,When=%lu,Code=%d,Msg=",
				severity, (unsigned long)when, messageid);

			ptr = msg_buffer + strlen(msg_buffer);

			switch(codes[i].params) {
			case PARAM_GPU:
			case PARAM_PGA:
			case PARAM_CPU:
				sprintf(ptr, codes[i].description, paramid);
				break;
			case PARAM_POOL:
				sprintf(ptr, codes[i].description, paramid, pools[paramid]->rpc_url);
				break;
			case PARAM_GPUMAX:
				sprintf(ptr, codes[i].description, paramid, nDevs - 1);
				break;
#ifdef HAVE_AN_FPGA
			case PARAM_PGAMAX:
				pga = numpgas();
				sprintf(ptr, codes[i].description, paramid, pga - 1);
				break;
#endif
#ifdef WANT_CPUMINE
			case PARAM_CPUMAX:
				if (opt_n_threads > 0)
					cpu = num_processors;
				else
					cpu = 0;
				sprintf(ptr, codes[i].description, paramid, cpu - 1);
				break;
#endif
			case PARAM_PMAX:
				sprintf(ptr, codes[i].description, total_pools);
				break;
			case PARAM_POOLMAX:
				sprintf(ptr, codes[i].description, paramid, total_pools - 1);
				break;
			case PARAM_DMAX:
#ifdef HAVE_AN_FPGA
				pga = numpgas();
#endif
#ifdef WANT_CPUMINE
				if (opt_n_threads > 0)
					cpu = num_processors;
				else
					cpu = 0;
#endif

				sprintf(ptr, codes[i].description, nDevs
#ifdef HAVE_AN_FPGA
					, pga
#endif
#ifdef WANT_CPUMINE
					, cpu
#endif
					);
				break;
			case PARAM_CMD:
				sprintf(ptr, codes[i].description, JSON_COMMAND);
				break;
			case PARAM_STR:
				sprintf(ptr, codes[i].description, param2);
				break;
			case PARAM_BOTH:
				sprintf(ptr, codes[i].description, paramid, param2);
				break;
			case PARAM_NONE:
			default:
				strcpy(ptr, codes[i].description);
			}

			ptr = msg_buffer + strlen(msg_buffer);

			sprintf(ptr, isjson
				? "\",\"Description\":\"%s\"}" JSON_CLOSE
				: ",Description=%s" SEPSTR,
				opt_api_description);

			return msg_buffer;
		}
	}

	sprintf(msg_buffer, isjson
		? JSON_START JSON_STATUS "{\"" _STATUS "\":\"F\",\"When\":%lu,\"Code\":-1,\"Msg\":\"%d\",\"Description\":\"%s\"}" JSON_CLOSE
		: _STATUS "=F,When=%lu,Code=-1,Msg=%d,Description=%s" SEPSTR,
		(unsigned long)when, messageid, opt_api_description);

	return msg_buffer;
}

static void apiversion(__maybe_unused SOCKETTYPE c, __maybe_unused char *param, bool isjson)
{
	sprintf(io_buffer, isjson
		? "%s," JSON_VERSION "{\"CGMiner\":\"%s\",\"API\":\"%s\"}" JSON_CLOSE
		: "%s" _VERSION ",CGMiner=%s,API=%s" SEPSTR,
		message(MSG_VERSION, 0, NULL, isjson),
		VERSION, APIVERSION);
}

static void minerconfig(__maybe_unused SOCKETTYPE c, __maybe_unused char *param, bool isjson)
{
	char buf[TMPBUFSIZ];
	int pgacount = 0;
	int cpucount = 0;
	char *adlinuse = (char *)NO;
#ifdef HAVE_ADL
	const char *adl = YES;
	int i;

	for (i = 0; i < nDevs; i++) {
		if (gpus[i].has_adl) {
			adlinuse = (char *)YES;
			break;
		}
	}
#else
	const char *adl = NO;
#endif

#ifdef HAVE_AN_FPGA
	pgacount = numpgas();
#endif

#ifdef WANT_CPUMINE
	cpucount = opt_n_threads > 0 ? num_processors : 0;
#endif

	strcpy(io_buffer, message(MSG_MINECON, 0, NULL, isjson));

	sprintf(buf, isjson
		? "," JSON_MINECON "{\"GPU Count\":%d,\"PGA Count\":%d,\"CPU Count\":%d,\"Pool Count\":%d,\"ADL\":\"%s\",\"ADL in use\":\"%s\",\"Strategy\":\"%s\",\"Log Interval\":%d,\"Device Code\":\"%s\",\"OS\":\"%s\"}" JSON_CLOSE
		: _MINECON ",GPU Count=%d,PGA Count=%d,CPU Count=%d,Pool Count=%d,ADL=%s,ADL in use=%s,Strategy=%s,Log Interval=%d,Device Code=%s,OS=%s" SEPSTR,

		nDevs, pgacount, cpucount, total_pools, adl, adlinuse,
		strategies[pool_strategy].s, opt_log_interval, DEVICECODE, OSINFO);

	strcat(io_buffer, buf);
}

static const char*
bool2str(bool b)
{
	return b ? YES : NO;
}

static const char*
status2str(enum alive status)
{
	switch (status) {
	case LIFE_WELL:
		return ALIVE;
	case LIFE_SICK:
		return SICK;
	case LIFE_DEAD:
		return DEAD;
	case LIFE_NOSTART:
		return NOSTART;
	default:
		return UNKNOWN;
	}
}

static void
append_kv(char *buf, json_t*info, bool isjson)
{
	json_t *value;
	const char *key, *tmpl = isjson ? ",\"%s\":%s" : ",%s=%s";
	char *vdump;
	void *it;

	for (it = json_object_iter(info); it; it = json_object_iter_next(info, it)) {
		key = json_object_iter_key(it);
		value = json_object_iter_value(it);

		if (isjson || !json_is_string(value))
			vdump = json_dumps(value, JSON_COMPACT | JSON_ENCODE_ANY);
		else
			vdump = strdup(json_string_value(value));
		tailsprintf(buf, tmpl, key, vdump);
		free(vdump);
	}
}

static void
devdetail_an(char *buf, struct cgpu_info *cgpu, bool isjson)
{
	tailsprintf(buf, isjson
				? "{\"%s\":%d,Driver=%s"
				: "%s=%d,Driver=%s",
			cgpu->api->name, cgpu->device_id,
			cgpu->api->dname
	);

	if (cgpu->kname)
		tailsprintf(buf, isjson ? ",\"Kernel\":\"%s\"" : ",Kernel=%s", cgpu->kname);
	if (cgpu->name)
		tailsprintf(buf, isjson ? ",\"Model\":\"%s\"" : ",Model=%s", cgpu->name);
	if (cgpu->device_path)
		tailsprintf(buf, isjson ? ",\"Device Path\":\"%s\"" : ",Device Path=%s", cgpu->device_path);

	if (cgpu->api->get_extra_device_detail) {
		json_t *info = cgpu->api->get_extra_device_detail(cgpu);
		append_kv(buf, info, isjson);
		json_decref(info);
	}

	tailsprintf(buf, "%c", isjson ? '}' : SEPARATOR);
}

static void devstatus_an(char *buf, struct cgpu_info *cgpu, bool isjson)
{
	tailsprintf(buf, isjson
				? "{\"%s\":%d,\"Enabled\":\"%s\",\"Status\":\"%s\",\"Temperature\":%.2f,\"MHS av\":%.2f,\"MHS %ds\":%.2f,\"Accepted\":%d,\"Rejected\":%d,\"Hardware Errors\":%d,\"Utility\":%.2f,\"Last Share Pool\":%d,\"Last Share Time\":%lu,\"Total MH\":%.4f"
				: "%s=%d,Enabled=%s,Status=%s,Temperature=%.2f,MHS av=%.2f,MHS %ds=%.2f,Accepted=%d,Rejected=%d,Hardware Errors=%d,Utility=%.2f,Last Share Pool=%d,Last Share Time=%lu,Total MH=%.4f",
			cgpu->api->name, cgpu->device_id,
			bool2str(cgpu->deven != DEV_DISABLED),
			status2str(cgpu->status),
			cgpu->temp,
			cgpu->total_mhashes / total_secs, opt_log_interval, cgpu->rolling,
			cgpu->accepted, cgpu->rejected, cgpu->hw_errors,
			cgpu->utility,
			((unsigned long)(cgpu->last_share_pool_time) > 0) ? cgpu->last_share_pool : -1,
			(unsigned long)(cgpu->last_share_pool_time), cgpu->total_mhashes
	);

	if (cgpu->api->get_extra_device_status) {
		json_t *info = cgpu->api->get_extra_device_status(cgpu);
		append_kv(buf, info, isjson);
		json_decref(info);
	}

	tailsprintf(buf, "%c", isjson ? '}' : SEPARATOR);
}

static void gpustatus(int gpu, bool isjson)
{
	if (gpu < 0 || gpu >= nDevs)
		return;
	devstatus_an(io_buffer, &gpus[gpu], isjson);
}

#ifdef HAVE_AN_FPGA
static void pgastatus(int pga, bool isjson)
{
<<<<<<< HEAD
	int dev = pgadevice(pga);
	if (dev < 0) // Should never happen
		return;
	devstatus_an(io_buffer, devices[dev], isjson);
=======
	char buf[TMPBUFSIZ];
	char *enabled;
	char *status;
	int numpga = numpgas();

	if (numpga > 0 && pga >= 0 && pga < numpga) {
		int dev = pgadevice(pga);
		if (dev < 0) // Should never happen
			return;

		struct cgpu_info *cgpu = devices[dev];
		double frequency = 0;
		float temp = cgpu->temp;

#ifdef USE_ZTEX
		if (cgpu->api == &ztex_api && cgpu->device_ztex)
			frequency = cgpu->device_ztex->freqM1 * (cgpu->device_ztex->freqM + 1);
#endif
#ifdef USE_MODMINER
// TODO: a modminer has up to 4 devices but only 1 set of data for all ...
// except 4 sets of data for temp/clock
// So this should change in the future to just find the single temp/clock
// if the modminer code splits the device into seperate devices later
// For now, just display the highest temp and the average clock
		if (cgpu->api == &modminer_api) {
			int tc = cgpu->threads;
			int i;

			temp = 0;
			if (tc > 4)
				tc = 4;
			for (i = 0; i < tc; i++) {
				struct thr_info *thr = cgpu->thr[i];
				struct modminer_fpga_state *state = thr->cgpu_data;
				if (state->temp > temp)
					temp = state->temp;
				frequency += state->clock;
			}
			frequency /= (tc ? tc : 1);
		}
#endif

		cgpu->utility = cgpu->accepted / ( total_secs ? total_secs : 1 ) * 60;

		if (cgpu->deven != DEV_DISABLED)
			enabled = (char *)YES;
		else
			enabled = (char *)NO;

		if (cgpu->status == LIFE_DEAD)
			status = (char *)DEAD;
		else if (cgpu->status == LIFE_SICK)
			status = (char *)SICK;
		else if (cgpu->status == LIFE_NOSTART)
			status = (char *)NOSTART;
		else
			status = (char *)ALIVE;

		sprintf(buf, isjson
			? "{\"PGA\":%d,\"Name\":\"%s\",\"ID\":%d,\"Enabled\":\"%s\",\"Status\":\"%s\",\"Temperature\":%.2f,\"MHS av\":%.2f,\"MHS %ds\":%.2f,\"Accepted\":%d,\"Rejected\":%d,\"Hardware Errors\":%d,\"Utility\":%.2f,\"Last Share Pool\":%d,\"Last Share Time\":%lu,\"Total MH\":%.4f,\"Frequency\":%.2f}"
			: "PGA=%d,Name=%s,ID=%d,Enabled=%s,Status=%s,Temperature=%.2f,MHS av=%.2f,MHS %ds=%.2f,Accepted=%d,Rejected=%d,Hardware Errors=%d,Utility=%.2f,Last Share Pool=%d,Last Share Time=%lu,Total MH=%.4f,Frequency=%.2f" SEPSTR,
			pga, cgpu->api->name, cgpu->device_id,
			enabled, status, temp,
			cgpu->total_mhashes / total_secs, opt_log_interval, cgpu->rolling,
			cgpu->accepted, cgpu->rejected, cgpu->hw_errors, cgpu->utility,
			((unsigned long)(cgpu->last_share_pool_time) > 0) ? cgpu->last_share_pool : -1,
			(unsigned long)(cgpu->last_share_pool_time), cgpu->total_mhashes, frequency);

		strcat(io_buffer, buf);
	}
>>>>>>> 30bb3c62
}
#endif

__maybe_unused
static void cpustatus(int cpu, bool isjson)
{
	if (opt_n_threads <= 0 || cpu < 0 || cpu >= num_processors)
		return;
	devstatus_an(io_buffer, &cpus[cpu], isjson);
}

static void
devinfo_internal(void (*func)(char*, struct cgpu_info*, bool),
                 __maybe_unused SOCKETTYPE c, __maybe_unused char *param, bool isjson)
{
	int i;

<<<<<<< HEAD
	if (total_devices == 0) {
=======
#ifdef HAVE_AN_FPGA
	numpga = numpgas();
#endif

	if (nDevs == 0 && opt_n_threads == 0 && numpga == 0) {
>>>>>>> 30bb3c62
		strcpy(io_buffer, message(MSG_NODEVS, 0, NULL, isjson));
		return;
	}

	strcpy(io_buffer, message(MSG_DEVS, 0, NULL, isjson));

	if (isjson) {
		strcat(io_buffer, COMMA);
		strcat(io_buffer, JSON_DEVS);
	}

	for (i = 0; i < total_devices; ++i) {
		if (isjson && i)
			strcat(io_buffer, COMMA);

		func(io_buffer, devices[i], isjson);
	}

<<<<<<< HEAD
=======
#ifdef HAVE_AN_FPGA
	if (numpga > 0)
		for (i = 0; i < numpga; i++) {
			if (isjson && devcount > 0)
				strcat(io_buffer, COMMA);

			pgastatus(i, isjson);

			devcount++;
		}
#endif

#ifdef WANT_CPUMINE
	if (opt_n_threads > 0)
		for (i = 0; i < num_processors; i++) {
			if (isjson && devcount > 0)
				strcat(io_buffer, COMMA);

			cpustatus(i, isjson);

			devcount++;
		}
#endif

>>>>>>> 30bb3c62
	if (isjson)
		strcat(io_buffer, JSON_CLOSE);
}

static void
devdetail(SOCKETTYPE c, char *param, bool isjson)
{
	return devinfo_internal(devdetail_an, c, param, isjson);
}

static void
devstatus(SOCKETTYPE c, char *param, bool isjson)
{
	return devinfo_internal(devstatus_an, c, param, isjson);
}

static void gpudev(__maybe_unused SOCKETTYPE c, char *param, bool isjson)
{
	int id;

	if (nDevs == 0) {
		strcpy(io_buffer, message(MSG_GPUNON, 0, NULL, isjson));
		return;
	}

	if (param == NULL || *param == '\0') {
		strcpy(io_buffer, message(MSG_MISID, 0, NULL, isjson));
		return;
	}

	id = atoi(param);
	if (id < 0 || id >= nDevs) {
		strcpy(io_buffer, message(MSG_INVGPU, id, NULL, isjson));
		return;
	}

	strcpy(io_buffer, message(MSG_GPUDEV, id, NULL, isjson));

	if (isjson) {
		strcat(io_buffer, COMMA);
		strcat(io_buffer, JSON_GPU);
	}

	gpustatus(id, isjson);

	if (isjson)
		strcat(io_buffer, JSON_CLOSE);
}

#ifdef HAVE_AN_FPGA
static void pgadev(__maybe_unused SOCKETTYPE c, char *param, bool isjson)
{
	int numpga = numpgas();
	int id;

	if (numpga == 0) {
		strcpy(io_buffer, message(MSG_PGANON, 0, NULL, isjson));
		return;
	}

	if (param == NULL || *param == '\0') {
		strcpy(io_buffer, message(MSG_MISID, 0, NULL, isjson));
		return;
	}

	id = atoi(param);
	if (id < 0 || id >= numpga) {
		strcpy(io_buffer, message(MSG_INVPGA, id, NULL, isjson));
		return;
	}

	strcpy(io_buffer, message(MSG_PGADEV, id, NULL, isjson));

	if (isjson) {
		strcat(io_buffer, COMMA);
		strcat(io_buffer, JSON_PGA);
	}

	pgastatus(id, isjson);

	if (isjson)
		strcat(io_buffer, JSON_CLOSE);
}

static void pgaenable(__maybe_unused SOCKETTYPE c, char *param, bool isjson)
{
	int numpga = numpgas();
	struct thr_info *thr;
	int pga;
	int id;
	int i;

	if (numpga == 0) {
		strcpy(io_buffer, message(MSG_PGANON, 0, NULL, isjson));
		return;
	}

	if (param == NULL || *param == '\0') {
		strcpy(io_buffer, message(MSG_MISID, 0, NULL, isjson));
		return;
	}

	id = atoi(param);
	if (id < 0 || id >= numpga) {
		strcpy(io_buffer, message(MSG_INVPGA, id, NULL, isjson));
		return;
	}

	int dev = pgadevice(id);
	if (dev < 0) { // Should never happen
		strcpy(io_buffer, message(MSG_INVPGA, id, NULL, isjson));
		return;
	}

	struct cgpu_info *cgpu = devices[dev];

	if (cgpu->deven != DEV_DISABLED) {
		strcpy(io_buffer, message(MSG_PGALRENA, id, NULL, isjson));
		return;
	}

	if (cgpu->status != LIFE_WELL) {
		strcpy(io_buffer, message(MSG_PGAUNW, id, NULL, isjson));
		return;
	}

	for (i = 0; i < mining_threads; i++) {
		pga = thr_info[i].cgpu->device_id;
		if (pga == dev) {
			thr = &thr_info[i];
			cgpu->deven = DEV_ENABLED;
			tq_push(thr->q, &ping);
		}
	}

	strcpy(io_buffer, message(MSG_PGAENA, id, NULL, isjson));
}

static void pgadisable(__maybe_unused SOCKETTYPE c, char *param, bool isjson)
{
	int numpga = numpgas();
	int id;

	if (numpga == 0) {
		strcpy(io_buffer, message(MSG_PGANON, 0, NULL, isjson));
		return;
	}

	if (param == NULL || *param == '\0') {
		strcpy(io_buffer, message(MSG_MISID, 0, NULL, isjson));
		return;
	}

	id = atoi(param);
	if (id < 0 || id >= numpga) {
		strcpy(io_buffer, message(MSG_INVPGA, id, NULL, isjson));
		return;
	}

	int dev = pgadevice(id);
	if (dev < 0) { // Should never happen
		strcpy(io_buffer, message(MSG_INVPGA, id, NULL, isjson));
		return;
	}

	struct cgpu_info *cgpu = devices[dev];

	if (cgpu->deven == DEV_DISABLED) {
		strcpy(io_buffer, message(MSG_PGALRDIS, id, NULL, isjson));
		return;
	}

	cgpu->deven = DEV_DISABLED;

	strcpy(io_buffer, message(MSG_PGADIS, id, NULL, isjson));
}
#endif

#ifdef WANT_CPUMINE
static void cpudev(__maybe_unused SOCKETTYPE c, char *param, bool isjson)
{
	int id;

	if (opt_n_threads == 0) {
		strcpy(io_buffer, message(MSG_CPUNON, 0, NULL, isjson));
		return;
	}

	if (param == NULL || *param == '\0') {
		strcpy(io_buffer, message(MSG_MISID, 0, NULL, isjson));
		return;
	}

	id = atoi(param);
	if (id < 0 || id >= num_processors) {
		strcpy(io_buffer, message(MSG_INVCPU, id, NULL, isjson));
		return;
	}

	strcpy(io_buffer, message(MSG_CPUDEV, id, NULL, isjson));

	if (isjson) {
		strcat(io_buffer, COMMA);
		strcat(io_buffer, JSON_CPU);
	}

	cpustatus(id, isjson);

	if (isjson)
		strcat(io_buffer, JSON_CLOSE);
}
#endif

static void poolstatus(__maybe_unused SOCKETTYPE c, __maybe_unused char *param, bool isjson)
{
	char buf[TMPBUFSIZ];
	char *status, *lp;
	char *rpc_url;
	char *rpc_user;
	int i;

	if (total_pools == 0) {
		strcpy(io_buffer, message(MSG_NOPOOL, 0, NULL, isjson));
		return;
	}

	strcpy(io_buffer, message(MSG_POOL, 0, NULL, isjson));

	if (isjson) {
		strcat(io_buffer, COMMA);
		strcat(io_buffer, JSON_POOLS);
	}

	for (i = 0; i < total_pools; i++) {
		struct pool *pool = pools[i];

		switch (pool->enabled) {
		case POOL_DISABLED:
			status = (char *)DISABLED;
			break;
		case POOL_REJECTING:
			status = (char *)REJECTING;
			break;
		case POOL_ENABLED:
			if (pool->idle)
				status = (char *)DEAD;
			else
				status = (char *)ALIVE;
			break;
		default:
			status = (char *)UNKNOWN;
			break;
		}

		if (pool->hdr_path)
			lp = (char *)YES;
		else
			lp = (char *)NO;

		rpc_url = escape_string(pool->rpc_url, isjson);
		rpc_user = escape_string(pool->rpc_user, isjson);

		sprintf(buf, isjson
			? "%s{\"POOL\":%d,\"URL\":\"%s\",\"Status\":\"%s\",\"Priority\":%d,\"Long Poll\":\"%s\",\"Getworks\":%d,\"Accepted\":%d,\"Rejected\":%d,\"Discarded\":%d,\"Stale\":%d,\"Get Failures\":%d,\"Remote Failures\":%d,\"User\":\"%s\",\"Last Share Time\":%lu}"
			: "%sPOOL=%d,URL=%s,Status=%s,Priority=%d,Long Poll=%s,Getworks=%d,Accepted=%d,Rejected=%d,Discarded=%d,Stale=%d,Get Failures=%d,Remote Failures=%d,User=%s,Last Share Time=%lu" SEPSTR,
			(isjson && (i > 0)) ? COMMA : BLANK,
			i, rpc_url, status, pool->prio, lp,
			pool->getwork_requested,
			pool->accepted, pool->rejected,
			pool->discarded_work,
			pool->stale_shares,
			pool->getfail_occasions,
			pool->remotefail_occasions,
			rpc_user, pool->last_share_time);

		strcat(io_buffer, buf);

		if (rpc_url != pool->rpc_url)
			free(rpc_url);
		rpc_url = NULL;

		if (rpc_user != pool->rpc_user)
			free(rpc_user);
		rpc_user = NULL;
	}

	if (isjson)
		strcat(io_buffer, JSON_CLOSE);
}

static void summary(__maybe_unused SOCKETTYPE c, __maybe_unused char *param, bool isjson)
{
	double utility, mhs;

#ifdef WANT_CPUMINE
	char *algo = (char *)(algo_names[opt_algo]);
	if (algo == NULL)
		algo = "(null)";
#endif

	utility = total_accepted / ( total_secs ? total_secs : 1 ) * 60;
	mhs = total_mhashes_done / total_secs;

#ifdef WANT_CPUMINE
	sprintf(io_buffer, isjson
		? "%s," JSON_SUMMARY "{\"Elapsed\":%.0f,\"Algorithm\":\"%s\",\"MHS av\":%.2f,\"Found Blocks\":%d,\"Getworks\":%d,\"Accepted\":%d,\"Rejected\":%d,\"Hardware Errors\":%d,\"Utility\":%.2f,\"Discarded\":%d,\"Stale\":%d,\"Get Failures\":%d,\"Local Work\":%u,\"Remote Failures\":%u,\"Network Blocks\":%u,\"Total MH\":%.4f}" JSON_CLOSE
		: "%s" _SUMMARY ",Elapsed=%.0f,Algorithm=%s,MHS av=%.2f,Found Blocks=%d,Getworks=%d,Accepted=%d,Rejected=%d,Hardware Errors=%d,Utility=%.2f,Discarded=%d,Stale=%d,Get Failures=%d,Local Work=%u,Remote Failures=%u,Network Blocks=%u,Total MH=%.4f" SEPSTR,
		message(MSG_SUMM, 0, NULL, isjson),
		total_secs, algo, mhs, found_blocks,
		total_getworks, total_accepted, total_rejected,
		hw_errors, utility, total_discarded, total_stale,
		total_go, local_work, total_ro, new_blocks, total_mhashes_done);
#else
	sprintf(io_buffer, isjson
		? "%s," JSON_SUMMARY "{\"Elapsed\":%.0f,\"MHS av\":%.2f,\"Found Blocks\":%d,\"Getworks\":%d,\"Accepted\":%d,\"Rejected\":%d,\"Hardware Errors\":%d,\"Utility\":%.2f,\"Discarded\":%d,\"Stale\":%d,\"Get Failures\":%d,\"Local Work\":%u,\"Remote Failures\":%u,\"Network Blocks\":%u,\"Total MH\":%.4f}" JSON_CLOSE
		: "%s" _SUMMARY ",Elapsed=%.0f,MHS av=%.2f,Found Blocks=%d,Getworks=%d,Accepted=%d,Rejected=%d,Hardware Errors=%d,Utility=%.2f,Discarded=%d,Stale=%d,Get Failures=%d,Local Work=%u,Remote Failures=%u,Network Blocks=%u,Total MH=%.4f" SEPSTR,
		message(MSG_SUMM, 0, NULL, isjson),
		total_secs, mhs, found_blocks,
		total_getworks, total_accepted, total_rejected,
		hw_errors, utility, total_discarded, total_stale,
		total_go, local_work, total_ro, new_blocks, total_mhashes_done);
#endif
}

static void gpuenable(__maybe_unused SOCKETTYPE c, char *param, bool isjson)
{
	struct thr_info *thr;
	int gpu;
	int id;
	int i;

	if (gpu_threads == 0) {
		strcpy(io_buffer, message(MSG_GPUNON, 0, NULL, isjson));
		return;
	}

	if (param == NULL || *param == '\0') {
		strcpy(io_buffer, message(MSG_MISID, 0, NULL, isjson));
		return;
	}

	id = atoi(param);
	if (id < 0 || id >= nDevs) {
		strcpy(io_buffer, message(MSG_INVGPU, id, NULL, isjson));
		return;
	}

	if (gpus[id].deven != DEV_DISABLED) {
		strcpy(io_buffer, message(MSG_ALRENA, id, NULL, isjson));
		return;
	}

	for (i = 0; i < gpu_threads; i++) {
		gpu = thr_info[i].cgpu->device_id;
		if (gpu == id) {
			thr = &thr_info[i];
			if (thr->cgpu->status != LIFE_WELL) {
				strcpy(io_buffer, message(MSG_GPUMRE, id, NULL, isjson));
				return;
			}

			gpus[id].deven = DEV_ENABLED;
			tq_push(thr->q, &ping);

		}
	}

	strcpy(io_buffer, message(MSG_GPUREN, id, NULL, isjson));
}

static void gpudisable(__maybe_unused SOCKETTYPE c, char *param, bool isjson)
{
	int id;

	if (nDevs == 0) {
		strcpy(io_buffer, message(MSG_GPUNON, 0, NULL, isjson));
		return;
	}

	if (param == NULL || *param == '\0') {
		strcpy(io_buffer, message(MSG_MISID, 0, NULL, isjson));
		return;
	}

	id = atoi(param);
	if (id < 0 || id >= nDevs) {
		strcpy(io_buffer, message(MSG_INVGPU, id, NULL, isjson));
		return;
	}

	if (gpus[id].deven == DEV_DISABLED) {
		strcpy(io_buffer, message(MSG_ALRDIS, id, NULL, isjson));
		return;
	}

	gpus[id].deven = DEV_DISABLED;

	strcpy(io_buffer, message(MSG_GPUDIS, id, NULL, isjson));
}

static void gpurestart(__maybe_unused SOCKETTYPE c, char *param, bool isjson)
{
	int id;

	if (nDevs == 0) {
		strcpy(io_buffer, message(MSG_GPUNON, 0, NULL, isjson));
		return;
	}

	if (param == NULL || *param == '\0') {
		strcpy(io_buffer, message(MSG_MISID, 0, NULL, isjson));
		return;
	}

	id = atoi(param);
	if (id < 0 || id >= nDevs) {
		strcpy(io_buffer, message(MSG_INVGPU, id, NULL, isjson));
		return;
	}

	reinit_device(&gpus[id]);

	strcpy(io_buffer, message(MSG_GPUREI, id, NULL, isjson));
}

static void gpucount(__maybe_unused SOCKETTYPE c, __maybe_unused char *param, bool isjson)
{
	char buf[TMPBUFSIZ];

	strcpy(io_buffer, message(MSG_NUMGPU, 0, NULL, isjson));

	sprintf(buf, isjson
		? "," JSON_GPUS "{\"Count\":%d}" JSON_CLOSE
		: _GPUS ",Count=%d" SEPSTR,
		nDevs);

	strcat(io_buffer, buf);
}

static void pgacount(__maybe_unused SOCKETTYPE c, __maybe_unused char *param, bool isjson)
{
	char buf[TMPBUFSIZ];
	int count = 0;

#ifdef HAVE_AN_FPGA
	count = numpgas();
#endif

	strcpy(io_buffer, message(MSG_NUMPGA, 0, NULL, isjson));

	sprintf(buf, isjson
		? "," JSON_PGAS "{\"Count\":%d}" JSON_CLOSE
		: _PGAS ",Count=%d" SEPSTR,
		count);

	strcat(io_buffer, buf);
}

static void cpucount(__maybe_unused SOCKETTYPE c, __maybe_unused char *param, bool isjson)
{
	char buf[TMPBUFSIZ];
	int count = 0;

#ifdef WANT_CPUMINE
	count = opt_n_threads > 0 ? num_processors : 0;
#endif

	strcpy(io_buffer, message(MSG_NUMCPU, 0, NULL, isjson));

	sprintf(buf, isjson
		? "," JSON_CPUS "{\"Count\":%d}" JSON_CLOSE
		: _CPUS ",Count=%d" SEPSTR,
		count);

	strcat(io_buffer, buf);
}

static void switchpool(__maybe_unused SOCKETTYPE c, char *param, bool isjson)
{
	struct pool *pool;
	int id;

	if (total_pools == 0) {
		strcpy(io_buffer, message(MSG_NOPOOL, 0, NULL, isjson));
		return;
	}

	if (param == NULL || *param == '\0') {
		strcpy(io_buffer, message(MSG_MISPID, 0, NULL, isjson));
		return;
	}

	id = atoi(param);
	if (id < 0 || id >= total_pools) {
		strcpy(io_buffer, message(MSG_INVPID, id, NULL, isjson));
		return;
	}

	pool = pools[id];
	pool->enabled = POOL_ENABLED;
	switch_pools(pool);

	strcpy(io_buffer, message(MSG_SWITCHP, id, NULL, isjson));
}

static void copyadvanceafter(char ch, char **param, char **buf)
{
#define src_p (*param)
#define dst_b (*buf)

	while (*src_p && *src_p != ch) {
		if (*src_p == '\\' && *(src_p+1) != '\0')
			src_p++;

		*(dst_b++) = *(src_p++);
	}
	if (*src_p)
		src_p++;

	*(dst_b++) = '\0';
}

static bool pooldetails(char *param, char **url, char **user, char **pass)
{
	char *ptr, *buf;

	ptr = buf = malloc(strlen(param)+1);
	if (unlikely(!buf))
		quit(1, "Failed to malloc pooldetails buf");

	*url = buf;

	// copy url
	copyadvanceafter(',', &param, &buf);

	if (!(*param)) // missing user
		goto exitsama;

	*user = buf;

	// copy user
	copyadvanceafter(',', &param, &buf);

	if (!*param) // missing pass
		goto exitsama;

	*pass = buf;

	// copy pass
	copyadvanceafter(',', &param, &buf);

	return true;

exitsama:
	free(ptr);
	return false;
}

static void addpool(__maybe_unused SOCKETTYPE c, char *param, bool isjson)
{
	char *url, *user, *pass;
	char *ptr;

	if (param == NULL || *param == '\0') {
		strcpy(io_buffer, message(MSG_MISPDP, 0, NULL, isjson));
		return;
	}

	if (!pooldetails(param, &url, &user, &pass)) {
		ptr = escape_string(param, isjson);
		strcpy(io_buffer, message(MSG_INVPDP, 0, ptr, isjson));
		if (ptr != param)
			free(ptr);
		ptr = NULL;
		return;
	}

	if (add_pool_details(true, url, user, pass) == ADD_POOL_MAXIMUM) {
		strcpy(io_buffer, message(MSG_TOOMANYP, MAX_POOLS, NULL, isjson));
		return;
	}

	ptr = escape_string(url, isjson);
	strcpy(io_buffer, message(MSG_ADDPOOL, 0, ptr, isjson));
	if (ptr != url)
		free(ptr);
	ptr = NULL;
}

static void enablepool(__maybe_unused SOCKETTYPE c, char *param, bool isjson)
{
	struct pool *pool;
	int id;

	if (total_pools == 0) {
		strcpy(io_buffer, message(MSG_NOPOOL, 0, NULL, isjson));
		return;
	}

	if (param == NULL || *param == '\0') {
		strcpy(io_buffer, message(MSG_MISPID, 0, NULL, isjson));
		return;
	}

	id = atoi(param);
	if (id < 0 || id >= total_pools) {
		strcpy(io_buffer, message(MSG_INVPID, id, NULL, isjson));
		return;
	}

	pool = pools[id];
	if (pool->enabled == POOL_ENABLED) {
		strcpy(io_buffer, message(MSG_ALRENAP, id, NULL, isjson));
		return;
	}

	pool->enabled = POOL_ENABLED;
	if (pool->prio < current_pool()->prio)
		switch_pools(pool);

	strcpy(io_buffer, message(MSG_ENAPOOL, id, NULL, isjson));
}

static void disablepool(__maybe_unused SOCKETTYPE c, char *param, bool isjson)
{
	struct pool *pool;
	int id;

	if (total_pools == 0) {
		strcpy(io_buffer, message(MSG_NOPOOL, 0, NULL, isjson));
		return;
	}

	if (param == NULL || *param == '\0') {
		strcpy(io_buffer, message(MSG_MISPID, 0, NULL, isjson));
		return;
	}

	id = atoi(param);
	if (id < 0 || id >= total_pools) {
		strcpy(io_buffer, message(MSG_INVPID, id, NULL, isjson));
		return;
	}

	pool = pools[id];
	if (pool->enabled == POOL_DISABLED) {
		strcpy(io_buffer, message(MSG_ALRDISP, id, NULL, isjson));
		return;
	}

	if (active_pools() <= 1) {
		strcpy(io_buffer, message(MSG_DISLASTP, id, NULL, isjson));
		return;
	}

	pool->enabled = POOL_DISABLED;
	if (pool == current_pool())
		switch_pools(NULL);

	strcpy(io_buffer, message(MSG_DISPOOL, id, NULL, isjson));
}

static void removepool(__maybe_unused SOCKETTYPE c, char *param, bool isjson)
{
	struct pool *pool;
	char *rpc_url;
	bool dofree = false;
	int id;

	if (total_pools == 0) {
		strcpy(io_buffer, message(MSG_NOPOOL, 0, NULL, isjson));
		return;
	}

	if (param == NULL || *param == '\0') {
		strcpy(io_buffer, message(MSG_MISPID, 0, NULL, isjson));
		return;
	}

	id = atoi(param);
	if (id < 0 || id >= total_pools) {
		strcpy(io_buffer, message(MSG_INVPID, id, NULL, isjson));
		return;
	}

	if (total_pools <= 1) {
		strcpy(io_buffer, message(MSG_REMLASTP, id, NULL, isjson));
		return;
	}

	pool = pools[id];
	if (pool == current_pool())
		switch_pools(NULL);

	if (pool == current_pool()) {
		strcpy(io_buffer, message(MSG_ACTPOOL, id, NULL, isjson));
		return;
	}

	pool->enabled = POOL_DISABLED;
	rpc_url = escape_string(pool->rpc_url, isjson);
	if (rpc_url != pool->rpc_url)
		dofree = true;

	remove_pool(pool);

	strcpy(io_buffer, message(MSG_REMPOOL, id, rpc_url, isjson));

	if (dofree)
		free(rpc_url);
	rpc_url = NULL;
}

static bool splitgpuvalue(char *param, int *gpu, char **value, bool isjson)
{
	int id;
	char *gpusep;

	if (nDevs == 0) {
		strcpy(io_buffer, message(MSG_GPUNON, 0, NULL, isjson));
		return false;
	}

	if (param == NULL || *param == '\0') {
		strcpy(io_buffer, message(MSG_MISID, 0, NULL, isjson));
		return false;
	}

	gpusep = strchr(param, GPUSEP);
	if (gpusep == NULL) {
		strcpy(io_buffer, message(MSG_MISVAL, 0, NULL, isjson));
		return false;
	}

	*(gpusep++) = '\0';

	id = atoi(param);
	if (id < 0 || id >= nDevs) {
		strcpy(io_buffer, message(MSG_INVGPU, id, NULL, isjson));
		return false;
	}

	*gpu = id;
	*value = gpusep;

	return true;
}

static void gpuintensity(__maybe_unused SOCKETTYPE c, char *param, bool isjson)
{
	int id;
	char *value;
	int intensity;
	char intensitystr[7];

	if (!splitgpuvalue(param, &id, &value, isjson))
		return;

	if (!strncasecmp(value, DYNAMIC, 1)) {
		gpus[id].dynamic = true;
		strcpy(intensitystr, DYNAMIC);
	}
	else {
		intensity = atoi(value);
		if (intensity < MIN_INTENSITY || intensity > MAX_INTENSITY) {
			strcpy(io_buffer, message(MSG_INVINT, 0, value, isjson));
			return;
		}

		gpus[id].dynamic = false;
		gpus[id].intensity = intensity;
		sprintf(intensitystr, "%d", intensity);
	}

	strcpy(io_buffer, message(MSG_GPUINT, id, intensitystr, isjson));
}

static void gpumem(__maybe_unused SOCKETTYPE c, __maybe_unused char *param, bool isjson)
{
#ifdef HAVE_ADL
	int id;
	char *value;
	int clock;

	if (!splitgpuvalue(param, &id, &value, isjson))
		return;

	clock = atoi(value);

	if (set_memoryclock(id, clock))
		strcpy(io_buffer, message(MSG_GPUMERR, id, value, isjson));
	else
		strcpy(io_buffer, message(MSG_GPUMEM, id, value, isjson));
#else
	strcpy(io_buffer, message(MSG_NOADL, 0, NULL, isjson));
#endif
}

static void gpuengine(__maybe_unused SOCKETTYPE c, __maybe_unused char *param, bool isjson)
{
#ifdef HAVE_ADL
	int id;
	char *value;
	int clock;

	if (!splitgpuvalue(param, &id, &value, isjson))
		return;

	clock = atoi(value);

	if (set_engineclock(id, clock))
		strcpy(io_buffer, message(MSG_GPUEERR, id, value, isjson));
	else
		strcpy(io_buffer, message(MSG_GPUENG, id, value, isjson));
#else
	strcpy(io_buffer, message(MSG_NOADL, 0, NULL, isjson));
#endif
}

static void gpufan(__maybe_unused SOCKETTYPE c, __maybe_unused char *param, bool isjson)
{
#ifdef HAVE_ADL
	int id;
	char *value;
	int fan;

	if (!splitgpuvalue(param, &id, &value, isjson))
		return;

	fan = atoi(value);

	if (set_fanspeed(id, fan))
		strcpy(io_buffer, message(MSG_GPUFERR, id, value, isjson));
	else
		strcpy(io_buffer, message(MSG_GPUFAN, id, value, isjson));
#else
	strcpy(io_buffer, message(MSG_NOADL, 0, NULL, isjson));
#endif
}

static void gpuvddc(__maybe_unused SOCKETTYPE c, __maybe_unused char *param, bool isjson)
{
#ifdef HAVE_ADL
	int id;
	char *value;
	float vddc;

	if (!splitgpuvalue(param, &id, &value, isjson))
		return;

	vddc = atof(value);

	if (set_vddc(id, vddc))
		strcpy(io_buffer, message(MSG_GPUVERR, id, value, isjson));
	else
		strcpy(io_buffer, message(MSG_GPUVDDC, id, value, isjson));
#else
	strcpy(io_buffer, message(MSG_NOADL, 0, NULL, isjson));
#endif
}

void doquit(__maybe_unused SOCKETTYPE c, __maybe_unused char *param, bool isjson)
{
	if (isjson)
		strcpy(io_buffer, JSON_START JSON_BYE);
	else
		strcpy(io_buffer, _BYE);

	bye = true;
	do_a_quit = true;
}

void dorestart(__maybe_unused SOCKETTYPE c, __maybe_unused char *param, bool isjson)
{
	if (isjson)
		strcpy(io_buffer, JSON_START JSON_RESTART);
	else
		strcpy(io_buffer, _RESTART);

	bye = true;
	do_a_restart = true;
}

void privileged(__maybe_unused SOCKETTYPE c, __maybe_unused char *param, bool isjson)
{
	strcpy(io_buffer, message(MSG_ACCOK, 0, NULL, isjson));
}

void notifystatus(int device, struct cgpu_info *cgpu, bool isjson)
{
	char buf[TMPBUFSIZ];
	char *reason;

	if (cgpu->device_last_not_well == 0)
		reason = REASON_NONE;
	else
		switch(cgpu->device_not_well_reason) {
		case REASON_THREAD_FAIL_INIT:
			reason = REASON_THREAD_FAIL_INIT_STR;
			break;
		case REASON_THREAD_ZERO_HASH:
			reason = REASON_THREAD_ZERO_HASH_STR;
			break;
		case REASON_THREAD_FAIL_QUEUE:
			reason = REASON_THREAD_FAIL_QUEUE_STR;
			break;
		case REASON_DEV_SICK_IDLE_60:
			reason = REASON_DEV_SICK_IDLE_60_STR;
			break;
		case REASON_DEV_DEAD_IDLE_600:
			reason = REASON_DEV_DEAD_IDLE_600_STR;
			break;
		case REASON_DEV_NOSTART:
			reason = REASON_DEV_NOSTART_STR;
			break;
		case REASON_DEV_OVER_HEAT:
			reason = REASON_DEV_OVER_HEAT_STR;
			break;
		case REASON_DEV_THERMAL_CUTOFF:
			reason = REASON_DEV_THERMAL_CUTOFF_STR;
			break;
		default:
			reason = REASON_UNKNOWN_STR;
			break;
		}

	// ALL counters (and only counters) must start the name with a '*'
	// Simplifies future external support for adding new counters
	sprintf(buf, isjson
		? "%s{\"NOTIFY\":%d,\"Name\":\"%s\",\"ID\":%d,\"Last Well\":%lu,\"Last Not Well\":%lu,\"Reason Not Well\":\"%s\",\"*Thread Fail Init\":%d,\"*Thread Zero Hash\":%d,\"*Thread Fail Queue\":%d,\"*Dev Sick Idle 60s\":%d,\"*Dev Dead Idle 600s\":%d,\"*Dev Nostart\":%d,\"*Dev Over Heat\":%d,\"*Dev Thermal Cutoff\":%d}"
		: "%sNOTIFY=%d,Name=%s,ID=%d,Last Well=%lu,Last Not Well=%lu,Reason Not Well=%s,*Thread Fail Init=%d,*Thread Zero Hash=%d,*Thread Fail Queue=%d,*Dev Sick Idle 60s=%d,*Dev Dead Idle 600s=%d,*Dev Nostart=%d,*Dev Over Heat=%d,*Dev Thermal Cutoff=%d" SEPSTR,
		(isjson && (device > 0)) ? COMMA : BLANK,
		device, cgpu->api->name, cgpu->device_id,
		cgpu->device_last_well, cgpu->device_last_not_well, reason,
		cgpu->thread_fail_init_count, cgpu->thread_zero_hash_count,
		cgpu->thread_fail_queue_count, cgpu->dev_sick_idle_60_count,
		cgpu->dev_dead_idle_600_count, cgpu->dev_nostart_count,
		cgpu->dev_over_heat_count, cgpu->dev_thermal_cutoff_count);

	strcat(io_buffer, buf);
}

static void notify(__maybe_unused SOCKETTYPE c, __maybe_unused char *param, bool isjson)
{
	int i;

	if (total_devices == 0) {
		strcpy(io_buffer, message(MSG_NODEVS, 0, NULL, isjson));
		return;
	}

	strcpy(io_buffer, message(MSG_NOTIFY, 0, NULL, isjson));

	if (isjson) {
		strcat(io_buffer, COMMA);
		strcat(io_buffer, JSON_NOTIFY);
	}

	for (i = 0; i < total_devices; i++)
		notifystatus(i, devices[i], isjson);

	if (isjson)
		strcat(io_buffer, JSON_CLOSE);
}

static void devdetails(__maybe_unused SOCKETTYPE c, __maybe_unused char *param, bool isjson)
{
	char buf[TMPBUFSIZ];
	struct cgpu_info *cgpu;
	int i;

	if (total_devices == 0) {
		strcpy(io_buffer, message(MSG_NODEVS, 0, NULL, isjson));
		return;
	}

	strcpy(io_buffer, message(MSG_DEVDETAILS, 0, NULL, isjson));

	if (isjson) {
		strcat(io_buffer, COMMA);
		strcat(io_buffer, JSON_DEVDETAILS);
	}

	for (i = 0; i < total_devices; i++) {
		cgpu = devices[i];

		sprintf(buf, isjson
			? "%s{\"DEVDETAILS\":%d,\"Name\":\"%s\",\"ID\":%d,\"Driver\":\"%s\",\"Kernel\":\"%s\",\"Model\":\"%s\",\"Device Path\":\"%s\"}"
			: "%sDEVDETAILS=%d,Name=%s,ID=%d,Driver=%s,Kernel=%s,Model=%s,Device Path=%s" SEPSTR,
			(isjson && (i > 0)) ? COMMA : BLANK,
			i, cgpu->api->name, cgpu->device_id,
			cgpu->api->dname, cgpu->kname ? : BLANK,
			cgpu->name ? : BLANK, cgpu->device_path ? : BLANK);

		strcat(io_buffer, buf);
	}

	if (isjson)
		strcat(io_buffer, JSON_CLOSE);
}

void dosave(__maybe_unused SOCKETTYPE c, char *param, bool isjson)
{
	char filename[PATH_MAX];
	FILE *fcfg;
	char *ptr;

	if (param == NULL || *param == '\0') {
		default_save_file(filename);
		param = filename;
	}

	fcfg = fopen(param, "w");
	if (!fcfg) {
		ptr = escape_string(param, isjson);
		strcpy(io_buffer, message(MSG_BADFN, 0, ptr, isjson));
		if (ptr != param)
			free(ptr);
		ptr = NULL;
		return;
	}

	write_config(fcfg);
	fclose(fcfg);

	ptr = escape_string(param, isjson);
	strcpy(io_buffer, message(MSG_SAVED, 0, ptr, isjson));
	if (ptr != param)
		free(ptr);
	ptr = NULL;
}

static int itemstats(int i, char *id, struct cgminer_stats *stats, struct cgminer_pool_stats *pool_stats, char *extra, bool isjson)
{
	char buf[TMPBUFSIZ];

	if (stats->getwork_calls || (extra != NULL && *extra))
	{
		if (extra == NULL)
			extra = (char *)BLANK;

		sprintf(buf, isjson
			? "%s{\"STATS\":%d,\"ID\":\"%s\",\"Elapsed\":%.0f,\"Calls\":%d,\"Wait\":%ld.%06ld,\"Max\":%ld.%06ld,\"Min\":%ld.%06ld"
			: "%sSTATS=%d,ID=%s,Elapsed=%.0f,Calls=%d,Wait=%ld.%06ld,Max=%ld.%06ld,Min=%ld.%06ld",
			(isjson && (i > 0)) ? COMMA : BLANK,
			i, id, total_secs, stats->getwork_calls,
			stats->getwork_wait.tv_sec, stats->getwork_wait.tv_usec,
			stats->getwork_wait_max.tv_sec, stats->getwork_wait_max.tv_usec,
			stats->getwork_wait_min.tv_sec, stats->getwork_wait_min.tv_usec);

		strcat(io_buffer, buf);

		if (pool_stats) {
			sprintf(buf, isjson
				? ",\"Pool Calls\":%d,\"Pool Attempts\":%d,\"Pool Wait\":%ld.%06ld,\"Pool Max\":%ld.%06ld,\"Pool Min\":%ld.%06ld"
				: ",Pool Calls=%d,Pool Attempts=%d,Pool Wait=%ld.%06ld,Pool Max=%ld.%06ld,Pool Min=%ld.%06ld",
				pool_stats->getwork_calls, pool_stats->getwork_attempts,
				pool_stats->getwork_wait.tv_sec, pool_stats->getwork_wait.tv_usec,
				pool_stats->getwork_wait_max.tv_sec, pool_stats->getwork_wait_max.tv_usec,
				pool_stats->getwork_wait_min.tv_sec, pool_stats->getwork_wait_min.tv_usec);

			strcat(io_buffer, buf);
		}

		sprintf(buf, isjson
			? "%s}"
			: "%s" SEPSTR,
			extra);

		strcat(io_buffer, buf);

		i++;
	}

	return i;
}
static void minerstats(__maybe_unused SOCKETTYPE c, __maybe_unused char *param, bool isjson)
{
	char extra[TMPBUFSIZ];
	char id[20];
	int i, j;

	strcpy(io_buffer, message(MSG_MINESTATS, 0, NULL, isjson));

	if (isjson) {
		strcat(io_buffer, COMMA);
		strcat(io_buffer, JSON_MINESTATS);
	}

	i = 0;
	for (j = 0; j < total_devices; j++) {
		struct cgpu_info *cgpu = devices[j];

		extra[0] = '\0';
		if (cgpu->api->get_extra_device_perf_stats) {
			json_t *info = cgpu->api->get_extra_device_perf_stats(cgpu);
			append_kv(extra, info, isjson);
			json_decref(info);
		}

		sprintf(id, "%s%d", cgpu->api->name, cgpu->device_id);
		i = itemstats(i, id, &(cgpu->cgminer_stats), NULL, extra, isjson);
	}

	for (j = 0; j < total_pools; j++) {
		struct pool *pool = pools[j];

		sprintf(id, "POOL%d", j);
		i = itemstats(i, id, &(pool->cgminer_stats), &(pool->cgminer_pool_stats), NULL, isjson);
	}

	if (isjson)
		strcat(io_buffer, JSON_CLOSE);
}

struct CMDS {
	char *name;
	void (*func)(SOCKETTYPE, char *, bool);
	bool requires_writemode;
} cmds[] = {
	{ "version",		apiversion,	false },
	{ "config",		minerconfig,	false },
	{ "devs",		devstatus,	false },
	{ "devdetail",	devdetail,	false },
	{ "pools",		poolstatus,	false },
	{ "summary",		summary,	false },
	{ "gpuenable",		gpuenable,	true },
	{ "gpudisable",		gpudisable,	true },
	{ "gpurestart",		gpurestart,	true },
	{ "gpu",		gpudev,		false },
#ifdef HAVE_AN_FPGA
	{ "pga",		pgadev,		false },
	{ "pgaenable",		pgaenable,	true },
	{ "pgadisable",		pgadisable,	true },
#endif
#ifdef WANT_CPUMINE
	{ "cpu",		cpudev,		false },
#endif
	{ "gpucount",		gpucount,	false },
	{ "pgacount",		pgacount,	false },
	{ "cpucount",		cpucount,	false },
	{ "switchpool",		switchpool,	true },
	{ "addpool",		addpool,	true },
	{ "enablepool",		enablepool,	true },
	{ "disablepool",	disablepool,	true },
	{ "removepool",		removepool,	true },
	{ "gpuintensity",	gpuintensity,	true },
	{ "gpumem",		gpumem,		true },
	{ "gpuengine",		gpuengine,	true },
	{ "gpufan",		gpufan,		true },
	{ "gpuvddc",		gpuvddc,	true },
	{ "save",		dosave,		true },
	{ "quit",		doquit,		true },
	{ "privileged",		privileged,	true },
	{ "notify",		notify,		false },
	{ "devdetails",		devdetails,	false },
	{ "restart",		dorestart,	true },
	{ "stats",		minerstats,	false },
	{ NULL,			NULL,		false }
};

static void send_result(SOCKETTYPE c, bool isjson)
{
	int n;
	int len;

	if (isjson)
		strcat(io_buffer, JSON_END);

	len = strlen(io_buffer);

	applog(LOG_DEBUG, "API: send reply: (%d) '%.10s%s'", len+1, io_buffer, len > 10 ? "..." : BLANK);

	// ignore failure - it's closed immediately anyway
	n = send(c, io_buffer, len+1, 0);

	if (opt_debug) {
		if (SOCKETFAIL(n))
			applog(LOG_DEBUG, "API: send failed: %s", SOCKERRMSG);
		else
			applog(LOG_DEBUG, "API: sent %d", n);
	}
}

static void tidyup(__maybe_unused void *arg)
{
	mutex_lock(&quit_restart_lock);

	bye = true;

	if (sock != INVSOCK) {
		shutdown(sock, SHUT_RDWR);
		CLOSESOCKET(sock);
		sock = INVSOCK;
	}

	if (ipaccess != NULL) {
		free(ipaccess);
		ipaccess = NULL;
	}

	if (msg_buffer != NULL) {
		free(msg_buffer);
		msg_buffer = NULL;
	}

	if (io_buffer != NULL) {
		free(io_buffer);
		io_buffer = NULL;
	}

	mutex_unlock(&quit_restart_lock);
}

/*
 * Interpret [R|W:]IP[/Prefix][,[R|W:]IP2[/Prefix2][,...]] --api-allow option
 *	special case of 0/0 allows /0 (means all IP addresses)
 */
#define ALLIP4 "0/0"
/*
 * N.B. IP4 addresses are by Definition 32bit big endian on all platforms
 */
static void setup_ipaccess()
{
	char *buf, *ptr, *comma, *slash, *dot;
	int ipcount, mask, octet, i;
	bool writemode;

	buf = malloc(strlen(opt_api_allow) + 1);
	if (unlikely(!buf))
		quit(1, "Failed to malloc ipaccess buf");

	strcpy(buf, opt_api_allow);

	ipcount = 1;
	ptr = buf;
	while (*ptr)
		if (*(ptr++) == ',')
			ipcount++;

	// possibly more than needed, but never less
	ipaccess = calloc(ipcount, sizeof(struct IP4ACCESS));
	if (unlikely(!ipaccess))
		quit(1, "Failed to calloc ipaccess");

	ips = 0;
	ptr = buf;
	while (ptr && *ptr) {
		while (*ptr == ' ' || *ptr == '\t')
			ptr++;

		if (*ptr == ',') {
			ptr++;
			continue;
		}

		comma = strchr(ptr, ',');
		if (comma)
			*(comma++) = '\0';

		writemode = false;

		if (isalpha(*ptr) && *(ptr+1) == ':') {
			if (tolower(*ptr) == 'w')
				writemode = true;

			ptr += 2;
		}

		ipaccess[ips].writemode = writemode;

		if (strcmp(ptr, ALLIP4) == 0)
			ipaccess[ips].ip = ipaccess[ips].mask = 0;
		else {
			slash = strchr(ptr, '/');
			if (!slash)
				ipaccess[ips].mask = 0xffffffff;
			else {
				*(slash++) = '\0';
				mask = atoi(slash);
				if (mask < 1 || mask > 32)
					goto popipo; // skip invalid/zero

				ipaccess[ips].mask = 0;
				while (mask-- >= 0) {
					octet = 1 << (mask % 8);
					ipaccess[ips].mask |= (octet << (8 * (mask >> 3)));
				}
			}

			ipaccess[ips].ip = 0; // missing default to '.0'
			for (i = 0; ptr && (i < 4); i++) {
				dot = strchr(ptr, '.');
				if (dot)
					*(dot++) = '\0';

				octet = atoi(ptr);
				if (octet < 0 || octet > 0xff)
					goto popipo; // skip invalid

				ipaccess[ips].ip |= (octet << (i * 8));

				ptr = dot;
			}

			ipaccess[ips].ip &= ipaccess[ips].mask;
		}

		ips++;
popipo:
		ptr = comma;
	}

	free(buf);
}

static void *quit_thread(__maybe_unused void *userdata)
{
	// allow thread creator to finish whatever it's doing
	mutex_lock(&quit_restart_lock);
	mutex_unlock(&quit_restart_lock);

	if (opt_debug)
		applog(LOG_DEBUG, "API: killing cgminer");

	kill_work();

	return NULL;
}

static void *restart_thread(__maybe_unused void *userdata)
{
	// allow thread creator to finish whatever it's doing
	mutex_lock(&quit_restart_lock);
	mutex_unlock(&quit_restart_lock);

	if (opt_debug)
		applog(LOG_DEBUG, "API: restarting cgminer");

	app_restart();

	return NULL;
}

void api(int api_thr_id)
{
	struct thr_info bye_thr;
	char buf[TMPBUFSIZ];
	char param_buf[TMPBUFSIZ];
	const char *localaddr = "127.0.0.1";
	SOCKETTYPE c;
	int n, bound;
	char *connectaddr;
	char *binderror;
	time_t bindstart;
	short int port = opt_api_port;
	struct sockaddr_in serv;
	struct sockaddr_in cli;
	socklen_t clisiz;
	char *cmd;
	char *param;
	bool addrok;
	bool writemode;
	json_error_t json_err;
	json_t *json_config;
	json_t *json_val;
	bool isjson;
	bool did;
	int i;

	mutex_init(&quit_restart_lock);

	pthread_cleanup_push(tidyup, NULL);
	my_thr_id = api_thr_id;

	/* This should be done first to ensure curl has already called WSAStartup() in windows */
	sleep(opt_log_interval);

	if (!opt_api_listen) {
		applog(LOG_DEBUG, "API not running%s", UNAVAILABLE);
		return;
	}

	if (opt_api_allow) {
		setup_ipaccess();

		if (ips == 0) {
			applog(LOG_WARNING, "API not running (no valid IPs specified)%s", UNAVAILABLE);
			return;
		}
	}

	sock = socket(AF_INET, SOCK_STREAM, 0);
	if (sock == INVSOCK) {
		applog(LOG_ERR, "API1 initialisation failed (%s)%s", SOCKERRMSG, UNAVAILABLE);
		return;
	}

	memset(&serv, 0, sizeof(serv));

	serv.sin_family = AF_INET;

	if (!opt_api_allow && !opt_api_network) {
		serv.sin_addr.s_addr = inet_addr(localaddr);
		if (serv.sin_addr.s_addr == (in_addr_t)INVINETADDR) {
			applog(LOG_ERR, "API2 initialisation failed (%s)%s", SOCKERRMSG, UNAVAILABLE);
			return;
		}
	}

	serv.sin_port = htons(port);

	// try for more than 1 minute ... in case the old one hasn't completely gone yet
	bound = 0;
	bindstart = time(NULL);
	while (bound == 0) {
		if (SOCKETFAIL(bind(sock, (struct sockaddr *)(&serv), sizeof(serv)))) {
			binderror = SOCKERRMSG;
			if ((time(NULL) - bindstart) > 61)
				break;
			else {
				applog(LOG_WARNING, "API bind to port %d failed - trying again in 30sec", port);
				sleep(30);
			}
		} else
			bound = 1;
	}

	if (bound == 0) {
		applog(LOG_ERR, "API bind to port %d failed (%s)%s", port, binderror, UNAVAILABLE);
		return;
	}

	if (SOCKETFAIL(listen(sock, QUEUE))) {
		applog(LOG_ERR, "API3 initialisation failed (%s)%s", SOCKERRMSG, UNAVAILABLE);
		CLOSESOCKET(sock);
		return;
	}

	if (opt_api_allow)
		applog(LOG_WARNING, "API running in IP access mode");
	else {
		if (opt_api_network)
			applog(LOG_WARNING, "API running in UNRESTRICTED access mode");
		else
			applog(LOG_WARNING, "API running in local access mode");
	}

	io_buffer = malloc(MYBUFSIZ+1);
	msg_buffer = malloc(MYBUFSIZ+1);

	while (!bye) {
		clisiz = sizeof(cli);
		if (SOCKETFAIL(c = accept(sock, (struct sockaddr *)(&cli), &clisiz))) {
			applog(LOG_ERR, "API failed (%s)%s", SOCKERRMSG, UNAVAILABLE);
			goto die;
		}

		connectaddr = inet_ntoa(cli.sin_addr);

		addrok = false;
		writemode = false;
		if (opt_api_allow) {
			for (i = 0; i < ips; i++) {
				if ((cli.sin_addr.s_addr & ipaccess[i].mask) == ipaccess[i].ip) {
					addrok = true;
					writemode = ipaccess[i].writemode;
					break;
				}
			}
		} else {
			if (opt_api_network)
				addrok = true;
			else
				addrok = (strcmp(connectaddr, localaddr) == 0);
		}

		if (opt_debug)
			applog(LOG_DEBUG, "API: connection from %s - %s", connectaddr, addrok ? "Accepted" : "Ignored");

		if (addrok) {
			n = recv(c, &buf[0], TMPBUFSIZ-1, 0);
			if (SOCKETFAIL(n))
				buf[0] = '\0';
			else
				buf[n] = '\0';

			if (opt_debug) {
				if (SOCKETFAIL(n))
					applog(LOG_DEBUG, "API: recv failed: %s", SOCKERRMSG);
				else
					applog(LOG_DEBUG, "API: recv command: (%d) '%s'", n, buf);
			}

			if (!SOCKETFAIL(n)) {
				// the time of the request in now
				when = time(NULL);

				did = false;

				if (*buf != ISJSON) {
					isjson = false;

					param = strchr(buf, SEPARATOR);
					if (param != NULL)
						*(param++) = '\0';

					cmd = buf;
				}
				else {
					isjson = true;

					param = NULL;

#if JANSSON_MAJOR_VERSION > 2 || (JANSSON_MAJOR_VERSION == 2 && JANSSON_MINOR_VERSION > 0)
					json_config = json_loadb(buf, n, 0, &json_err);
#elif JANSSON_MAJOR_VERSION > 1
					json_config = json_loads(buf, 0, &json_err);
#else
					json_config = json_loads(buf, &json_err);
#endif

					if (!json_is_object(json_config)) {
						strcpy(io_buffer, message(MSG_INVJSON, 0, NULL, isjson));
						send_result(c, isjson);
						did = true;
					}
					else {
						json_val = json_object_get(json_config, JSON_COMMAND);
						if (json_val == NULL) {
							strcpy(io_buffer, message(MSG_MISCMD, 0, NULL, isjson));
							send_result(c, isjson);
							did = true;
						}
						else {
							if (!json_is_string(json_val)) {
								strcpy(io_buffer, message(MSG_INVCMD, 0, NULL, isjson));
								send_result(c, isjson);
								did = true;
							}
							else {
								cmd = (char *)json_string_value(json_val);
								json_val = json_object_get(json_config, JSON_PARAMETER);
								if (json_is_string(json_val))
									param = (char *)json_string_value(json_val);
								else if (json_is_integer(json_val)) {
									sprintf(param_buf, "%d", (int)json_integer_value(json_val));
									param = param_buf;
								} else if (json_is_real(json_val)) {
									sprintf(param_buf, "%f", (double)json_real_value(json_val));
									param = param_buf;
								}
							}
						}
					}
				}

				if (!did)
					for (i = 0; cmds[i].name != NULL; i++) {
						if (strcmp(cmd, cmds[i].name) == 0) {
							if (cmds[i].requires_writemode && !writemode) {
								strcpy(io_buffer, message(MSG_ACCDENY, 0, cmds[i].name, isjson));
								applog(LOG_DEBUG, "API: access denied to '%s' for '%s' command", connectaddr, cmds[i].name);
							}
							else
								(cmds[i].func)(c, param, isjson);

							send_result(c, isjson);
							did = true;
							break;
						}
					}

				if (!did) {
					strcpy(io_buffer, message(MSG_INVCMD, 0, NULL, isjson));
					send_result(c, isjson);
				}
			}
		}
		CLOSESOCKET(c);
	}
die:
	/* Blank line fix for older compilers since pthread_cleanup_pop is a
	 * macro that gets confused by a label existing immediately before it
	 */
	;
	pthread_cleanup_pop(true);

	if (opt_debug)
		applog(LOG_DEBUG, "API: terminating due to: %s",
				do_a_quit ? "QUIT" : (do_a_restart ? "RESTART" : (bye ? "BYE" : "UNKNOWN!")));

	mutex_lock(&quit_restart_lock);

	if (do_a_restart) {
		if (thr_info_create(&bye_thr, NULL, restart_thread, &bye_thr)) {
			mutex_unlock(&quit_restart_lock);
			quit(1, "API failed to initiate a restart - aborting");
		}
		pthread_detach(bye_thr.pth);
	} else if (do_a_quit) {
		if (thr_info_create(&bye_thr, NULL, quit_thread, &bye_thr)) {
			mutex_unlock(&quit_restart_lock);
			quit(1, "API failed to initiate a clean quit - aborting");
		}
		pthread_detach(bye_thr.pth);
	}

	mutex_unlock(&quit_restart_lock);
}<|MERGE_RESOLUTION|>--- conflicted
+++ resolved
@@ -928,83 +928,10 @@
 #ifdef HAVE_AN_FPGA
 static void pgastatus(int pga, bool isjson)
 {
-<<<<<<< HEAD
 	int dev = pgadevice(pga);
 	if (dev < 0) // Should never happen
 		return;
 	devstatus_an(io_buffer, devices[dev], isjson);
-=======
-	char buf[TMPBUFSIZ];
-	char *enabled;
-	char *status;
-	int numpga = numpgas();
-
-	if (numpga > 0 && pga >= 0 && pga < numpga) {
-		int dev = pgadevice(pga);
-		if (dev < 0) // Should never happen
-			return;
-
-		struct cgpu_info *cgpu = devices[dev];
-		double frequency = 0;
-		float temp = cgpu->temp;
-
-#ifdef USE_ZTEX
-		if (cgpu->api == &ztex_api && cgpu->device_ztex)
-			frequency = cgpu->device_ztex->freqM1 * (cgpu->device_ztex->freqM + 1);
-#endif
-#ifdef USE_MODMINER
-// TODO: a modminer has up to 4 devices but only 1 set of data for all ...
-// except 4 sets of data for temp/clock
-// So this should change in the future to just find the single temp/clock
-// if the modminer code splits the device into seperate devices later
-// For now, just display the highest temp and the average clock
-		if (cgpu->api == &modminer_api) {
-			int tc = cgpu->threads;
-			int i;
-
-			temp = 0;
-			if (tc > 4)
-				tc = 4;
-			for (i = 0; i < tc; i++) {
-				struct thr_info *thr = cgpu->thr[i];
-				struct modminer_fpga_state *state = thr->cgpu_data;
-				if (state->temp > temp)
-					temp = state->temp;
-				frequency += state->clock;
-			}
-			frequency /= (tc ? tc : 1);
-		}
-#endif
-
-		cgpu->utility = cgpu->accepted / ( total_secs ? total_secs : 1 ) * 60;
-
-		if (cgpu->deven != DEV_DISABLED)
-			enabled = (char *)YES;
-		else
-			enabled = (char *)NO;
-
-		if (cgpu->status == LIFE_DEAD)
-			status = (char *)DEAD;
-		else if (cgpu->status == LIFE_SICK)
-			status = (char *)SICK;
-		else if (cgpu->status == LIFE_NOSTART)
-			status = (char *)NOSTART;
-		else
-			status = (char *)ALIVE;
-
-		sprintf(buf, isjson
-			? "{\"PGA\":%d,\"Name\":\"%s\",\"ID\":%d,\"Enabled\":\"%s\",\"Status\":\"%s\",\"Temperature\":%.2f,\"MHS av\":%.2f,\"MHS %ds\":%.2f,\"Accepted\":%d,\"Rejected\":%d,\"Hardware Errors\":%d,\"Utility\":%.2f,\"Last Share Pool\":%d,\"Last Share Time\":%lu,\"Total MH\":%.4f,\"Frequency\":%.2f}"
-			: "PGA=%d,Name=%s,ID=%d,Enabled=%s,Status=%s,Temperature=%.2f,MHS av=%.2f,MHS %ds=%.2f,Accepted=%d,Rejected=%d,Hardware Errors=%d,Utility=%.2f,Last Share Pool=%d,Last Share Time=%lu,Total MH=%.4f,Frequency=%.2f" SEPSTR,
-			pga, cgpu->api->name, cgpu->device_id,
-			enabled, status, temp,
-			cgpu->total_mhashes / total_secs, opt_log_interval, cgpu->rolling,
-			cgpu->accepted, cgpu->rejected, cgpu->hw_errors, cgpu->utility,
-			((unsigned long)(cgpu->last_share_pool_time) > 0) ? cgpu->last_share_pool : -1,
-			(unsigned long)(cgpu->last_share_pool_time), cgpu->total_mhashes, frequency);
-
-		strcat(io_buffer, buf);
-	}
->>>>>>> 30bb3c62
 }
 #endif
 
@@ -1022,15 +949,7 @@
 {
 	int i;
 
-<<<<<<< HEAD
 	if (total_devices == 0) {
-=======
-#ifdef HAVE_AN_FPGA
-	numpga = numpgas();
-#endif
-
-	if (nDevs == 0 && opt_n_threads == 0 && numpga == 0) {
->>>>>>> 30bb3c62
 		strcpy(io_buffer, message(MSG_NODEVS, 0, NULL, isjson));
 		return;
 	}
@@ -1049,33 +968,6 @@
 		func(io_buffer, devices[i], isjson);
 	}
 
-<<<<<<< HEAD
-=======
-#ifdef HAVE_AN_FPGA
-	if (numpga > 0)
-		for (i = 0; i < numpga; i++) {
-			if (isjson && devcount > 0)
-				strcat(io_buffer, COMMA);
-
-			pgastatus(i, isjson);
-
-			devcount++;
-		}
-#endif
-
-#ifdef WANT_CPUMINE
-	if (opt_n_threads > 0)
-		for (i = 0; i < num_processors; i++) {
-			if (isjson && devcount > 0)
-				strcat(io_buffer, COMMA);
-
-			cpustatus(i, isjson);
-
-			devcount++;
-		}
-#endif
-
->>>>>>> 30bb3c62
 	if (isjson)
 		strcat(io_buffer, JSON_CLOSE);
 }
