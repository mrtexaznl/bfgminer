--- conflicted
+++ resolved
@@ -1346,25 +1346,12 @@
 
 	cgpu->utility = cgpu->accepted / ( total_secs ? total_secs : 1 ) * 60;
 
-<<<<<<< HEAD
 	for (i = 0; i < total_devices; ++i) {
 		if (devices[i] == cgpu)
 			break;
 		if (cgpu->devtype == devices[i]->devtype)
 			++n;
 	}
-=======
-#ifdef USE_ZTEX
-		if (cgpu->api == &ztex_api && cgpu->device_ztex)
-			frequency = cgpu->device_ztex->freqM1 * (cgpu->device_ztex->freqM + 1);
-#endif
-#ifdef USE_MODMINER
-		if (cgpu->api == &modminer_api)
-			frequency = cgpu->clock;
-#endif
-
-		cgpu->utility = cgpu->accepted / ( total_secs ? total_secs : 1 ) * 60;
->>>>>>> 28f251e4
 
 	root = api_add_int(root, (char*)cgpu->devtype, &n, true);
 	root = api_add_string(root, "Name", cgpu->api->name, false);
@@ -2872,7 +2859,7 @@
 {
 	struct api_data *root = NULL;
 
-#ifdef USE_MODMINER
+#ifdef USE_USBUTILS
 	char buf[TMPBUFSIZ];
 	int count = 0;
 
@@ -2884,7 +2871,7 @@
 		return;
 	}
 
-#ifdef USE_MODMINER
+#ifdef USE_USBUTILS
 
 	strcpy(io_buffer, message(MSG_USBSTA, 0, NULL, isjson));
 
