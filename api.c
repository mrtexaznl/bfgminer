--- conflicted
+++ resolved
@@ -61,11 +61,7 @@
 #define SEPSTR "|"
 static const char GPUSEP = ',';
 
-<<<<<<< HEAD
 static const char *APIVERSION = "1.25.3";
-=======
-static const char *APIVERSION = "1.29";
->>>>>>> 326f5ea6
 static const char *DEAD = "Dead";
 static const char *SICK = "Sick";
 static const char *NOSTART = "NoStart";
@@ -3688,7 +3684,7 @@
 	struct ip_mreq grp;
 	struct sockaddr_in came_from;
 	time_t bindstart;
-	char *binderror;
+	const char *binderror;
 	SOCKETTYPE mcast_sock;
 	SOCKETTYPE reply_sock;
 	socklen_t came_from_siz;
@@ -3824,16 +3820,12 @@
 
 static void *mcast_thread(void *userdata)
 {
-	struct thr_info *mythr = userdata;
-
 	pthread_detach(pthread_self());
 	pthread_setcanceltype(PTHREAD_CANCEL_ASYNCHRONOUS, NULL);
 
 	RenameThread("api_mcast");
 
 	mcast();
-
-	PTH(mythr) = 0L;
 
 	return NULL;
 }
