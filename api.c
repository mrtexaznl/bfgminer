/*
 * Copyright 2011-2012 Andrew Smith
 * Copyright 2011-2012 Con Kolivas
 *
 * This program is free software; you can redistribute it and/or modify it
 * under the terms of the GNU General Public License as published by the Free
 * Software Foundation; either version 3 of the License, or (at your option)
 * any later version.  See COPYING for more details.
 *
 * Note: the code always includes GPU support even if there are no GPUs
 *	this simplifies handling multiple other device code being included
 *	depending on compile options
 */

#include "config.h"

#include <stdio.h>
#include <ctype.h>
#include <stdlib.h>
#include <string.h>
#include <stdbool.h>
#include <stdint.h>
#include <unistd.h>
#include <sys/types.h>

#include "compat.h"
#include "miner.h"
#include "driver-cpu.h" /* for algo_names[], TODO: re-factor dependency */

#if defined(USE_BITFORCE) || defined(USE_ICARUS) || defined(USE_ZTEX) || defined(USE_MODMINER)
#define HAVE_AN_FPGA 1
#endif

#if defined(unix) || defined(__APPLE__)
	#include <errno.h>
	#include <sys/socket.h>
	#include <netinet/in.h>
	#include <arpa/inet.h>

	#define SOCKETTYPE int
	#define SOCKETFAIL(a) ((a) < 0)
	#define INVSOCK -1
	#define INVINETADDR -1
	#define CLOSESOCKET close

	#define SOCKERRMSG strerror(errno)
#endif

#ifdef WIN32
	#include <ws2tcpip.h>
	#include <winsock2.h>

	#define SOCKETTYPE SOCKET
	#define SOCKETFAIL(a) ((a) == SOCKET_ERROR)
	#define INVSOCK INVALID_SOCKET
	#define INVINETADDR INADDR_NONE
	#define CLOSESOCKET closesocket

	static char WSAbuf[1024];

	struct WSAERRORS {
		int id;
		char *code;
	} WSAErrors[] = {
		{ 0,			"No error" },
		{ WSAEINTR,		"Interrupted system call" },
		{ WSAEBADF,		"Bad file number" },
		{ WSAEACCES,		"Permission denied" },
		{ WSAEFAULT,		"Bad address" },
		{ WSAEINVAL,		"Invalid argument" },
		{ WSAEMFILE,		"Too many open sockets" },
		{ WSAEWOULDBLOCK,	"Operation would block" },
		{ WSAEINPROGRESS,	"Operation now in progress" },
		{ WSAEALREADY,		"Operation already in progress" },
		{ WSAENOTSOCK,		"Socket operation on non-socket" },
		{ WSAEDESTADDRREQ,	"Destination address required" },
		{ WSAEMSGSIZE,		"Message too long" },
		{ WSAEPROTOTYPE,	"Protocol wrong type for socket" },
		{ WSAENOPROTOOPT,	"Bad protocol option" },
		{ WSAEPROTONOSUPPORT,	"Protocol not supported" },
		{ WSAESOCKTNOSUPPORT,	"Socket type not supported" },
		{ WSAEOPNOTSUPP,	"Operation not supported on socket" },
		{ WSAEPFNOSUPPORT,	"Protocol family not supported" },
		{ WSAEAFNOSUPPORT,	"Address family not supported" },
		{ WSAEADDRINUSE,	"Address already in use" },
		{ WSAEADDRNOTAVAIL,	"Can't assign requested address" },
		{ WSAENETDOWN,		"Network is down" },
		{ WSAENETUNREACH,	"Network is unreachable" },
		{ WSAENETRESET,		"Net connection reset" },
		{ WSAECONNABORTED,	"Software caused connection abort" },
		{ WSAECONNRESET,	"Connection reset by peer" },
		{ WSAENOBUFS,		"No buffer space available" },
		{ WSAEISCONN,		"Socket is already connected" },
		{ WSAENOTCONN,		"Socket is not connected" },
		{ WSAESHUTDOWN,		"Can't send after socket shutdown" },
		{ WSAETOOMANYREFS,	"Too many references, can't splice" },
		{ WSAETIMEDOUT,		"Connection timed out" },
		{ WSAECONNREFUSED,	"Connection refused" },
		{ WSAELOOP,		"Too many levels of symbolic links" },
		{ WSAENAMETOOLONG,	"File name too long" },
		{ WSAEHOSTDOWN,		"Host is down" },
		{ WSAEHOSTUNREACH,	"No route to host" },
		{ WSAENOTEMPTY,		"Directory not empty" },
		{ WSAEPROCLIM,		"Too many processes" },
		{ WSAEUSERS,		"Too many users" },
		{ WSAEDQUOT,		"Disc quota exceeded" },
		{ WSAESTALE,		"Stale NFS file handle" },
		{ WSAEREMOTE,		"Too many levels of remote in path" },
		{ WSASYSNOTREADY,	"Network system is unavailable" },
		{ WSAVERNOTSUPPORTED,	"Winsock version out of range" },
		{ WSANOTINITIALISED,	"WSAStartup not yet called" },
		{ WSAEDISCON,		"Graceful shutdown in progress" },
		{ WSAHOST_NOT_FOUND,	"Host not found" },
		{ WSANO_DATA,		"No host data of that type was found" },
		{ -1,			"Unknown error code" }
	};

	static char *WSAErrorMsg()
	{
		int i;
		int id = WSAGetLastError();

		/* Assume none of them are actually -1 */
		for (i = 0; WSAErrors[i].id != -1; i++)
			if (WSAErrors[i].id == id)
				break;

		sprintf(WSAbuf, "Socket Error: (%d) %s", id, WSAErrors[i].code);

		return &(WSAbuf[0]);
	}

	#define SOCKERRMSG WSAErrorMsg()

	#ifndef SHUT_RDWR
	#define SHUT_RDWR SD_BOTH
	#endif

	#ifndef in_addr_t
	#define in_addr_t uint32_t
	#endif
#endif

// Big enough for largest API request
//  though a PC with 100s of PGAs/CPUs may exceed the size ...
// Current code assumes it can socket send this size also
#define MYBUFSIZ	65432	// TODO: intercept before it's exceeded

// BUFSIZ varies on Windows and Linux
#define TMPBUFSIZ	8192

// Number of requests to queue - normally would be small
// However lots of PGA's may mean more
#define QUEUE	100

static char *io_buffer = NULL;
static char *msg_buffer = NULL;
static SOCKETTYPE sock = INVSOCK;

static const char *UNAVAILABLE = " - API will not be available";
static const char *INVAPIGROUPS = "Invalid --api-groups parameter";

static const char *BLANK = "";
static const char *COMMA = ",";
static const char SEPARATOR = '|';
#define SEPSTR "|"
static const char GPUSEP = ',';

static const char *APIVERSION = "1.16";
static const char *DEAD = "Dead";
static const char *SICK = "Sick";
static const char *NOSTART = "NoStart";
static const char *INIT = "Initialising";
static const char *WAIT = "Waiting";
static const char *DISABLED = "Disabled";
static const char *ALIVE = "Alive";
static const char *REJECTING = "Rejecting";
static const char *UNKNOWN = "Unknown";
#define _DYNAMIC "D"
#ifdef HAVE_OPENCL
static const char *DYNAMIC = _DYNAMIC;
#endif

static const char *YES = "Y";
static const char *NO = "N";
static const char *NULLSTR = "(null)";

static const char *TRUESTR = "true";
static const char *FALSESTR = "false";

static const char *DEVICECODE = ""
#ifdef HAVE_OPENCL
			"GPU "
#endif
#ifdef USE_BITFORCE
			"BFL "
#endif
#ifdef USE_ICARUS
			"ICA "
#endif
#ifdef USE_ZTEX
			"ZTX "
#endif
#ifdef USE_MODMINER
			"MMQ "
#endif
#ifdef WANT_CPUMINE
			"CPU "
#endif
			"";

static const char *OSINFO =
#if defined(__linux)
			"Linux";
#else
#if defined(__APPLE__)
			"Apple";
#else
#if defined (WIN32)
			"Windows";
#else
#if defined(unix)
			"Unix";
#else
			"Unknown";
#endif
#endif
#endif
#endif

#define _DEVS		"DEVS"
#define _POOLS		"POOLS"
#define _SUMMARY	"SUMMARY"
#define _STATUS		"STATUS"
#define _VERSION	"VERSION"
#define _MINECON	"CONFIG"
#define _GPU		"GPU"

#ifdef HAVE_AN_FPGA
#define _PGA		"PGA"
#endif

#ifdef WANT_CPUMINE
#define _CPU		"CPU"
#endif

#define _GPUS		"GPUS"
#define _PGAS		"PGAS"
#define _CPUS		"CPUS"
#define _NOTIFY		"NOTIFY"
#define _DEVDETAILS	"DEVDETAILS"
#define _BYE		"BYE"
#define _RESTART	"RESTART"
#define _MINESTATS	"STATS"
#define _CHECK		"CHECK"

static const char ISJSON = '{';
#define JSON0		"{"
#define JSON1		"\""
#define JSON2		"\":["
#define JSON3		"]"
#define JSON4		",\"id\":1"
#define JSON5		"}"

#define JSON_START	JSON0
#define JSON_DEVS	JSON1 _DEVS JSON2
#define JSON_POOLS	JSON1 _POOLS JSON2
#define JSON_SUMMARY	JSON1 _SUMMARY JSON2
#define JSON_STATUS	JSON1 _STATUS JSON2
#define JSON_VERSION	JSON1 _VERSION JSON2
#define JSON_MINECON	JSON1 _MINECON JSON2
#define JSON_GPU	JSON1 _GPU JSON2

#ifdef HAVE_AN_FPGA
#define JSON_PGA	JSON1 _PGA JSON2
#endif

#ifdef WANT_CPUMINE
#define JSON_CPU	JSON1 _CPU JSON2
#endif

#define JSON_GPUS	JSON1 _GPUS JSON2
#define JSON_PGAS	JSON1 _PGAS JSON2
#define JSON_CPUS	JSON1 _CPUS JSON2
#define JSON_NOTIFY	JSON1 _NOTIFY JSON2
#define JSON_DEVDETAILS	JSON1 _DEVDETAILS JSON2
#define JSON_BYE	JSON1 _BYE JSON1
#define JSON_RESTART	JSON1 _RESTART JSON1
#define JSON_CLOSE	JSON3
#define JSON_MINESTATS	JSON1 _MINESTATS JSON2
#define JSON_CHECK	JSON1 _CHECK JSON2
#define JSON_END	JSON4 JSON5

static const char *JSON_COMMAND = "command";
static const char *JSON_PARAMETER = "parameter";

#define MSG_INVGPU 1
#define MSG_ALRENA 2
#define MSG_ALRDIS 3
#define MSG_GPUMRE 4
#define MSG_GPUREN 5
#define MSG_GPUNON 6
#define MSG_POOL 7
#define MSG_NOPOOL 8
#define MSG_DEVS 9
#define MSG_NODEVS 10
#define MSG_SUMM 11
#define MSG_GPUDIS 12
#define MSG_GPUREI 13
#define MSG_INVCMD 14
#define MSG_MISID 15
#define MSG_GPUDEV 17

#ifdef WANT_CPUMINE
#define MSG_CPUNON 16
#define MSG_CPUDEV 18
#define MSG_INVCPU 19
#endif

#define MSG_NUMGPU 20
#define MSG_NUMCPU 21
#define MSG_VERSION 22
#define MSG_INVJSON 23
#define MSG_MISCMD 24
#define MSG_MISPID 25
#define MSG_INVPID 26
#define MSG_SWITCHP 27
#define MSG_MISVAL 28
#define MSG_NOADL 29
#define MSG_NOGPUADL 30
#define MSG_INVINT 31
#define MSG_GPUINT 32
#define MSG_MINECON 33
#define MSG_GPUMERR 34
#define MSG_GPUMEM 35
#define MSG_GPUEERR 36
#define MSG_GPUENG 37
#define MSG_GPUVERR 38
#define MSG_GPUVDDC 39
#define MSG_GPUFERR 40
#define MSG_GPUFAN 41
#define MSG_MISFN 42
#define MSG_BADFN 43
#define MSG_SAVED 44
#define MSG_ACCDENY 45
#define MSG_ACCOK 46
#define MSG_ENAPOOL 47
#define MSG_DISPOOL 48
#define MSG_ALRENAP 49
#define MSG_ALRDISP 50
#define MSG_DISLASTP 51
#define MSG_MISPDP 52
#define MSG_INVPDP 53
#define MSG_TOOMANYP 54
#define MSG_ADDPOOL 55

#ifdef HAVE_AN_FPGA
#define MSG_PGANON 56
#define MSG_PGADEV 57
#define MSG_INVPGA 58
#endif

#define MSG_NUMPGA 59
#define MSG_NOTIFY 60

#ifdef HAVE_AN_FPGA
#define MSG_PGALRENA 61
#define MSG_PGALRDIS 62
#define MSG_PGAENA 63
#define MSG_PGADIS 64
#define MSG_PGAUNW 65
#endif

#define MSG_REMLASTP 66
#define MSG_ACTPOOL 67
#define MSG_REMPOOL 68
#define MSG_DEVDETAILS 69
#define MSG_MINESTATS 70
#define MSG_MISCHK 71
#define MSG_CHECK 72
#define MSG_POOLPRIO 73
#define MSG_DUPPID 74
#define MSG_MISBOOL 75
#define MSG_INVBOOL 76
#define MSG_FOO 77

enum code_severity {
	SEVERITY_ERR,
	SEVERITY_WARN,
	SEVERITY_INFO,
	SEVERITY_SUCC,
	SEVERITY_FAIL
};

enum code_parameters {
	PARAM_GPU,
	PARAM_PGA,
	PARAM_CPU,
	PARAM_PID,
	PARAM_GPUMAX,
	PARAM_PGAMAX,
	PARAM_CPUMAX,
	PARAM_PMAX,
	PARAM_POOLMAX,

// Single generic case: have the code resolve it - see below
	PARAM_DMAX,

	PARAM_CMD,
	PARAM_POOL,
	PARAM_STR,
	PARAM_BOTH,
	PARAM_BOOL,
	PARAM_NONE
};

struct CODES {
	const enum code_severity severity;
	const int code;
	const enum code_parameters params;
	const char *description;
} codes[] = {
#ifdef HAVE_OPENCL
 { SEVERITY_ERR,   MSG_INVGPU,	PARAM_GPUMAX,	"Invalid GPU id %d - range is 0 - %d" },
 { SEVERITY_INFO,  MSG_ALRENA,	PARAM_GPU,	"GPU %d already enabled" },
 { SEVERITY_INFO,  MSG_ALRDIS,	PARAM_GPU,	"GPU %d already disabled" },
 { SEVERITY_WARN,  MSG_GPUMRE,	PARAM_GPU,	"GPU %d must be restarted first" },
 { SEVERITY_INFO,  MSG_GPUREN,	PARAM_GPU,	"GPU %d sent enable message" },
#endif
 { SEVERITY_ERR,   MSG_GPUNON,	PARAM_NONE,	"No GPUs" },
 { SEVERITY_SUCC,  MSG_POOL,	PARAM_PMAX,	"%d Pool(s)" },
 { SEVERITY_ERR,   MSG_NOPOOL,	PARAM_NONE,	"No pools" },

 { SEVERITY_SUCC,  MSG_DEVS,	PARAM_DMAX,
#ifdef HAVE_OPENCL
		 	 	 	 	"%d GPU(s)"
#endif
#if defined(HAVE_AN_FPGA) && defined(HAVE_OPENCL)
						" - "
#endif
#ifdef HAVE_AN_FPGA
						"%d PGA(s)"
#endif
#if defined(WANT_CPUMINE) && (defined(HAVE_OPENCL) || defined(HAVE_AN_FPGA))
						" - "
#endif
#ifdef WANT_CPUMINE
						"%d CPU(s)"
#endif
 },

 { SEVERITY_ERR,   MSG_NODEVS,	PARAM_NONE,	"No GPUs"
#ifdef HAVE_AN_FPGA
						"/PGAs"
#endif
#ifdef WANT_CPUMINE
						"/CPUs"
#endif
 },

 { SEVERITY_SUCC,  MSG_SUMM,	PARAM_NONE,	"Summary" },
#ifdef HAVE_OPENCL
 { SEVERITY_INFO,  MSG_GPUDIS,	PARAM_GPU,	"GPU %d set disable flag" },
 { SEVERITY_INFO,  MSG_GPUREI,	PARAM_GPU,	"GPU %d restart attempted" },
#endif
 { SEVERITY_ERR,   MSG_INVCMD,	PARAM_NONE,	"Invalid command" },
 { SEVERITY_ERR,   MSG_MISID,	PARAM_NONE,	"Missing device id parameter" },
#ifdef HAVE_OPENCL
 { SEVERITY_SUCC,  MSG_GPUDEV,	PARAM_GPU,	"GPU%d" },
#endif
#ifdef HAVE_AN_FPGA
 { SEVERITY_ERR,   MSG_PGANON,	PARAM_NONE,	"No PGAs" },
 { SEVERITY_SUCC,  MSG_PGADEV,	PARAM_PGA,	"PGA%d" },
 { SEVERITY_ERR,   MSG_INVPGA,	PARAM_PGAMAX,	"Invalid PGA id %d - range is 0 - %d" },
 { SEVERITY_INFO,  MSG_PGALRENA,PARAM_PGA,	"PGA %d already enabled" },
 { SEVERITY_INFO,  MSG_PGALRDIS,PARAM_PGA,	"PGA %d already disabled" },
 { SEVERITY_INFO,  MSG_PGAENA,	PARAM_PGA,	"PGA %d sent enable message" },
 { SEVERITY_INFO,  MSG_PGADIS,	PARAM_PGA,	"PGA %d set disable flag" },
 { SEVERITY_ERR,   MSG_PGAUNW,	PARAM_PGA,	"PGA %d is not flagged WELL, cannot enable" },
#endif
#ifdef WANT_CPUMINE
 { SEVERITY_ERR,   MSG_CPUNON,	PARAM_NONE,	"No CPUs" },
 { SEVERITY_SUCC,  MSG_CPUDEV,	PARAM_CPU,	"CPU%d" },
 { SEVERITY_ERR,   MSG_INVCPU,	PARAM_CPUMAX,	"Invalid CPU id %d - range is 0 - %d" },
#endif
 { SEVERITY_SUCC,  MSG_NUMGPU,	PARAM_NONE,	"GPU count" },
 { SEVERITY_SUCC,  MSG_NUMPGA,	PARAM_NONE,	"PGA count" },
 { SEVERITY_SUCC,  MSG_NUMCPU,	PARAM_NONE,	"CPU count" },
 { SEVERITY_SUCC,  MSG_VERSION,	PARAM_NONE,	"BFGMiner versions" },
 { SEVERITY_ERR,   MSG_INVJSON,	PARAM_NONE,	"Invalid JSON" },
 { SEVERITY_ERR,   MSG_MISCMD,	PARAM_CMD,	"Missing JSON '%s'" },
 { SEVERITY_ERR,   MSG_MISPID,	PARAM_NONE,	"Missing pool id parameter" },
 { SEVERITY_ERR,   MSG_INVPID,	PARAM_POOLMAX,	"Invalid pool id %d - range is 0 - %d" },
 { SEVERITY_SUCC,  MSG_SWITCHP,	PARAM_POOL,	"Switching to pool %d:'%s'" },
 { SEVERITY_ERR,   MSG_MISVAL,	PARAM_NONE,	"Missing comma after GPU number" },
 { SEVERITY_ERR,   MSG_NOADL,	PARAM_NONE,	"ADL is not available" },
 { SEVERITY_ERR,   MSG_NOGPUADL,PARAM_GPU,	"GPU %d does not have ADL" },
 { SEVERITY_ERR,   MSG_INVINT,	PARAM_STR,	"Invalid intensity (%s) - must be '" _DYNAMIC  "' or range " _MIN_INTENSITY_STR " - " _MAX_INTENSITY_STR },
 { SEVERITY_INFO,  MSG_GPUINT,	PARAM_BOTH,	"GPU %d set new intensity to %s" },
 { SEVERITY_SUCC,  MSG_MINECON, PARAM_NONE,	"BFGMiner config" },
#ifdef HAVE_OPENCL
 { SEVERITY_ERR,   MSG_GPUMERR,	PARAM_BOTH,	"Setting GPU %d memoryclock to (%s) reported failure" },
 { SEVERITY_SUCC,  MSG_GPUMEM,	PARAM_BOTH,	"Setting GPU %d memoryclock to (%s) reported success" },
 { SEVERITY_ERR,   MSG_GPUEERR,	PARAM_BOTH,	"Setting GPU %d clock to (%s) reported failure" },
 { SEVERITY_SUCC,  MSG_GPUENG,	PARAM_BOTH,	"Setting GPU %d clock to (%s) reported success" },
 { SEVERITY_ERR,   MSG_GPUVERR,	PARAM_BOTH,	"Setting GPU %d vddc to (%s) reported failure" },
 { SEVERITY_SUCC,  MSG_GPUVDDC,	PARAM_BOTH,	"Setting GPU %d vddc to (%s) reported success" },
 { SEVERITY_ERR,   MSG_GPUFERR,	PARAM_BOTH,	"Setting GPU %d fan to (%s) reported failure" },
 { SEVERITY_SUCC,  MSG_GPUFAN,	PARAM_BOTH,	"Setting GPU %d fan to (%s) reported success" },
#endif
 { SEVERITY_ERR,   MSG_MISFN,	PARAM_NONE,	"Missing save filename parameter" },
 { SEVERITY_ERR,   MSG_BADFN,	PARAM_STR,	"Can't open or create save file '%s'" },
 { SEVERITY_SUCC,  MSG_SAVED,	PARAM_STR,	"Configuration saved to file '%s'" },
 { SEVERITY_ERR,   MSG_ACCDENY,	PARAM_STR,	"Access denied to '%s' command" },
 { SEVERITY_SUCC,  MSG_ACCOK,	PARAM_NONE,	"Privileged access OK" },
 { SEVERITY_SUCC,  MSG_ENAPOOL,	PARAM_POOL,	"Enabling pool %d:'%s'" },
 { SEVERITY_SUCC,  MSG_POOLPRIO,PARAM_NONE,	"Changed pool priorities" },
 { SEVERITY_ERR,   MSG_DUPPID,	PARAM_PID,	"Duplicate pool specified %d" },
 { SEVERITY_SUCC,  MSG_DISPOOL,	PARAM_POOL,	"Disabling pool %d:'%s'" },
 { SEVERITY_INFO,  MSG_ALRENAP,	PARAM_POOL,	"Pool %d:'%s' already enabled" },
 { SEVERITY_INFO,  MSG_ALRDISP,	PARAM_POOL,	"Pool %d:'%s' already disabled" },
 { SEVERITY_ERR,   MSG_DISLASTP,PARAM_POOL,	"Cannot disable last active pool %d:'%s'" },
 { SEVERITY_ERR,   MSG_MISPDP,	PARAM_NONE,	"Missing addpool details" },
 { SEVERITY_ERR,   MSG_INVPDP,	PARAM_STR,	"Invalid addpool details '%s'" },
 { SEVERITY_ERR,   MSG_TOOMANYP,PARAM_NONE,	"Reached maximum number of pools (%d)" },
 { SEVERITY_SUCC,  MSG_ADDPOOL,	PARAM_STR,	"Added pool '%s'" },
 { SEVERITY_ERR,   MSG_REMLASTP,PARAM_POOL,	"Cannot remove last pool %d:'%s'" },
 { SEVERITY_ERR,   MSG_ACTPOOL, PARAM_POOL,	"Cannot remove active pool %d:'%s'" },
 { SEVERITY_SUCC,  MSG_REMPOOL, PARAM_BOTH,	"Removed pool %d:'%s'" },
 { SEVERITY_SUCC,  MSG_NOTIFY,	PARAM_NONE,	"Notify" },
 { SEVERITY_SUCC,  MSG_DEVDETAILS,PARAM_NONE,	"Device Details" },
 { SEVERITY_SUCC,  MSG_MINESTATS,PARAM_NONE,	"CGMiner stats" },
 { SEVERITY_ERR,   MSG_MISCHK,	PARAM_NONE,	"Missing check cmd" },
 { SEVERITY_SUCC,  MSG_CHECK,	PARAM_NONE,	"Check command" },
 { SEVERITY_ERR,   MSG_MISBOOL,	PARAM_NONE,	"Missing parameter: true/false" },
 { SEVERITY_ERR,   MSG_INVBOOL,	PARAM_NONE,	"Invalid parameter should be true or false" },
 { SEVERITY_SUCC,  MSG_FOO,	PARAM_BOOL,	"Failover-Only set to %s" },
 { SEVERITY_FAIL, 0, 0, NULL }
};

static int my_thr_id = 0;
static bool bye;
static bool ping = true;

// Used to control quit restart access to shutdown variables
static pthread_mutex_t quit_restart_lock;

static bool do_a_quit;
static bool do_a_restart;

static time_t when = 0;	// when the request occurred

struct IP4ACCESS {
	in_addr_t ip;
	in_addr_t mask;
	char group;
};

#define GROUP(g) (toupper(g))
#define PRIVGROUP GROUP('W')
#define NOPRIVGROUP GROUP('R')
#define ISPRIVGROUP(g) (GROUP(g) == PRIVGROUP)
#define GROUPOFFSET(g) (GROUP(g) - GROUP('A'))
#define VALIDGROUP(g) (GROUP(g) >= GROUP('A') && GROUP(g) <= GROUP('Z'))
#define COMMANDS(g) (apigroups[GROUPOFFSET(g)].commands)
#define DEFINEDGROUP(g) (ISPRIVGROUP(g) || COMMANDS(g) != NULL)

struct APIGROUPS {
	// This becomes a string like: "|cmd1|cmd2|cmd3|" so it's quick to search
	char *commands;
} apigroups['Z' - 'A' + 1]; // only A=0 to Z=25 (R: noprivs, W: allprivs)

static struct IP4ACCESS *ipaccess = NULL;
static int ips = 0;

#ifdef USE_BITFORCE
extern struct device_api bitforce_api;
#endif

#ifdef USE_ICARUS
extern struct device_api icarus_api;
#endif

#ifdef USE_ZTEX
extern struct device_api ztex_api;
#endif

#ifdef USE_MODMINER
extern struct device_api modminer_api;
#endif

// This is only called when expected to be needed (rarely)
// i.e. strings outside of the codes control (input from the user)
static char *escape_string(char *str, bool isjson)
{
	char *buf, *ptr;
	int count;

	count = 0;
	for (ptr = str; *ptr; ptr++) {
		switch (*ptr) {
			case ',':
			case '|':
			case '=':
				if (!isjson)
					count++;
				break;
			case '"':
				if (isjson)
					count++;
				break;
			case '\\':
				count++;
				break;
		}
	}

	if (count == 0)
		return str;

	buf = malloc(strlen(str) + count + 1);
	if (unlikely(!buf))
		quit(1, "Failed to malloc escape buf");

	ptr = buf;
	while (*str)
		switch (*str) {
			case ',':
			case '|':
			case '=':
				if (!isjson)
					*(ptr++) = '\\';
				*(ptr++) = *(str++);
				break;
			case '"':
				if (isjson)
					*(ptr++) = '\\';
				*(ptr++) = *(str++);
				break;
			case '\\':
				*(ptr++) = '\\';
				*(ptr++) = *(str++);
				break;
			default:
				*(ptr++) = *(str++);
				break;
		}

	*ptr = '\0';

	return buf;
}

static struct api_data *api_add_extra(struct api_data *root, struct api_data *extra)
{
	struct api_data *tmp;

	if (root) {
		if (extra) {
			// extra tail
			tmp = extra->prev;

			// extra prev = root tail
			extra->prev = root->prev;

			// root tail next = extra
			root->prev->next = extra;

			// extra tail next = root
			tmp->next = root;

			// root prev = extra tail
			root->prev = tmp;
		}
	} else
		root = extra;

	return root;
}

static struct api_data *api_add_data_full(struct api_data *root, char *name, enum api_data_type type, void *data, bool copy_data)
{
	struct api_data *api_data;

	api_data = (struct api_data *)malloc(sizeof(struct api_data));

	api_data->name = name;
	api_data->type = type;

	if (root == NULL) {
		root = api_data;
		root->prev = root;
		root->next = root;
	}
	else {
		api_data->prev = root->prev;
		root->prev = api_data;
		api_data->next = root;
		api_data->prev->next = api_data;
	}

	api_data->data_was_malloc = copy_data;

	// Avoid crashing on bad data
	if (data == NULL) {
		api_data->type = type = API_CONST;
		data = (void *)NULLSTR;
		api_data->data_was_malloc = copy_data = false;
	}

	if (!copy_data)
	{
		api_data->data = data;
		if (type == API_JSON)
			json_incref((json_t *)data);
	}
	else
		switch(type) {
			case API_ESCAPE:
			case API_STRING:
			case API_CONST:
				api_data->data = (void *)malloc(strlen((char *)data) + 1);
				strcpy((char*)(api_data->data), (char *)data);
				break;
			case API_INT:
				api_data->data = (void *)malloc(sizeof(int));
				*((int *)(api_data->data)) = *((int *)data);
				break;
			case API_UINT:
				api_data->data = (void *)malloc(sizeof(unsigned int));
				*((unsigned int *)(api_data->data)) = *((unsigned int *)data);
				break;
			case API_UINT32:
				api_data->data = (void *)malloc(sizeof(uint32_t));
				*((uint32_t *)(api_data->data)) = *((uint32_t *)data);
				break;
			case API_UINT64:
				api_data->data = (void *)malloc(sizeof(uint64_t));
				*((uint64_t *)(api_data->data)) = *((uint64_t *)data);
				break;
			case API_DOUBLE:
			case API_ELAPSED:
			case API_MHS:
			case API_MHTOTAL:
			case API_UTILITY:
			case API_FREQ:
			case API_HS:
				api_data->data = (void *)malloc(sizeof(double));
				*((double *)(api_data->data)) = *((double *)data);
				break;
			case API_BOOL:
				api_data->data = (void *)malloc(sizeof(bool));
				*((bool *)(api_data->data)) = *((bool *)data);
				break;
			case API_TIMEVAL:
				api_data->data = (void *)malloc(sizeof(struct timeval));
				memcpy(api_data->data, data, sizeof(struct timeval));
				break;
			case API_TIME:
				api_data->data = (void *)malloc(sizeof(time_t));
				*(time_t *)(api_data->data) = *((time_t *)data);
				break;
			case API_VOLTS:
			case API_TEMP:
				api_data->data = (void *)malloc(sizeof(float));
				*((float *)(api_data->data)) = *((float *)data);
				break;
			case API_JSON:
				api_data->data_was_malloc = false;
				api_data->data = (void *)json_deep_copy((json_t *)data);
				break;
			default:
				applog(LOG_ERR, "API: unknown1 data type %d ignored", type);
				api_data->type = API_STRING;
				api_data->data_was_malloc = false;
				api_data->data = (void *)UNKNOWN;
				break;
		}

	return root;
}

struct api_data *api_add_escape(struct api_data *root, char *name, char *data, bool copy_data)
{
	return api_add_data_full(root, name, API_ESCAPE, (void *)data, copy_data);
}

struct api_data *api_add_string(struct api_data *root, char *name, const char *data, bool copy_data)
{
	return api_add_data_full(root, name, API_STRING, (void *)data, copy_data);
}

struct api_data *api_add_const(struct api_data *root, char *name, const char *data, bool copy_data)
{
	return api_add_data_full(root, name, API_CONST, (void *)data, copy_data);
}

struct api_data *api_add_int(struct api_data *root, char *name, int *data, bool copy_data)
{
	return api_add_data_full(root, name, API_INT, (void *)data, copy_data);
}

struct api_data *api_add_uint(struct api_data *root, char *name, unsigned int *data, bool copy_data)
{
	return api_add_data_full(root, name, API_UINT, (void *)data, copy_data);
}

struct api_data *api_add_uint32(struct api_data *root, char *name, uint32_t *data, bool copy_data)
{
	return api_add_data_full(root, name, API_UINT32, (void *)data, copy_data);
}

struct api_data *api_add_uint64(struct api_data *root, char *name, uint64_t *data, bool copy_data)
{
	return api_add_data_full(root, name, API_UINT64, (void *)data, copy_data);
}

struct api_data *api_add_double(struct api_data *root, char *name, double *data, bool copy_data)
{
	return api_add_data_full(root, name, API_DOUBLE, (void *)data, copy_data);
}

struct api_data *api_add_elapsed(struct api_data *root, char *name, double *data, bool copy_data)
{
	return api_add_data_full(root, name, API_ELAPSED, (void *)data, copy_data);
}

struct api_data *api_add_bool(struct api_data *root, char *name, bool *data, bool copy_data)
{
	return api_add_data_full(root, name, API_BOOL, (void *)data, copy_data);
}

struct api_data *api_add_timeval(struct api_data *root, char *name, struct timeval *data, bool copy_data)
{
	return api_add_data_full(root, name, API_TIMEVAL, (void *)data, copy_data);
}

struct api_data *api_add_time(struct api_data *root, char *name, time_t *data, bool copy_data)
{
	return api_add_data_full(root, name, API_TIME, (void *)data, copy_data);
}

struct api_data *api_add_mhs(struct api_data *root, char *name, double *data, bool copy_data)
{
	return api_add_data_full(root, name, API_MHS, (void *)data, copy_data);
}

struct api_data *api_add_mhtotal(struct api_data *root, char *name, double *data, bool copy_data)
{
	return api_add_data_full(root, name, API_MHTOTAL, (void *)data, copy_data);
}

struct api_data *api_add_temp(struct api_data *root, char *name, float *data, bool copy_data)
{
	return api_add_data_full(root, name, API_TEMP, (void *)data, copy_data);
}

struct api_data *api_add_utility(struct api_data *root, char *name, double *data, bool copy_data)
{
	return api_add_data_full(root, name, API_UTILITY, (void *)data, copy_data);
}

struct api_data *api_add_freq(struct api_data *root, char *name, double *data, bool copy_data)
{
	return api_add_data_full(root, name, API_FREQ, (void *)data, copy_data);
}

struct api_data *api_add_volts(struct api_data *root, char *name, float *data, bool copy_data)
{
	return api_add_data_full(root, name, API_VOLTS, (void *)data, copy_data);
}

struct api_data *api_add_hs(struct api_data *root, char *name, double *data, bool copy_data)
{
	return api_add_data_full(root, name, API_HS, (void *)data, copy_data);
}

struct api_data *api_add_json(struct api_data *root, char *name, json_t *data, bool copy_data)
{
	return api_add_data_full(root, name, API_JSON, (void *)data, copy_data);
}

static struct api_data *print_data(struct api_data *root, char *buf, bool isjson)
{
	struct api_data *tmp;
	bool first = true;
	char *original, *escape;
	char *quote;

	if (isjson) {
		strcpy(buf, JSON0);
		buf = strchr(buf, '\0');
		quote = JSON1;
	} else
		quote = (char *)BLANK;

	while (root) {
		if (!first)
			*(buf++) = *COMMA;
		else
			first = false;

		sprintf(buf, "%s%s%s%s", quote, root->name, quote, isjson ? ":" : "=");

		buf = strchr(buf, '\0');

		switch(root->type) {
			case API_STRING:
			case API_CONST:
				sprintf(buf, "%s%s%s", quote, (char *)(root->data), quote);
				break;
			case API_ESCAPE:
				original = (char *)(root->data);
				escape = escape_string((char *)(root->data), isjson);
				sprintf(buf, "%s%s%s", quote, escape, quote);
				if (escape != original)
					free(escape);
				break;
			case API_INT:
				sprintf(buf, "%d", *((int *)(root->data)));
				break;
			case API_UINT:
				sprintf(buf, "%u", *((unsigned int *)(root->data)));
				break;
			case API_UINT32:
				sprintf(buf, "%"PRIu32, *((uint32_t *)(root->data)));
				break;
			case API_UINT64:
				sprintf(buf, "%"PRIu64, *((uint64_t *)(root->data)));
				break;
			case API_TIME:
				sprintf(buf, "%lu", *((unsigned long *)(root->data)));
				break;
			case API_DOUBLE:
				sprintf(buf, "%f", *((double *)(root->data)));
				break;
			case API_ELAPSED:
				sprintf(buf, "%.0f", *((double *)(root->data)));
				break;
			case API_UTILITY:
			case API_FREQ:
			case API_MHS:
				sprintf(buf, "%.2f", *((double *)(root->data)));
				break;
			case API_VOLTS:
				sprintf(buf, "%.3f", *((float *)(root->data)));
				break;
			case API_MHTOTAL:
				sprintf(buf, "%.4f", *((double *)(root->data)));
				break;
			case API_HS:
				sprintf(buf, "%.15f", *((double *)(root->data)));
				break;
			case API_BOOL:
				sprintf(buf, "%s", *((bool *)(root->data)) ? TRUESTR : FALSESTR);
				break;
			case API_TIMEVAL:
				sprintf(buf, "%ld.%06ld",
					((struct timeval *)(root->data))->tv_sec,
					((struct timeval *)(root->data))->tv_usec);
				break;
			case API_TEMP:
				sprintf(buf, "%.2f", *((float *)(root->data)));
				break;
			case API_JSON:
				escape = json_dumps((json_t *)(root->data), JSON_COMPACT);
				strcpy(buf, escape);
				free(escape);
				break;
			default:
				applog(LOG_ERR, "API: unknown2 data type %d ignored", root->type);
				sprintf(buf, "%s%s%s", quote, UNKNOWN, quote);
				break;
		}

		buf = strchr(buf, '\0');

		if (root->type == API_JSON)
			json_decref((json_t *)root->data);
		if (root->data_was_malloc)
			free(root->data);

		if (root->next == root) {
			free(root);
			root = NULL;
		} else {
			tmp = root;
			root = tmp->next;
			root->prev = tmp->prev;
			root->prev->next = root;
			free(tmp);
		}
	}

	strcpy(buf, isjson ? JSON5 : SEPSTR);

	return root;
}

#ifdef HAVE_AN_FPGA
static int numpgas()
{
	int count = 0;
	int i;

	for (i = 0; i < total_devices; i++) {
#ifdef USE_BITFORCE
		if (devices[i]->api == &bitforce_api)
			count++;
#endif
#ifdef USE_ICARUS
		if (devices[i]->api == &icarus_api)
			count++;
#endif
#ifdef USE_ZTEX
		if (devices[i]->api == &ztex_api)
			count++;
#endif
#ifdef USE_MODMINER
		if (devices[i]->api == &modminer_api)
			count++;
#endif
	}
	return count;
}

static int pgadevice(int pgaid)
{
	int count = 0;
	int i;

	for (i = 0; i < total_devices; i++) {
#ifdef USE_BITFORCE
		if (devices[i]->api == &bitforce_api)
			count++;
#endif
#ifdef USE_ICARUS
		if (devices[i]->api == &icarus_api)
			count++;
#endif
#ifdef USE_ZTEX
		if (devices[i]->api == &ztex_api)
			count++;
#endif
#ifdef USE_MODMINER
		if (devices[i]->api == &modminer_api)
			count++;
#endif
		if (count == (pgaid + 1))
			return i;
	}
	return -1;
}
#endif

// All replies (except BYE and RESTART) start with a message
//  thus for JSON, message() inserts JSON_START at the front
//  and send_result() adds JSON_END at the end
static char *message(int messageid, int paramid, char *param2, bool isjson)
{
	struct api_data *root = NULL;
	char buf[TMPBUFSIZ];
	char severity[2];
	char *ptr;
#ifdef HAVE_AN_FPGA
	int pga;
#endif
#ifdef WANT_CPUMINE
	int cpu;
#endif
	int i;

	if (!isjson)
		msg_buffer[0] = '\0';
	else
		strcpy(msg_buffer, JSON_START JSON_STATUS);

	ptr = strchr(msg_buffer, '\0');

	for (i = 0; codes[i].severity != SEVERITY_FAIL; i++) {
		if (codes[i].code == messageid) {
			switch (codes[i].severity) {
				case SEVERITY_WARN:
					severity[0] = 'W';
					break;
				case SEVERITY_INFO:
					severity[0] = 'I';
					break;
				case SEVERITY_SUCC:
					severity[0] = 'S';
					break;
				case SEVERITY_ERR:
				default:
					severity[0] = 'E';
					break;
			}
			severity[1] = '\0';

			switch(codes[i].params) {
				case PARAM_GPU:
				case PARAM_PGA:
				case PARAM_CPU:
				case PARAM_PID:
					sprintf(buf, codes[i].description, paramid);
					break;
				case PARAM_POOL:
					sprintf(buf, codes[i].description, paramid, pools[paramid]->rpc_url);
					break;
#ifdef HAVE_OPENCL
				case PARAM_GPUMAX:
					sprintf(buf, codes[i].description, paramid, nDevs - 1);
					break;
#endif
#ifdef HAVE_AN_FPGA
				case PARAM_PGAMAX:
					pga = numpgas();
					sprintf(buf, codes[i].description, paramid, pga - 1);
					break;
#endif
#ifdef WANT_CPUMINE
				case PARAM_CPUMAX:
					if (opt_n_threads > 0)
						cpu = num_processors;
					else
						cpu = 0;
					sprintf(buf, codes[i].description, paramid, cpu - 1);
					break;
#endif
				case PARAM_PMAX:
					sprintf(buf, codes[i].description, total_pools);
					break;
				case PARAM_POOLMAX:
					sprintf(buf, codes[i].description, paramid, total_pools - 1);
					break;
				case PARAM_DMAX:
#ifdef HAVE_AN_FPGA
					pga = numpgas();
#endif
#ifdef WANT_CPUMINE
					if (opt_n_threads > 0)
						cpu = num_processors;
					else
						cpu = 0;
#endif

					sprintf(buf, codes[i].description
#ifdef HAVE_OPENCL
						, nDevs
#endif
#ifdef HAVE_AN_FPGA
						, pga
#endif
#ifdef WANT_CPUMINE
						, cpu
#endif
						);
					break;
				case PARAM_CMD:
					sprintf(buf, codes[i].description, JSON_COMMAND);
					break;
				case PARAM_STR:
					sprintf(buf, codes[i].description, param2);
					break;
				case PARAM_BOTH:
					sprintf(buf, codes[i].description, paramid, param2);
					break;
				case PARAM_BOOL:
					sprintf(buf, codes[i].description, paramid ? TRUESTR : FALSESTR);
					break;
				case PARAM_NONE:
				default:
					strcpy(buf, codes[i].description);
			}

			root = api_add_string(root, _STATUS, severity, false);
			root = api_add_time(root, "When", &when, false);
			root = api_add_int(root, "Code", &messageid, false);
			root = api_add_string(root, "Msg", buf, false);
			root = api_add_string(root, "Description", opt_api_description, false);

			root = print_data(root, ptr, isjson);
			if (isjson)
				strcat(ptr, JSON_CLOSE);
			return msg_buffer;
		}
	}

	root = api_add_string(root, _STATUS, "F", false);
	root = api_add_time(root, "When", &when, false);
	int id = -1;
	root = api_add_int(root, "Code", &id, false);
	sprintf(buf, "%d", messageid);
	root = api_add_string(root, "Msg", buf, false);
	root = api_add_string(root, "Description", opt_api_description, false);

	root = print_data(root, ptr, isjson);
	if (isjson)
		strcat(ptr, JSON_CLOSE);
	return msg_buffer;
}

static void apiversion(__maybe_unused SOCKETTYPE c, __maybe_unused char *param, bool isjson, __maybe_unused char group)
{
	struct api_data *root = NULL;
	char buf[TMPBUFSIZ];

	sprintf(io_buffer, isjson
		? "%s," JSON_VERSION
		: "%s" _VERSION ",",
		message(MSG_VERSION, 0, NULL, isjson));

	root = api_add_string(root, "CGMiner", VERSION, false);
	root = api_add_const(root, "API", APIVERSION, false);

	root = print_data(root, buf, isjson);
	if (isjson)
		strcat(buf, JSON_CLOSE);
	strcat(io_buffer, buf);
}

static void minerconfig(__maybe_unused SOCKETTYPE c, __maybe_unused char *param, bool isjson, __maybe_unused char group)
{
	struct api_data *root = NULL;
	char buf[TMPBUFSIZ];
	int gpucount = 0;
	int pgacount = 0;
	int cpucount = 0;
	char *adlinuse = (char *)NO;
#ifdef HAVE_ADL
	const char *adl = YES;
	int i;

	for (i = 0; i < nDevs; i++) {
		if (gpus[i].has_adl) {
			adlinuse = (char *)YES;
			break;
		}
	}
#else
	const char *adl = NO;
#endif

#ifdef HAVE_OPENCL
	gpucount = nDevs;
#endif

#ifdef HAVE_AN_FPGA
	pgacount = numpgas();
#endif

#ifdef WANT_CPUMINE
	cpucount = opt_n_threads > 0 ? num_processors : 0;
#endif

	sprintf(io_buffer, isjson
		? "%s," JSON_MINECON
		: "%s" _MINECON ",",
		message(MSG_MINECON, 0, NULL, isjson));

	root = api_add_int(root, "GPU Count", &gpucount, false);
	root = api_add_int(root, "PGA Count", &pgacount, false);
	root = api_add_int(root, "CPU Count", &cpucount, false);
	root = api_add_int(root, "Pool Count", &total_pools, false);
	root = api_add_const(root, "ADL", (char *)adl, false);
	root = api_add_string(root, "ADL in use", adlinuse, false);
	root = api_add_const(root, "Strategy", strategies[pool_strategy].s, false);
	root = api_add_int(root, "Log Interval", &opt_log_interval, false);
	root = api_add_const(root, "Device Code", DEVICECODE, false);
	root = api_add_const(root, "OS", OSINFO, false);
	root = api_add_bool(root, "Failover-Only", &opt_fail_only, false);

	root = print_data(root, buf, isjson);
	if (isjson)
		strcat(buf, JSON_CLOSE);
	strcat(io_buffer, buf);
}

<<<<<<< HEAD
static const char*
bool2str(bool b)
{
	return b ? YES : NO;
}

static const char*
status2str(enum alive status)
=======
static const char *status2str(enum alive status)
>>>>>>> 70c57e7d
{
	switch (status) {
		case LIFE_WELL:
			return ALIVE;
		case LIFE_SICK:
			return SICK;
		case LIFE_DEAD:
			return DEAD;
		case LIFE_NOSTART:
			return NOSTART;
		case LIFE_INIT:
			return INIT;
		case LIFE_WAIT:
			return WAIT;
		default:
			return UNKNOWN;
	}
}

static void
devdetail_an(struct cgpu_info *cgpu, bool isjson)
{
	struct api_data *root = NULL;
	char buf[TMPBUFSIZ];
	int n = 0, i;

	cgpu->utility = cgpu->accepted / ( total_secs ? total_secs : 1 ) * 60;

	for (i = 0; i < total_devices; ++i) {
		if (devices[i] == cgpu)
			break;
		if (cgpu->devtype == devices[i]->devtype)
			++n;
	}

	root = api_add_int(root, (char*)cgpu->devtype, &n, true);
	root = api_add_string(root, "Driver", cgpu->api->dname, false);
	if (cgpu->kname)
		root = api_add_string(root, "Kernel", cgpu->kname, false);
	if (cgpu->name)
		root = api_add_string(root, "Model", cgpu->name, false);
	if (cgpu->device_path)
		root = api_add_string(root, "Device Path", cgpu->device_path, false);

	if (cgpu->api->get_api_extra_device_detail)
		root = api_add_extra(root, cgpu->api->get_api_extra_device_detail(cgpu));

	root = print_data(root, buf, isjson);
	strcat(io_buffer, buf);
}

static void devstatus_an(struct cgpu_info *cgpu, bool isjson)
{
	struct api_data *root = NULL;
	char buf[TMPBUFSIZ];
	int n = 0, i;

	cgpu->utility = cgpu->accepted / ( total_secs ? total_secs : 1 ) * 60;

	for (i = 0; i < total_devices; ++i) {
		if (devices[i] == cgpu)
			break;
		if (cgpu->devtype == devices[i]->devtype)
			++n;
	}

	root = api_add_int(root, (char*)cgpu->devtype, &n, true);
	root = api_add_string(root, "Name", cgpu->api->name, false);
	root = api_add_int(root, "ID", &(cgpu->device_id), false);
	root = api_add_string(root, "Enabled", bool2str(cgpu->deven != DEV_DISABLED), false);
	root = api_add_string(root, "Status", status2str(cgpu->status), false);
	if (cgpu->temp)
		root = api_add_temp(root, "Temperature", &cgpu->temp, false);
	double mhs = cgpu->total_mhashes / total_secs;
	root = api_add_mhs(root, "MHS av", &mhs, false);
	char mhsname[27];
	sprintf(mhsname, "MHS %ds", opt_log_interval);
	root = api_add_mhs(root, mhsname, &(cgpu->rolling), false);
	root = api_add_int(root, "Accepted", &(cgpu->accepted), false);
	root = api_add_int(root, "Rejected", &(cgpu->rejected), false);
	root = api_add_int(root, "Hardware Errors", &(cgpu->hw_errors), false);
	root = api_add_utility(root, "Utility", &(cgpu->utility), false);
	int last_share_pool = cgpu->last_share_pool_time > 0 ?
				cgpu->last_share_pool : -1;
	root = api_add_int(root, "Last Share Pool", &last_share_pool, false);
	root = api_add_time(root, "Last Share Time", &(cgpu->last_share_pool_time), false);
	root = api_add_mhtotal(root, "Total MH", &(cgpu->total_mhashes), false);

	if (cgpu->api->get_api_extra_device_status)
		root = api_add_extra(root, cgpu->api->get_api_extra_device_status(cgpu));

	root = print_data(root, buf, isjson);
	strcat(io_buffer, buf);
}

#ifdef HAVE_OPENCL
static void gpustatus(int gpu, bool isjson)
{
        if (gpu < 0 || gpu >= nDevs)
                return;
        devstatus_an(&gpus[gpu], isjson);
}
#endif

#ifdef HAVE_AN_FPGA
static void pgastatus(int pga, bool isjson)
{
        int dev = pgadevice(pga);
        if (dev < 0) // Should never happen
                return;
        devstatus_an(devices[dev], isjson);
}
#endif

#ifdef WANT_CPUMINE
static void cpustatus(int cpu, bool isjson)
{
        if (opt_n_threads <= 0 || cpu < 0 || cpu >= num_processors)
                return;
        devstatus_an(&cpus[cpu], isjson);
}
#endif

static void
devinfo_internal(void (*func)(struct cgpu_info*, bool), __maybe_unused SOCKETTYPE c, __maybe_unused char *param, bool isjson, __maybe_unused char group)
{
	int i;

	if (total_devices == 0) {
		strcpy(io_buffer, message(MSG_NODEVS, 0, NULL, isjson));
		return;
	}

	strcpy(io_buffer, message(MSG_DEVS, 0, NULL, isjson));

	if (isjson) {
		strcat(io_buffer, COMMA);
		strcat(io_buffer, JSON_DEVS);
	}

	for (i = 0; i < total_devices; ++i) {
		if (isjson && i > 0)
			strcat(io_buffer, COMMA);

		func(devices[i], isjson);
	}

	if (isjson)
		strcat(io_buffer, JSON_CLOSE);
}

static void
devdetail(SOCKETTYPE c, char *param, bool isjson, __maybe_unused char group)
{
	return devinfo_internal(devdetail_an, c, param, isjson, group);
}

static void
devstatus(SOCKETTYPE c, char *param, bool isjson, __maybe_unused char group)
{
	return devinfo_internal(devstatus_an, c, param, isjson, group);
}

#ifdef HAVE_OPENCL
static void gpudev(__maybe_unused SOCKETTYPE c, char *param, bool isjson, __maybe_unused char group)
{
	int id;

	if (nDevs == 0) {
		strcpy(io_buffer, message(MSG_GPUNON, 0, NULL, isjson));
		return;
	}

	if (param == NULL || *param == '\0') {
		strcpy(io_buffer, message(MSG_MISID, 0, NULL, isjson));
		return;
	}

	id = atoi(param);
	if (id < 0 || id >= nDevs) {
		strcpy(io_buffer, message(MSG_INVGPU, id, NULL, isjson));
		return;
	}

	strcpy(io_buffer, message(MSG_GPUDEV, id, NULL, isjson));

	if (isjson) {
		strcat(io_buffer, COMMA);
		strcat(io_buffer, JSON_GPU);
	}

	gpustatus(id, isjson);

	if (isjson)
		strcat(io_buffer, JSON_CLOSE);
}
#endif
#ifdef HAVE_AN_FPGA
static void pgadev(__maybe_unused SOCKETTYPE c, char *param, bool isjson, __maybe_unused char group)
{
	int numpga = numpgas();
	int id;

	if (numpga == 0) {
		strcpy(io_buffer, message(MSG_PGANON, 0, NULL, isjson));
		return;
	}

	if (param == NULL || *param == '\0') {
		strcpy(io_buffer, message(MSG_MISID, 0, NULL, isjson));
		return;
	}

	id = atoi(param);
	if (id < 0 || id >= numpga) {
		strcpy(io_buffer, message(MSG_INVPGA, id, NULL, isjson));
		return;
	}

	strcpy(io_buffer, message(MSG_PGADEV, id, NULL, isjson));

	if (isjson) {
		strcat(io_buffer, COMMA);
		strcat(io_buffer, JSON_PGA);
	}

	pgastatus(id, isjson);

	if (isjson)
		strcat(io_buffer, JSON_CLOSE);
}

static void pgaenable(__maybe_unused SOCKETTYPE c, char *param, bool isjson, __maybe_unused char group)
{
	int numpga = numpgas();
	struct thr_info *thr;
	int pga;
	int id;
	int i;

	if (numpga == 0) {
		strcpy(io_buffer, message(MSG_PGANON, 0, NULL, isjson));
		return;
	}

	if (param == NULL || *param == '\0') {
		strcpy(io_buffer, message(MSG_MISID, 0, NULL, isjson));
		return;
	}

	id = atoi(param);
	if (id < 0 || id >= numpga) {
		strcpy(io_buffer, message(MSG_INVPGA, id, NULL, isjson));
		return;
	}

	int dev = pgadevice(id);
	if (dev < 0) { // Should never happen
		strcpy(io_buffer, message(MSG_INVPGA, id, NULL, isjson));
		return;
	}

	struct cgpu_info *cgpu = devices[dev];

	if (cgpu->deven != DEV_DISABLED) {
		strcpy(io_buffer, message(MSG_PGALRENA, id, NULL, isjson));
		return;
	}

#if 0 /* A DISABLED device wont change status FIXME: should disabling make it WELL? */
	if (cgpu->status != LIFE_WELL) {
		strcpy(io_buffer, message(MSG_PGAUNW, id, NULL, isjson));
		return;
	}
#endif

	for (i = 0; i < mining_threads; i++) {
		pga = thr_info[i].cgpu->device_id;
		if (pga == dev) {
			thr = &thr_info[i];
			cgpu->deven = DEV_ENABLED;
			tq_push(thr->q, &ping);
		}
	}

	strcpy(io_buffer, message(MSG_PGAENA, id, NULL, isjson));
}

static void pgadisable(__maybe_unused SOCKETTYPE c, char *param, bool isjson, __maybe_unused char group)
{
	int numpga = numpgas();
	int id;

	if (numpga == 0) {
		strcpy(io_buffer, message(MSG_PGANON, 0, NULL, isjson));
		return;
	}

	if (param == NULL || *param == '\0') {
		strcpy(io_buffer, message(MSG_MISID, 0, NULL, isjson));
		return;
	}

	id = atoi(param);
	if (id < 0 || id >= numpga) {
		strcpy(io_buffer, message(MSG_INVPGA, id, NULL, isjson));
		return;
	}

	int dev = pgadevice(id);
	if (dev < 0) { // Should never happen
		strcpy(io_buffer, message(MSG_INVPGA, id, NULL, isjson));
		return;
	}

	struct cgpu_info *cgpu = devices[dev];

	if (cgpu->deven == DEV_DISABLED) {
		strcpy(io_buffer, message(MSG_PGALRDIS, id, NULL, isjson));
		return;
	}

	cgpu->deven = DEV_DISABLED;

	strcpy(io_buffer, message(MSG_PGADIS, id, NULL, isjson));
}
#endif

#ifdef WANT_CPUMINE
static void cpudev(__maybe_unused SOCKETTYPE c, char *param, bool isjson, __maybe_unused char group)
{
	int id;

	if (opt_n_threads == 0) {
		strcpy(io_buffer, message(MSG_CPUNON, 0, NULL, isjson));
		return;
	}

	if (param == NULL || *param == '\0') {
		strcpy(io_buffer, message(MSG_MISID, 0, NULL, isjson));
		return;
	}

	id = atoi(param);
	if (id < 0 || id >= num_processors) {
		strcpy(io_buffer, message(MSG_INVCPU, id, NULL, isjson));
		return;
	}

	strcpy(io_buffer, message(MSG_CPUDEV, id, NULL, isjson));

	if (isjson) {
		strcat(io_buffer, COMMA);
		strcat(io_buffer, JSON_CPU);
	}

	cpustatus(id, isjson);

	if (isjson)
		strcat(io_buffer, JSON_CLOSE);
}
#endif

static void poolstatus(__maybe_unused SOCKETTYPE c, __maybe_unused char *param, bool isjson, __maybe_unused char group)
{
	struct api_data *root = NULL;
	char buf[TMPBUFSIZ];
	char *status, *lp;
	int i;

	if (total_pools == 0) {
		strcpy(io_buffer, message(MSG_NOPOOL, 0, NULL, isjson));
		return;
	}

	strcpy(io_buffer, message(MSG_POOL, 0, NULL, isjson));

	if (isjson) {
		strcat(io_buffer, COMMA);
		strcat(io_buffer, JSON_POOLS);
	}

	for (i = 0; i < total_pools; i++) {
		struct pool *pool = pools[i];

		switch (pool->enabled) {
			case POOL_DISABLED:
				status = (char *)DISABLED;
				break;
			case POOL_REJECTING:
				status = (char *)REJECTING;
				break;
			case POOL_ENABLED:
				if (pool->idle)
					status = (char *)DEAD;
				else
					status = (char *)ALIVE;
				break;
			default:
				status = (char *)UNKNOWN;
				break;
		}

		if (pool->hdr_path)
			lp = (char *)YES;
		else
			lp = (char *)NO;

		root = api_add_int(root, "POOL", &i, false);
		root = api_add_escape(root, "URL", pool->rpc_url, false);
		root = api_add_string(root, "Status", status, false);
		root = api_add_int(root, "Priority", &(pool->prio), false);
		root = api_add_string(root, "Long Poll", lp, false);
		root = api_add_uint(root, "Getworks", &(pool->getwork_requested), false);
		root = api_add_int(root, "Accepted", &(pool->accepted), false);
		root = api_add_int(root, "Rejected", &(pool->rejected), false);
		root = api_add_uint(root, "Discarded", &(pool->discarded_work), false);
		root = api_add_uint(root, "Stale", &(pool->stale_shares), false);
		root = api_add_uint(root, "Get Failures", &(pool->getfail_occasions), false);
		root = api_add_uint(root, "Remote Failures", &(pool->remotefail_occasions), false);
		root = api_add_escape(root, "User", pool->rpc_user, false);
		root = api_add_time(root, "Last Share Time", &(pool->last_share_time), false);

		if (isjson && (i > 0))
			strcat(io_buffer, COMMA);

		root = print_data(root, buf, isjson);
		strcat(io_buffer, buf);
	}

	if (isjson)
		strcat(io_buffer, JSON_CLOSE);
}

static void summary(__maybe_unused SOCKETTYPE c, __maybe_unused char *param, bool isjson, __maybe_unused char group)
{
	struct api_data *root = NULL;
	char buf[TMPBUFSIZ];
	double utility, mhs;

#ifdef WANT_CPUMINE
	char *algo = (char *)(algo_names[opt_algo]);
	if (algo == NULL)
		algo = (char *)NULLSTR;
#endif

	utility = total_accepted / ( total_secs ? total_secs : 1 ) * 60;
	mhs = total_mhashes_done / total_secs;

	sprintf(io_buffer, isjson
		? "%s," JSON_SUMMARY
		: "%s" _SUMMARY ",",
		message(MSG_SUMM, 0, NULL, isjson));

	root = api_add_elapsed(root, "Elapsed", &(total_secs), false);
#ifdef WANT_CPUMINE
	if (opt_n_threads)
	root = api_add_string(root, "Algorithm", algo, false);
#endif
	root = api_add_mhs(root, "MHS av", &(mhs), false);
	root = api_add_uint(root, "Found Blocks", &(found_blocks), false);
	root = api_add_int(root, "Getworks", &(total_getworks), false);
	root = api_add_int(root, "Accepted", &(total_accepted), false);
	root = api_add_int(root, "Rejected", &(total_rejected), false);
	root = api_add_int(root, "Hardware Errors", &(hw_errors), false);
	root = api_add_utility(root, "Utility", &(utility), false);
	root = api_add_int(root, "Discarded", &(total_discarded), false);
	root = api_add_int(root, "Stale", &(total_stale), false);
	root = api_add_uint(root, "Get Failures", &(total_go), false);
	root = api_add_uint(root, "Local Work", &(local_work), false);
	root = api_add_uint(root, "Remote Failures", &(total_ro), false);
	root = api_add_uint(root, "Network Blocks", &(new_blocks), false);
	root = api_add_mhtotal(root, "Total MH", &(total_mhashes_done), false);

	root = print_data(root, buf, isjson);
	if (isjson)
		strcat(buf, JSON_CLOSE);
	strcat(io_buffer, buf);
}
#ifdef HAVE_OPENCL
static void gpuenable(__maybe_unused SOCKETTYPE c, char *param, bool isjson, __maybe_unused char group)
{
	struct thr_info *thr;
	int gpu;
	int id;
	int i;

	if (gpu_threads == 0) {
		strcpy(io_buffer, message(MSG_GPUNON, 0, NULL, isjson));
		return;
	}

	if (param == NULL || *param == '\0') {
		strcpy(io_buffer, message(MSG_MISID, 0, NULL, isjson));
		return;
	}

	id = atoi(param);
	if (id < 0 || id >= nDevs) {
		strcpy(io_buffer, message(MSG_INVGPU, id, NULL, isjson));
		return;
	}

	if (gpus[id].deven != DEV_DISABLED) {
		strcpy(io_buffer, message(MSG_ALRENA, id, NULL, isjson));
		return;
	}

	for (i = 0; i < gpu_threads; i++) {
		gpu = thr_info[i].cgpu->device_id;
		if (gpu == id) {
			thr = &thr_info[i];
			if (thr->cgpu->status != LIFE_WELL) {
				strcpy(io_buffer, message(MSG_GPUMRE, id, NULL, isjson));
				return;
			}

			gpus[id].deven = DEV_ENABLED;
			tq_push(thr->q, &ping);

		}
	}

	strcpy(io_buffer, message(MSG_GPUREN, id, NULL, isjson));
}

static void gpudisable(__maybe_unused SOCKETTYPE c, char *param, bool isjson, __maybe_unused char group)
{
	int id;

	if (nDevs == 0) {
		strcpy(io_buffer, message(MSG_GPUNON, 0, NULL, isjson));
		return;
	}

	if (param == NULL || *param == '\0') {
		strcpy(io_buffer, message(MSG_MISID, 0, NULL, isjson));
		return;
	}

	id = atoi(param);
	if (id < 0 || id >= nDevs) {
		strcpy(io_buffer, message(MSG_INVGPU, id, NULL, isjson));
		return;
	}

	if (gpus[id].deven == DEV_DISABLED) {
		strcpy(io_buffer, message(MSG_ALRDIS, id, NULL, isjson));
		return;
	}

	gpus[id].deven = DEV_DISABLED;

	strcpy(io_buffer, message(MSG_GPUDIS, id, NULL, isjson));
}

static void gpurestart(__maybe_unused SOCKETTYPE c, char *param, bool isjson, __maybe_unused char group)
{
	int id;

	if (nDevs == 0) {
		strcpy(io_buffer, message(MSG_GPUNON, 0, NULL, isjson));
		return;
	}

	if (param == NULL || *param == '\0') {
		strcpy(io_buffer, message(MSG_MISID, 0, NULL, isjson));
		return;
	}

	id = atoi(param);
	if (id < 0 || id >= nDevs) {
		strcpy(io_buffer, message(MSG_INVGPU, id, NULL, isjson));
		return;
	}

	reinit_device(&gpus[id]);

	strcpy(io_buffer, message(MSG_GPUREI, id, NULL, isjson));
}
#endif
static void gpucount(__maybe_unused SOCKETTYPE c, __maybe_unused char *param, bool isjson, __maybe_unused char group)
{
	struct api_data *root = NULL;
	char buf[TMPBUFSIZ];
	int numgpu = 0;

#ifdef HAVE_OPENCL
	numgpu = nDevs;
#endif

	sprintf(io_buffer, isjson
		? "%s," JSON_GPUS
		: "%s" _GPUS ",",
		message(MSG_NUMGPU, 0, NULL, isjson));

	root = api_add_int(root, "Count", &numgpu, false);

	root = print_data(root, buf, isjson);
	if (isjson)
		strcat(buf, JSON_CLOSE);
	strcat(io_buffer, buf);
}

static void pgacount(__maybe_unused SOCKETTYPE c, __maybe_unused char *param, bool isjson, __maybe_unused char group)
{
	struct api_data *root = NULL;
	char buf[TMPBUFSIZ];
	int count = 0;

#ifdef HAVE_AN_FPGA
	count = numpgas();
#endif

	sprintf(io_buffer, isjson
		? "%s," JSON_PGAS
		: "%s" _PGAS ",",
		message(MSG_NUMPGA, 0, NULL, isjson));

	root = api_add_int(root, "Count", &count, false);

	root = print_data(root, buf, isjson);
	if (isjson)
		strcat(buf, JSON_CLOSE);
	strcat(io_buffer, buf);
}

static void cpucount(__maybe_unused SOCKETTYPE c, __maybe_unused char *param, bool isjson, __maybe_unused char group)
{
	struct api_data *root = NULL;
	char buf[TMPBUFSIZ];
	int count = 0;

#ifdef WANT_CPUMINE
	count = opt_n_threads > 0 ? num_processors : 0;
#endif

	sprintf(io_buffer, isjson
		? "%s," JSON_CPUS
		: "%s" _CPUS ",",
		message(MSG_NUMCPU, 0, NULL, isjson));

	root = api_add_int(root, "Count", &count, false);

	root = print_data(root, buf, isjson);
	if (isjson)
		strcat(buf, JSON_CLOSE);
	strcat(io_buffer, buf);
}

static void switchpool(__maybe_unused SOCKETTYPE c, char *param, bool isjson, __maybe_unused char group)
{
	struct pool *pool;
	int id;

	if (total_pools == 0) {
		strcpy(io_buffer, message(MSG_NOPOOL, 0, NULL, isjson));
		return;
	}

	if (param == NULL || *param == '\0') {
		strcpy(io_buffer, message(MSG_MISPID, 0, NULL, isjson));
		return;
	}

	id = atoi(param);
	if (id < 0 || id >= total_pools) {
		strcpy(io_buffer, message(MSG_INVPID, id, NULL, isjson));
		return;
	}

	pool = pools[id];
	pool->enabled = POOL_ENABLED;
	switch_pools(pool);

	strcpy(io_buffer, message(MSG_SWITCHP, id, NULL, isjson));
}

static void copyadvanceafter(char ch, char **param, char **buf)
{
#define src_p (*param)
#define dst_b (*buf)

	while (*src_p && *src_p != ch) {
		if (*src_p == '\\' && *(src_p+1) != '\0')
			src_p++;

		*(dst_b++) = *(src_p++);
	}
	if (*src_p)
		src_p++;

	*(dst_b++) = '\0';
}

static bool pooldetails(char *param, char **url, char **user, char **pass)
{
	char *ptr, *buf;

	ptr = buf = malloc(strlen(param)+1);
	if (unlikely(!buf))
		quit(1, "Failed to malloc pooldetails buf");

	*url = buf;

	// copy url
	copyadvanceafter(',', &param, &buf);

	if (!(*param)) // missing user
		goto exitsama;

	*user = buf;

	// copy user
	copyadvanceafter(',', &param, &buf);

	if (!*param) // missing pass
		goto exitsama;

	*pass = buf;

	// copy pass
	copyadvanceafter(',', &param, &buf);

	return true;

exitsama:
	free(ptr);
	return false;
}

static void addpool(__maybe_unused SOCKETTYPE c, char *param, bool isjson, __maybe_unused char group)
{
	char *url, *user, *pass;
	char *ptr;

	if (param == NULL || *param == '\0') {
		strcpy(io_buffer, message(MSG_MISPDP, 0, NULL, isjson));
		return;
	}

	if (!pooldetails(param, &url, &user, &pass)) {
		ptr = escape_string(param, isjson);
		strcpy(io_buffer, message(MSG_INVPDP, 0, ptr, isjson));
		if (ptr != param)
			free(ptr);
		ptr = NULL;
		return;
	}

	add_pool_details(true, url, user, pass);

	ptr = escape_string(url, isjson);
	strcpy(io_buffer, message(MSG_ADDPOOL, 0, ptr, isjson));
	if (ptr != url)
		free(ptr);
	ptr = NULL;
}

static void enablepool(__maybe_unused SOCKETTYPE c, char *param, bool isjson, __maybe_unused char group)
{
	struct pool *pool;
	int id;

	if (total_pools == 0) {
		strcpy(io_buffer, message(MSG_NOPOOL, 0, NULL, isjson));
		return;
	}

	if (param == NULL || *param == '\0') {
		strcpy(io_buffer, message(MSG_MISPID, 0, NULL, isjson));
		return;
	}

	id = atoi(param);
	if (id < 0 || id >= total_pools) {
		strcpy(io_buffer, message(MSG_INVPID, id, NULL, isjson));
		return;
	}

	pool = pools[id];
	if (pool->enabled == POOL_ENABLED) {
		strcpy(io_buffer, message(MSG_ALRENAP, id, NULL, isjson));
		return;
	}

	pool->enabled = POOL_ENABLED;
	if (pool->prio < current_pool()->prio)
		switch_pools(pool);

	strcpy(io_buffer, message(MSG_ENAPOOL, id, NULL, isjson));
}

static void poolpriority(__maybe_unused SOCKETTYPE c, char *param, bool isjson, __maybe_unused char group)
{
	char *ptr, *next;
	int i, pr, prio = 0;

	// TODO: all cgminer code needs a mutex added everywhere for change
	//	access to total_pools and also parts of the pools[] array,
	//	just copying total_pools here wont solve that

	if (total_pools == 0) {
		strcpy(io_buffer, message(MSG_NOPOOL, 0, NULL, isjson));
		return;
	}

	if (param == NULL || *param == '\0') {
		strcpy(io_buffer, message(MSG_MISPID, 0, NULL, isjson));
		return;
	}

	bool pools_changed[total_pools];
	int new_prio[total_pools];
	for (i = 0; i < total_pools; ++i)
		pools_changed[i] = false;

	next = param;
	while (next && *next) {
		ptr = next;
		next = strchr(ptr, ',');
		if (next)
			*(next++) = '\0';

		i = atoi(ptr);
		if (i < 0 || i >= total_pools) {
			strcpy(io_buffer, message(MSG_INVPID, i, NULL, isjson));
			return;
		}

		if (pools_changed[i]) {
			strcpy(io_buffer, message(MSG_DUPPID, i, NULL, isjson));
			return;
		}

		pools_changed[i] = true;
		new_prio[i] = prio++;
	}

	// Only change them if no errors
	for (i = 0; i < total_pools; i++) {
		if (pools_changed[i])
			pools[i]->prio = new_prio[i];
	}

	// In priority order, cycle through the unchanged pools and append them
	for (pr = 0; pr < total_pools; pr++)
		for (i = 0; i < total_pools; i++) {
			if (!pools_changed[i] && pools[i]->prio == pr) {
				pools[i]->prio = prio++;
				pools_changed[i] = true;
				break;
			}
		}

	if (current_pool()->prio)
		switch_pools(NULL);

	strcpy(io_buffer, message(MSG_POOLPRIO, 0, NULL, isjson));
}

static void disablepool(__maybe_unused SOCKETTYPE c, char *param, bool isjson, __maybe_unused char group)
{
	struct pool *pool;
	int id;

	if (total_pools == 0) {
		strcpy(io_buffer, message(MSG_NOPOOL, 0, NULL, isjson));
		return;
	}

	if (param == NULL || *param == '\0') {
		strcpy(io_buffer, message(MSG_MISPID, 0, NULL, isjson));
		return;
	}

	id = atoi(param);
	if (id < 0 || id >= total_pools) {
		strcpy(io_buffer, message(MSG_INVPID, id, NULL, isjson));
		return;
	}

	pool = pools[id];
	if (pool->enabled == POOL_DISABLED) {
		strcpy(io_buffer, message(MSG_ALRDISP, id, NULL, isjson));
		return;
	}

	if (enabled_pools <= 1) {
		strcpy(io_buffer, message(MSG_DISLASTP, id, NULL, isjson));
		return;
	}

	pool->enabled = POOL_DISABLED;
	if (pool == current_pool())
		switch_pools(NULL);

	strcpy(io_buffer, message(MSG_DISPOOL, id, NULL, isjson));
}

static void removepool(__maybe_unused SOCKETTYPE c, char *param, bool isjson, __maybe_unused char group)
{
	struct pool *pool;
	char *rpc_url;
	bool dofree = false;
	int id;

	if (total_pools == 0) {
		strcpy(io_buffer, message(MSG_NOPOOL, 0, NULL, isjson));
		return;
	}

	if (param == NULL || *param == '\0') {
		strcpy(io_buffer, message(MSG_MISPID, 0, NULL, isjson));
		return;
	}

	id = atoi(param);
	if (id < 0 || id >= total_pools) {
		strcpy(io_buffer, message(MSG_INVPID, id, NULL, isjson));
		return;
	}

	if (total_pools <= 1) {
		strcpy(io_buffer, message(MSG_REMLASTP, id, NULL, isjson));
		return;
	}

	pool = pools[id];
	if (pool == current_pool())
		switch_pools(NULL);

	if (pool == current_pool()) {
		strcpy(io_buffer, message(MSG_ACTPOOL, id, NULL, isjson));
		return;
	}

	pool->enabled = POOL_DISABLED;
	rpc_url = escape_string(pool->rpc_url, isjson);
	if (rpc_url != pool->rpc_url)
		dofree = true;

	remove_pool(pool);

	strcpy(io_buffer, message(MSG_REMPOOL, id, rpc_url, isjson));

	if (dofree)
		free(rpc_url);
	rpc_url = NULL;
}

#ifdef HAVE_OPENCL
static bool splitgpuvalue(char *param, int *gpu, char **value, bool isjson)
{
	int id;
	char *gpusep;

	if (nDevs == 0) {
		strcpy(io_buffer, message(MSG_GPUNON, 0, NULL, isjson));
		return false;
	}

	if (param == NULL || *param == '\0') {
		strcpy(io_buffer, message(MSG_MISID, 0, NULL, isjson));
		return false;
	}

	gpusep = strchr(param, GPUSEP);
	if (gpusep == NULL) {
		strcpy(io_buffer, message(MSG_MISVAL, 0, NULL, isjson));
		return false;
	}

	*(gpusep++) = '\0';

	id = atoi(param);
	if (id < 0 || id >= nDevs) {
		strcpy(io_buffer, message(MSG_INVGPU, id, NULL, isjson));
		return false;
	}

	*gpu = id;
	*value = gpusep;

	return true;
}
static void gpuintensity(__maybe_unused SOCKETTYPE c, char *param, bool isjson, __maybe_unused char group)
{
	int id;
	char *value;
	int intensity;
	char intensitystr[7];

	if (!splitgpuvalue(param, &id, &value, isjson))
		return;

	if (!strncasecmp(value, DYNAMIC, 1)) {
		gpus[id].dynamic = true;
		strcpy(intensitystr, DYNAMIC);
	}
	else {
		intensity = atoi(value);
		if (intensity < MIN_INTENSITY || intensity > MAX_INTENSITY) {
			strcpy(io_buffer, message(MSG_INVINT, 0, value, isjson));
			return;
		}

		gpus[id].dynamic = false;
		gpus[id].intensity = intensity;
		sprintf(intensitystr, "%d", intensity);
	}

	strcpy(io_buffer, message(MSG_GPUINT, id, intensitystr, isjson));
}

static void gpumem(__maybe_unused SOCKETTYPE c, __maybe_unused char *param, bool isjson, __maybe_unused char group)
{
#ifdef HAVE_ADL
	int id;
	char *value;
	int clock;

	if (!splitgpuvalue(param, &id, &value, isjson))
		return;

	clock = atoi(value);

	if (set_memoryclock(id, clock))
		strcpy(io_buffer, message(MSG_GPUMERR, id, value, isjson));
	else
		strcpy(io_buffer, message(MSG_GPUMEM, id, value, isjson));
#else
	strcpy(io_buffer, message(MSG_NOADL, 0, NULL, isjson));
#endif
}

static void gpuengine(__maybe_unused SOCKETTYPE c, __maybe_unused char *param, bool isjson, __maybe_unused char group)
{
#ifdef HAVE_ADL
	int id;
	char *value;
	int clock;

	if (!splitgpuvalue(param, &id, &value, isjson))
		return;

	clock = atoi(value);

	if (set_engineclock(id, clock))
		strcpy(io_buffer, message(MSG_GPUEERR, id, value, isjson));
	else
		strcpy(io_buffer, message(MSG_GPUENG, id, value, isjson));
#else
	strcpy(io_buffer, message(MSG_NOADL, 0, NULL, isjson));
#endif
}

static void gpufan(__maybe_unused SOCKETTYPE c, __maybe_unused char *param, bool isjson, __maybe_unused char group)
{
#ifdef HAVE_ADL
	int id;
	char *value;
	int fan;

	if (!splitgpuvalue(param, &id, &value, isjson))
		return;

	fan = atoi(value);

	if (set_fanspeed(id, fan))
		strcpy(io_buffer, message(MSG_GPUFERR, id, value, isjson));
	else
		strcpy(io_buffer, message(MSG_GPUFAN, id, value, isjson));
#else
	strcpy(io_buffer, message(MSG_NOADL, 0, NULL, isjson));
#endif
}

static void gpuvddc(__maybe_unused SOCKETTYPE c, __maybe_unused char *param, bool isjson, __maybe_unused char group)
{
#ifdef HAVE_ADL
	int id;
	char *value;
	float vddc;

	if (!splitgpuvalue(param, &id, &value, isjson))
		return;

	vddc = atof(value);

	if (set_vddc(id, vddc))
		strcpy(io_buffer, message(MSG_GPUVERR, id, value, isjson));
	else
		strcpy(io_buffer, message(MSG_GPUVDDC, id, value, isjson));
#else
	strcpy(io_buffer, message(MSG_NOADL, 0, NULL, isjson));
#endif
}
#endif
void doquit(__maybe_unused SOCKETTYPE c, __maybe_unused char *param, bool isjson, __maybe_unused char group)
{
	if (isjson)
		strcpy(io_buffer, JSON_START JSON_BYE);
	else
		strcpy(io_buffer, _BYE);

	bye = true;
	do_a_quit = true;
}

void dorestart(__maybe_unused SOCKETTYPE c, __maybe_unused char *param, bool isjson, __maybe_unused char group)
{
	if (isjson)
		strcpy(io_buffer, JSON_START JSON_RESTART);
	else
		strcpy(io_buffer, _RESTART);

	bye = true;
	do_a_restart = true;
}

void privileged(__maybe_unused SOCKETTYPE c, __maybe_unused char *param, bool isjson, __maybe_unused char group)
{
	strcpy(io_buffer, message(MSG_ACCOK, 0, NULL, isjson));
}

void notifystatus(int device, struct cgpu_info *cgpu, bool isjson, __maybe_unused char group)
{
	struct api_data *root = NULL;
	char buf[TMPBUFSIZ];
	char *reason;

	if (cgpu->device_last_not_well == 0)
		reason = REASON_NONE;
	else
		switch(cgpu->device_not_well_reason) {
			case REASON_THREAD_FAIL_INIT:
				reason = REASON_THREAD_FAIL_INIT_STR;
				break;
			case REASON_THREAD_ZERO_HASH:
				reason = REASON_THREAD_ZERO_HASH_STR;
				break;
			case REASON_THREAD_FAIL_QUEUE:
				reason = REASON_THREAD_FAIL_QUEUE_STR;
				break;
			case REASON_DEV_SICK_IDLE_60:
				reason = REASON_DEV_SICK_IDLE_60_STR;
				break;
			case REASON_DEV_DEAD_IDLE_600:
				reason = REASON_DEV_DEAD_IDLE_600_STR;
				break;
			case REASON_DEV_NOSTART:
				reason = REASON_DEV_NOSTART_STR;
				break;
			case REASON_DEV_OVER_HEAT:
				reason = REASON_DEV_OVER_HEAT_STR;
				break;
			case REASON_DEV_THERMAL_CUTOFF:
				reason = REASON_DEV_THERMAL_CUTOFF_STR;
				break;
			case REASON_DEV_COMMS_ERROR:
				reason = REASON_DEV_COMMS_ERROR_STR;
				break;
			default:
				reason = REASON_UNKNOWN_STR;
				break;
		}

	// ALL counters (and only counters) must start the name with a '*'
	// Simplifies future external support for identifying new counters
	root = api_add_int(root, "NOTIFY", &device, false);
	root = api_add_string(root, "Name", cgpu->api->name, false);
	root = api_add_int(root, "ID", &(cgpu->device_id), false);
	root = api_add_time(root, "Last Well", &(cgpu->device_last_well), false);
	root = api_add_time(root, "Last Not Well", &(cgpu->device_last_not_well), false);
	root = api_add_string(root, "Reason Not Well", reason, false);
	root = api_add_int(root, "*Thread Fail Init", &(cgpu->thread_fail_init_count), false);
	root = api_add_int(root, "*Thread Zero Hash", &(cgpu->thread_zero_hash_count), false);
	root = api_add_int(root, "*Thread Fail Queue", &(cgpu->thread_fail_queue_count), false);
	root = api_add_int(root, "*Dev Sick Idle 60s", &(cgpu->dev_sick_idle_60_count), false);
	root = api_add_int(root, "*Dev Dead Idle 600s", &(cgpu->dev_dead_idle_600_count), false);
	root = api_add_int(root, "*Dev Nostart", &(cgpu->dev_nostart_count), false);
	root = api_add_int(root, "*Dev Over Heat", &(cgpu->dev_over_heat_count), false);
	root = api_add_int(root, "*Dev Thermal Cutoff", &(cgpu->dev_thermal_cutoff_count), false);
	root = api_add_int(root, "*Dev Comms Error", &(cgpu->dev_comms_error_count), false);

	if (isjson && (device > 0))
		strcat(io_buffer, COMMA);

	root = print_data(root, buf, isjson);
	strcat(io_buffer, buf);
}

static void notify(__maybe_unused SOCKETTYPE c, __maybe_unused char *param, bool isjson, char group)
{
	int i;

	if (total_devices == 0) {
		strcpy(io_buffer, message(MSG_NODEVS, 0, NULL, isjson));
		return;
	}

	strcpy(io_buffer, message(MSG_NOTIFY, 0, NULL, isjson));

	if (isjson) {
		strcat(io_buffer, COMMA);
		strcat(io_buffer, JSON_NOTIFY);
	}

	for (i = 0; i < total_devices; i++)
		notifystatus(i, devices[i], isjson, group);

	if (isjson)
		strcat(io_buffer, JSON_CLOSE);
}

static void devdetails(__maybe_unused SOCKETTYPE c, __maybe_unused char *param, bool isjson, __maybe_unused char group)
{
	struct api_data *root = NULL;
	char buf[TMPBUFSIZ];
	struct cgpu_info *cgpu;
	int i;

	if (total_devices == 0) {
		strcpy(io_buffer, message(MSG_NODEVS, 0, NULL, isjson));
		return;
	}

	strcpy(io_buffer, message(MSG_DEVDETAILS, 0, NULL, isjson));

	if (isjson) {
		strcat(io_buffer, COMMA);
		strcat(io_buffer, JSON_DEVDETAILS);
	}

	for (i = 0; i < total_devices; i++) {
		cgpu = devices[i];

		root = api_add_int(root, "DEVDETAILS", &i, false);
		root = api_add_string(root, "Name", cgpu->api->name, false);
		root = api_add_int(root, "ID", &(cgpu->device_id), false);
		root = api_add_string(root, "Driver", cgpu->api->dname, false);
		root = api_add_const(root, "Kernel", cgpu->kname ? : BLANK, false);
		root = api_add_const(root, "Model", cgpu->name ? : BLANK, false);
		root = api_add_const(root, "Device Path", cgpu->device_path ? : BLANK, false);

		if (isjson && (i > 0))
			strcat(io_buffer, COMMA);

		root = print_data(root, buf, isjson);
		strcat(io_buffer, buf);
	}

	if (isjson)
		strcat(io_buffer, JSON_CLOSE);
}

void dosave(__maybe_unused SOCKETTYPE c, char *param, bool isjson, __maybe_unused char group)
{
	char filename[PATH_MAX];
	FILE *fcfg;
	char *ptr;

	if (param == NULL || *param == '\0') {
		default_save_file(filename);
		param = filename;
	}

	fcfg = fopen(param, "w");
	if (!fcfg) {
		ptr = escape_string(param, isjson);
		strcpy(io_buffer, message(MSG_BADFN, 0, ptr, isjson));
		if (ptr != param)
			free(ptr);
		ptr = NULL;
		return;
	}

	write_config(fcfg);
	fclose(fcfg);

	ptr = escape_string(param, isjson);
	strcpy(io_buffer, message(MSG_SAVED, 0, ptr, isjson));
	if (ptr != param)
		free(ptr);
	ptr = NULL;
}

static int itemstats(int i, char *id, struct cgminer_stats *stats, struct cgminer_pool_stats *pool_stats, struct api_data *extra, bool isjson)
{
	struct api_data *root = NULL;
	char buf[TMPBUFSIZ];

	root = api_add_int(root, "STATS", &i, false);
	root = api_add_string(root, "ID", id, false);
	root = api_add_elapsed(root, "Elapsed", &(total_secs), false);
	root = api_add_uint32(root, "Calls", &(stats->getwork_calls), false);
	root = api_add_timeval(root, "Wait", &(stats->getwork_wait), false);
	root = api_add_timeval(root, "Max", &(stats->getwork_wait_max), false);
	root = api_add_timeval(root, "Min", &(stats->getwork_wait_min), false);

	if (pool_stats) {
		root = api_add_uint32(root, "Pool Calls", &(pool_stats->getwork_calls), false);
		root = api_add_uint32(root, "Pool Attempts", &(pool_stats->getwork_attempts), false);
		root = api_add_timeval(root, "Pool Wait", &(pool_stats->getwork_wait), false);
		root = api_add_timeval(root, "Pool Max", &(pool_stats->getwork_wait_max), false);
		root = api_add_timeval(root, "Pool Min", &(pool_stats->getwork_wait_min), false);
		root = api_add_double(root, "Pool Av", &(pool_stats->getwork_wait_rolling), false);
	}

	if (extra)
		root = api_add_extra(root, extra);

	if (isjson && (i > 0))
		strcat(io_buffer, COMMA);

	root = print_data(root, buf, isjson);
	strcat(io_buffer, buf);

	return ++i;
}

static void minerstats(__maybe_unused SOCKETTYPE c, __maybe_unused char *param, bool isjson, __maybe_unused char group)
{
	struct api_data *extra;
	char id[20];
	int i, j;

	strcpy(io_buffer, message(MSG_MINESTATS, 0, NULL, isjson));

	if (isjson) {
		strcat(io_buffer, COMMA);
		strcat(io_buffer, JSON_MINESTATS);
	}

	i = 0;
	for (j = 0; j < total_devices; j++) {
		struct cgpu_info *cgpu = devices[j];

		if (cgpu && cgpu->api) {
			if (cgpu->api->get_api_stats)
				extra = cgpu->api->get_api_stats(cgpu);
			else
				extra = NULL;

			sprintf(id, "%s%d", cgpu->api->name, cgpu->device_id);
			i = itemstats(i, id, &(cgpu->cgminer_stats), NULL, extra, isjson);
		}
	}

	for (j = 0; j < total_pools; j++) {
		struct pool *pool = pools[j];

		sprintf(id, "POOL%d", j);
		i = itemstats(i, id, &(pool->cgminer_stats), &(pool->cgminer_pool_stats), NULL, isjson);
	}

	if (isjson)
		strcat(io_buffer, JSON_CLOSE);
}

static void failoveronly(__maybe_unused SOCKETTYPE c, char *param, bool isjson, __maybe_unused char group)
{
	if (param == NULL || *param == '\0') {
		strcpy(io_buffer, message(MSG_MISBOOL, 0, NULL, isjson));
		return;
	}

	*param = tolower(*param);

	if (*param != 't' && *param != 'f') {
		strcpy(io_buffer, message(MSG_INVBOOL, 0, NULL, isjson));
		return;
	}

	bool tf = (*param == 't');

	opt_fail_only = tf;

	strcpy(io_buffer, message(MSG_FOO, tf, NULL, isjson));
}

static void checkcommand(__maybe_unused SOCKETTYPE c, char *param, bool isjson, char group);

struct CMDS {
	char *name;
	void (*func)(SOCKETTYPE, char *, bool, char);
	bool iswritemode;
} cmds[] = {
	{ "version",		apiversion,	false },
	{ "config",		minerconfig,	false },
	{ "devs",		devstatus,	false },
	{ "devdetail",	devdetail,	false },
	{ "pools",		poolstatus,	false },
	{ "summary",		summary,	false },
#ifdef HAVE_OPENCL
	{ "gpuenable",		gpuenable,	true },
	{ "gpudisable",		gpudisable,	true },
	{ "gpurestart",		gpurestart,	true },
	{ "gpu",		gpudev,		false },
#endif
#ifdef HAVE_AN_FPGA
	{ "pga",		pgadev,		false },
	{ "pgaenable",		pgaenable,	true },
	{ "pgadisable",		pgadisable,	true },
#endif
#ifdef WANT_CPUMINE
	{ "cpu",		cpudev,		false },
#endif
	{ "gpucount",		gpucount,	false },
	{ "pgacount",		pgacount,	false },
	{ "cpucount",		cpucount,	false },
	{ "switchpool",		switchpool,	true },
	{ "addpool",		addpool,	true },
	{ "poolpriority",	poolpriority,	true },
	{ "enablepool",		enablepool,	true },
	{ "disablepool",	disablepool,	true },
	{ "removepool",		removepool,	true },
#ifdef HAVE_OPENCL
	{ "gpuintensity",	gpuintensity,	true },
	{ "gpumem",		gpumem,		true },
	{ "gpuengine",		gpuengine,	true },
	{ "gpufan",		gpufan,		true },
	{ "gpuvddc",		gpuvddc,	true },
#endif
	{ "save",		dosave,		true },
	{ "quit",		doquit,		true },
	{ "privileged",		privileged,	true },
	{ "notify",		notify,		false },
	{ "devdetails",		devdetails,	false },
	{ "restart",		dorestart,	true },
	{ "stats",		minerstats,	false },
	{ "check",		checkcommand,	false },
	{ "failover-only",	failoveronly,	true },
	{ NULL,			NULL,		false }
};

static void checkcommand(__maybe_unused SOCKETTYPE c, char *param, bool isjson, char group)
{
	struct api_data *root = NULL;
	char buf[TMPBUFSIZ];
	char cmdbuf[100];
	bool found, access;
	int i;

	if (param == NULL || *param == '\0') {
		strcpy(io_buffer, message(MSG_MISCHK, 0, NULL, isjson));
		return;
	}

	found = false;
	access = false;
	for (i = 0; cmds[i].name != NULL; i++) {
		if (strcmp(cmds[i].name, param) == 0) {
			found = true;

			sprintf(cmdbuf, "|%s|", param);
			if (ISPRIVGROUP(group) || strstr(COMMANDS(group), cmdbuf))
				access = true;

			break;
		}
	}

	sprintf(io_buffer, isjson
		? "%s," JSON_CHECK
		: "%s" _CHECK ",",
		message(MSG_CHECK, 0, NULL, isjson));

	root = api_add_const(root, "Exists", found ? YES : NO, false);
	root = api_add_const(root, "Access", access ? YES : NO, false);

	root = print_data(root, buf, isjson);
	if (isjson)
		strcat(buf, JSON_CLOSE);
	strcat(io_buffer, buf);
}

static void send_result(SOCKETTYPE c, bool isjson)
{
	int n;
	int len;

	if (isjson)
		strcat(io_buffer, JSON_END);

	len = strlen(io_buffer);

	applog(LOG_DEBUG, "API: send reply: (%d) '%.10s%s'", len+1, io_buffer, len > 10 ? "..." : BLANK);

	// ignore failure - it's closed immediately anyway
	n = send(c, io_buffer, len+1, 0);

	if (opt_debug) {
		if (SOCKETFAIL(n))
			applog(LOG_DEBUG, "API: send failed: %s", SOCKERRMSG);
		else
			applog(LOG_DEBUG, "API: sent %d", n);
	}
}

static void tidyup(__maybe_unused void *arg)
{
	mutex_lock(&quit_restart_lock);

	bye = true;

	if (sock != INVSOCK) {
		shutdown(sock, SHUT_RDWR);
		CLOSESOCKET(sock);
		sock = INVSOCK;
	}

	if (ipaccess != NULL) {
		free(ipaccess);
		ipaccess = NULL;
	}

	if (msg_buffer != NULL) {
		free(msg_buffer);
		msg_buffer = NULL;
	}

	if (io_buffer != NULL) {
		free(io_buffer);
		io_buffer = NULL;
	}

	mutex_unlock(&quit_restart_lock);
}

/*
 * Interpret --api-groups G:cmd1:cmd2:cmd3,P:cmd4,*,...
 */
static void setup_groups()
{
	char *api_groups = opt_api_groups ? opt_api_groups : (char *)BLANK;
	char *buf, *ptr, *next, *colon;
	char group;
	char commands[TMPBUFSIZ];
	char cmdbuf[100];
	char *cmd;
	bool addstar, did;
	int i;

	buf = malloc(strlen(api_groups) + 1);
	if (unlikely(!buf))
		quit(1, "Failed to malloc ipgroups buf");

	strcpy(buf, api_groups);

	next = buf;
	// for each group defined
	while (next && *next) {
		ptr = next;
		next = strchr(ptr, ',');
		if (next)
			*(next++) = '\0';

		// Validate the group
		if (*(ptr+1) != ':') {
			colon = strchr(ptr, ':');
			if (colon)
				*colon = '\0';
			applog(LOG_WARNING, "API invalid group name '%s'", ptr);
			quit(1, INVAPIGROUPS);
		}

		group = GROUP(*ptr);
		if (!VALIDGROUP(group)) {
			applog(LOG_WARNING, "API invalid group name '%c'", *ptr);
			quit(1, INVAPIGROUPS);
		}

		if (group == PRIVGROUP) {
			applog(LOG_WARNING, "API group name can't be '%c'", PRIVGROUP);
			quit(1, INVAPIGROUPS);
		}

		if (group == NOPRIVGROUP) {
			applog(LOG_WARNING, "API group name can't be '%c'", NOPRIVGROUP);
			quit(1, INVAPIGROUPS);
		}

		if (apigroups[GROUPOFFSET(group)].commands != NULL) {
			applog(LOG_WARNING, "API duplicate group name '%c'", *ptr);
			quit(1, INVAPIGROUPS);
		}

		ptr += 2;

		// Validate the command list (and handle '*')
		cmd = &(commands[0]);
		*(cmd++) = SEPARATOR;
		*cmd = '\0';
		addstar = false;
		while (ptr && *ptr) {
			colon = strchr(ptr, ':');
			if (colon)
				*(colon++) = '\0';

			if (strcmp(ptr, "*") == 0)
				addstar = true;
			else {
				did = false;
				for (i = 0; cmds[i].name != NULL; i++) {
					if (strcasecmp(ptr, cmds[i].name) == 0) {
						did = true;
						break;
					}
				}
				if (did) {
					// skip duplicates
					sprintf(cmdbuf, "|%s|", cmds[i].name);
					if (strstr(commands, cmdbuf) == NULL) {
						strcpy(cmd, cmds[i].name);
						cmd += strlen(cmds[i].name);
						*(cmd++) = SEPARATOR;
						*cmd = '\0';
					}
				} else {
					applog(LOG_WARNING, "API unknown command '%s' in group '%c'", ptr, group);
					quit(1, INVAPIGROUPS);
				}
			}

			ptr = colon;
		}

		// * = allow all non-iswritemode commands
		if (addstar) {
			for (i = 0; cmds[i].name != NULL; i++) {
				if (cmds[i].iswritemode == false) {
					// skip duplicates
					sprintf(cmdbuf, "|%s|", cmds[i].name);
					if (strstr(commands, cmdbuf) == NULL) {
						strcpy(cmd, cmds[i].name);
						cmd += strlen(cmds[i].name);
						*(cmd++) = SEPARATOR;
						*cmd = '\0';
					}
				}
			}
		}

		ptr = apigroups[GROUPOFFSET(group)].commands = malloc(strlen(commands) + 1);
		if (unlikely(!ptr))
			quit(1, "Failed to malloc group commands buf");

		strcpy(ptr, commands);
	}

	// Now define R (NOPRIVGROUP) as all non-iswritemode commands
	cmd = &(commands[0]);
	*(cmd++) = SEPARATOR;
	*cmd = '\0';
	for (i = 0; cmds[i].name != NULL; i++) {
		if (cmds[i].iswritemode == false) {
			strcpy(cmd, cmds[i].name);
			cmd += strlen(cmds[i].name);
			*(cmd++) = SEPARATOR;
			*cmd = '\0';
		}
	}

	ptr = apigroups[GROUPOFFSET(NOPRIVGROUP)].commands = malloc(strlen(commands) + 1);
	if (unlikely(!ptr))
		quit(1, "Failed to malloc noprivgroup commands buf");

	strcpy(ptr, commands);

	// W (PRIVGROUP) is handled as a special case since it simply means all commands

	free(buf);
	return;
}

/*
 * Interpret [W:]IP[/Prefix][,[R|W:]IP2[/Prefix2][,...]] --api-allow option
 *	special case of 0/0 allows /0 (means all IP addresses)
 */
#define ALLIP4 "0/0"
/*
 * N.B. IP4 addresses are by Definition 32bit big endian on all platforms
 */
static void setup_ipaccess()
{
	char *buf, *ptr, *comma, *slash, *dot;
	int ipcount, mask, octet, i;
	char group;

	buf = malloc(strlen(opt_api_allow) + 1);
	if (unlikely(!buf))
		quit(1, "Failed to malloc ipaccess buf");

	strcpy(buf, opt_api_allow);

	ipcount = 1;
	ptr = buf;
	while (*ptr)
		if (*(ptr++) == ',')
			ipcount++;

	// possibly more than needed, but never less
	ipaccess = calloc(ipcount, sizeof(struct IP4ACCESS));
	if (unlikely(!ipaccess))
		quit(1, "Failed to calloc ipaccess");

	ips = 0;
	ptr = buf;
	while (ptr && *ptr) {
		while (*ptr == ' ' || *ptr == '\t')
			ptr++;

		if (*ptr == ',') {
			ptr++;
			continue;
		}

		comma = strchr(ptr, ',');
		if (comma)
			*(comma++) = '\0';

		group = NOPRIVGROUP;

		if (isalpha(*ptr) && *(ptr+1) == ':') {
			if (DEFINEDGROUP(*ptr))
				group = GROUP(*ptr);

			ptr += 2;
		}

		ipaccess[ips].group = group;

		if (strcmp(ptr, ALLIP4) == 0)
			ipaccess[ips].ip = ipaccess[ips].mask = 0;
		else {
			slash = strchr(ptr, '/');
			if (!slash)
				ipaccess[ips].mask = 0xffffffff;
			else {
				*(slash++) = '\0';
				mask = atoi(slash);
				if (mask < 1 || mask > 32)
					goto popipo; // skip invalid/zero

				ipaccess[ips].mask = 0;
				while (mask-- >= 0) {
					octet = 1 << (mask % 8);
					ipaccess[ips].mask |= (octet << (24 - (8 * (mask >> 3))));
				}
			}

			ipaccess[ips].ip = 0; // missing default to '.0'
			for (i = 0; ptr && (i < 4); i++) {
				dot = strchr(ptr, '.');
				if (dot)
					*(dot++) = '\0';

				octet = atoi(ptr);
				if (octet < 0 || octet > 0xff)
					goto popipo; // skip invalid

				ipaccess[ips].ip |= (octet << (24 - (i * 8)));

				ptr = dot;
			}

			ipaccess[ips].ip &= ipaccess[ips].mask;
		}

		ips++;
popipo:
		ptr = comma;
	}

	free(buf);
}

static void *quit_thread(__maybe_unused void *userdata)
{
	rename_thr("bfg-rpc-quit");

	// allow thread creator to finish whatever it's doing
	mutex_lock(&quit_restart_lock);
	mutex_unlock(&quit_restart_lock);

	if (opt_debug)
		applog(LOG_DEBUG, "API: killing cgminer");

	kill_work();

	return NULL;
}

static void *restart_thread(__maybe_unused void *userdata)
{
	rename_thr("bfg-rpc-restart");

	// allow thread creator to finish whatever it's doing
	mutex_lock(&quit_restart_lock);
	mutex_unlock(&quit_restart_lock);

	if (opt_debug)
		applog(LOG_DEBUG, "API: restarting cgminer");

	app_restart();

	return NULL;
}

void api(int api_thr_id)
{
	struct thr_info bye_thr;
	char buf[TMPBUFSIZ];
	char param_buf[TMPBUFSIZ];
	const char *localaddr = "127.0.0.1";
	SOCKETTYPE c;
	int n, bound;
	char *connectaddr;
	char *binderror;
	time_t bindstart;
	short int port = opt_api_port;
	struct sockaddr_in serv;
	struct sockaddr_in cli;
	socklen_t clisiz;
	char cmdbuf[100];
	char *cmd;
	char *param;
	bool addrok;
	char group;
	json_error_t json_err;
	json_t *json_config;
	json_t *json_val;
	bool isjson;
	bool did;
	int i;

	mutex_init(&quit_restart_lock);

	pthread_cleanup_push(tidyup, NULL);
	my_thr_id = api_thr_id;

	if (!opt_api_listen) {
		applog(LOG_DEBUG, "API not running%s", UNAVAILABLE);
		return;
	}

	setup_groups();

	if (opt_api_allow) {
		setup_ipaccess();

		if (ips == 0) {
			applog(LOG_WARNING, "API not running (no valid IPs specified)%s", UNAVAILABLE);
			return;
		}
	}

	/* This should be done before curl in needed
	 * to ensure curl has already called WSAStartup() in windows */
	sleep(opt_log_interval);

	sock = socket(AF_INET, SOCK_STREAM, 0);
	if (sock == INVSOCK) {
		applog(LOG_ERR, "API1 initialisation failed (%s)%s", SOCKERRMSG, UNAVAILABLE);
		return;
	}

	memset(&serv, 0, sizeof(serv));

	serv.sin_family = AF_INET;

	if (!opt_api_allow && !opt_api_network) {
		serv.sin_addr.s_addr = inet_addr(localaddr);
		if (serv.sin_addr.s_addr == (in_addr_t)INVINETADDR) {
			applog(LOG_ERR, "API2 initialisation failed (%s)%s", SOCKERRMSG, UNAVAILABLE);
			return;
		}
	}

	serv.sin_port = htons(port);

#ifndef WIN32
	// On linux with SO_REUSEADDR, bind will get the port if the previous
	// socket is closed (even if it is still in TIME_WAIT) but fail if
	// another program has it open - which is what we want
	int optval = 1;
	// If it doesn't work, we don't really care - just show a debug message
	if (SOCKETFAIL(setsockopt(sock, SOL_SOCKET, SO_REUSEADDR, (void *)(&optval), sizeof(optval))))
		applog(LOG_DEBUG, "API setsockopt SO_REUSEADDR failed (ignored): %s", SOCKERRMSG);
#else
	// On windows a 2nd program can bind to a port>1024 already in use unless
	// SO_EXCLUSIVEADDRUSE is used - however then the bind to a closed port
	// in TIME_WAIT will fail until the timeout - so we leave the options alone
#endif

	// try for more than 1 minute ... in case the old one hasn't completely gone yet
	bound = 0;
	bindstart = time(NULL);
	while (bound == 0) {
		if (SOCKETFAIL(bind(sock, (struct sockaddr *)(&serv), sizeof(serv)))) {
			binderror = SOCKERRMSG;
			if ((time(NULL) - bindstart) > 61)
				break;
			else {
				applog(LOG_WARNING, "API bind to port %d failed - trying again in 30sec", port);
				sleep(30);
			}
		} else
			bound = 1;
	}

	if (bound == 0) {
		applog(LOG_ERR, "API bind to port %d failed (%s)%s", port, binderror, UNAVAILABLE);
		return;
	}

	if (SOCKETFAIL(listen(sock, QUEUE))) {
		applog(LOG_ERR, "API3 initialisation failed (%s)%s", SOCKERRMSG, UNAVAILABLE);
		CLOSESOCKET(sock);
		return;
	}

	if (opt_api_allow)
		applog(LOG_WARNING, "API running in IP access mode on port %d", port);
	else {
		if (opt_api_network)
			applog(LOG_WARNING, "API running in UNRESTRICTED read access mode on port %d", port);
		else
			applog(LOG_WARNING, "API running in local read access mode on port %d", port);
	}

	io_buffer = malloc(MYBUFSIZ+1);
	msg_buffer = malloc(MYBUFSIZ+1);

	while (!bye) {
		clisiz = sizeof(cli);
		if (SOCKETFAIL(c = accept(sock, (struct sockaddr *)(&cli), &clisiz))) {
			applog(LOG_ERR, "API failed (%s)%s", SOCKERRMSG, UNAVAILABLE);
			goto die;
		}

		connectaddr = inet_ntoa(cli.sin_addr);

		addrok = false;
		group = NOPRIVGROUP;
		if (opt_api_allow) {
			int client_ip = htonl(cli.sin_addr.s_addr);
			for (i = 0; i < ips; i++) {
				if ((client_ip & ipaccess[i].mask) == ipaccess[i].ip) {
					addrok = true;
					group = ipaccess[i].group;
					break;
				}
			}
		} else {
			if (opt_api_network)
				addrok = true;
			else
				addrok = (strcmp(connectaddr, localaddr) == 0);
		}

		if (opt_debug)
			applog(LOG_DEBUG, "API: connection from %s - %s", connectaddr, addrok ? "Accepted" : "Ignored");

		if (addrok) {
			n = recv(c, &buf[0], TMPBUFSIZ-1, 0);
			if (SOCKETFAIL(n))
				buf[0] = '\0';
			else
				buf[n] = '\0';

			if (opt_debug) {
				if (SOCKETFAIL(n))
					applog(LOG_DEBUG, "API: recv failed: %s", SOCKERRMSG);
				else
					applog(LOG_DEBUG, "API: recv command: (%d) '%s'", n, buf);
			}

			if (!SOCKETFAIL(n)) {
				// the time of the request in now
				when = time(NULL);

				did = false;

				if (*buf != ISJSON) {
					isjson = false;

					param = strchr(buf, SEPARATOR);
					if (param != NULL)
						*(param++) = '\0';

					cmd = buf;
				}
				else {
					isjson = true;

					param = NULL;

#if JANSSON_MAJOR_VERSION > 2 || (JANSSON_MAJOR_VERSION == 2 && JANSSON_MINOR_VERSION > 0)
					json_config = json_loadb(buf, n, 0, &json_err);
#elif JANSSON_MAJOR_VERSION > 1
					json_config = json_loads(buf, 0, &json_err);
#else
					json_config = json_loads(buf, &json_err);
#endif

					if (!json_is_object(json_config)) {
						strcpy(io_buffer, message(MSG_INVJSON, 0, NULL, isjson));
						send_result(c, isjson);
						did = true;
					}
					else {
						json_val = json_object_get(json_config, JSON_COMMAND);
						if (json_val == NULL) {
							strcpy(io_buffer, message(MSG_MISCMD, 0, NULL, isjson));
							send_result(c, isjson);
							did = true;
						}
						else {
							if (!json_is_string(json_val)) {
								strcpy(io_buffer, message(MSG_INVCMD, 0, NULL, isjson));
								send_result(c, isjson);
								did = true;
							}
							else {
								cmd = (char *)json_string_value(json_val);
								json_val = json_object_get(json_config, JSON_PARAMETER);
								if (json_is_string(json_val))
									param = (char *)json_string_value(json_val);
								else if (json_is_integer(json_val)) {
									sprintf(param_buf, "%d", (int)json_integer_value(json_val));
									param = param_buf;
								} else if (json_is_real(json_val)) {
									sprintf(param_buf, "%f", (double)json_real_value(json_val));
									param = param_buf;
								}
							}
						}
					}
				}

				if (!did)
					for (i = 0; cmds[i].name != NULL; i++) {
						if (strcmp(cmd, cmds[i].name) == 0) {
							sprintf(cmdbuf, "|%s|", cmd);
							if (ISPRIVGROUP(group) || strstr(COMMANDS(group), cmdbuf))
								(cmds[i].func)(c, param, isjson, group);
							else {
								strcpy(io_buffer, message(MSG_ACCDENY, 0, cmds[i].name, isjson));
								applog(LOG_DEBUG, "API: access denied to '%s' for '%s' command", connectaddr, cmds[i].name);
							}

							send_result(c, isjson);
							did = true;
							break;
						}
					}

				if (!did) {
					strcpy(io_buffer, message(MSG_INVCMD, 0, NULL, isjson));
					send_result(c, isjson);
				}
			}
		}
		CLOSESOCKET(c);
	}
die:
	/* Blank line fix for older compilers since pthread_cleanup_pop is a
	 * macro that gets confused by a label existing immediately before it
	 */
	;
	pthread_cleanup_pop(true);

	if (opt_debug)
		applog(LOG_DEBUG, "API: terminating due to: %s",
				do_a_quit ? "QUIT" : (do_a_restart ? "RESTART" : (bye ? "BYE" : "UNKNOWN!")));

	mutex_lock(&quit_restart_lock);

	if (do_a_restart) {
		if (thr_info_create(&bye_thr, NULL, restart_thread, &bye_thr)) {
			mutex_unlock(&quit_restart_lock);
			quit(1, "API failed to initiate a restart - aborting");
		}
		pthread_detach(bye_thr.pth);
	} else if (do_a_quit) {
		if (thr_info_create(&bye_thr, NULL, quit_thread, &bye_thr)) {
			mutex_unlock(&quit_restart_lock);
			quit(1, "API failed to initiate a clean quit - aborting");
		}
		pthread_detach(bye_thr.pth);
	}

	mutex_unlock(&quit_restart_lock);
}<|MERGE_RESOLUTION|>--- conflicted
+++ resolved
@@ -1275,18 +1275,13 @@
 	strcat(io_buffer, buf);
 }
 
-<<<<<<< HEAD
 static const char*
 bool2str(bool b)
 {
 	return b ? YES : NO;
 }
 
-static const char*
-status2str(enum alive status)
-=======
 static const char *status2str(enum alive status)
->>>>>>> 70c57e7d
 {
 	switch (status) {
 		case LIFE_WELL:
