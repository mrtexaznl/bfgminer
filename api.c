--- conflicted
+++ resolved
@@ -559,19 +559,15 @@
  { SEVERITY_SUCC,  MSG_FOO,	PARAM_BOOL,	"Failover-Only set to %s" },
  { SEVERITY_SUCC,  MSG_MINECOIN,PARAM_NONE,	"BFGMiner coin" },
  { SEVERITY_SUCC,  MSG_DEBUGSET,PARAM_STR,	"Debug settings" },
-<<<<<<< HEAD
-
+#ifdef HAVE_AN_FPGA
+ { SEVERITY_SUCC,  MSG_PGAIDENT,PARAM_PGA,	"Identify command sent to PGA%d" },
+ { SEVERITY_WARN,  MSG_PGANOID,	PARAM_PGA,	"PGA%d does not support identify" },
+#endif
  { SEVERITY_SUCC,  MSG_SETCONFIG,PARAM_SET,	"Set config '%s' to %d" },
  { SEVERITY_ERR,   MSG_UNKCON,	PARAM_STR,	"Unknown config '%s'" },
  { SEVERITY_ERR,   MSG_INVNUM,	PARAM_BOTH,	"Invalid number (%d) for '%s' range is 0-9999" },
  { SEVERITY_ERR,   MSG_CONPAR,	PARAM_NONE,	"Missing config parameters 'name,N'" },
  { SEVERITY_ERR,   MSG_CONVAL,	PARAM_STR,	"Missing config value N for '%s,N'" },
-=======
-#ifdef HAVE_AN_FPGA
- { SEVERITY_SUCC,  MSG_PGAIDENT,PARAM_PGA,	"Identify command sent to PGA%d" },
- { SEVERITY_WARN,  MSG_PGANOID,	PARAM_PGA,	"PGA%d does not support identify" },
-#endif
->>>>>>> 9950cff5
  { SEVERITY_FAIL, 0, 0, NULL }
 };
 
