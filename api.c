--- conflicted
+++ resolved
@@ -1009,16 +1009,12 @@
 	return api_add_data_full(root, name, API_DIFF, (void *)data, copy_data);
 }
 
-<<<<<<< HEAD
 struct api_data *api_add_json(struct api_data *root, char *name, json_t *data, bool copy_data)
 {
 	return api_add_data_full(root, name, API_JSON, (void *)data, copy_data);
 }
 
-static struct api_data *print_data(struct api_data *root, char *buf, bool isjson)
-=======
 static struct api_data *print_data(struct api_data *root, char *buf, bool isjson, bool precom)
->>>>>>> d3aed9fe
 {
 	struct api_data *tmp;
 	bool first = true;
@@ -1439,13 +1435,7 @@
 	}
 }
 
-<<<<<<< HEAD
-static void
-devdetail_an(struct cgpu_info *cgpu, bool isjson)
-=======
-#ifdef HAVE_OPENCL
-static void gpustatus(struct io_data *io_data, int gpu, bool isjson, bool precom)
->>>>>>> d3aed9fe
+static void devdetail_an(struct io_data *io_data, struct cgpu_info *cgpu, bool isjson, bool precom)
 {
 	struct api_data *root = NULL;
 	char buf[TMPBUFSIZ];
@@ -1472,22 +1462,11 @@
 	if (cgpu->api->get_api_extra_device_detail)
 		root = api_add_extra(root, cgpu->api->get_api_extra_device_detail(cgpu));
 
-<<<<<<< HEAD
-	root = print_data(root, buf, isjson);
-	strcat(io_buffer, buf);
-=======
-		root = print_data(root, buf, isjson, precom);
-		io_add(io_data, buf);
-	}
->>>>>>> d3aed9fe
-}
-
-<<<<<<< HEAD
-static void devstatus_an(struct cgpu_info *cgpu, bool isjson)
-=======
-#ifdef HAVE_AN_FPGA
-static void pgastatus(struct io_data *io_data, int pga, bool isjson, bool precom)
->>>>>>> d3aed9fe
+	root = print_data(root, buf, isjson, precom);
+	io_add(io_data, buf);
+}
+
+static void devstatus_an(struct io_data *io_data, struct cgpu_info *cgpu, bool isjson, bool precom)
 {
 	struct api_data *root = NULL;
 	char buf[TMPBUFSIZ];
@@ -1531,105 +1510,46 @@
 	if (cgpu->api->get_api_extra_device_status)
 		root = api_add_extra(root, cgpu->api->get_api_extra_device_status(cgpu));
 
-	root = print_data(root, buf, isjson);
-	strcat(io_buffer, buf);
+	root = print_data(root, buf, isjson, precom);
+	io_add(io_data, buf);
 }
 
 #ifdef HAVE_OPENCL
-static void gpustatus(int gpu, bool isjson)
+static void gpustatus(struct io_data *io_data, int gpu, bool isjson, bool precom)
 {
         if (gpu < 0 || gpu >= nDevs)
                 return;
-        devstatus_an(&gpus[gpu], isjson);
-}
-#endif
-
-<<<<<<< HEAD
+        devstatus_an(io_data, &gpus[gpu], isjson, precom);
+}
+#endif
+
 #ifdef HAVE_AN_FPGA
-static void pgastatus(int pga, bool isjson)
+static void pgastatus(struct io_data *io_data, int pga, bool isjson, bool precom)
 {
         int dev = pgadevice(pga);
         if (dev < 0) // Should never happen
                 return;
-        devstatus_an(devices[dev], isjson);
-=======
-		root = print_data(root, buf, isjson, precom);
-		io_add(io_data, buf);
-	}
->>>>>>> d3aed9fe
+        devstatus_an(io_data, devices[dev], isjson, precom);
 }
 #endif
 
 #ifdef WANT_CPUMINE
 static void cpustatus(struct io_data *io_data, int cpu, bool isjson, bool precom)
 {
-<<<<<<< HEAD
         if (opt_n_threads <= 0 || cpu < 0 || cpu >= num_processors)
                 return;
-        devstatus_an(&cpus[cpu], isjson);
+        devstatus_an(io_data, &cpus[cpu], isjson, precom);
 }
 #endif
 
 static void
-devinfo_internal(void (*func)(struct cgpu_info*, bool), __maybe_unused SOCKETTYPE c, __maybe_unused char *param, bool isjson, __maybe_unused char group)
-{
+devinfo_internal(void (*func)(struct io_data *, struct cgpu_info*, bool, bool), struct io_data *io_data, __maybe_unused SOCKETTYPE c, __maybe_unused char *param, bool isjson, __maybe_unused char group)
+{
+	bool io_open = false;
 	int i;
 
 	if (total_devices == 0) {
-		strcpy(io_buffer, message(MSG_NODEVS, 0, NULL, isjson));
-=======
-	struct api_data *root = NULL;
-	char buf[TMPBUFSIZ];
-
-	if (opt_n_threads > 0 && cpu >= 0 && cpu < num_processors) {
-		struct cgpu_info *cgpu = &cpus[cpu];
-
-		cgpu->utility = cgpu->accepted / ( total_secs ? total_secs : 1 ) * 60;
-
-		root = api_add_int(root, "CPU", &cpu, false);
-		double mhs = cgpu->total_mhashes / total_secs;
-		root = api_add_mhs(root, "MHS av", &mhs, false);
-		char mhsname[27];
-		sprintf(mhsname, "MHS %ds", opt_log_interval);
-		root = api_add_mhs(root, mhsname, &(cgpu->rolling), false);
-		root = api_add_int(root, "Accepted", &(cgpu->accepted), false);
-		root = api_add_int(root, "Rejected", &(cgpu->rejected), false);
-		root = api_add_utility(root, "Utility", &(cgpu->utility), false);
-		int last_share_pool = cgpu->last_share_pool_time > 0 ?
-					cgpu->last_share_pool : -1;
-		root = api_add_int(root, "Last Share Pool", &last_share_pool, false);
-		root = api_add_time(root, "Last Share Time", &(cgpu->last_share_pool_time), false);
-		root = api_add_mhtotal(root, "Total MH", &(cgpu->total_mhashes), false);
-		root = api_add_int(root, "Diff1 Work", &(cgpu->diff1), false);
-		root = api_add_diff(root, "Difficulty Accepted", &(cgpu->diff_accepted), false);
-		root = api_add_diff(root, "Difficulty Rejected", &(cgpu->diff_rejected), false);
-		root = api_add_diff(root, "Last Share Difficulty", &(cgpu->last_share_diff), false);
-
-		root = print_data(root, buf, isjson, precom);
-		io_add(io_data, buf);
-	}
-}
-#endif
-
-static void devstatus(struct io_data *io_data, __maybe_unused SOCKETTYPE c, __maybe_unused char *param, bool isjson, __maybe_unused char group)
-{
-	bool io_open = false;
-	int devcount = 0;
-	int numgpu = 0;
-	int numpga = 0;
-	int i;
-
-#ifdef HAVE_OPENCL
-	numgpu = nDevs;
-#endif
-
-#ifdef HAVE_AN_FPGA
-	numpga = numpgas();
-#endif
-
-	if (numgpu == 0 && opt_n_threads == 0 && numpga == 0) {
 		message(io_data, MSG_NODEVS, 0, NULL, isjson);
->>>>>>> d3aed9fe
 		return;
 	}
 
@@ -1638,54 +1558,22 @@
 	if (isjson)
 		io_open = io_add(io_data, COMSTR JSON_DEVS);
 
-<<<<<<< HEAD
 	for (i = 0; i < total_devices; ++i) {
-		if (isjson && i > 0)
-			strcat(io_buffer, COMMA);
-
-		func(devices[i], isjson);
-=======
-#ifdef HAVE_OPENCL
-	for (i = 0; i < nDevs; i++) {
-		gpustatus(io_data, i, isjson, isjson && devcount > 0);
-
-		devcount++;
-	}
-#endif
-#ifdef HAVE_AN_FPGA
-	if (numpga > 0) {
-		for (i = 0; i < numpga; i++) {
-			pgastatus(io_data, i, isjson, isjson && devcount > 0);
-
-			devcount++;
-		}
-	}
-#endif
-
-#ifdef WANT_CPUMINE
-	if (opt_n_threads > 0) {
-		for (i = 0; i < num_processors; i++) {
-			cpustatus(io_data, i, isjson, isjson && devcount > 0);
-
-			devcount++;
-		}
->>>>>>> d3aed9fe
+		func(io_data, devices[i], isjson, isjson && i > 0);
 	}
 
 	if (isjson && io_open)
 		io_close(io_data);
 }
 
-static void
-devdetail(SOCKETTYPE c, char *param, bool isjson, __maybe_unused char group)
-{
-	return devinfo_internal(devdetail_an, c, param, isjson, group);
-}
-
-static void
-devstatus(SOCKETTYPE c, char *param, bool isjson, __maybe_unused char group)
-{
-	return devinfo_internal(devstatus_an, c, param, isjson, group);
+static void devdetail(struct io_data *io_data, SOCKETTYPE c, char *param, bool isjson, __maybe_unused char group)
+{
+	return devinfo_internal(devdetail_an, io_data, c, param, isjson, group);
+}
+
+static void devstatus(struct io_data *io_data, __maybe_unused SOCKETTYPE c, __maybe_unused char *param, bool isjson, __maybe_unused char group)
+{
+	return devinfo_internal(devstatus_an, io_data, c, param, isjson, group);
 }
 
 #ifdef HAVE_OPENCL
@@ -1881,19 +1769,10 @@
 	struct cgpu_info *cgpu = devices[dev];
 	const struct device_api *api = cgpu->api;
 
-<<<<<<< HEAD
 	if (api->identify_device && api->identify_device(cgpu))
-		strcpy(io_buffer, message(MSG_PGAIDENT, id, NULL, isjson));
+		message(io_data, MSG_PGAIDENT, id, NULL, isjson);
 	else
-		strcpy(io_buffer, message(MSG_PGANOID, id, NULL, isjson));
-=======
-	if (!api->identify_device)
 		message(io_data, MSG_PGANOID, id, NULL, isjson);
-	else {
-		api->identify_device(cgpu);
-		message(io_data, MSG_PGAIDENT, id, NULL, isjson);
-	}
->>>>>>> d3aed9fe
 }
 #endif
 
@@ -2390,84 +2269,26 @@
 
 static void poolpriority(struct io_data *io_data, __maybe_unused SOCKETTYPE c, char *param, bool isjson, __maybe_unused char group)
 {
-<<<<<<< HEAD
 	int i;
 
 	switch (prioritize_pools(param, &i)) {
 		case MSG_NOPOOL:
-			strcpy(io_buffer, message(MSG_NOPOOL, 0, NULL, isjson));
+			message(io_data, MSG_NOPOOL, 0, NULL, isjson);
 			return;
 		case MSG_MISPID:
-			strcpy(io_buffer, message(MSG_MISPID, 0, NULL, isjson));
+			message(io_data, MSG_MISPID, 0, NULL, isjson);
 			return;
 		case MSG_INVPID:
-			strcpy(io_buffer, message(MSG_INVPID, i, NULL, isjson));
+			message(io_data, MSG_INVPID, i, NULL, isjson);
 			return;
 		case MSG_DUPPID:
-			strcpy(io_buffer, message(MSG_DUPPID, i, NULL, isjson));
-=======
-	char *ptr, *next;
-	int i, pr, prio = 0;
-
-	// TODO: all cgminer code needs a mutex added everywhere for change
-	//	access to total_pools and also parts of the pools[] array,
-	//	just copying total_pools here wont solve that
-
-	if (total_pools == 0) {
-		message(io_data, MSG_NOPOOL, 0, NULL, isjson);
-		return;
-	}
-
-	if (param == NULL || *param == '\0') {
-		message(io_data, MSG_MISPID, 0, NULL, isjson);
-		return;
-	}
-
-	bool pools_changed[total_pools];
-	int new_prio[total_pools];
-	for (i = 0; i < total_pools; ++i)
-		pools_changed[i] = false;
-
-	next = param;
-	while (next && *next) {
-		ptr = next;
-		next = strchr(ptr, ',');
-		if (next)
-			*(next++) = '\0';
-
-		i = atoi(ptr);
-		if (i < 0 || i >= total_pools) {
-			message(io_data, MSG_INVPID, i, NULL, isjson);
-			return;
-		}
-
-		if (pools_changed[i]) {
 			message(io_data, MSG_DUPPID, i, NULL, isjson);
->>>>>>> d3aed9fe
 			return;
 		case MSG_POOLPRIO:
 		default:
-			strcpy(io_buffer, message(MSG_POOLPRIO, 0, NULL, isjson));
+			message(io_data, MSG_POOLPRIO, 0, NULL, isjson);
 			return;
 	}
-<<<<<<< HEAD
-=======
-
-	// In priority order, cycle through the unchanged pools and append them
-	for (pr = 0; pr < total_pools; pr++)
-		for (i = 0; i < total_pools; i++) {
-			if (!pools_changed[i] && pools[i]->prio == pr) {
-				pools[i]->prio = prio++;
-				pools_changed[i] = true;
-				break;
-			}
-		}
-
-	if (current_pool()->prio)
-		switch_pools(NULL);
-
-	message(io_data, MSG_POOLPRIO, 0, NULL, isjson);
->>>>>>> d3aed9fe
 }
 
 static void disablepool(struct io_data *io_data, __maybe_unused SOCKETTYPE c, char *param, bool isjson, __maybe_unused char group)
@@ -3126,7 +2947,7 @@
 	if (strcasecmp(param, "coinbase-sig") == 0) {
 		free(opt_coinbase_sig);
 		opt_coinbase_sig = strdup(comma);
-		strcpy(io_buffer, message(MSG_SETCONFIG, 1, param, isjson));
+		message(io_data, MSG_SETCONFIG, 1, param, isjson);
 		return;
 	}
 
@@ -3150,52 +2971,7 @@
 	message(io_data, MSG_SETCONFIG, value, param, isjson);
 }
 
-<<<<<<< HEAD
-static void checkcommand(__maybe_unused SOCKETTYPE c, char *param, bool isjson, char group);
-=======
-static void usbstats(struct io_data *io_data, __maybe_unused SOCKETTYPE c, __maybe_unused char *param, bool isjson, __maybe_unused char group)
-{
-	struct api_data *root = NULL;
-
-#ifdef USE_MODMINER
-	char buf[TMPBUFSIZ];
-	bool io_open = false;
-	int count = 0;
-
-	root = api_usb_stats(&count);
-#endif
-
-	if (!root) {
-		message(io_data, MSG_NOUSTA, 0, NULL, isjson);
-		return;
-	}
-
-#ifdef USE_MODMINER
-
-	message(io_data, MSG_USBSTA, 0, NULL, isjson);
-
-	if (isjson)
-		io_open = io_add(io_data, COMSTR JSON_USBSTATS);
-
-	root = print_data(root, buf, isjson, false);
-	io_add(io_data, buf);
-
-	while (42) {
-		root = api_usb_stats(&count);
-		if (!root)
-			break;
-
-		root = print_data(root, buf, isjson, isjson);
-		io_add(io_data, buf);
-	}
-
-	if (isjson && io_open)
-		io_close(io_data);
-#endif
-}
-
 static void checkcommand(struct io_data *io_data, __maybe_unused SOCKETTYPE c, char *param, bool isjson, char group);
->>>>>>> d3aed9fe
 
 struct CMDS {
 	char *name;
