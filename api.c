/*
 * Copyright 2011-2013 Andrew Smith
 * Copyright 2011-2012 Con Kolivas
 * Copyright 2012-2013 Luke Dashjr
 *
 * This program is free software; you can redistribute it and/or modify it
 * under the terms of the GNU General Public License as published by the Free
 * Software Foundation; either version 3 of the License, or (at your option)
 * any later version.  See COPYING for more details.
 *
 * Note: the code always includes GPU support even if there are no GPUs
 *	this simplifies handling multiple other device code being included
 *	depending on compile options
 */
#define _MEMORY_DEBUG_MASTER 1

#include "config.h"

#include <stdio.h>
#include <ctype.h>
#include <stdlib.h>
#include <string.h>
#include <stdbool.h>
#include <stdint.h>
#include <unistd.h>
#include <sys/types.h>

#include "compat.h"
#include "miner.h"
#include "util.h"
#include "driver-cpu.h" /* for algo_names[], TODO: re-factor dependency */

#if defined(USE_BITFORCE) || defined(USE_ICARUS) || defined(USE_MODMINER) || defined(USE_X6500) || defined(USE_ZTEX)
#define HAVE_AN_FPGA 1
#endif

// Big enough for largest API request
//  though a PC with 100s of PGAs/CPUs may exceed the size ...
//  data is truncated at the end of the last record that fits
//	but still closed correctly for JSON
// Current code assumes it can socket send this size + JSON_CLOSE + JSON_END
#define SOCKBUFSIZ	65432

// BUFSIZ varies on Windows and Linux
#define TMPBUFSIZ	8192

// Number of requests to queue - normally would be small
// However lots of PGA's may mean more
#define QUEUE	100

#if defined WIN32
static char WSAbuf[1024];

struct WSAERRORS {
	int id;
	char *code;
} WSAErrors[] = {
	{ 0,			"No error" },
	{ WSAEINTR,		"Interrupted system call" },
	{ WSAEBADF,		"Bad file number" },
	{ WSAEACCES,		"Permission denied" },
	{ WSAEFAULT,		"Bad address" },
	{ WSAEINVAL,		"Invalid argument" },
	{ WSAEMFILE,		"Too many open sockets" },
	{ WSAEWOULDBLOCK,	"Operation would block" },
	{ WSAEINPROGRESS,	"Operation now in progress" },
	{ WSAEALREADY,		"Operation already in progress" },
	{ WSAENOTSOCK,		"Socket operation on non-socket" },
	{ WSAEDESTADDRREQ,	"Destination address required" },
	{ WSAEMSGSIZE,		"Message too long" },
	{ WSAEPROTOTYPE,	"Protocol wrong type for socket" },
	{ WSAENOPROTOOPT,	"Bad protocol option" },
	{ WSAEPROTONOSUPPORT,	"Protocol not supported" },
	{ WSAESOCKTNOSUPPORT,	"Socket type not supported" },
	{ WSAEOPNOTSUPP,	"Operation not supported on socket" },
	{ WSAEPFNOSUPPORT,	"Protocol family not supported" },
	{ WSAEAFNOSUPPORT,	"Address family not supported" },
	{ WSAEADDRINUSE,	"Address already in use" },
	{ WSAEADDRNOTAVAIL,	"Can't assign requested address" },
	{ WSAENETDOWN,		"Network is down" },
	{ WSAENETUNREACH,	"Network is unreachable" },
	{ WSAENETRESET,		"Net connection reset" },
	{ WSAECONNABORTED,	"Software caused connection abort" },
	{ WSAECONNRESET,	"Connection reset by peer" },
	{ WSAENOBUFS,		"No buffer space available" },
	{ WSAEISCONN,		"Socket is already connected" },
	{ WSAENOTCONN,		"Socket is not connected" },
	{ WSAESHUTDOWN,		"Can't send after socket shutdown" },
	{ WSAETOOMANYREFS,	"Too many references, can't splice" },
	{ WSAETIMEDOUT,		"Connection timed out" },
	{ WSAECONNREFUSED,	"Connection refused" },
	{ WSAELOOP,		"Too many levels of symbolic links" },
	{ WSAENAMETOOLONG,	"File name too long" },
	{ WSAEHOSTDOWN,		"Host is down" },
	{ WSAEHOSTUNREACH,	"No route to host" },
	{ WSAENOTEMPTY,		"Directory not empty" },
	{ WSAEPROCLIM,		"Too many processes" },
	{ WSAEUSERS,		"Too many users" },
	{ WSAEDQUOT,		"Disc quota exceeded" },
	{ WSAESTALE,		"Stale NFS file handle" },
	{ WSAEREMOTE,		"Too many levels of remote in path" },
	{ WSASYSNOTREADY,	"Network system is unavailable" },
	{ WSAVERNOTSUPPORTED,	"Winsock version out of range" },
	{ WSANOTINITIALISED,	"WSAStartup not yet called" },
	{ WSAEDISCON,		"Graceful shutdown in progress" },
	{ WSAHOST_NOT_FOUND,	"Host not found" },
	{ WSANO_DATA,		"No host data of that type was found" },
	{ -1,			"Unknown error code" }
};

char *WSAErrorMsg(void) {
	int i;
	int id = WSAGetLastError();

	/* Assume none of them are actually -1 */
	for (i = 0; WSAErrors[i].id != -1; i++)
		if (WSAErrors[i].id == id)
			break;

	sprintf(WSAbuf, "Socket Error: (%d) %s", id, WSAErrors[i].code);

	return &(WSAbuf[0]);
}
#endif
static SOCKETTYPE sock = INVSOCK;

static const char *UNAVAILABLE = " - API will not be available";
static const char *INVAPIGROUPS = "Invalid --api-groups parameter";

static const char *BLANK = "";
static const char *COMMA = ",";
#define COMSTR ","
static const char SEPARATOR = '|';
#define SEPSTR "|"
static const char GPUSEP = ',';

static const char *APIVERSION = "1.24";
static const char *DEAD = "Dead";
static const char *SICK = "Sick";
static const char *NOSTART = "NoStart";
static const char *INIT = "Initialising";
static const char *WAIT = "Waiting";
static const char *DISABLED = "Disabled";
static const char *ALIVE = "Alive";
static const char *REJECTING = "Rejecting";
static const char *UNKNOWN = "Unknown";
#define _DYNAMIC "D"
#ifdef HAVE_OPENCL
static const char *DYNAMIC = _DYNAMIC;
#endif

static const char *YES = "Y";
static const char *NO = "N";
static const char *NULLSTR = "(null)";

static const char *TRUESTR = "true";
static const char *FALSESTR = "false";

#ifdef USE_SCRYPT
static const char *SCRYPTSTR = "scrypt";
#endif
static const char *SHA256STR = "sha256";

static const char *DEVICECODE = ""
#ifdef HAVE_OPENCL
			"GPU "
#endif
#ifdef USE_BITFORCE
			"BFL "
#endif
#ifdef USE_ICARUS
			"ICA "
#endif
#ifdef USE_X6500
			"XBS "
#endif
#ifdef USE_ZTEX
			"ZTX "
#endif
#ifdef USE_MODMINER
			"MMQ "
#endif
#ifdef WANT_CPUMINE
			"CPU "
#endif
			"";

static const char *OSINFO =
#if defined(__linux)
			"Linux";
#else
#if defined(__APPLE__)
			"Apple";
#else
#if defined (__CYGWIN__)
			"Cygwin";
#elif defined (WIN32)
			"Windows";
#else
#if defined(unix)
			"Unix";
#else
			"Unknown";
#endif
#endif
#endif
#endif

#define _DEVS		"DEVS"
#define _POOLS		"POOLS"
#define _SUMMARY	"SUMMARY"
#define _STATUS		"STATUS"
#define _VERSION	"VERSION"
#define _MINECONFIG	"CONFIG"
#define _GPU		"GPU"

#ifdef HAVE_AN_FPGA
#define _PGA		"PGA"
#endif

#ifdef WANT_CPUMINE
#define _CPU		"CPU"
#endif

#define _GPUS		"GPUS"
#define _PGAS		"PGAS"
#define _CPUS		"CPUS"
#define _NOTIFY		"NOTIFY"
#define _DEVDETAILS	"DEVDETAILS"
#define _BYE		"BYE"
#define _RESTART	"RESTART"
#define _MINESTATS	"STATS"
#define _CHECK		"CHECK"
#define _MINECOIN	"COIN"
#define _DEBUGSET	"DEBUG"
#define _SETCONFIG	"SETCONFIG"

static const char ISJSON = '{';
#define JSON0		"{"
#define JSON1		"\""
#define JSON2		"\":["
#define JSON3		"]"
#define JSON4		",\"id\":1"
// If anyone cares, id=0 for truncated output
#define JSON4_TRUNCATED	",\"id\":0"
#define JSON5		"}"

#define JSON_START	JSON0
#define JSON_DEVS	JSON1 _DEVS JSON2
#define JSON_POOLS	JSON1 _POOLS JSON2
#define JSON_SUMMARY	JSON1 _SUMMARY JSON2
#define JSON_STATUS	JSON1 _STATUS JSON2
#define JSON_VERSION	JSON1 _VERSION JSON2
#define JSON_MINECONFIG	JSON1 _MINECONFIG JSON2
#define JSON_GPU	JSON1 _GPU JSON2

#ifdef HAVE_AN_FPGA
#define JSON_PGA	JSON1 _PGA JSON2
#endif

#ifdef WANT_CPUMINE
#define JSON_CPU	JSON1 _CPU JSON2
#endif

#define JSON_GPUS	JSON1 _GPUS JSON2
#define JSON_PGAS	JSON1 _PGAS JSON2
#define JSON_CPUS	JSON1 _CPUS JSON2
#define JSON_NOTIFY	JSON1 _NOTIFY JSON2
#define JSON_DEVDETAILS	JSON1 _DEVDETAILS JSON2
#define JSON_BYE	JSON1 _BYE JSON1
#define JSON_RESTART	JSON1 _RESTART JSON1
#define JSON_CLOSE	JSON3
#define JSON_MINESTATS	JSON1 _MINESTATS JSON2
#define JSON_CHECK	JSON1 _CHECK JSON2
#define JSON_MINECOIN	JSON1 _MINECOIN JSON2
#define JSON_DEBUGSET	JSON1 _DEBUGSET JSON2
#define JSON_SETCONFIG	JSON1 _SETCONFIG JSON2
#define JSON_END	JSON4 JSON5
#define JSON_END_TRUNCATED	JSON4_TRUNCATED JSON5

static const char *JSON_COMMAND = "command";
static const char *JSON_PARAMETER = "parameter";

#define MSG_INVGPU 1
#define MSG_ALRENA 2
#define MSG_ALRDIS 3
#define MSG_GPUMRE 4
#define MSG_GPUREN 5
#define MSG_GPUNON 6
#define MSG_POOL 7
#define MSG_NOPOOL 8
#define MSG_DEVS 9
#define MSG_NODEVS 10
#define MSG_SUMM 11
#define MSG_GPUDIS 12
#define MSG_GPUREI 13
#define MSG_INVCMD 14
#define MSG_MISID 15
#define MSG_GPUDEV 17

#ifdef WANT_CPUMINE
#define MSG_CPUNON 16
#define MSG_CPUDEV 18
#define MSG_INVCPU 19
#endif

#define MSG_NUMGPU 20
#define MSG_NUMCPU 21
#define MSG_VERSION 22
#define MSG_INVJSON 23
#define MSG_MISCMD 24
#define MSG_MISPID 25
#define MSG_INVPID 26
#define MSG_SWITCHP 27
#define MSG_MISVAL 28
#define MSG_NOADL 29
#define MSG_NOGPUADL 30
#define MSG_INVINT 31
#define MSG_GPUINT 32
#define MSG_MINECONFIG 33
#define MSG_GPUMERR 34
#define MSG_GPUMEM 35
#define MSG_GPUEERR 36
#define MSG_GPUENG 37
#define MSG_GPUVERR 38
#define MSG_GPUVDDC 39
#define MSG_GPUFERR 40
#define MSG_GPUFAN 41
#define MSG_MISFN 42
#define MSG_BADFN 43
#define MSG_SAVED 44
#define MSG_ACCDENY 45
#define MSG_ACCOK 46
#define MSG_ENAPOOL 47
#define MSG_DISPOOL 48
#define MSG_ALRENAP 49
#define MSG_ALRDISP 50
#define MSG_DISLASTP 51
#define MSG_MISPDP 52
#define MSG_INVPDP 53
#define MSG_TOOMANYP 54
#define MSG_ADDPOOL 55

#ifdef HAVE_AN_FPGA
#define MSG_PGANON 56
#define MSG_PGADEV 57
#define MSG_INVPGA 58
#endif

#define MSG_NUMPGA 59
#define MSG_NOTIFY 60

#ifdef HAVE_AN_FPGA
#define MSG_PGALRENA 61
#define MSG_PGALRDIS 62
#define MSG_PGAENA 63
#define MSG_PGADIS 64
#define MSG_PGAUNW 65
#endif

#define MSG_REMLASTP 66
#define MSG_ACTPOOL 67
#define MSG_REMPOOL 68
#define MSG_DEVDETAILS 69
#define MSG_MINESTATS 70
#define MSG_MISCHK 71
#define MSG_CHECK 72
#define MSG_POOLPRIO 73
#define MSG_DUPPID 74
#define MSG_MISBOOL 75
#define MSG_INVBOOL 76
#define MSG_FOO 77
#define MSG_MINECOIN 78
#define MSG_DEBUGSET 79
#define MSG_PGAIDENT 80
#define MSG_PGANOID 81

#define MSG_SETCONFIG 82
#define MSG_UNKCON 83
#define MSG_INVNUM 84
#define MSG_CONPAR 85
#define MSG_CONVAL 86

#ifdef HAVE_AN_FPGA
#define MSG_MISPGAOPT 89
#define MSG_PGANOSET 90
#define MSG_PGAHELP 91
#define MSG_PGASETOK 92
#define MSG_PGASETERR 93
#endif

#define MSG_ZERMIS 94
#define MSG_ZERINV 95
#define MSG_ZERSUM 96
#define MSG_ZERNOSUM 97

enum code_severity {
	SEVERITY_ERR,
	SEVERITY_WARN,
	SEVERITY_INFO,
	SEVERITY_SUCC,
	SEVERITY_FAIL
};

enum code_parameters {
	PARAM_GPU,
	PARAM_PGA,
	PARAM_CPU,
	PARAM_PID,
	PARAM_GPUMAX,
	PARAM_PGAMAX,
	PARAM_CPUMAX,
	PARAM_PMAX,
	PARAM_POOLMAX,

// Single generic case: have the code resolve it - see below
	PARAM_DMAX,

	PARAM_CMD,
	PARAM_POOL,
	PARAM_STR,
	PARAM_BOTH,
	PARAM_BOOL,
	PARAM_SET,
	PARAM_NONE
};

struct CODES {
	const enum code_severity severity;
	const int code;
	const enum code_parameters params;
	const char *description;
} codes[] = {
#ifdef HAVE_OPENCL
 { SEVERITY_ERR,   MSG_INVGPU,	PARAM_GPUMAX,	"Invalid GPU id %d - range is 0 - %d" },
 { SEVERITY_INFO,  MSG_ALRENA,	PARAM_GPU,	"GPU %d already enabled" },
 { SEVERITY_INFO,  MSG_ALRDIS,	PARAM_GPU,	"GPU %d already disabled" },
 { SEVERITY_WARN,  MSG_GPUMRE,	PARAM_GPU,	"GPU %d must be restarted first" },
 { SEVERITY_INFO,  MSG_GPUREN,	PARAM_GPU,	"GPU %d sent enable message" },
#endif
 { SEVERITY_ERR,   MSG_GPUNON,	PARAM_NONE,	"No GPUs" },
 { SEVERITY_SUCC,  MSG_POOL,	PARAM_PMAX,	"%d Pool(s)" },
 { SEVERITY_ERR,   MSG_NOPOOL,	PARAM_NONE,	"No pools" },

 { SEVERITY_SUCC,  MSG_DEVS,	PARAM_DMAX,
#ifdef HAVE_OPENCL
		 	 	 	 	"%d GPU(s)"
#endif
#if defined(HAVE_AN_FPGA) && defined(HAVE_OPENCL)
						" - "
#endif
#ifdef HAVE_AN_FPGA
						"%d PGA(s)"
#endif
#if defined(WANT_CPUMINE) && (defined(HAVE_OPENCL) || defined(HAVE_AN_FPGA))
						" - "
#endif
#ifdef WANT_CPUMINE
						"%d CPU(s)"
#endif
 },

 { SEVERITY_ERR,   MSG_NODEVS,	PARAM_NONE,	"No GPUs"
#ifdef HAVE_AN_FPGA
						"/PGAs"
#endif
#ifdef WANT_CPUMINE
						"/CPUs"
#endif
 },

 { SEVERITY_SUCC,  MSG_SUMM,	PARAM_NONE,	"Summary" },
#ifdef HAVE_OPENCL
 { SEVERITY_INFO,  MSG_GPUDIS,	PARAM_GPU,	"GPU %d set disable flag" },
 { SEVERITY_INFO,  MSG_GPUREI,	PARAM_GPU,	"GPU %d restart attempted" },
#endif
 { SEVERITY_ERR,   MSG_INVCMD,	PARAM_NONE,	"Invalid command" },
 { SEVERITY_ERR,   MSG_MISID,	PARAM_NONE,	"Missing device id parameter" },
#ifdef HAVE_OPENCL
 { SEVERITY_SUCC,  MSG_GPUDEV,	PARAM_GPU,	"GPU%d" },
#endif
#ifdef HAVE_AN_FPGA
 { SEVERITY_ERR,   MSG_PGANON,	PARAM_NONE,	"No PGAs" },
 { SEVERITY_SUCC,  MSG_PGADEV,	PARAM_PGA,	"PGA%d" },
 { SEVERITY_ERR,   MSG_INVPGA,	PARAM_PGAMAX,	"Invalid PGA id %d - range is 0 - %d" },
 { SEVERITY_INFO,  MSG_PGALRENA,PARAM_PGA,	"PGA %d already enabled" },
 { SEVERITY_INFO,  MSG_PGALRDIS,PARAM_PGA,	"PGA %d already disabled" },
 { SEVERITY_INFO,  MSG_PGAENA,	PARAM_PGA,	"PGA %d sent enable message" },
 { SEVERITY_INFO,  MSG_PGADIS,	PARAM_PGA,	"PGA %d set disable flag" },
 { SEVERITY_ERR,   MSG_PGAUNW,	PARAM_PGA,	"PGA %d is not flagged WELL, cannot enable" },
#endif
#ifdef WANT_CPUMINE
 { SEVERITY_ERR,   MSG_CPUNON,	PARAM_NONE,	"No CPUs" },
 { SEVERITY_SUCC,  MSG_CPUDEV,	PARAM_CPU,	"CPU%d" },
 { SEVERITY_ERR,   MSG_INVCPU,	PARAM_CPUMAX,	"Invalid CPU id %d - range is 0 - %d" },
#endif
 { SEVERITY_SUCC,  MSG_NUMGPU,	PARAM_NONE,	"GPU count" },
 { SEVERITY_SUCC,  MSG_NUMPGA,	PARAM_NONE,	"PGA count" },
 { SEVERITY_SUCC,  MSG_NUMCPU,	PARAM_NONE,	"CPU count" },
 { SEVERITY_SUCC,  MSG_VERSION,	PARAM_NONE,	"BFGMiner versions" },
 { SEVERITY_ERR,   MSG_INVJSON,	PARAM_NONE,	"Invalid JSON" },
 { SEVERITY_ERR,   MSG_MISCMD,	PARAM_CMD,	"Missing JSON '%s'" },
 { SEVERITY_ERR,   MSG_MISPID,	PARAM_NONE,	"Missing pool id parameter" },
 { SEVERITY_ERR,   MSG_INVPID,	PARAM_POOLMAX,	"Invalid pool id %d - range is 0 - %d" },
 { SEVERITY_SUCC,  MSG_SWITCHP,	PARAM_POOL,	"Switching to pool %d:'%s'" },
 { SEVERITY_ERR,   MSG_MISVAL,	PARAM_NONE,	"Missing comma after GPU number" },
 { SEVERITY_ERR,   MSG_NOADL,	PARAM_NONE,	"ADL is not available" },
 { SEVERITY_ERR,   MSG_NOGPUADL,PARAM_GPU,	"GPU %d does not have ADL" },
 { SEVERITY_ERR,   MSG_INVINT,	PARAM_STR,	"Invalid intensity (%s) - must be '" _DYNAMIC  "' or range " _MIN_INTENSITY_STR " - " _MAX_INTENSITY_STR },
 { SEVERITY_INFO,  MSG_GPUINT,	PARAM_BOTH,	"GPU %d set new intensity to %s" },
 { SEVERITY_SUCC,  MSG_MINECONFIG,PARAM_NONE,	"BFGMiner config" },
#ifdef HAVE_OPENCL
 { SEVERITY_ERR,   MSG_GPUMERR,	PARAM_BOTH,	"Setting GPU %d memoryclock to (%s) reported failure" },
 { SEVERITY_SUCC,  MSG_GPUMEM,	PARAM_BOTH,	"Setting GPU %d memoryclock to (%s) reported success" },
 { SEVERITY_ERR,   MSG_GPUEERR,	PARAM_BOTH,	"Setting GPU %d clock to (%s) reported failure" },
 { SEVERITY_SUCC,  MSG_GPUENG,	PARAM_BOTH,	"Setting GPU %d clock to (%s) reported success" },
 { SEVERITY_ERR,   MSG_GPUVERR,	PARAM_BOTH,	"Setting GPU %d vddc to (%s) reported failure" },
 { SEVERITY_SUCC,  MSG_GPUVDDC,	PARAM_BOTH,	"Setting GPU %d vddc to (%s) reported success" },
 { SEVERITY_ERR,   MSG_GPUFERR,	PARAM_BOTH,	"Setting GPU %d fan to (%s) reported failure" },
 { SEVERITY_SUCC,  MSG_GPUFAN,	PARAM_BOTH,	"Setting GPU %d fan to (%s) reported success" },
#endif
 { SEVERITY_ERR,   MSG_MISFN,	PARAM_NONE,	"Missing save filename parameter" },
 { SEVERITY_ERR,   MSG_BADFN,	PARAM_STR,	"Can't open or create save file '%s'" },
 { SEVERITY_SUCC,  MSG_SAVED,	PARAM_STR,	"Configuration saved to file '%s'" },
 { SEVERITY_ERR,   MSG_ACCDENY,	PARAM_STR,	"Access denied to '%s' command" },
 { SEVERITY_SUCC,  MSG_ACCOK,	PARAM_NONE,	"Privileged access OK" },
 { SEVERITY_SUCC,  MSG_ENAPOOL,	PARAM_POOL,	"Enabling pool %d:'%s'" },
 { SEVERITY_SUCC,  MSG_POOLPRIO,PARAM_NONE,	"Changed pool priorities" },
 { SEVERITY_ERR,   MSG_DUPPID,	PARAM_PID,	"Duplicate pool specified %d" },
 { SEVERITY_SUCC,  MSG_DISPOOL,	PARAM_POOL,	"Disabling pool %d:'%s'" },
 { SEVERITY_INFO,  MSG_ALRENAP,	PARAM_POOL,	"Pool %d:'%s' already enabled" },
 { SEVERITY_INFO,  MSG_ALRDISP,	PARAM_POOL,	"Pool %d:'%s' already disabled" },
 { SEVERITY_ERR,   MSG_DISLASTP,PARAM_POOL,	"Cannot disable last active pool %d:'%s'" },
 { SEVERITY_ERR,   MSG_MISPDP,	PARAM_NONE,	"Missing addpool details" },
 { SEVERITY_ERR,   MSG_INVPDP,	PARAM_STR,	"Invalid addpool details '%s'" },
 { SEVERITY_ERR,   MSG_TOOMANYP,PARAM_NONE,	"Reached maximum number of pools (%d)" },
 { SEVERITY_SUCC,  MSG_ADDPOOL,	PARAM_STR,	"Added pool '%s'" },
 { SEVERITY_ERR,   MSG_REMLASTP,PARAM_POOL,	"Cannot remove last pool %d:'%s'" },
 { SEVERITY_ERR,   MSG_ACTPOOL, PARAM_POOL,	"Cannot remove active pool %d:'%s'" },
 { SEVERITY_SUCC,  MSG_REMPOOL, PARAM_BOTH,	"Removed pool %d:'%s'" },
 { SEVERITY_SUCC,  MSG_NOTIFY,	PARAM_NONE,	"Notify" },
 { SEVERITY_SUCC,  MSG_DEVDETAILS,PARAM_NONE,	"Device Details" },
 { SEVERITY_SUCC,  MSG_MINESTATS,PARAM_NONE,	"BFGMiner stats" },
 { SEVERITY_ERR,   MSG_MISCHK,	PARAM_NONE,	"Missing check cmd" },
 { SEVERITY_SUCC,  MSG_CHECK,	PARAM_NONE,	"Check command" },
 { SEVERITY_ERR,   MSG_MISBOOL,	PARAM_NONE,	"Missing parameter: true/false" },
 { SEVERITY_ERR,   MSG_INVBOOL,	PARAM_NONE,	"Invalid parameter should be true or false" },
 { SEVERITY_SUCC,  MSG_FOO,	PARAM_BOOL,	"Failover-Only set to %s" },
 { SEVERITY_SUCC,  MSG_MINECOIN,PARAM_NONE,	"BFGMiner coin" },
 { SEVERITY_SUCC,  MSG_DEBUGSET,PARAM_NONE,	"Debug settings" },
#ifdef HAVE_AN_FPGA
 { SEVERITY_SUCC,  MSG_PGAIDENT,PARAM_PGA,	"Identify command sent to PGA%d" },
 { SEVERITY_WARN,  MSG_PGANOID,	PARAM_PGA,	"PGA%d does not support identify" },
#endif
 { SEVERITY_SUCC,  MSG_SETCONFIG,PARAM_SET,	"Set config '%s' to %d" },
 { SEVERITY_ERR,   MSG_UNKCON,	PARAM_STR,	"Unknown config '%s'" },
 { SEVERITY_ERR,   MSG_INVNUM,	PARAM_BOTH,	"Invalid number (%d) for '%s' range is 0-9999" },
 { SEVERITY_ERR,   MSG_CONPAR,	PARAM_NONE,	"Missing config parameters 'name,N'" },
 { SEVERITY_ERR,   MSG_CONVAL,	PARAM_STR,	"Missing config value N for '%s,N'" },
#ifdef HAVE_AN_FPGA
 { SEVERITY_ERR,   MSG_MISPGAOPT, PARAM_NONE,	"Missing option after PGA number" },
 { SEVERITY_WARN,  MSG_PGANOSET, PARAM_PGA,	"PGA %d does not support pgaset" },
 { SEVERITY_INFO,  MSG_PGAHELP, PARAM_BOTH,	"PGA %d set help: %s" },
 { SEVERITY_SUCC,  MSG_PGASETOK, PARAM_BOTH,	"PGA %d set OK" },
 { SEVERITY_ERR,   MSG_PGASETERR, PARAM_BOTH,	"PGA %d set failed: %s" },
#endif
 { SEVERITY_ERR,   MSG_ZERMIS,	PARAM_NONE,	"Missing zero parameters" },
 { SEVERITY_ERR,   MSG_ZERINV,	PARAM_STR,	"Invalid zero parameter '%s'" },
 { SEVERITY_SUCC,  MSG_ZERSUM,	PARAM_STR,	"Zeroed %s stats with summary" },
 { SEVERITY_SUCC,  MSG_ZERNOSUM, PARAM_STR,	"Zeroed %s stats without summary" },
 { SEVERITY_FAIL, 0, 0, NULL }
};

static int my_thr_id = 0;
static bool bye;
<<<<<<< HEAD
#if defined(HAVE_OPENCL) || defined(HAVE_AN_FPGA)
static bool ping = true;
#endif

// Used to control quit restart access to shutdown variables
static pthread_mutex_t quit_restart_lock;

static bool do_a_quit;
static bool do_a_restart;

static time_t when = 0;	// when the request occurred

struct IP4ACCESS {
	in_addr_t ip;
	in_addr_t mask;
	char group;
};

#define GROUP(g) (toupper(g))
#define PRIVGROUP GROUP('W')
#define NOPRIVGROUP GROUP('R')
#define ISPRIVGROUP(g) (GROUP(g) == PRIVGROUP)
#define GROUPOFFSET(g) (GROUP(g) - GROUP('A'))
#define VALIDGROUP(g) (GROUP(g) >= GROUP('A') && GROUP(g) <= GROUP('Z'))
#define COMMANDS(g) (apigroups[GROUPOFFSET(g)].commands)
#define DEFINEDGROUP(g) (ISPRIVGROUP(g) || COMMANDS(g) != NULL)

struct APIGROUPS {
	// This becomes a string like: "|cmd1|cmd2|cmd3|" so it's quick to search
	char *commands;
} apigroups['Z' - 'A' + 1]; // only A=0 to Z=25 (R: noprivs, W: allprivs)

static struct IP4ACCESS *ipaccess = NULL;
static int ips = 0;

#ifdef HAVE_OPENCL
extern struct device_api opencl_api;
#endif

#ifdef WANT_CPUMINE
extern struct device_api cpu_api;
#endif

struct io_data {
	size_t siz;
	char *ptr;
	char *cur;
	bool sock;
	bool full;
	bool close;
};

struct io_list {
	struct io_data *io_data;
	struct io_list *prev;
	struct io_list *next;
};

static struct io_list *io_head = NULL;

#define io_new(init) _io_new(init, false)
#define sock_io_new() _io_new(SOCKBUFSIZ, true)

static void io_reinit(struct io_data *io_data)
{
	io_data->cur = io_data->ptr;
	*(io_data->ptr) = '\0';
	io_data->full = false;
	io_data->close = false;
}

static struct io_data *_io_new(size_t initial, bool socket_buf)
{
	struct io_data *io_data;
	struct io_list *io_list;

	io_data = malloc(sizeof(*io_data));
	io_data->ptr = malloc(initial);
	io_data->siz = initial;
	io_data->sock = socket_buf;
	io_reinit(io_data);

	io_list = malloc(sizeof(*io_list));

	io_list->io_data = io_data;

	if (io_head) {
		io_list->next = io_head;
		io_list->prev = io_head->prev;
		io_list->next->prev = io_list;
		io_list->prev->next = io_list;
	} else {
		io_list->prev = io_list;
		io_list->next = io_list;
		io_head = io_list;
	}

	return io_data;
}

static bool io_add(struct io_data *io_data, char *buf)
{
	size_t len, dif, tot;

	if (io_data->full)
		return false;

	len = strlen(buf);
	dif = io_data->cur - io_data->ptr;
	tot = len + 1 + dif;

	if (tot > io_data->siz) {
		size_t new = io_data->siz * 2;

		if (new < tot)
			new = tot * 2;

		if (io_data->sock) {
			if (new > SOCKBUFSIZ) {
				if (tot > SOCKBUFSIZ) {
					io_data->full = true;
					return false;
				}

				new = SOCKBUFSIZ;
			}
		}

		io_data->ptr = realloc(io_data->ptr, new);
		io_data->cur = io_data->ptr + dif;
		io_data->siz = new;
	}

	memcpy(io_data->cur, buf, len + 1);
	io_data->cur += len;

	return true;
}

static bool io_put(struct io_data *io_data, char *buf)
{
	io_reinit(io_data);
	return io_add(io_data, buf);
}

static void io_close(struct io_data *io_data)
{
	io_data->close = true;
}

static void io_free()
{
	struct io_list *io_list, *io_next;

	if (io_head) {
		io_list = io_head;
		do {
			io_next = io_list->next;

			free(io_list->io_data);
			free(io_list);

			io_list = io_next;
		} while (io_list != io_head);

		io_head = NULL;
	}
}

// This is only called when expected to be needed (rarely)
// i.e. strings outside of the codes control (input from the user)
static char *escape_string(char *str, bool isjson)
{
	char *buf, *ptr;
	int count;

	count = 0;
	for (ptr = str; *ptr; ptr++) {
		switch (*ptr) {
			case ',':
			case '|':
			case '=':
				if (!isjson)
					count++;
				break;
			case '"':
				if (isjson)
					count++;
				break;
			case '\\':
				count++;
				break;
		}
	}

	if (count == 0)
		return str;

	buf = malloc(strlen(str) + count + 1);
	if (unlikely(!buf))
		quit(1, "Failed to malloc escape buf");

	ptr = buf;
	while (*str)
		switch (*str) {
			case ',':
			case '|':
			case '=':
				if (!isjson)
					*(ptr++) = '\\';
				*(ptr++) = *(str++);
				break;
			case '"':
				if (isjson)
					*(ptr++) = '\\';
				*(ptr++) = *(str++);
				break;
			case '\\':
				*(ptr++) = '\\';
				*(ptr++) = *(str++);
				break;
			default:
				*(ptr++) = *(str++);
				break;
		}

	*ptr = '\0';

	return buf;
}

static struct api_data *api_add_extra(struct api_data *root, struct api_data *extra)
{
	struct api_data *tmp;

	if (root) {
		if (extra) {
			// extra tail
			tmp = extra->prev;

			// extra prev = root tail
			extra->prev = root->prev;

			// root tail next = extra
			root->prev->next = extra;

			// extra tail next = root
			tmp->next = root;

			// root prev = extra tail
			root->prev = tmp;
		}
	} else
		root = extra;
=======

// Used to control quit restart access to shutdown variables
static pthread_mutex_t quit_restart_lock;

static bool do_a_quit;
static bool do_a_restart;

static time_t when = 0;	// when the request occurred

struct IP4ACCESS {
	in_addr_t ip;
	in_addr_t mask;
	char group;
};

#define GROUP(g) (toupper(g))
#define PRIVGROUP GROUP('W')
#define NOPRIVGROUP GROUP('R')
#define ISPRIVGROUP(g) (GROUP(g) == PRIVGROUP)
#define GROUPOFFSET(g) (GROUP(g) - GROUP('A'))
#define VALIDGROUP(g) (GROUP(g) >= GROUP('A') && GROUP(g) <= GROUP('Z'))
#define COMMANDS(g) (apigroups[GROUPOFFSET(g)].commands)
#define DEFINEDGROUP(g) (ISPRIVGROUP(g) || COMMANDS(g) != NULL)

struct APIGROUPS {
	// This becomes a string like: "|cmd1|cmd2|cmd3|" so it's quick to search
	char *commands;
} apigroups['Z' - 'A' + 1]; // only A=0 to Z=25 (R: noprivs, W: allprivs)

static struct IP4ACCESS *ipaccess = NULL;
static int ips = 0;

#ifdef HAVE_OPENCL
extern struct device_api opencl_api;
#endif

#ifdef WANT_CPUMINE
extern struct device_api cpu_api;
#endif

struct io_data {
	size_t siz;
	char *ptr;
	char *cur;
	bool sock;
	bool full;
	bool close;
};

struct io_list {
	struct io_data *io_data;
	struct io_list *prev;
	struct io_list *next;
};

static struct io_list *io_head = NULL;

#define io_new(init) _io_new(init, false)
#define sock_io_new() _io_new(SOCKBUFSIZ, true)

static void io_reinit(struct io_data *io_data)
{
	io_data->cur = io_data->ptr;
	*(io_data->ptr) = '\0';
	io_data->full = false;
	io_data->close = false;
}

static struct io_data *_io_new(size_t initial, bool socket_buf)
{
	struct io_data *io_data;
	struct io_list *io_list;

	io_data = malloc(sizeof(*io_data));
	io_data->ptr = malloc(initial);
	io_data->siz = initial;
	io_data->sock = socket_buf;
	io_reinit(io_data);

	io_list = malloc(sizeof(*io_list));

	io_list->io_data = io_data;

	if (io_head) {
		io_list->next = io_head;
		io_list->prev = io_head->prev;
		io_list->next->prev = io_list;
		io_list->prev->next = io_list;
	} else {
		io_list->prev = io_list;
		io_list->next = io_list;
		io_head = io_list;
	}

	return io_data;
}

static bool io_add(struct io_data *io_data, char *buf)
{
	size_t len, dif, tot;

	if (io_data->full)
		return false;

	len = strlen(buf);
	dif = io_data->cur - io_data->ptr;
	tot = len + 1 + dif;

	if (tot > io_data->siz) {
		size_t new = io_data->siz * 2;

		if (new < tot)
			new = tot * 2;

		if (io_data->sock) {
			if (new > SOCKBUFSIZ) {
				if (tot > SOCKBUFSIZ) {
					io_data->full = true;
					return false;
				}

				new = SOCKBUFSIZ;
			}
		}

		io_data->ptr = realloc(io_data->ptr, new);
		io_data->cur = io_data->ptr + dif;
		io_data->siz = new;
	}

	memcpy(io_data->cur, buf, len + 1);
	io_data->cur += len;

	return true;
}

static bool io_put(struct io_data *io_data, char *buf)
{
	io_reinit(io_data);
	return io_add(io_data, buf);
}

static void io_close(struct io_data *io_data)
{
	io_data->close = true;
}

static void io_free()
{
	struct io_list *io_list, *io_next;

	if (io_head) {
		io_list = io_head;
		do {
			io_next = io_list->next;

			free(io_list->io_data);
			free(io_list);

			io_list = io_next;
		} while (io_list != io_head);

		io_head = NULL;
	}
}

// This is only called when expected to be needed (rarely)
// i.e. strings outside of the codes control (input from the user)
static char *escape_string(char *str, bool isjson)
{
	char *buf, *ptr;
	int count;

	count = 0;
	for (ptr = str; *ptr; ptr++) {
		switch (*ptr) {
			case ',':
			case '|':
			case '=':
				if (!isjson)
					count++;
				break;
			case '"':
				if (isjson)
					count++;
				break;
			case '\\':
				count++;
				break;
		}
	}

	if (count == 0)
		return str;

	buf = malloc(strlen(str) + count + 1);
	if (unlikely(!buf))
		quit(1, "Failed to malloc escape buf");

	ptr = buf;
	while (*str)
		switch (*str) {
			case ',':
			case '|':
			case '=':
				if (!isjson)
					*(ptr++) = '\\';
				*(ptr++) = *(str++);
				break;
			case '"':
				if (isjson)
					*(ptr++) = '\\';
				*(ptr++) = *(str++);
				break;
			case '\\':
				*(ptr++) = '\\';
				*(ptr++) = *(str++);
				break;
			default:
				*(ptr++) = *(str++);
				break;
		}

	*ptr = '\0';

	return buf;
}

static struct api_data *api_add_extra(struct api_data *root, struct api_data *extra)
{
	struct api_data *tmp;

	if (root) {
		if (extra) {
			// extra tail
			tmp = extra->prev;

			// extra prev = root tail
			extra->prev = root->prev;

			// root tail next = extra
			root->prev->next = extra;

			// extra tail next = root
			tmp->next = root;

			// root prev = extra tail
			root->prev = tmp;
		}
	} else
		root = extra;

	return root;
}

static struct api_data *api_add_data_full(struct api_data *root, char *name, enum api_data_type type, void *data, bool copy_data)
{
	struct api_data *api_data;

	api_data = (struct api_data *)malloc(sizeof(struct api_data));

	api_data->name = name;
	api_data->type = type;

	if (root == NULL) {
		root = api_data;
		root->prev = root;
		root->next = root;
	}
	else {
		api_data->prev = root->prev;
		root->prev = api_data;
		api_data->next = root;
		api_data->prev->next = api_data;
	}

	api_data->data_was_malloc = copy_data;

	// Avoid crashing on bad data
	if (data == NULL) {
		api_data->type = type = API_CONST;
		data = (void *)NULLSTR;
		api_data->data_was_malloc = copy_data = false;
	}

	if (!copy_data)
	{
		api_data->data = data;
		if (type == API_JSON)
			json_incref((json_t *)data);
	}
	else
		switch(type) {
			case API_ESCAPE:
			case API_STRING:
			case API_CONST:
				api_data->data = (void *)malloc(strlen((char *)data) + 1);
				strcpy((char*)(api_data->data), (char *)data);
				break;
			case API_INT:
				api_data->data = (void *)malloc(sizeof(int));
				*((int *)(api_data->data)) = *((int *)data);
				break;
			case API_UINT:
				api_data->data = (void *)malloc(sizeof(unsigned int));
				*((unsigned int *)(api_data->data)) = *((unsigned int *)data);
				break;
			case API_UINT32:
				api_data->data = (void *)malloc(sizeof(uint32_t));
				*((uint32_t *)(api_data->data)) = *((uint32_t *)data);
				break;
			case API_UINT64:
				api_data->data = (void *)malloc(sizeof(uint64_t));
				*((uint64_t *)(api_data->data)) = *((uint64_t *)data);
				break;
			case API_DOUBLE:
			case API_ELAPSED:
			case API_MHS:
			case API_MHTOTAL:
			case API_UTILITY:
			case API_FREQ:
			case API_HS:
			case API_DIFF:
				api_data->data = (void *)malloc(sizeof(double));
				*((double *)(api_data->data)) = *((double *)data);
				break;
			case API_BOOL:
				api_data->data = (void *)malloc(sizeof(bool));
				*((bool *)(api_data->data)) = *((bool *)data);
				break;
			case API_TIMEVAL:
				api_data->data = (void *)malloc(sizeof(struct timeval));
				memcpy(api_data->data, data, sizeof(struct timeval));
				break;
			case API_TIME:
				api_data->data = (void *)malloc(sizeof(time_t));
				*(time_t *)(api_data->data) = *((time_t *)data);
				break;
			case API_VOLTS:
			case API_TEMP:
				api_data->data = (void *)malloc(sizeof(float));
				*((float *)(api_data->data)) = *((float *)data);
				break;
			case API_JSON:
				api_data->data_was_malloc = false;
				api_data->data = (void *)json_deep_copy((json_t *)data);
				break;
			default:
				applog(LOG_ERR, "API: unknown1 data type %d ignored", type);
				api_data->type = API_STRING;
				api_data->data_was_malloc = false;
				api_data->data = (void *)UNKNOWN;
				break;
		}
>>>>>>> 382ebf7f

	return root;
}

<<<<<<< HEAD
static struct api_data *api_add_data_full(struct api_data *root, char *name, enum api_data_type type, void *data, bool copy_data)
{
	struct api_data *api_data;

	api_data = (struct api_data *)malloc(sizeof(struct api_data));

	api_data->name = name;
	api_data->type = type;

	if (root == NULL) {
		root = api_data;
		root->prev = root;
		root->next = root;
	}
	else {
		api_data->prev = root->prev;
		root->prev = api_data;
		api_data->next = root;
		api_data->prev->next = api_data;
	}

	api_data->data_was_malloc = copy_data;

	// Avoid crashing on bad data
	if (data == NULL) {
		api_data->type = type = API_CONST;
		data = (void *)NULLSTR;
		api_data->data_was_malloc = copy_data = false;
	}

	if (!copy_data)
	{
		api_data->data = data;
		if (type == API_JSON)
			json_incref((json_t *)data);
	}
	else
		switch(type) {
			case API_ESCAPE:
			case API_STRING:
			case API_CONST:
				api_data->data = (void *)malloc(strlen((char *)data) + 1);
				strcpy((char*)(api_data->data), (char *)data);
				break;
			case API_INT:
				api_data->data = (void *)malloc(sizeof(int));
				*((int *)(api_data->data)) = *((int *)data);
				break;
			case API_UINT:
				api_data->data = (void *)malloc(sizeof(unsigned int));
				*((unsigned int *)(api_data->data)) = *((unsigned int *)data);
				break;
			case API_UINT32:
				api_data->data = (void *)malloc(sizeof(uint32_t));
				*((uint32_t *)(api_data->data)) = *((uint32_t *)data);
				break;
			case API_UINT64:
				api_data->data = (void *)malloc(sizeof(uint64_t));
				*((uint64_t *)(api_data->data)) = *((uint64_t *)data);
				break;
			case API_DOUBLE:
			case API_ELAPSED:
			case API_MHS:
			case API_MHTOTAL:
			case API_UTILITY:
			case API_FREQ:
			case API_HS:
			case API_DIFF:
				api_data->data = (void *)malloc(sizeof(double));
				*((double *)(api_data->data)) = *((double *)data);
				break;
			case API_BOOL:
				api_data->data = (void *)malloc(sizeof(bool));
				*((bool *)(api_data->data)) = *((bool *)data);
				break;
			case API_TIMEVAL:
				api_data->data = (void *)malloc(sizeof(struct timeval));
				memcpy(api_data->data, data, sizeof(struct timeval));
				break;
			case API_TIME:
				api_data->data = (void *)malloc(sizeof(time_t));
				*(time_t *)(api_data->data) = *((time_t *)data);
				break;
			case API_VOLTS:
			case API_TEMP:
				api_data->data = (void *)malloc(sizeof(float));
				*((float *)(api_data->data)) = *((float *)data);
				break;
			case API_JSON:
				api_data->data_was_malloc = false;
				api_data->data = (void *)json_deep_copy((json_t *)data);
				break;
			default:
				applog(LOG_ERR, "API: unknown1 data type %d ignored", type);
				api_data->type = API_STRING;
				api_data->data_was_malloc = false;
				api_data->data = (void *)UNKNOWN;
				break;
		}

	return root;
}

struct api_data *api_add_escape(struct api_data *root, char *name, char *data, bool copy_data)
{
	return api_add_data_full(root, name, API_ESCAPE, (void *)data, copy_data);
}

struct api_data *api_add_string(struct api_data *root, char *name, const char *data, bool copy_data)
{
	return api_add_data_full(root, name, API_STRING, (void *)data, copy_data);
}

struct api_data *api_add_const(struct api_data *root, char *name, const char *data, bool copy_data)
{
	return api_add_data_full(root, name, API_CONST, (void *)data, copy_data);
}

struct api_data *api_add_int(struct api_data *root, char *name, int *data, bool copy_data)
{
	return api_add_data_full(root, name, API_INT, (void *)data, copy_data);
}

struct api_data *api_add_uint(struct api_data *root, char *name, unsigned int *data, bool copy_data)
{
	return api_add_data_full(root, name, API_UINT, (void *)data, copy_data);
}

struct api_data *api_add_uint32(struct api_data *root, char *name, uint32_t *data, bool copy_data)
{
	return api_add_data_full(root, name, API_UINT32, (void *)data, copy_data);
}

struct api_data *api_add_uint64(struct api_data *root, char *name, uint64_t *data, bool copy_data)
{
	return api_add_data_full(root, name, API_UINT64, (void *)data, copy_data);
}

struct api_data *api_add_double(struct api_data *root, char *name, double *data, bool copy_data)
{
	return api_add_data_full(root, name, API_DOUBLE, (void *)data, copy_data);
}

struct api_data *api_add_elapsed(struct api_data *root, char *name, double *data, bool copy_data)
{
	return api_add_data_full(root, name, API_ELAPSED, (void *)data, copy_data);
}

struct api_data *api_add_bool(struct api_data *root, char *name, bool *data, bool copy_data)
{
	return api_add_data_full(root, name, API_BOOL, (void *)data, copy_data);
}

struct api_data *api_add_timeval(struct api_data *root, char *name, struct timeval *data, bool copy_data)
{
	return api_add_data_full(root, name, API_TIMEVAL, (void *)data, copy_data);
}

struct api_data *api_add_time(struct api_data *root, char *name, time_t *data, bool copy_data)
{
	return api_add_data_full(root, name, API_TIME, (void *)data, copy_data);
}

struct api_data *api_add_mhs(struct api_data *root, char *name, double *data, bool copy_data)
{
	return api_add_data_full(root, name, API_MHS, (void *)data, copy_data);
}

=======
struct api_data *api_add_escape(struct api_data *root, char *name, char *data, bool copy_data)
{
	return api_add_data_full(root, name, API_ESCAPE, (void *)data, copy_data);
}

struct api_data *api_add_string(struct api_data *root, char *name, const char *data, bool copy_data)
{
	return api_add_data_full(root, name, API_STRING, (void *)data, copy_data);
}

struct api_data *api_add_const(struct api_data *root, char *name, const char *data, bool copy_data)
{
	return api_add_data_full(root, name, API_CONST, (void *)data, copy_data);
}

struct api_data *api_add_int(struct api_data *root, char *name, int *data, bool copy_data)
{
	return api_add_data_full(root, name, API_INT, (void *)data, copy_data);
}

struct api_data *api_add_uint(struct api_data *root, char *name, unsigned int *data, bool copy_data)
{
	return api_add_data_full(root, name, API_UINT, (void *)data, copy_data);
}

struct api_data *api_add_uint32(struct api_data *root, char *name, uint32_t *data, bool copy_data)
{
	return api_add_data_full(root, name, API_UINT32, (void *)data, copy_data);
}

struct api_data *api_add_uint64(struct api_data *root, char *name, uint64_t *data, bool copy_data)
{
	return api_add_data_full(root, name, API_UINT64, (void *)data, copy_data);
}

struct api_data *api_add_double(struct api_data *root, char *name, double *data, bool copy_data)
{
	return api_add_data_full(root, name, API_DOUBLE, (void *)data, copy_data);
}

struct api_data *api_add_elapsed(struct api_data *root, char *name, double *data, bool copy_data)
{
	return api_add_data_full(root, name, API_ELAPSED, (void *)data, copy_data);
}

struct api_data *api_add_bool(struct api_data *root, char *name, bool *data, bool copy_data)
{
	return api_add_data_full(root, name, API_BOOL, (void *)data, copy_data);
}

struct api_data *api_add_timeval(struct api_data *root, char *name, struct timeval *data, bool copy_data)
{
	return api_add_data_full(root, name, API_TIMEVAL, (void *)data, copy_data);
}

struct api_data *api_add_time(struct api_data *root, char *name, time_t *data, bool copy_data)
{
	return api_add_data_full(root, name, API_TIME, (void *)data, copy_data);
}

struct api_data *api_add_mhs(struct api_data *root, char *name, double *data, bool copy_data)
{
	return api_add_data_full(root, name, API_MHS, (void *)data, copy_data);
}

>>>>>>> 382ebf7f
struct api_data *api_add_mhtotal(struct api_data *root, char *name, double *data, bool copy_data)
{
	return api_add_data_full(root, name, API_MHTOTAL, (void *)data, copy_data);
}

struct api_data *api_add_temp(struct api_data *root, char *name, float *data, bool copy_data)
{
	return api_add_data_full(root, name, API_TEMP, (void *)data, copy_data);
}
<<<<<<< HEAD

struct api_data *api_add_utility(struct api_data *root, char *name, double *data, bool copy_data)
{
	return api_add_data_full(root, name, API_UTILITY, (void *)data, copy_data);
}

struct api_data *api_add_freq(struct api_data *root, char *name, double *data, bool copy_data)
{
	return api_add_data_full(root, name, API_FREQ, (void *)data, copy_data);
}

struct api_data *api_add_volts(struct api_data *root, char *name, float *data, bool copy_data)
{
	return api_add_data_full(root, name, API_VOLTS, (void *)data, copy_data);
}

struct api_data *api_add_hs(struct api_data *root, char *name, double *data, bool copy_data)
{
	return api_add_data_full(root, name, API_HS, (void *)data, copy_data);
}

struct api_data *api_add_diff(struct api_data *root, char *name, double *data, bool copy_data)
{
	return api_add_data_full(root, name, API_DIFF, (void *)data, copy_data);
}

struct api_data *api_add_json(struct api_data *root, char *name, json_t *data, bool copy_data)
{
	return api_add_data_full(root, name, API_JSON, (void *)data, copy_data);
}

static struct api_data *print_data(struct api_data *root, char *buf, bool isjson, bool precom)
{
	struct api_data *tmp;
	bool first = true;
	char *original, *escape;
	char *quote;

	*buf = '\0';

	if (precom) {
		*(buf++) = *COMMA;
		*buf = '\0';
	}

=======

struct api_data *api_add_utility(struct api_data *root, char *name, double *data, bool copy_data)
{
	return api_add_data_full(root, name, API_UTILITY, (void *)data, copy_data);
}

struct api_data *api_add_freq(struct api_data *root, char *name, double *data, bool copy_data)
{
	return api_add_data_full(root, name, API_FREQ, (void *)data, copy_data);
}

struct api_data *api_add_volts(struct api_data *root, char *name, float *data, bool copy_data)
{
	return api_add_data_full(root, name, API_VOLTS, (void *)data, copy_data);
}

struct api_data *api_add_hs(struct api_data *root, char *name, double *data, bool copy_data)
{
	return api_add_data_full(root, name, API_HS, (void *)data, copy_data);
}

struct api_data *api_add_diff(struct api_data *root, char *name, double *data, bool copy_data)
{
	return api_add_data_full(root, name, API_DIFF, (void *)data, copy_data);
}

struct api_data *api_add_json(struct api_data *root, char *name, json_t *data, bool copy_data)
{
	return api_add_data_full(root, name, API_JSON, (void *)data, copy_data);
}

static struct api_data *print_data(struct api_data *root, char *buf, bool isjson, bool precom)
{
	struct api_data *tmp;
	bool first = true;
	char *original, *escape;
	char *quote;

	*buf = '\0';

	if (precom) {
		*(buf++) = *COMMA;
		*buf = '\0';
	}

>>>>>>> 382ebf7f
	if (isjson) {
		strcpy(buf, JSON0);
		buf = strchr(buf, '\0');
		quote = JSON1;
	} else
		quote = (char *)BLANK;

	while (root) {
		if (!first)
			*(buf++) = *COMMA;
		else
			first = false;

		sprintf(buf, "%s%s%s%s", quote, root->name, quote, isjson ? ":" : "=");

		buf = strchr(buf, '\0');

		switch(root->type) {
			case API_STRING:
			case API_CONST:
				sprintf(buf, "%s%s%s", quote, (char *)(root->data), quote);
				break;
			case API_ESCAPE:
				original = (char *)(root->data);
				escape = escape_string((char *)(root->data), isjson);
				sprintf(buf, "%s%s%s", quote, escape, quote);
				if (escape != original)
					free(escape);
				break;
			case API_INT:
				sprintf(buf, "%d", *((int *)(root->data)));
				break;
			case API_UINT:
				sprintf(buf, "%u", *((unsigned int *)(root->data)));
				break;
			case API_UINT32:
				sprintf(buf, "%"PRIu32, *((uint32_t *)(root->data)));
				break;
			case API_UINT64:
				sprintf(buf, "%"PRIu64, *((uint64_t *)(root->data)));
				break;
			case API_TIME:
				sprintf(buf, "%lu", *((unsigned long *)(root->data)));
				break;
			case API_DOUBLE:
				sprintf(buf, "%f", *((double *)(root->data)));
				break;
			case API_ELAPSED:
				sprintf(buf, "%.0f", *((double *)(root->data)));
				break;
			case API_UTILITY:
			case API_FREQ:
			case API_MHS:
				sprintf(buf, "%.2f", *((double *)(root->data)));
				break;
			case API_VOLTS:
				sprintf(buf, "%.3f", *((float *)(root->data)));
				break;
			case API_MHTOTAL:
				sprintf(buf, "%.4f", *((double *)(root->data)));
				break;
			case API_HS:
				sprintf(buf, "%.15f", *((double *)(root->data)));
				break;
			case API_DIFF:
				sprintf(buf, "%.8f", *((double *)(root->data)));
				break;
			case API_BOOL:
				sprintf(buf, "%s", *((bool *)(root->data)) ? TRUESTR : FALSESTR);
				break;
			case API_TIMEVAL:
				sprintf(buf, "%"PRIu64".%06lu",
					(uint64_t)((struct timeval *)(root->data))->tv_sec,
					(unsigned long)((struct timeval *)(root->data))->tv_usec);
				break;
			case API_TEMP:
				sprintf(buf, "%.2f", *((float *)(root->data)));
				break;
			case API_JSON:
				escape = json_dumps((json_t *)(root->data), JSON_COMPACT);
				strcpy(buf, escape);
				free(escape);
				break;
			default:
				applog(LOG_ERR, "API: unknown2 data type %d ignored", root->type);
				sprintf(buf, "%s%s%s", quote, UNKNOWN, quote);
				break;
		}

		buf = strchr(buf, '\0');

		if (root->type == API_JSON)
			json_decref((json_t *)root->data);
		if (root->data_was_malloc)
			free(root->data);

		if (root->next == root) {
			free(root);
			root = NULL;
		} else {
			tmp = root;
			root = tmp->next;
			root->prev = tmp->prev;
			root->prev->next = root;
			free(tmp);
		}
	}

	strcpy(buf, isjson ? JSON5 : SEPSTR);

	return root;
}

#ifdef HAVE_AN_FPGA
static int numpgas()
{
	int count = 0;
	int i;

	for (i = 0; i < total_devices; i++) {
#ifdef HAVE_OPENCL
		if (devices[i]->api == &opencl_api)
			continue;
#endif
#ifdef WANT_CPUMINE
		if (devices[i]->api == &cpu_api)
			continue;
#endif
		++count;
	}
	return count;
}

static int pgadevice(int pgaid)
{
	int count = 0;
	int i;
<<<<<<< HEAD

	for (i = 0; i < total_devices; i++) {
#ifdef HAVE_OPENCL
		if (devices[i]->api == &opencl_api)
			continue;
#endif
#ifdef WANT_CPUMINE
		if (devices[i]->api == &cpu_api)
			continue;
#endif
		++count;
		if (count == (pgaid + 1))
			return i;
	}
	return -1;
}
#endif

// All replies (except BYE and RESTART) start with a message
//  thus for JSON, message() inserts JSON_START at the front
//  and send_result() adds JSON_END at the end
static void message(struct io_data *io_data, int messageid, int paramid, char *param2, bool isjson)
{
	struct api_data *root = NULL;
	char buf[TMPBUFSIZ];
	char buf2[TMPBUFSIZ];
	char severity[2];
#ifdef HAVE_AN_FPGA
	int pga;
#endif
#ifdef WANT_CPUMINE
=======

	for (i = 0; i < total_devices; i++) {
#ifdef HAVE_OPENCL
		if (devices[i]->api == &opencl_api)
			continue;
#endif
#ifdef WANT_CPUMINE
		if (devices[i]->api == &cpu_api)
			continue;
#endif
		++count;
		if (count == (pgaid + 1))
			return i;
	}
	return -1;
}
#endif

// All replies (except BYE and RESTART) start with a message
//  thus for JSON, message() inserts JSON_START at the front
//  and send_result() adds JSON_END at the end
static void message(struct io_data *io_data, int messageid, int paramid, char *param2, bool isjson)
{
	struct api_data *root = NULL;
	char buf[TMPBUFSIZ];
	char buf2[TMPBUFSIZ];
	char severity[2];
#ifdef HAVE_AN_FPGA
	int pga;
#endif
#ifdef WANT_CPUMINE
>>>>>>> 382ebf7f
	int cpu;
#endif
	int i;

	io_reinit(io_data);

	if (isjson)
		io_put(io_data, JSON_START JSON_STATUS);

	for (i = 0; codes[i].severity != SEVERITY_FAIL; i++) {
		if (codes[i].code == messageid) {
			switch (codes[i].severity) {
				case SEVERITY_WARN:
					severity[0] = 'W';
					break;
				case SEVERITY_INFO:
					severity[0] = 'I';
					break;
				case SEVERITY_SUCC:
					severity[0] = 'S';
					break;
				case SEVERITY_ERR:
				default:
					severity[0] = 'E';
					break;
			}
			severity[1] = '\0';

			switch(codes[i].params) {
				case PARAM_GPU:
				case PARAM_PGA:
				case PARAM_CPU:
				case PARAM_PID:
					sprintf(buf, codes[i].description, paramid);
					break;
				case PARAM_POOL:
					sprintf(buf, codes[i].description, paramid, pools[paramid]->rpc_url);
					break;
#ifdef HAVE_OPENCL
				case PARAM_GPUMAX:
					sprintf(buf, codes[i].description, paramid, nDevs - 1);
					break;
#endif
#ifdef HAVE_AN_FPGA
				case PARAM_PGAMAX:
					pga = numpgas();
					sprintf(buf, codes[i].description, paramid, pga - 1);
					break;
#endif
#ifdef WANT_CPUMINE
				case PARAM_CPUMAX:
					if (opt_n_threads > 0)
						cpu = num_processors;
					else
						cpu = 0;
					sprintf(buf, codes[i].description, paramid, cpu - 1);
					break;
#endif
				case PARAM_PMAX:
					sprintf(buf, codes[i].description, total_pools);
					break;
				case PARAM_POOLMAX:
					sprintf(buf, codes[i].description, paramid, total_pools - 1);
					break;
				case PARAM_DMAX:
#ifdef HAVE_AN_FPGA
					pga = numpgas();
#endif
#ifdef WANT_CPUMINE
					if (opt_n_threads > 0)
						cpu = num_processors;
					else
						cpu = 0;
<<<<<<< HEAD
#endif

					sprintf(buf, codes[i].description
#ifdef HAVE_OPENCL
						, nDevs
#endif
#ifdef HAVE_AN_FPGA
						, pga
#endif
=======
#endif

					sprintf(buf, codes[i].description
#ifdef HAVE_OPENCL
						, nDevs
#endif
#ifdef HAVE_AN_FPGA
						, pga
#endif
>>>>>>> 382ebf7f
#ifdef WANT_CPUMINE
						, cpu
#endif
						);
					break;
				case PARAM_CMD:
					sprintf(buf, codes[i].description, JSON_COMMAND);
					break;
				case PARAM_STR:
					sprintf(buf, codes[i].description, param2);
					break;
				case PARAM_BOTH:
					sprintf(buf, codes[i].description, paramid, param2);
					break;
				case PARAM_BOOL:
					sprintf(buf, codes[i].description, paramid ? TRUESTR : FALSESTR);
					break;
				case PARAM_SET:
					sprintf(buf, codes[i].description, param2, paramid);
					break;
				case PARAM_NONE:
				default:
					strcpy(buf, codes[i].description);
			}

			root = api_add_string(root, _STATUS, severity, false);
			root = api_add_time(root, "When", &when, false);
			root = api_add_int(root, "Code", &messageid, false);
			root = api_add_escape(root, "Msg", buf, false);
			root = api_add_escape(root, "Description", opt_api_description, false);

			root = print_data(root, buf2, isjson, false);
			io_add(io_data, buf2);
			if (isjson)
				io_add(io_data, JSON_CLOSE);
			return;
		}
	}

	root = api_add_string(root, _STATUS, "F", false);
	root = api_add_time(root, "When", &when, false);
	int id = -1;
	root = api_add_int(root, "Code", &id, false);
	sprintf(buf, "%d", messageid);
	root = api_add_escape(root, "Msg", buf, false);
	root = api_add_escape(root, "Description", opt_api_description, false);

	root = print_data(root, buf2, isjson, false);
	io_add(io_data, buf2);
	if (isjson)
		io_add(io_data, JSON_CLOSE);
}

static void apiversion(struct io_data *io_data, __maybe_unused SOCKETTYPE c, __maybe_unused char *param, bool isjson, __maybe_unused char group)
{
	struct api_data *root = NULL;
	char buf[TMPBUFSIZ];
	bool io_open;

	message(io_data, MSG_VERSION, 0, NULL, isjson);
	io_open = io_add(io_data, isjson ? COMSTR JSON_VERSION : _VERSION COMSTR);

	root = api_add_string(root, "CGMiner", VERSION, false);
	root = api_add_const(root, "API", APIVERSION, false);

	root = print_data(root, buf, isjson, false);
	io_add(io_data, buf);
	if (isjson && io_open)
		io_close(io_data);
}

static void minerconfig(struct io_data *io_data, __maybe_unused SOCKETTYPE c, __maybe_unused char *param, bool isjson, __maybe_unused char group)
{
	struct api_data *root = NULL;
	char buf[TMPBUFSIZ];
	bool io_open;
	int gpucount = 0;
	int pgacount = 0;
	int cpucount = 0;
	char *adlinuse = (char *)NO;
#ifdef HAVE_ADL
	const char *adl = YES;
	int i;

	for (i = 0; i < nDevs; i++) {
		if (gpus[i].has_adl) {
			adlinuse = (char *)YES;
			break;
		}
	}
#else
	const char *adl = NO;
#endif

#ifdef HAVE_OPENCL
	gpucount = nDevs;
#endif

#ifdef HAVE_AN_FPGA
	pgacount = numpgas();
#endif

#ifdef WANT_CPUMINE
	cpucount = opt_n_threads > 0 ? num_processors : 0;
#endif

	message(io_data, MSG_MINECONFIG, 0, NULL, isjson);
	io_open = io_add(io_data, isjson ? COMSTR JSON_MINECONFIG : _MINECONFIG COMSTR);

	root = api_add_int(root, "GPU Count", &gpucount, false);
	root = api_add_int(root, "PGA Count", &pgacount, false);
	root = api_add_int(root, "CPU Count", &cpucount, false);
	root = api_add_int(root, "Pool Count", &total_pools, false);
	root = api_add_const(root, "ADL", (char *)adl, false);
	root = api_add_string(root, "ADL in use", adlinuse, false);
	root = api_add_const(root, "Strategy", strategies[pool_strategy].s, false);
	root = api_add_int(root, "Log Interval", &opt_log_interval, false);
	root = api_add_const(root, "Device Code", DEVICECODE, false);
	root = api_add_const(root, "OS", OSINFO, false);
	root = api_add_bool(root, "Failover-Only", &opt_fail_only, false);
	root = api_add_int(root, "ScanTime", &opt_scantime, false);
	root = api_add_int(root, "Queue", &opt_queue, false);
	root = api_add_int(root, "Expiry", &opt_expiry, false);
	root = api_add_string(root, "Coinbase-Sig", opt_coinbase_sig, true);

	root = print_data(root, buf, isjson, false);
	io_add(io_data, buf);
	if (isjson && io_open)
		io_close(io_data);
}

static const char*
bool2str(bool b)
{
	return b ? YES : NO;
}

static const char *status2str(enum alive status)
{
	switch (status) {
		case LIFE_WELL:
			return ALIVE;
		case LIFE_SICK:
			return SICK;
		case LIFE_DEAD:
			return DEAD;
		case LIFE_NOSTART:
			return NOSTART;
		case LIFE_INIT:
			return INIT;
		case LIFE_WAIT:
			return WAIT;
		default:
			return UNKNOWN;
<<<<<<< HEAD
	}
}

static void devdetail_an(struct io_data *io_data, struct cgpu_info *cgpu, bool isjson, bool precom)
{
	struct api_data *root = NULL;
	char buf[TMPBUFSIZ];
	int n = 0, i;

	cgpu->utility = cgpu->accepted / ( total_secs ? total_secs : 1 ) * 60;

	for (i = 0; i < total_devices; ++i) {
		if (devices[i] == cgpu)
			break;
		if (cgpu->devtype == devices[i]->devtype)
			++n;
=======
>>>>>>> 382ebf7f
	}
}

<<<<<<< HEAD
	root = api_add_int(root, (char*)cgpu->devtype, &n, true);
=======
static
struct api_data *api_add_device_identifier(struct api_data *root, struct cgpu_info *cgpu)
{
	root = api_add_string(root, "Name", cgpu->api->name, false);
	root = api_add_int(root, "ID", &(cgpu->device_id), false);
	root = api_add_int(root, "ProcID", &(cgpu->proc_id), false);
	return root;
}

static void devdetail_an(struct io_data *io_data, struct cgpu_info *cgpu, bool isjson, bool precom)
{
	struct api_data *root = NULL;
	char buf[TMPBUFSIZ];
	int n = 0, i;

	cgpu->utility = cgpu->accepted / ( total_secs ? total_secs : 1 ) * 60;

	for (i = 0; i < total_devices; ++i) {
		if (devices[i] == cgpu)
			break;
		if (cgpu->devtype == devices[i]->devtype)
			++n;
	}

	root = api_add_int(root, (char*)cgpu->devtype, &n, true);
	root = api_add_device_identifier(root, cgpu);
>>>>>>> 382ebf7f
	root = api_add_string(root, "Driver", cgpu->api->dname, false);
	if (cgpu->kname)
		root = api_add_string(root, "Kernel", cgpu->kname, false);
	if (cgpu->name)
		root = api_add_string(root, "Model", cgpu->name, false);
	if (cgpu->device_path)
		root = api_add_string(root, "Device Path", cgpu->device_path, false);

	if (cgpu->api->get_api_extra_device_detail)
		root = api_add_extra(root, cgpu->api->get_api_extra_device_detail(cgpu));

	root = print_data(root, buf, isjson, precom);
	io_add(io_data, buf);
}

static void devstatus_an(struct io_data *io_data, struct cgpu_info *cgpu, bool isjson, bool precom)
{
	struct api_data *root = NULL;
	char buf[TMPBUFSIZ];
	int n = 0, i;

	cgpu->utility = cgpu->accepted / ( total_secs ? total_secs : 1 ) * 60;

	for (i = 0; i < total_devices; ++i) {
		if (devices[i] == cgpu)
			break;
		if (cgpu->devtype == devices[i]->devtype)
			++n;
	}

	root = api_add_int(root, (char*)cgpu->devtype, &n, true);
<<<<<<< HEAD
	root = api_add_string(root, "Name", cgpu->api->name, false);
	root = api_add_int(root, "ID", &(cgpu->device_id), false);
=======
	root = api_add_device_identifier(root, cgpu);
>>>>>>> 382ebf7f
	root = api_add_string(root, "Enabled", bool2str(cgpu->deven != DEV_DISABLED), false);
	root = api_add_string(root, "Status", status2str(cgpu->status), false);
	if (cgpu->temp)
		root = api_add_temp(root, "Temperature", &cgpu->temp, false);
	double mhs = cgpu->total_mhashes / total_secs;
	root = api_add_mhs(root, "MHS av", &mhs, false);
	char mhsname[27];
	sprintf(mhsname, "MHS %ds", opt_log_interval);
	root = api_add_mhs(root, mhsname, &(cgpu->rolling), false);
	root = api_add_int(root, "Accepted", &(cgpu->accepted), false);
	root = api_add_int(root, "Rejected", &(cgpu->rejected), false);
	root = api_add_int(root, "Hardware Errors", &(cgpu->hw_errors), false);
	root = api_add_utility(root, "Utility", &(cgpu->utility), false);
	int last_share_pool = cgpu->last_share_pool_time > 0 ?
				cgpu->last_share_pool : -1;
	root = api_add_int(root, "Last Share Pool", &last_share_pool, false);
	root = api_add_time(root, "Last Share Time", &(cgpu->last_share_pool_time), false);
	root = api_add_mhtotal(root, "Total MH", &(cgpu->total_mhashes), false);
	root = api_add_int(root, "Diff1 Work", &(cgpu->diff1), false);
	root = api_add_diff(root, "Difficulty Accepted", &(cgpu->diff_accepted), false);
	root = api_add_diff(root, "Difficulty Rejected", &(cgpu->diff_rejected), false);
	root = api_add_diff(root, "Last Share Difficulty", &(cgpu->last_share_diff), false);

	if (cgpu->api->get_api_extra_device_status)
		root = api_add_extra(root, cgpu->api->get_api_extra_device_status(cgpu));

	root = print_data(root, buf, isjson, precom);
	io_add(io_data, buf);
}

#ifdef HAVE_OPENCL
static void gpustatus(struct io_data *io_data, int gpu, bool isjson, bool precom)
{
        if (gpu < 0 || gpu >= nDevs)
                return;
        devstatus_an(io_data, &gpus[gpu], isjson, precom);
}
#endif

#ifdef HAVE_AN_FPGA
static void pgastatus(struct io_data *io_data, int pga, bool isjson, bool precom)
{
        int dev = pgadevice(pga);
        if (dev < 0) // Should never happen
                return;
        devstatus_an(io_data, devices[dev], isjson, precom);
}
#endif

#ifdef WANT_CPUMINE
static void cpustatus(struct io_data *io_data, int cpu, bool isjson, bool precom)
{
        if (opt_n_threads <= 0 || cpu < 0 || cpu >= num_processors)
                return;
        devstatus_an(io_data, &cpus[cpu], isjson, precom);
}
#endif

static void
devinfo_internal(void (*func)(struct io_data *, struct cgpu_info*, bool, bool), struct io_data *io_data, __maybe_unused SOCKETTYPE c, __maybe_unused char *param, bool isjson, __maybe_unused char group)
{
	bool io_open = false;
	int i;

	if (total_devices == 0) {
		message(io_data, MSG_NODEVS, 0, NULL, isjson);
		return;
	}


	message(io_data, MSG_DEVS, 0, NULL, isjson);
	if (isjson)
		io_open = io_add(io_data, COMSTR JSON_DEVS);

	for (i = 0; i < total_devices; ++i) {
		func(io_data, devices[i], isjson, isjson && i > 0);
	}

	if (isjson && io_open)
		io_close(io_data);
}

static void devdetail(struct io_data *io_data, SOCKETTYPE c, char *param, bool isjson, __maybe_unused char group)
{
	return devinfo_internal(devdetail_an, io_data, c, param, isjson, group);
}

static void devstatus(struct io_data *io_data, __maybe_unused SOCKETTYPE c, __maybe_unused char *param, bool isjson, __maybe_unused char group)
{
	return devinfo_internal(devstatus_an, io_data, c, param, isjson, group);
}

#ifdef HAVE_OPENCL
static void gpudev(struct io_data *io_data, __maybe_unused SOCKETTYPE c, char *param, bool isjson, __maybe_unused char group)
{
	bool io_open = false;
	int id;

	if (nDevs == 0) {
		message(io_data, MSG_GPUNON, 0, NULL, isjson);
		return;
	}

	if (param == NULL || *param == '\0') {
		message(io_data, MSG_MISID, 0, NULL, isjson);
		return;
	}

	id = atoi(param);
	if (id < 0 || id >= nDevs) {
		message(io_data, MSG_INVGPU, id, NULL, isjson);
<<<<<<< HEAD
		return;
	}

	message(io_data, MSG_GPUDEV, id, NULL, isjson);

	if (isjson)
		io_open = io_add(io_data, COMSTR JSON_GPU);

	gpustatus(io_data, id, isjson, false);

=======
		return;
	}

	message(io_data, MSG_GPUDEV, id, NULL, isjson);

	if (isjson)
		io_open = io_add(io_data, COMSTR JSON_GPU);

	gpustatus(io_data, id, isjson, false);

	if (isjson && io_open)
		io_close(io_data);
}
#endif

#ifdef HAVE_AN_FPGA
static void pgadev(struct io_data *io_data, __maybe_unused SOCKETTYPE c, char *param, bool isjson, __maybe_unused char group)
{
	bool io_open = false;
	int numpga = numpgas();
	int id;

	if (numpga == 0) {
		message(io_data, MSG_PGANON, 0, NULL, isjson);
		return;
	}

	if (param == NULL || *param == '\0') {
		message(io_data, MSG_MISID, 0, NULL, isjson);
		return;
	}

	id = atoi(param);
	if (id < 0 || id >= numpga) {
		message(io_data, MSG_INVPGA, id, NULL, isjson);
		return;
	}

	message(io_data, MSG_PGADEV, id, NULL, isjson);

	if (isjson)
		io_open = io_add(io_data, COMSTR JSON_PGA);

	pgastatus(io_data, id, isjson, false);

>>>>>>> 382ebf7f
	if (isjson && io_open)
		io_close(io_data);
}
#endif

<<<<<<< HEAD
#ifdef HAVE_AN_FPGA
static void pgadev(struct io_data *io_data, __maybe_unused SOCKETTYPE c, char *param, bool isjson, __maybe_unused char group)
{
	bool io_open = false;
=======
static void pgaenable(struct io_data *io_data, __maybe_unused SOCKETTYPE c, char *param, bool isjson, __maybe_unused char group)
{
>>>>>>> 382ebf7f
	int numpga = numpgas();
	int id;

	if (numpga == 0) {
		message(io_data, MSG_PGANON, 0, NULL, isjson);
		return;
	}

	if (param == NULL || *param == '\0') {
		message(io_data, MSG_MISID, 0, NULL, isjson);
		return;
	}

	id = atoi(param);
	if (id < 0 || id >= numpga) {
		message(io_data, MSG_INVPGA, id, NULL, isjson);
		return;
	}

<<<<<<< HEAD
	message(io_data, MSG_PGADEV, id, NULL, isjson);

	if (isjson)
		io_open = io_add(io_data, COMSTR JSON_PGA);

	pgastatus(io_data, id, isjson, false);

	if (isjson && io_open)
		io_close(io_data);
}

static void pgaenable(struct io_data *io_data, __maybe_unused SOCKETTYPE c, char *param, bool isjson, __maybe_unused char group)
{
	int numpga = numpgas();
	struct thr_info *thr;
	int pga;
	int id;
	int i;

	if (numpga == 0) {
		message(io_data, MSG_PGANON, 0, NULL, isjson);
		return;
	}

	if (param == NULL || *param == '\0') {
		message(io_data, MSG_MISID, 0, NULL, isjson);
		return;
	}

	id = atoi(param);
	if (id < 0 || id >= numpga) {
		message(io_data, MSG_INVPGA, id, NULL, isjson);
		return;
	}

=======
>>>>>>> 382ebf7f
	int dev = pgadevice(id);
	if (dev < 0) { // Should never happen
		message(io_data, MSG_INVPGA, id, NULL, isjson);
		return;
	}

	struct cgpu_info *cgpu = devices[dev];

<<<<<<< HEAD
	applog(LOG_DEBUG, "API: request to pgaenable pgaid %d device %d %s%u",
			id, dev, cgpu->api->name, cgpu->device_id);
=======
	applog(LOG_DEBUG, "API: request to pgaenable pgaid %d device %d %s",
			id, dev, cgpu->proc_repr_ns);
>>>>>>> 382ebf7f

	if (cgpu->deven != DEV_DISABLED) {
		message(io_data, MSG_PGALRENA, id, NULL, isjson);
		return;
	}

#if 0 /* A DISABLED device wont change status FIXME: should disabling make it WELL? */
	if (cgpu->status != LIFE_WELL) {
		message(io_data, MSG_PGAUNW, id, NULL, isjson);
		return;
	}
#endif

<<<<<<< HEAD
	for (i = 0; i < mining_threads; i++) {
		pga = thr_info[i].cgpu->cgminer_id;
		if (pga == dev) {
			thr = &thr_info[i];
			cgpu->deven = DEV_ENABLED;
			applog(LOG_DEBUG, "API: pushing ping (%d) to thread %d", ping, thr->id);
			tq_push(thr->q, &ping);
		}
	}
=======
	proc_enable(cgpu);
>>>>>>> 382ebf7f

	message(io_data, MSG_PGAENA, id, NULL, isjson);
}

static void pgadisable(struct io_data *io_data, __maybe_unused SOCKETTYPE c, char *param, bool isjson, __maybe_unused char group)
{
	int numpga = numpgas();
	int id;

	if (numpga == 0) {
		message(io_data, MSG_PGANON, 0, NULL, isjson);
		return;
	}

	if (param == NULL || *param == '\0') {
		message(io_data, MSG_MISID, 0, NULL, isjson);
		return;
	}

	id = atoi(param);
	if (id < 0 || id >= numpga) {
		message(io_data, MSG_INVPGA, id, NULL, isjson);
		return;
	}

	int dev = pgadevice(id);
	if (dev < 0) { // Should never happen
		message(io_data, MSG_INVPGA, id, NULL, isjson);
		return;
	}

	struct cgpu_info *cgpu = devices[dev];

<<<<<<< HEAD
	applog(LOG_DEBUG, "API: request to pgadisable pgaid %d device %d %s%u",
			id, dev, cgpu->api->name, cgpu->device_id);
=======
	applog(LOG_DEBUG, "API: request to pgadisable pgaid %d device %d %s",
			id, dev, cgpu->proc_repr_ns);
>>>>>>> 382ebf7f

	if (cgpu->deven == DEV_DISABLED) {
		message(io_data, MSG_PGALRDIS, id, NULL, isjson);
		return;
	}

	cgpu->deven = DEV_DISABLED;

	message(io_data, MSG_PGADIS, id, NULL, isjson);
}

static void pgaidentify(struct io_data *io_data, __maybe_unused SOCKETTYPE c, char *param, bool isjson, __maybe_unused char group)
{
	int numpga = numpgas();
	int id;

	if (numpga == 0) {
		message(io_data, MSG_PGANON, 0, NULL, isjson);
		return;
	}

	if (param == NULL || *param == '\0') {
		message(io_data, MSG_MISID, 0, NULL, isjson);
		return;
	}

	id = atoi(param);
	if (id < 0 || id >= numpga) {
		message(io_data, MSG_INVPGA, id, NULL, isjson);
		return;
	}

	int dev = pgadevice(id);
	if (dev < 0) { // Should never happen
		message(io_data, MSG_INVPGA, id, NULL, isjson);
		return;
	}

	struct cgpu_info *cgpu = devices[dev];
	const struct device_api *api = cgpu->api;

	if (api->identify_device && api->identify_device(cgpu))
		message(io_data, MSG_PGAIDENT, id, NULL, isjson);
	else
		message(io_data, MSG_PGANOID, id, NULL, isjson);
}
#endif

#ifdef WANT_CPUMINE
static void cpudev(struct io_data *io_data, __maybe_unused SOCKETTYPE c, char *param, bool isjson, __maybe_unused char group)
{
	bool io_open = false;
	int id;

	if (opt_n_threads == 0) {
		message(io_data, MSG_CPUNON, 0, NULL, isjson);
		return;
	}

	if (param == NULL || *param == '\0') {
		message(io_data, MSG_MISID, 0, NULL, isjson);
		return;
	}

	id = atoi(param);
	if (id < 0 || id >= num_processors) {
		message(io_data, MSG_INVCPU, id, NULL, isjson);
		return;
	}

	message(io_data, MSG_CPUDEV, id, NULL, isjson);

	if (isjson)
		io_open = io_add(io_data, COMSTR JSON_CPU);

	cpustatus(io_data, id, isjson, false);

	if (isjson && io_open)
		io_close(io_data);
}
#endif

static void poolstatus(struct io_data *io_data, __maybe_unused SOCKETTYPE c, __maybe_unused char *param, bool isjson, __maybe_unused char group)
{
	struct api_data *root = NULL;
	char buf[TMPBUFSIZ];
	bool io_open = false;
	char *status, *lp;
	int i;

	if (total_pools == 0) {
		message(io_data, MSG_NOPOOL, 0, NULL, isjson);
		return;
	}

	message(io_data, MSG_POOL, 0, NULL, isjson);

	if (isjson)
		io_open = io_add(io_data, COMSTR JSON_POOLS);

	for (i = 0; i < total_pools; i++) {
		struct pool *pool = pools[i];

		if (pool->removed)
			continue;

		switch (pool->enabled) {
			case POOL_DISABLED:
				status = (char *)DISABLED;
				break;
			case POOL_REJECTING:
				status = (char *)REJECTING;
				break;
			case POOL_ENABLED:
				if (pool->idle)
					status = (char *)DEAD;
				else
					status = (char *)ALIVE;
				break;
			default:
				status = (char *)UNKNOWN;
				break;
		}

		if (pool->hdr_path)
			lp = (char *)YES;
		else
			lp = (char *)NO;

		root = api_add_int(root, "POOL", &i, false);
		root = api_add_escape(root, "URL", pool->rpc_url, false);
		root = api_add_string(root, "Status", status, false);
		root = api_add_int(root, "Priority", &(pool->prio), false);
		root = api_add_string(root, "Long Poll", lp, false);
		root = api_add_uint(root, "Getworks", &(pool->getwork_requested), false);
		root = api_add_int(root, "Accepted", &(pool->accepted), false);
		root = api_add_int(root, "Rejected", &(pool->rejected), false);
		root = api_add_uint(root, "Discarded", &(pool->discarded_work), false);
		root = api_add_uint(root, "Stale", &(pool->stale_shares), false);
		root = api_add_uint(root, "Get Failures", &(pool->getfail_occasions), false);
		root = api_add_uint(root, "Remote Failures", &(pool->remotefail_occasions), false);
		root = api_add_escape(root, "User", pool->rpc_user, false);
		root = api_add_time(root, "Last Share Time", &(pool->last_share_time), false);
		root = api_add_int(root, "Diff1 Shares", &(pool->diff1), false);
		if (pool->rpc_proxy) {
			root = api_add_escape(root, "Proxy", pool->rpc_proxy, false);
		} else {
			root = api_add_const(root, "Proxy", BLANK, false);
		}
		root = api_add_diff(root, "Difficulty Accepted", &(pool->diff_accepted), false);
		root = api_add_diff(root, "Difficulty Rejected", &(pool->diff_rejected), false);
		root = api_add_diff(root, "Difficulty Stale", &(pool->diff_stale), false);
		root = api_add_diff(root, "Last Share Difficulty", &(pool->last_share_diff), false);
		root = api_add_bool(root, "Has Stratum", &(pool->has_stratum), false);
		root = api_add_bool(root, "Stratum Active", &(pool->stratum_active), false);
		if (pool->stratum_active)
			root = api_add_escape(root, "Stratum URL", pool->stratum_url, false);
		else
			root = api_add_const(root, "Stratum URL", BLANK, false);
		root = api_add_uint64(root, "Best Share", &(pool->best_diff), true);

		root = print_data(root, buf, isjson, isjson && (i > 0));
		io_add(io_data, buf);
	}

	if (isjson && io_open)
		io_close(io_data);
}

static void summary(struct io_data *io_data, __maybe_unused SOCKETTYPE c, __maybe_unused char *param, bool isjson, __maybe_unused char group)
{
	struct api_data *root = NULL;
	char buf[TMPBUFSIZ];
	bool io_open;
	double utility, mhs, work_utility;

#ifdef WANT_CPUMINE
	char *algo = (char *)(algo_names[opt_algo]);
	if (algo == NULL)
		algo = (char *)NULLSTR;
#endif

	message(io_data, MSG_SUMM, 0, NULL, isjson);
	io_open = io_add(io_data, isjson ? COMSTR JSON_SUMMARY : _SUMMARY COMSTR);

	// stop hashmeter() changing some while copying
	mutex_lock(&hash_lock);

	utility = total_accepted / ( total_secs ? total_secs : 1 ) * 60;
	mhs = total_mhashes_done / total_secs;
	work_utility = total_diff1 / ( total_secs ? total_secs : 1 ) * 60;

	root = api_add_elapsed(root, "Elapsed", &(total_secs), true);
#ifdef WANT_CPUMINE
	if (opt_n_threads)
	root = api_add_string(root, "Algorithm", algo, false);
#endif
	root = api_add_mhs(root, "MHS av", &(mhs), false);
	root = api_add_uint(root, "Found Blocks", &(found_blocks), true);
	root = api_add_int(root, "Getworks", &(total_getworks), true);
	root = api_add_int(root, "Accepted", &(total_accepted), true);
	root = api_add_int(root, "Rejected", &(total_rejected), true);
	root = api_add_int(root, "Hardware Errors", &(hw_errors), true);
	root = api_add_utility(root, "Utility", &(utility), false);
	root = api_add_int(root, "Discarded", &(total_discarded), true);
	root = api_add_int(root, "Stale", &(total_stale), true);
	root = api_add_uint(root, "Get Failures", &(total_go), true);
	root = api_add_uint(root, "Local Work", &(local_work), true);
	root = api_add_uint(root, "Remote Failures", &(total_ro), true);
	root = api_add_uint(root, "Network Blocks", &(new_blocks), true);
	root = api_add_mhtotal(root, "Total MH", &(total_mhashes_done), true);
	root = api_add_utility(root, "Work Utility", &(work_utility), false);
	root = api_add_diff(root, "Difficulty Accepted", &(total_diff_accepted), true);
	root = api_add_diff(root, "Difficulty Rejected", &(total_diff_rejected), true);
	root = api_add_diff(root, "Difficulty Stale", &(total_diff_stale), true);
	root = api_add_uint64(root, "Best Share", &(best_diff), true);

	mutex_unlock(&hash_lock);

	root = print_data(root, buf, isjson, false);
	io_add(io_data, buf);
	if (isjson && io_open)
		io_close(io_data);
}

#ifdef HAVE_OPENCL
static void gpuenable(struct io_data *io_data, __maybe_unused SOCKETTYPE c, char *param, bool isjson, __maybe_unused char group)
{
<<<<<<< HEAD
	struct thr_info *thr;
	int gpu;
	int id;
	int i;
=======
	int id;
>>>>>>> 382ebf7f

	if (gpu_threads == 0) {
		message(io_data, MSG_GPUNON, 0, NULL, isjson);
		return;
	}

	if (param == NULL || *param == '\0') {
		message(io_data, MSG_MISID, 0, NULL, isjson);
		return;
	}

	id = atoi(param);
	if (id < 0 || id >= nDevs) {
		message(io_data, MSG_INVGPU, id, NULL, isjson);
		return;
	}

<<<<<<< HEAD
	applog(LOG_DEBUG, "API: request to gpuenable gpuid %d %s%u",
			id, gpus[id].api->name, gpus[id].device_id);
=======
	applog(LOG_DEBUG, "API: request to gpuenable gpuid %d %s",
			id, gpus[id].proc_repr_ns);
>>>>>>> 382ebf7f

	if (gpus[id].deven != DEV_DISABLED) {
		message(io_data, MSG_ALRENA, id, NULL, isjson);
		return;
	}

<<<<<<< HEAD
	for (i = 0; i < gpu_threads; i++) {
		gpu = thr_info[i].cgpu->device_id;
		if (gpu == id) {
			thr = &thr_info[i];
			if (thr->cgpu->status != LIFE_WELL) {
				message(io_data, MSG_GPUMRE, id, NULL, isjson);
				return;
			}
			gpus[id].deven = DEV_ENABLED;
			applog(LOG_DEBUG, "API: pushing ping (%d) to thread %d", ping, thr->id);
			tq_push(thr->q, &ping);
		}
	}
=======
	if (gpus[id].status != LIFE_WELL)
	{
		message(io_data, MSG_GPUMRE, id, NULL, isjson);
		return;
	}
	proc_enable(&gpus[id]);
>>>>>>> 382ebf7f

	message(io_data, MSG_GPUREN, id, NULL, isjson);
}

static void gpudisable(struct io_data *io_data, __maybe_unused SOCKETTYPE c, char *param, bool isjson, __maybe_unused char group)
{
	int id;

	if (nDevs == 0) {
		message(io_data, MSG_GPUNON, 0, NULL, isjson);
		return;
	}

	if (param == NULL || *param == '\0') {
		message(io_data, MSG_MISID, 0, NULL, isjson);
		return;
	}

	id = atoi(param);
	if (id < 0 || id >= nDevs) {
		message(io_data, MSG_INVGPU, id, NULL, isjson);
		return;
	}

<<<<<<< HEAD
	applog(LOG_DEBUG, "API: request to gpudisable gpuid %d %s%u",
			id, gpus[id].api->name, gpus[id].device_id);
=======
	applog(LOG_DEBUG, "API: request to gpudisable gpuid %d %s",
			id, gpus[id].proc_repr_ns);
>>>>>>> 382ebf7f

	if (gpus[id].deven == DEV_DISABLED) {
		message(io_data, MSG_ALRDIS, id, NULL, isjson);
		return;
	}

	gpus[id].deven = DEV_DISABLED;

	message(io_data, MSG_GPUDIS, id, NULL, isjson);
}

static void gpurestart(struct io_data *io_data, __maybe_unused SOCKETTYPE c, char *param, bool isjson, __maybe_unused char group)
{
	int id;

	if (nDevs == 0) {
		message(io_data, MSG_GPUNON, 0, NULL, isjson);
		return;
	}

	if (param == NULL || *param == '\0') {
		message(io_data, MSG_MISID, 0, NULL, isjson);
		return;
	}

	id = atoi(param);
	if (id < 0 || id >= nDevs) {
		message(io_data, MSG_INVGPU, id, NULL, isjson);
		return;
	}

	reinit_device(&gpus[id]);

	message(io_data, MSG_GPUREI, id, NULL, isjson);
}
#endif

static void gpucount(struct io_data *io_data, __maybe_unused SOCKETTYPE c, __maybe_unused char *param, bool isjson, __maybe_unused char group)
{
	struct api_data *root = NULL;
	char buf[TMPBUFSIZ];
	bool io_open;
	int numgpu = 0;

#ifdef HAVE_OPENCL
	numgpu = nDevs;
#endif

	message(io_data, MSG_NUMGPU, 0, NULL, isjson);
	io_open = io_add(io_data, isjson ? COMSTR JSON_GPUS : _GPUS COMSTR);

	root = api_add_int(root, "Count", &numgpu, false);

	root = print_data(root, buf, isjson, false);
	io_add(io_data, buf);
	if (isjson && io_open)
		io_close(io_data);
}

static void pgacount(struct io_data *io_data, __maybe_unused SOCKETTYPE c, __maybe_unused char *param, bool isjson, __maybe_unused char group)
{
	struct api_data *root = NULL;
	char buf[TMPBUFSIZ];
	bool io_open;
	int count = 0;

#ifdef HAVE_AN_FPGA
	count = numpgas();
#endif

	message(io_data, MSG_NUMPGA, 0, NULL, isjson);
	io_open = io_add(io_data, isjson ? COMSTR JSON_PGAS : _PGAS COMSTR);

	root = api_add_int(root, "Count", &count, false);

	root = print_data(root, buf, isjson, false);
	io_add(io_data, buf);
	if (isjson && io_open)
		io_close(io_data);
}

static void cpucount(struct io_data *io_data, __maybe_unused SOCKETTYPE c, __maybe_unused char *param, bool isjson, __maybe_unused char group)
{
	struct api_data *root = NULL;
	char buf[TMPBUFSIZ];
	bool io_open;
	int count = 0;

#ifdef WANT_CPUMINE
	count = opt_n_threads > 0 ? num_processors : 0;
#endif

	message(io_data, MSG_NUMCPU, 0, NULL, isjson);
	io_open = io_add(io_data, isjson ? COMSTR JSON_CPUS : _CPUS COMSTR);

	root = api_add_int(root, "Count", &count, false);

	root = print_data(root, buf, isjson, false);
	io_add(io_data, buf);
	if (isjson && io_open)
		io_close(io_data);
}

static void switchpool(struct io_data *io_data, __maybe_unused SOCKETTYPE c, char *param, bool isjson, __maybe_unused char group)
{
	struct pool *pool;
	int id;

	if (total_pools == 0) {
		message(io_data, MSG_NOPOOL, 0, NULL, isjson);
		return;
	}

	if (param == NULL || *param == '\0') {
		message(io_data, MSG_MISPID, 0, NULL, isjson);
		return;
	}

	id = atoi(param);
	if (id < 0 || id >= total_pools) {
		message(io_data, MSG_INVPID, id, NULL, isjson);
		return;
	}

	pool = pools[id];
	pool->enabled = POOL_ENABLED;
	switch_pools(pool);

	message(io_data, MSG_SWITCHP, id, NULL, isjson);
}

static void copyadvanceafter(char ch, char **param, char **buf)
{
#define src_p (*param)
#define dst_b (*buf)

	while (*src_p && *src_p != ch) {
		if (*src_p == '\\' && *(src_p+1) != '\0')
			src_p++;

		*(dst_b++) = *(src_p++);
	}
	if (*src_p)
		src_p++;

	*(dst_b++) = '\0';
}

static bool pooldetails(char *param, char **url, char **user, char **pass)
{
	char *ptr, *buf;

	ptr = buf = malloc(strlen(param)+1);
	if (unlikely(!buf))
		quit(1, "Failed to malloc pooldetails buf");

	*url = buf;

	// copy url
	copyadvanceafter(',', &param, &buf);

	if (!(*param)) // missing user
		goto exitsama;

	*user = buf;

	// copy user
	copyadvanceafter(',', &param, &buf);

	if (!*param) // missing pass
		goto exitsama;

	*pass = buf;

	// copy pass
	copyadvanceafter(',', &param, &buf);

	return true;

exitsama:
	free(ptr);
	return false;
}

static void addpool(struct io_data *io_data, __maybe_unused SOCKETTYPE c, char *param, bool isjson, __maybe_unused char group)
{
	char *url, *user, *pass;
	struct pool *pool;
	char *ptr;

	if (param == NULL || *param == '\0') {
		message(io_data, MSG_MISPDP, 0, NULL, isjson);
		return;
	}

	if (!pooldetails(param, &url, &user, &pass)) {
		ptr = escape_string(param, isjson);
		message(io_data, MSG_INVPDP, 0, ptr, isjson);
		if (ptr != param)
			free(ptr);
		ptr = NULL;
		return;
	}

	pool = add_pool();
	detect_stratum(pool, url);
	add_pool_details(pool, true, url, user, pass);

	ptr = escape_string(url, isjson);
	message(io_data, MSG_ADDPOOL, 0, ptr, isjson);
	if (ptr != url)
		free(ptr);
	ptr = NULL;
}

static void enablepool(struct io_data *io_data, __maybe_unused SOCKETTYPE c, char *param, bool isjson, __maybe_unused char group)
{
	struct pool *pool;
	int id;

	if (total_pools == 0) {
		message(io_data, MSG_NOPOOL, 0, NULL, isjson);
		return;
	}

	if (param == NULL || *param == '\0') {
		message(io_data, MSG_MISPID, 0, NULL, isjson);
		return;
	}

	id = atoi(param);
	if (id < 0 || id >= total_pools) {
		message(io_data, MSG_INVPID, id, NULL, isjson);
		return;
	}

	pool = pools[id];
	if (pool->enabled == POOL_ENABLED) {
		message(io_data, MSG_ALRENAP, id, NULL, isjson);
		return;
	}

	pool->enabled = POOL_ENABLED;
	if (pool->prio < current_pool()->prio)
		switch_pools(pool);

	message(io_data, MSG_ENAPOOL, id, NULL, isjson);
}

static void poolpriority(struct io_data *io_data, __maybe_unused SOCKETTYPE c, char *param, bool isjson, __maybe_unused char group)
{
	int i;

	switch (prioritize_pools(param, &i)) {
		case MSG_NOPOOL:
			message(io_data, MSG_NOPOOL, 0, NULL, isjson);
			return;
		case MSG_MISPID:
			message(io_data, MSG_MISPID, 0, NULL, isjson);
			return;
		case MSG_INVPID:
			message(io_data, MSG_INVPID, i, NULL, isjson);
			return;
		case MSG_DUPPID:
			message(io_data, MSG_DUPPID, i, NULL, isjson);
			return;
		case MSG_POOLPRIO:
		default:
			message(io_data, MSG_POOLPRIO, 0, NULL, isjson);
			return;
	}
}

static void disablepool(struct io_data *io_data, __maybe_unused SOCKETTYPE c, char *param, bool isjson, __maybe_unused char group)
{
	struct pool *pool;
	int id;

	if (total_pools == 0) {
		message(io_data, MSG_NOPOOL, 0, NULL, isjson);
		return;
	}

	if (param == NULL || *param == '\0') {
		message(io_data, MSG_MISPID, 0, NULL, isjson);
		return;
	}

	id = atoi(param);
	if (id < 0 || id >= total_pools) {
		message(io_data, MSG_INVPID, id, NULL, isjson);
		return;
	}

	pool = pools[id];
	if (pool->enabled == POOL_DISABLED) {
		message(io_data, MSG_ALRDISP, id, NULL, isjson);
		return;
	}

	if (enabled_pools <= 1) {
		message(io_data, MSG_DISLASTP, id, NULL, isjson);
		return;
	}

	pool->enabled = POOL_DISABLED;
	if (pool == current_pool())
		switch_pools(NULL);

	message(io_data, MSG_DISPOOL, id, NULL, isjson);
}

static void removepool(struct io_data *io_data, __maybe_unused SOCKETTYPE c, char *param, bool isjson, __maybe_unused char group)
{
	struct pool *pool;
	char *rpc_url;
	bool dofree = false;
	int id;

	if (total_pools == 0) {
		message(io_data, MSG_NOPOOL, 0, NULL, isjson);
		return;
	}

	if (param == NULL || *param == '\0') {
		message(io_data, MSG_MISPID, 0, NULL, isjson);
		return;
	}

	id = atoi(param);
	if (id < 0 || id >= total_pools) {
		message(io_data, MSG_INVPID, id, NULL, isjson);
		return;
	}

	if (total_pools <= 1) {
		message(io_data, MSG_REMLASTP, id, NULL, isjson);
		return;
	}

	pool = pools[id];
	if (pool == current_pool())
		switch_pools(NULL);

	if (pool == current_pool()) {
		message(io_data, MSG_ACTPOOL, id, NULL, isjson);
		return;
	}

	pool->enabled = POOL_DISABLED;
	rpc_url = escape_string(pool->rpc_url, isjson);
	if (rpc_url != pool->rpc_url)
		dofree = true;

	remove_pool(pool);

	message(io_data, MSG_REMPOOL, id, rpc_url, isjson);

	if (dofree)
		free(rpc_url);
	rpc_url = NULL;
}

#ifdef HAVE_OPENCL
static bool splitgpuvalue(struct io_data *io_data, char *param, int *gpu, char **value, bool isjson)
{
	int id;
	char *gpusep;

	if (nDevs == 0) {
		message(io_data, MSG_GPUNON, 0, NULL, isjson);
		return false;
	}

	if (param == NULL || *param == '\0') {
		message(io_data, MSG_MISID, 0, NULL, isjson);
		return false;
	}

	gpusep = strchr(param, GPUSEP);
	if (gpusep == NULL) {
		message(io_data, MSG_MISVAL, 0, NULL, isjson);
		return false;
	}

	*(gpusep++) = '\0';

	id = atoi(param);
	if (id < 0 || id >= nDevs) {
		message(io_data, MSG_INVGPU, id, NULL, isjson);
		return false;
	}

	*gpu = id;
	*value = gpusep;

	return true;
}

static void gpuintensity(struct io_data *io_data, __maybe_unused SOCKETTYPE c, char *param, bool isjson, __maybe_unused char group)
{
	int id;
	char *value;
	int intensity;
	char intensitystr[7];

	if (!splitgpuvalue(io_data, param, &id, &value, isjson))
		return;

	if (!strncasecmp(value, DYNAMIC, 1)) {
		gpus[id].dynamic = true;
		strcpy(intensitystr, DYNAMIC);
	}
	else {
		intensity = atoi(value);
		if (intensity < MIN_INTENSITY || intensity > MAX_INTENSITY) {
			message(io_data, MSG_INVINT, 0, value, isjson);
			return;
		}

		gpus[id].dynamic = false;
		gpus[id].intensity = intensity;
		sprintf(intensitystr, "%d", intensity);
	}

	message(io_data, MSG_GPUINT, id, intensitystr, isjson);
}

static void gpumem(struct io_data *io_data, __maybe_unused SOCKETTYPE c, __maybe_unused char *param, bool isjson, __maybe_unused char group)
{
#ifdef HAVE_ADL
	int id;
	char *value;
	int clock;

	if (!splitgpuvalue(io_data, param, &id, &value, isjson))
		return;

	clock = atoi(value);

	if (set_memoryclock(id, clock))
		message(io_data, MSG_GPUMERR, id, value, isjson);
	else
		message(io_data, MSG_GPUMEM, id, value, isjson);
#else
	message(io_data, MSG_NOADL, 0, NULL, isjson);
#endif
}

static void gpuengine(struct io_data *io_data, __maybe_unused SOCKETTYPE c, __maybe_unused char *param, bool isjson, __maybe_unused char group)
{
#ifdef HAVE_ADL
	int id;
	char *value;
	int clock;

	if (!splitgpuvalue(io_data, param, &id, &value, isjson))
		return;

	clock = atoi(value);

	if (set_engineclock(id, clock))
		message(io_data, MSG_GPUEERR, id, value, isjson);
	else
		message(io_data, MSG_GPUENG, id, value, isjson);
#else
	message(io_data, MSG_NOADL, 0, NULL, isjson);
#endif
}

static void gpufan(struct io_data *io_data, __maybe_unused SOCKETTYPE c, __maybe_unused char *param, bool isjson, __maybe_unused char group)
{
#ifdef HAVE_ADL
	int id;
	char *value;
	int fan;

	if (!splitgpuvalue(io_data, param, &id, &value, isjson))
		return;

	fan = atoi(value);

	if (set_fanspeed(id, fan))
		message(io_data, MSG_GPUFERR, id, value, isjson);
	else
		message(io_data, MSG_GPUFAN, id, value, isjson);
#else
	message(io_data, MSG_NOADL, 0, NULL, isjson);
#endif
}

static void gpuvddc(struct io_data *io_data, __maybe_unused SOCKETTYPE c, __maybe_unused char *param, bool isjson, __maybe_unused char group)
{
#ifdef HAVE_ADL
	int id;
	char *value;
	float vddc;

	if (!splitgpuvalue(io_data, param, &id, &value, isjson))
		return;

	vddc = atof(value);

	if (set_vddc(id, vddc))
		message(io_data, MSG_GPUVERR, id, value, isjson);
	else
		message(io_data, MSG_GPUVDDC, id, value, isjson);
#else
	message(io_data, MSG_NOADL, 0, NULL, isjson);
#endif
}
#endif

void doquit(struct io_data *io_data, __maybe_unused SOCKETTYPE c, __maybe_unused char *param, bool isjson, __maybe_unused char group)
{
	if (isjson)
		io_put(io_data, JSON_START JSON_BYE);
	else
		io_put(io_data, _BYE);

	bye = true;
	do_a_quit = true;
}

void dorestart(struct io_data *io_data, __maybe_unused SOCKETTYPE c, __maybe_unused char *param, bool isjson, __maybe_unused char group)
{
	if (isjson)
		io_put(io_data, JSON_START JSON_RESTART);
	else
		io_put(io_data, _RESTART);

	bye = true;
	do_a_restart = true;
}

void privileged(struct io_data *io_data, __maybe_unused SOCKETTYPE c, __maybe_unused char *param, bool isjson, __maybe_unused char group)
{
	message(io_data, MSG_ACCOK, 0, NULL, isjson);
}

void notifystatus(struct io_data *io_data, int device, struct cgpu_info *cgpu, bool isjson, __maybe_unused char group)
{
	struct api_data *root = NULL;
	char buf[TMPBUFSIZ];
	char *reason;

	if (cgpu->device_last_not_well == 0)
		reason = REASON_NONE;
	else
		switch(cgpu->device_not_well_reason) {
			case REASON_THREAD_FAIL_INIT:
				reason = REASON_THREAD_FAIL_INIT_STR;
				break;
			case REASON_THREAD_ZERO_HASH:
				reason = REASON_THREAD_ZERO_HASH_STR;
				break;
			case REASON_THREAD_FAIL_QUEUE:
				reason = REASON_THREAD_FAIL_QUEUE_STR;
				break;
			case REASON_DEV_SICK_IDLE_60:
				reason = REASON_DEV_SICK_IDLE_60_STR;
				break;
			case REASON_DEV_DEAD_IDLE_600:
				reason = REASON_DEV_DEAD_IDLE_600_STR;
				break;
			case REASON_DEV_NOSTART:
				reason = REASON_DEV_NOSTART_STR;
				break;
			case REASON_DEV_OVER_HEAT:
				reason = REASON_DEV_OVER_HEAT_STR;
				break;
			case REASON_DEV_THERMAL_CUTOFF:
				reason = REASON_DEV_THERMAL_CUTOFF_STR;
				break;
			case REASON_DEV_COMMS_ERROR:
				reason = REASON_DEV_COMMS_ERROR_STR;
				break;
			default:
				reason = REASON_UNKNOWN_STR;
				break;
		}

	// ALL counters (and only counters) must start the name with a '*'
	// Simplifies future external support for identifying new counters
	root = api_add_int(root, "NOTIFY", &device, false);
<<<<<<< HEAD
	root = api_add_string(root, "Name", cgpu->api->name, false);
	root = api_add_int(root, "ID", &(cgpu->device_id), false);
=======
	root = api_add_device_identifier(root, cgpu);
>>>>>>> 382ebf7f
	root = api_add_time(root, "Last Well", &(cgpu->device_last_well), false);
	root = api_add_time(root, "Last Not Well", &(cgpu->device_last_not_well), false);
	root = api_add_string(root, "Reason Not Well", reason, false);
	root = api_add_int(root, "*Thread Fail Init", &(cgpu->thread_fail_init_count), false);
	root = api_add_int(root, "*Thread Zero Hash", &(cgpu->thread_zero_hash_count), false);
	root = api_add_int(root, "*Thread Fail Queue", &(cgpu->thread_fail_queue_count), false);
	root = api_add_int(root, "*Dev Sick Idle 60s", &(cgpu->dev_sick_idle_60_count), false);
	root = api_add_int(root, "*Dev Dead Idle 600s", &(cgpu->dev_dead_idle_600_count), false);
	root = api_add_int(root, "*Dev Nostart", &(cgpu->dev_nostart_count), false);
	root = api_add_int(root, "*Dev Over Heat", &(cgpu->dev_over_heat_count), false);
	root = api_add_int(root, "*Dev Thermal Cutoff", &(cgpu->dev_thermal_cutoff_count), false);
	root = api_add_int(root, "*Dev Comms Error", &(cgpu->dev_comms_error_count), false);
	root = api_add_int(root, "*Dev Throttle", &(cgpu->dev_throttle_count), false);

	root = print_data(root, buf, isjson, isjson && (device > 0));
	io_add(io_data, buf);
}

static void notify(struct io_data *io_data, __maybe_unused SOCKETTYPE c, __maybe_unused char *param, bool isjson, char group)
{
	bool io_open = false;
	int i;

	if (total_devices == 0) {
		message(io_data, MSG_NODEVS, 0, NULL, isjson);
		return;
	}

	message(io_data, MSG_NOTIFY, 0, NULL, isjson);

	if (isjson)
		io_open = io_add(io_data, COMSTR JSON_NOTIFY);

	for (i = 0; i < total_devices; i++)
		notifystatus(io_data, i, devices[i], isjson, group);

	if (isjson && io_open)
		io_close(io_data);
}

static void devdetails(struct io_data *io_data, __maybe_unused SOCKETTYPE c, __maybe_unused char *param, bool isjson, __maybe_unused char group)
{
	struct api_data *root = NULL;
	char buf[TMPBUFSIZ];
	bool io_open = false;
	struct cgpu_info *cgpu;
	int i;

	if (total_devices == 0) {
		message(io_data, MSG_NODEVS, 0, NULL, isjson);
		return;
	}

	message(io_data, MSG_DEVDETAILS, 0, NULL, isjson);

	if (isjson)
		io_open = io_add(io_data, COMSTR JSON_DEVDETAILS);

	for (i = 0; i < total_devices; i++) {
		cgpu = devices[i];

		root = api_add_int(root, "DEVDETAILS", &i, false);
<<<<<<< HEAD
		root = api_add_string(root, "Name", cgpu->api->name, false);
		root = api_add_int(root, "ID", &(cgpu->device_id), false);
=======
		root = api_add_device_identifier(root, cgpu);
>>>>>>> 382ebf7f
		root = api_add_string(root, "Driver", cgpu->api->dname, false);
		root = api_add_const(root, "Kernel", cgpu->kname ? : BLANK, false);
		root = api_add_const(root, "Model", cgpu->name ? : BLANK, false);
		root = api_add_const(root, "Device Path", cgpu->device_path ? : BLANK, false);

		root = print_data(root, buf, isjson, isjson && (i > 0));
		io_add(io_data, buf);
	}

	if (isjson && io_open)
		io_close(io_data);
}

void dosave(struct io_data *io_data, __maybe_unused SOCKETTYPE c, char *param, bool isjson, __maybe_unused char group)
{
	char filename[PATH_MAX];
	FILE *fcfg;
	char *ptr;

	if (param == NULL || *param == '\0') {
		default_save_file(filename);
		param = filename;
	}

	fcfg = fopen(param, "w");
	if (!fcfg) {
		ptr = escape_string(param, isjson);
		message(io_data, MSG_BADFN, 0, ptr, isjson);
		if (ptr != param)
			free(ptr);
		ptr = NULL;
		return;
	}

	write_config(fcfg);
	fclose(fcfg);

	ptr = escape_string(param, isjson);
	message(io_data, MSG_SAVED, 0, ptr, isjson);
	if (ptr != param)
		free(ptr);
	ptr = NULL;
}

static int itemstats(struct io_data *io_data, int i, char *id, struct cgminer_stats *stats, struct cgminer_pool_stats *pool_stats, struct api_data *extra, bool isjson)
{
	struct api_data *root = NULL;
	char buf[TMPBUFSIZ];

	root = api_add_int(root, "STATS", &i, false);
	root = api_add_string(root, "ID", id, false);
	root = api_add_elapsed(root, "Elapsed", &(total_secs), false);
	root = api_add_uint32(root, "Calls", &(stats->getwork_calls), false);
	root = api_add_timeval(root, "Wait", &(stats->getwork_wait), false);
	root = api_add_timeval(root, "Max", &(stats->getwork_wait_max), false);
	root = api_add_timeval(root, "Min", &(stats->getwork_wait_min), false);

	if (pool_stats) {
		root = api_add_uint32(root, "Pool Calls", &(pool_stats->getwork_calls), false);
		root = api_add_uint32(root, "Pool Attempts", &(pool_stats->getwork_attempts), false);
		root = api_add_timeval(root, "Pool Wait", &(pool_stats->getwork_wait), false);
		root = api_add_timeval(root, "Pool Max", &(pool_stats->getwork_wait_max), false);
		root = api_add_timeval(root, "Pool Min", &(pool_stats->getwork_wait_min), false);
		root = api_add_double(root, "Pool Av", &(pool_stats->getwork_wait_rolling), false);
		root = api_add_bool(root, "Work Had Roll Time", &(pool_stats->hadrolltime), false);
		root = api_add_bool(root, "Work Can Roll", &(pool_stats->canroll), false);
		root = api_add_bool(root, "Work Had Expire", &(pool_stats->hadexpire), false);
		root = api_add_uint32(root, "Work Roll Time", &(pool_stats->rolltime), false);
		root = api_add_diff(root, "Work Diff", &(pool_stats->last_diff), false);
		root = api_add_diff(root, "Min Diff", &(pool_stats->min_diff), false);
		root = api_add_diff(root, "Max Diff", &(pool_stats->max_diff), false);
		root = api_add_uint32(root, "Min Diff Count", &(pool_stats->min_diff_count), false);
		root = api_add_uint32(root, "Max Diff Count", &(pool_stats->max_diff_count), false);
		root = api_add_uint64(root, "Times Sent", &(pool_stats->times_sent), false);
		root = api_add_uint64(root, "Bytes Sent", &(pool_stats->bytes_sent), false);
		root = api_add_uint64(root, "Times Recv", &(pool_stats->times_received), false);
		root = api_add_uint64(root, "Bytes Recv", &(pool_stats->bytes_received), false);
		root = api_add_uint64(root, "Net Bytes Sent", &(pool_stats->net_bytes_sent), false);
		root = api_add_uint64(root, "Net Bytes Recv", &(pool_stats->net_bytes_received), false);
	}

	if (extra)
		root = api_add_extra(root, extra);

	root = print_data(root, buf, isjson, isjson && (i > 0));
	io_add(io_data, buf);

	return ++i;
}

static void minerstats(struct io_data *io_data, __maybe_unused SOCKETTYPE c, __maybe_unused char *param, bool isjson, __maybe_unused char group)
{
	bool io_open = false;
	struct api_data *extra;
	char id[20];
	int i, j;

	message(io_data, MSG_MINESTATS, 0, NULL, isjson);

	if (isjson)
		io_open = io_add(io_data, COMSTR JSON_MINESTATS);

	i = 0;
	for (j = 0; j < total_devices; j++) {
		struct cgpu_info *cgpu = devices[j];

		if (cgpu && cgpu->api) {
			if (cgpu->api->get_api_stats)
				extra = cgpu->api->get_api_stats(cgpu);
			else
				extra = NULL;

<<<<<<< HEAD
			sprintf(id, "%s%d", cgpu->api->name, cgpu->device_id);
			i = itemstats(io_data, i, id, &(cgpu->cgminer_stats), NULL, extra, isjson);
=======
			i = itemstats(io_data, i, cgpu->proc_repr_ns, &(cgpu->cgminer_stats), NULL, extra, isjson);
>>>>>>> 382ebf7f
		}
	}

	for (j = 0; j < total_pools; j++) {
		struct pool *pool = pools[j];

		sprintf(id, "POOL%d", j);
		i = itemstats(io_data, i, id, &(pool->cgminer_stats), &(pool->cgminer_pool_stats), NULL, isjson);
	}

	if (isjson && io_open)
		io_close(io_data);
}

static void failoveronly(struct io_data *io_data, __maybe_unused SOCKETTYPE c, char *param, bool isjson, __maybe_unused char group)
{
	if (param == NULL || *param == '\0') {
		message(io_data, MSG_MISBOOL, 0, NULL, isjson);
		return;
	}

	*param = tolower(*param);

	if (*param != 't' && *param != 'f') {
		message(io_data, MSG_INVBOOL, 0, NULL, isjson);
		return;
	}

	bool tf = (*param == 't');

	opt_fail_only = tf;

	message(io_data, MSG_FOO, tf, NULL, isjson);
}

static void minecoin(struct io_data *io_data, __maybe_unused SOCKETTYPE c, __maybe_unused char *param, bool isjson, __maybe_unused char group)
{
	struct api_data *root = NULL;
	char buf[TMPBUFSIZ];
	bool io_open;

	message(io_data, MSG_MINECOIN, 0, NULL, isjson);
	io_open = io_add(io_data, isjson ? COMSTR JSON_MINECOIN : _MINECOIN COMSTR);

#ifdef USE_SCRYPT
	if (opt_scrypt)
		root = api_add_const(root, "Hash Method", SCRYPTSTR, false);
	else
#endif
		root = api_add_const(root, "Hash Method", SHA256STR, false);

	mutex_lock(&ch_lock);
	if (current_fullhash && *current_fullhash) {
		root = api_add_timeval(root, "Current Block Time", &block_timeval, true);
		root = api_add_string(root, "Current Block Hash", current_fullhash, true);
	} else {
		struct timeval t = {0,0};
		root = api_add_timeval(root, "Current Block Time", &t, true);
		root = api_add_const(root, "Current Block Hash", BLANK, false);
	}
	mutex_unlock(&ch_lock);

	root = api_add_bool(root, "LP", &have_longpoll, false);

	root = print_data(root, buf, isjson, false);
	io_add(io_data, buf);
	if (isjson && io_open)
		io_close(io_data);
}

static void debugstate(struct io_data *io_data, __maybe_unused SOCKETTYPE c, char *param, bool isjson, __maybe_unused char group)
{
	struct api_data *root = NULL;
	char buf[TMPBUFSIZ];
	bool io_open;

	if (param == NULL)
		param = (char *)BLANK;
	else
		*param = tolower(*param);

	switch(*param) {
	case 's':
		opt_realquiet = true;
		break;
	case 'q':
		opt_quiet ^= true;
		break;
	case 'v':
		opt_log_output ^= true;
		if (opt_log_output)
			opt_quiet = false;
		break;
	case 'd':
		opt_debug ^= true;
		opt_log_output = opt_debug;
		if (opt_debug)
			opt_quiet = false;
		break;
	case 'r':
		opt_protocol ^= true;
		if (opt_protocol)
			opt_quiet = false;
		break;
	case 'p':
		want_per_device_stats ^= true;
		opt_log_output = want_per_device_stats;
		break;
	case 'n':
		opt_log_output = false;
		opt_debug = false;
		opt_quiet = false;
		opt_protocol = false;
		want_per_device_stats = false;
		opt_worktime = false;
		break;
	case 'w':
		opt_worktime ^= true;
		break;
#ifdef _MEMORY_DEBUG
	case 'y':
		cgmemspeedup();
		break;
	case 'z':
		cgmemrpt();
		break;
#endif
	default:
		// anything else just reports the settings
		break;
	}

	message(io_data, MSG_DEBUGSET, 0, NULL, isjson);
	io_open = io_add(io_data, isjson ? COMSTR JSON_DEBUGSET : _DEBUGSET COMSTR);

	root = api_add_bool(root, "Silent", &opt_realquiet, false);
	root = api_add_bool(root, "Quiet", &opt_quiet, false);
	root = api_add_bool(root, "Verbose", &opt_log_output, false);
	root = api_add_bool(root, "Debug", &opt_debug, false);
	root = api_add_bool(root, "RPCProto", &opt_protocol, false);
	root = api_add_bool(root, "PerDevice", &want_per_device_stats, false);
	root = api_add_bool(root, "WorkTime", &opt_worktime, false);

	root = print_data(root, buf, isjson, false);
	io_add(io_data, buf);
	if (isjson && io_open)
		io_close(io_data);
}

static void setconfig(struct io_data *io_data, __maybe_unused SOCKETTYPE c, char *param, bool isjson, __maybe_unused char group)
{
	char *comma;
	int value;

	if (param == NULL || *param == '\0') {
		message(io_data, MSG_CONPAR, 0, NULL, isjson);
		return;
	}

	comma = strchr(param, ',');
	if (!comma) {
		message(io_data, MSG_CONVAL, 0, param, isjson);
		return;
	}

	*(comma++) = '\0';

	if (strcasecmp(param, "coinbase-sig") == 0) {
		free(opt_coinbase_sig);
		opt_coinbase_sig = strdup(comma);
		message(io_data, MSG_SETCONFIG, 1, param, isjson);
		return;
	}

	value = atoi(comma);
	if (value < 0 || value > 9999) {
		message(io_data, MSG_INVNUM, value, param, isjson);
		return;
	}

	if (strcasecmp(param, "queue") == 0)
		opt_queue = value;
	else if (strcasecmp(param, "scantime") == 0)
		opt_scantime = value;
	else if (strcasecmp(param, "expiry") == 0)
		opt_expiry = value;
	else {
		message(io_data, MSG_UNKCON, 0, param, isjson);
		return;
	}

	message(io_data, MSG_SETCONFIG, value, param, isjson);
}

#ifdef HAVE_AN_FPGA
static void pgaset(struct io_data *io_data, __maybe_unused SOCKETTYPE c, __maybe_unused char *param, bool isjson, __maybe_unused char group)
{
	char buf[TMPBUFSIZ];
	int numpga = numpgas();

	if (numpga == 0) {
		message(io_data, MSG_PGANON, 0, NULL, isjson);
		return;
	}

	if (param == NULL || *param == '\0') {
		message(io_data, MSG_MISID, 0, NULL, isjson);
		return;
	}

	char *opt = strchr(param, ',');
	if (opt)
		*(opt++) = '\0';
	if (!opt || !*opt) {
		message(io_data, MSG_MISPGAOPT, 0, NULL, isjson);
		return;
	}

	int id = atoi(param);
	if (id < 0 || id >= numpga) {
		message(io_data, MSG_INVPGA, id, NULL, isjson);
		return;
	}

	int dev = pgadevice(id);
	if (dev < 0) { // Should never happen
		message(io_data, MSG_INVPGA, id, NULL, isjson);
		return;
	}

	struct cgpu_info *cgpu = devices[dev];
	const struct device_api *api = cgpu->api;

	char *set = strchr(opt, ',');
	if (set)
		*(set++) = '\0';

	if (!api->set_device)
		message(io_data, MSG_PGANOSET, id, NULL, isjson);
	else {
		char *ret = api->set_device(cgpu, opt, set, buf);
		if (ret) {
			if (strcasecmp(opt, "help") == 0)
				message(io_data, MSG_PGAHELP, id, ret, isjson);
			else
				message(io_data, MSG_PGASETERR, id, ret, isjson);
		} else
			message(io_data, MSG_PGASETOK, id, NULL, isjson);
	}
}
#endif

static void dozero(struct io_data *io_data, __maybe_unused SOCKETTYPE c, char *param, bool isjson, __maybe_unused char group)
{
	if (param == NULL || *param == '\0') {
		message(io_data, MSG_ZERMIS, 0, NULL, isjson);
		return;
	}

	char *sum = strchr(param, ',');
	if (sum)
		*(sum++) = '\0';
	if (!sum || !*sum) {
		message(io_data, MSG_MISBOOL, 0, NULL, isjson);
		return;
	}

	bool all = false;
	bool bs = false;
	if (strcasecmp(param, "all") == 0)
		all = true;
	else if (strcasecmp(param, "bestshare") == 0)
		bs = true;

	if (all == false && bs == false) {
		message(io_data, MSG_ZERINV, 0, param, isjson);
		return;
	}

	*sum = tolower(*sum);
	if (*sum != 't' && *sum != 'f') {
		message(io_data, MSG_INVBOOL, 0, NULL, isjson);
		return;
	}

	bool dosum = (*sum == 't');
	if (dosum)
		print_summary();

	if (all)
		zero_stats();
	if (bs)
		zero_bestshare();

	if (dosum)
		message(io_data, MSG_ZERSUM, 0, all ? "All" : "BestShare", isjson);
	else
		message(io_data, MSG_ZERNOSUM, 0, all ? "All" : "BestShare", isjson);
}

static void checkcommand(struct io_data *io_data, __maybe_unused SOCKETTYPE c, char *param, bool isjson, char group);

struct CMDS {
	char *name;
	void (*func)(struct io_data *, SOCKETTYPE, char *, bool, char);
	bool iswritemode;
} cmds[] = {
	{ "version",		apiversion,	false },
	{ "config",		minerconfig,	false },
	{ "devs",		devstatus,	false },
	{ "devdetail",	devdetail,	false },
	{ "pools",		poolstatus,	false },
	{ "summary",		summary,	false },
#ifdef HAVE_OPENCL
	{ "gpuenable",		gpuenable,	true },
	{ "gpudisable",		gpudisable,	true },
	{ "gpurestart",		gpurestart,	true },
	{ "gpu",		gpudev,		false },
#endif
#ifdef HAVE_AN_FPGA
	{ "pga",		pgadev,		false },
	{ "pgaenable",		pgaenable,	true },
	{ "pgadisable",		pgadisable,	true },
	{ "pgaidentify",	pgaidentify,	true },
#endif
#ifdef WANT_CPUMINE
	{ "cpu",		cpudev,		false },
#endif
	{ "gpucount",		gpucount,	false },
	{ "pgacount",		pgacount,	false },
	{ "cpucount",		cpucount,	false },
	{ "switchpool",		switchpool,	true },
	{ "addpool",		addpool,	true },
	{ "poolpriority",	poolpriority,	true },
	{ "enablepool",		enablepool,	true },
	{ "disablepool",	disablepool,	true },
	{ "removepool",		removepool,	true },
#ifdef HAVE_OPENCL
	{ "gpuintensity",	gpuintensity,	true },
	{ "gpumem",		gpumem,		true },
	{ "gpuengine",		gpuengine,	true },
	{ "gpufan",		gpufan,		true },
	{ "gpuvddc",		gpuvddc,	true },
#endif
	{ "save",		dosave,		true },
	{ "quit",		doquit,		true },
	{ "privileged",		privileged,	true },
	{ "notify",		notify,		false },
	{ "devdetails",		devdetails,	false },
	{ "restart",		dorestart,	true },
	{ "stats",		minerstats,	false },
	{ "check",		checkcommand,	false },
	{ "failover-only",	failoveronly,	true },
	{ "coin",		minecoin,	false },
	{ "debug",		debugstate,	true },
	{ "setconfig",		setconfig,	true },
#ifdef HAVE_AN_FPGA
	{ "pgaset",		pgaset,		true },
#endif
	{ "zero",		dozero,		true },
	{ NULL,			NULL,		false }
};

static void checkcommand(struct io_data *io_data, __maybe_unused SOCKETTYPE c, char *param, bool isjson, char group)
{
	struct api_data *root = NULL;
	char buf[TMPBUFSIZ];
	bool io_open;
	char cmdbuf[100];
	bool found, access;
	int i;

	if (param == NULL || *param == '\0') {
		message(io_data, MSG_MISCHK, 0, NULL, isjson);
		return;
	}

	found = false;
	access = false;
	for (i = 0; cmds[i].name != NULL; i++) {
		if (strcmp(cmds[i].name, param) == 0) {
			found = true;

			sprintf(cmdbuf, "|%s|", param);
			if (ISPRIVGROUP(group) || strstr(COMMANDS(group), cmdbuf))
				access = true;

			break;
		}
	}

	message(io_data, MSG_CHECK, 0, NULL, isjson);
	io_open = io_add(io_data, isjson ? COMSTR JSON_CHECK : _CHECK COMSTR);

	root = api_add_const(root, "Exists", found ? YES : NO, false);
	root = api_add_const(root, "Access", access ? YES : NO, false);

	root = print_data(root, buf, isjson, false);
	io_add(io_data, buf);
	if (isjson && io_open)
		io_close(io_data);
}

static void send_result(struct io_data *io_data, SOCKETTYPE c, bool isjson)
{
	char buf[SOCKBUFSIZ + sizeof(JSON_CLOSE) + sizeof(JSON_END)];
	int len;
	int n;

	strcpy(buf, io_data->ptr);

	if (io_data->close)
		strcat(buf, JSON_CLOSE);

	if (isjson) {
		if (io_data->full)
			strcat(buf, JSON_END_TRUNCATED);
		else
			strcat(buf, JSON_END);
	}

	len = strlen(buf);

	applog(LOG_DEBUG, "API: send reply: (%d) '%.10s%s'", len+1, buf, len > 10 ? "..." : BLANK);

	// ignore failure - it's closed immediately anyway
	n = send(c, buf, len+1, 0);

	if (opt_debug) {
		if (SOCKETFAIL(n))
			applog(LOG_DEBUG, "API: send failed: %s", SOCKERRMSG);
		else
			applog(LOG_DEBUG, "API: sent %d", n);
	}
}

static void tidyup(__maybe_unused void *arg)
{
	mutex_lock(&quit_restart_lock);

	bye = true;

	if (sock != INVSOCK) {
		shutdown(sock, SHUT_RDWR);
		CLOSESOCKET(sock);
		sock = INVSOCK;
	}

	if (ipaccess != NULL) {
		free(ipaccess);
		ipaccess = NULL;
	}

	io_free();

	mutex_unlock(&quit_restart_lock);
}

/*
 * Interpret --api-groups G:cmd1:cmd2:cmd3,P:cmd4,*,...
 */
static void setup_groups()
{
	char *api_groups = opt_api_groups ? opt_api_groups : (char *)BLANK;
	char *buf, *ptr, *next, *colon;
	char group;
	char commands[TMPBUFSIZ];
	char cmdbuf[100];
	char *cmd;
	bool addstar, did;
	int i;

	buf = malloc(strlen(api_groups) + 1);
	if (unlikely(!buf))
		quit(1, "Failed to malloc ipgroups buf");

	strcpy(buf, api_groups);

	next = buf;
	// for each group defined
	while (next && *next) {
		ptr = next;
		next = strchr(ptr, ',');
		if (next)
			*(next++) = '\0';

		// Validate the group
		if (*(ptr+1) != ':') {
			colon = strchr(ptr, ':');
			if (colon)
				*colon = '\0';
			applog(LOG_WARNING, "API invalid group name '%s'", ptr);
			quit(1, INVAPIGROUPS);
		}

		group = GROUP(*ptr);
		if (!VALIDGROUP(group)) {
			applog(LOG_WARNING, "API invalid group name '%c'", *ptr);
			quit(1, INVAPIGROUPS);
		}

		if (group == PRIVGROUP) {
			applog(LOG_WARNING, "API group name can't be '%c'", PRIVGROUP);
			quit(1, INVAPIGROUPS);
		}

		if (group == NOPRIVGROUP) {
			applog(LOG_WARNING, "API group name can't be '%c'", NOPRIVGROUP);
			quit(1, INVAPIGROUPS);
		}

		if (apigroups[GROUPOFFSET(group)].commands != NULL) {
			applog(LOG_WARNING, "API duplicate group name '%c'", *ptr);
			quit(1, INVAPIGROUPS);
		}

		ptr += 2;

		// Validate the command list (and handle '*')
		cmd = &(commands[0]);
		*(cmd++) = SEPARATOR;
		*cmd = '\0';
		addstar = false;
		while (ptr && *ptr) {
			colon = strchr(ptr, ':');
			if (colon)
				*(colon++) = '\0';

			if (strcmp(ptr, "*") == 0)
				addstar = true;
			else {
				did = false;
				for (i = 0; cmds[i].name != NULL; i++) {
					if (strcasecmp(ptr, cmds[i].name) == 0) {
						did = true;
						break;
					}
				}
				if (did) {
					// skip duplicates
					sprintf(cmdbuf, "|%s|", cmds[i].name);
					if (strstr(commands, cmdbuf) == NULL) {
						strcpy(cmd, cmds[i].name);
						cmd += strlen(cmds[i].name);
						*(cmd++) = SEPARATOR;
						*cmd = '\0';
					}
				} else {
					applog(LOG_WARNING, "API unknown command '%s' in group '%c'", ptr, group);
					quit(1, INVAPIGROUPS);
				}
			}

			ptr = colon;
		}

		// * = allow all non-iswritemode commands
		if (addstar) {
			for (i = 0; cmds[i].name != NULL; i++) {
				if (cmds[i].iswritemode == false) {
					// skip duplicates
					sprintf(cmdbuf, "|%s|", cmds[i].name);
					if (strstr(commands, cmdbuf) == NULL) {
						strcpy(cmd, cmds[i].name);
						cmd += strlen(cmds[i].name);
						*(cmd++) = SEPARATOR;
						*cmd = '\0';
					}
				}
			}
		}

		ptr = apigroups[GROUPOFFSET(group)].commands = malloc(strlen(commands) + 1);
		if (unlikely(!ptr))
			quit(1, "Failed to malloc group commands buf");

		strcpy(ptr, commands);
	}

	// Now define R (NOPRIVGROUP) as all non-iswritemode commands
	cmd = &(commands[0]);
	*(cmd++) = SEPARATOR;
	*cmd = '\0';
	for (i = 0; cmds[i].name != NULL; i++) {
		if (cmds[i].iswritemode == false) {
			strcpy(cmd, cmds[i].name);
			cmd += strlen(cmds[i].name);
			*(cmd++) = SEPARATOR;
			*cmd = '\0';
		}
	}

	ptr = apigroups[GROUPOFFSET(NOPRIVGROUP)].commands = malloc(strlen(commands) + 1);
	if (unlikely(!ptr))
		quit(1, "Failed to malloc noprivgroup commands buf");

	strcpy(ptr, commands);

	// W (PRIVGROUP) is handled as a special case since it simply means all commands

	free(buf);
	return;
}

/*
 * Interpret [W:]IP[/Prefix][,[R|W:]IP2[/Prefix2][,...]] --api-allow option
 *	special case of 0/0 allows /0 (means all IP addresses)
 */
#define ALLIP4 "0/0"
/*
 * N.B. IP4 addresses are by Definition 32bit big endian on all platforms
 */
static void setup_ipaccess()
{
	char *buf, *ptr, *comma, *slash, *dot;
	int ipcount, mask, octet, i;
	char group;

	buf = malloc(strlen(opt_api_allow) + 1);
	if (unlikely(!buf))
		quit(1, "Failed to malloc ipaccess buf");

	strcpy(buf, opt_api_allow);

	ipcount = 1;
	ptr = buf;
	while (*ptr)
		if (*(ptr++) == ',')
			ipcount++;

	// possibly more than needed, but never less
	ipaccess = calloc(ipcount, sizeof(struct IP4ACCESS));
	if (unlikely(!ipaccess))
		quit(1, "Failed to calloc ipaccess");

	ips = 0;
	ptr = buf;
	while (ptr && *ptr) {
		while (*ptr == ' ' || *ptr == '\t')
			ptr++;

		if (*ptr == ',') {
			ptr++;
			continue;
		}

		comma = strchr(ptr, ',');
		if (comma)
			*(comma++) = '\0';

		group = NOPRIVGROUP;

		if (isalpha(*ptr) && *(ptr+1) == ':') {
			if (DEFINEDGROUP(*ptr))
				group = GROUP(*ptr);

			ptr += 2;
		}

		ipaccess[ips].group = group;

		if (strcmp(ptr, ALLIP4) == 0)
			ipaccess[ips].ip = ipaccess[ips].mask = 0;
		else {
			slash = strchr(ptr, '/');
			if (!slash)
				ipaccess[ips].mask = 0xffffffff;
			else {
				*(slash++) = '\0';
				mask = atoi(slash);
				if (mask < 1 || mask > 32)
					goto popipo; // skip invalid/zero

				ipaccess[ips].mask = 0;
				while (mask-- >= 0) {
					octet = 1 << (mask % 8);
					ipaccess[ips].mask |= (octet << (24 - (8 * (mask >> 3))));
				}
			}

			ipaccess[ips].ip = 0; // missing default to '.0'
			for (i = 0; ptr && (i < 4); i++) {
				dot = strchr(ptr, '.');
				if (dot)
					*(dot++) = '\0';

				octet = atoi(ptr);
				if (octet < 0 || octet > 0xff)
					goto popipo; // skip invalid

				ipaccess[ips].ip |= (octet << (24 - (i * 8)));

				ptr = dot;
			}

			ipaccess[ips].ip &= ipaccess[ips].mask;
		}

		ips++;
popipo:
		ptr = comma;
	}

	free(buf);
}

static void *quit_thread(__maybe_unused void *userdata)
{
	RenameThread("rpc_quit");

	// allow thread creator to finish whatever it's doing
	mutex_lock(&quit_restart_lock);
	mutex_unlock(&quit_restart_lock);

	if (opt_debug)
		applog(LOG_DEBUG, "API: killing BFGMiner");

	kill_work();

	return NULL;
}

static void *restart_thread(__maybe_unused void *userdata)
{
	RenameThread("rpc_restart");

	// allow thread creator to finish whatever it's doing
	mutex_lock(&quit_restart_lock);
	mutex_unlock(&quit_restart_lock);

	if (opt_debug)
		applog(LOG_DEBUG, "API: restarting BFGMiner");

	app_restart();

	return NULL;
}

void api(int api_thr_id)
{
	struct io_data *io_data;
	struct thr_info bye_thr;
	char buf[TMPBUFSIZ];
	char param_buf[TMPBUFSIZ];
	const char *localaddr = "127.0.0.1";
	SOCKETTYPE c;
	int n, bound;
	char *connectaddr;
	char *binderror;
	time_t bindstart;
	short int port = opt_api_port;
	struct sockaddr_in serv;
	struct sockaddr_in cli;
	socklen_t clisiz;
	char cmdbuf[100];
	char *cmd;
	char *param;
	bool addrok;
	char group;
	json_error_t json_err;
	json_t *json_config;
	json_t *json_val;
	bool isjson;
	bool did;
	int i;

	if (!opt_api_listen) {
		applog(LOG_DEBUG, "API not running%s", UNAVAILABLE);
		return;
	}

	io_data = sock_io_new();

	mutex_init(&quit_restart_lock);

	pthread_cleanup_push(tidyup, NULL);
	my_thr_id = api_thr_id;

	setup_groups();

	if (opt_api_allow) {
		setup_ipaccess();

		if (ips == 0) {
			applog(LOG_WARNING, "API not running (no valid IPs specified)%s", UNAVAILABLE);
			return;
		}
	}

	/* This should be done before curl in needed
	 * to ensure curl has already called WSAStartup() in windows */
	sleep(opt_log_interval);

	sock = socket(AF_INET, SOCK_STREAM, 0);
	if (sock == INVSOCK) {
		applog(LOG_ERR, "API1 initialisation failed (%s)%s", SOCKERRMSG, UNAVAILABLE);
		return;
	}

	memset(&serv, 0, sizeof(serv));

	serv.sin_family = AF_INET;

	if (!opt_api_allow && !opt_api_network) {
		serv.sin_addr.s_addr = inet_addr(localaddr);
		if (serv.sin_addr.s_addr == (in_addr_t)INVINETADDR) {
			applog(LOG_ERR, "API2 initialisation failed (%s)%s", SOCKERRMSG, UNAVAILABLE);
			return;
		}
	}

	serv.sin_port = htons(port);

#ifndef WIN32
	// On linux with SO_REUSEADDR, bind will get the port if the previous
	// socket is closed (even if it is still in TIME_WAIT) but fail if
	// another program has it open - which is what we want
	int optval = 1;
	// If it doesn't work, we don't really care - just show a debug message
	if (SOCKETFAIL(setsockopt(sock, SOL_SOCKET, SO_REUSEADDR, (void *)(&optval), sizeof(optval))))
		applog(LOG_DEBUG, "API setsockopt SO_REUSEADDR failed (ignored): %s", SOCKERRMSG);
#else
	// On windows a 2nd program can bind to a port>1024 already in use unless
	// SO_EXCLUSIVEADDRUSE is used - however then the bind to a closed port
	// in TIME_WAIT will fail until the timeout - so we leave the options alone
#endif

	// try for more than 1 minute ... in case the old one hasn't completely gone yet
	bound = 0;
	bindstart = time(NULL);
	while (bound == 0) {
		if (SOCKETFAIL(bind(sock, (struct sockaddr *)(&serv), sizeof(serv)))) {
			binderror = SOCKERRMSG;
			if ((time(NULL) - bindstart) > 61)
				break;
			else {
				applog(LOG_WARNING, "API bind to port %d failed - trying again in 30sec", port);
				sleep(30);
			}
		} else
			bound = 1;
	}

	if (bound == 0) {
		applog(LOG_ERR, "API bind to port %d failed (%s)%s", port, binderror, UNAVAILABLE);
		return;
	}

	if (SOCKETFAIL(listen(sock, QUEUE))) {
		applog(LOG_ERR, "API3 initialisation failed (%s)%s", SOCKERRMSG, UNAVAILABLE);
		CLOSESOCKET(sock);
		return;
	}

	if (opt_api_allow)
		applog(LOG_WARNING, "API running in IP access mode on port %d", port);
	else {
		if (opt_api_network)
			applog(LOG_WARNING, "API running in UNRESTRICTED read access mode on port %d", port);
		else
			applog(LOG_WARNING, "API running in local read access mode on port %d", port);
	}

	while (!bye) {
		clisiz = sizeof(cli);
		if (SOCKETFAIL(c = accept(sock, (struct sockaddr *)(&cli), &clisiz))) {
			applog(LOG_ERR, "API failed (%s)%s", SOCKERRMSG, UNAVAILABLE);
			goto die;
		}

		connectaddr = inet_ntoa(cli.sin_addr);

		addrok = false;
		group = NOPRIVGROUP;
		if (opt_api_allow) {
			int client_ip = htonl(cli.sin_addr.s_addr);
			for (i = 0; i < ips; i++) {
				if ((client_ip & ipaccess[i].mask) == ipaccess[i].ip) {
					addrok = true;
					group = ipaccess[i].group;
					break;
				}
			}
		} else {
			if (opt_api_network)
				addrok = true;
			else
				addrok = (strcmp(connectaddr, localaddr) == 0);
		}

		if (opt_debug)
			applog(LOG_DEBUG, "API: connection from %s - %s", connectaddr, addrok ? "Accepted" : "Ignored");

		if (addrok) {
			n = recv(c, &buf[0], TMPBUFSIZ-1, 0);
			if (SOCKETFAIL(n))
				buf[0] = '\0';
			else
				buf[n] = '\0';

			if (opt_debug) {
				if (SOCKETFAIL(n))
					applog(LOG_DEBUG, "API: recv failed: %s", SOCKERRMSG);
				else
					applog(LOG_DEBUG, "API: recv command: (%d) '%s'", n, buf);
			}

			if (!SOCKETFAIL(n)) {
				// the time of the request in now
				when = time(NULL);
				io_reinit(io_data);

				did = false;

				if (*buf != ISJSON) {
					isjson = false;

					param = strchr(buf, SEPARATOR);
					if (param != NULL)
						*(param++) = '\0';

					cmd = buf;
				}
				else {
					isjson = true;

					param = NULL;

#if JANSSON_MAJOR_VERSION > 2 || (JANSSON_MAJOR_VERSION == 2 && JANSSON_MINOR_VERSION > 0)
					json_config = json_loadb(buf, n, 0, &json_err);
#elif JANSSON_MAJOR_VERSION > 1
					json_config = json_loads(buf, 0, &json_err);
#else
					json_config = json_loads(buf, &json_err);
#endif

					if (!json_is_object(json_config)) {
						message(io_data, MSG_INVJSON, 0, NULL, isjson);
						send_result(io_data, c, isjson);
						did = true;
					}
					else {
						json_val = json_object_get(json_config, JSON_COMMAND);
						if (json_val == NULL) {
							message(io_data, MSG_MISCMD, 0, NULL, isjson);
							send_result(io_data, c, isjson);
							did = true;
						}
						else {
							if (!json_is_string(json_val)) {
								message(io_data, MSG_INVCMD, 0, NULL, isjson);
								send_result(io_data, c, isjson);
								did = true;
							}
							else {
								cmd = (char *)json_string_value(json_val);
								json_val = json_object_get(json_config, JSON_PARAMETER);
								if (json_is_string(json_val))
									param = (char *)json_string_value(json_val);
								else if (json_is_integer(json_val)) {
									sprintf(param_buf, "%d", (int)json_integer_value(json_val));
									param = param_buf;
								} else if (json_is_real(json_val)) {
									sprintf(param_buf, "%f", (double)json_real_value(json_val));
									param = param_buf;
								}
							}
						}
					}
				}

				if (!did)
					for (i = 0; cmds[i].name != NULL; i++) {
						if (strcmp(cmd, cmds[i].name) == 0) {
							sprintf(cmdbuf, "|%s|", cmd);
							if (ISPRIVGROUP(group) || strstr(COMMANDS(group), cmdbuf))
								(cmds[i].func)(io_data, c, param, isjson, group);
							else {
								message(io_data, MSG_ACCDENY, 0, cmds[i].name, isjson);
								applog(LOG_DEBUG, "API: access denied to '%s' for '%s' command", connectaddr, cmds[i].name);
							}

							send_result(io_data, c, isjson);
							did = true;
							break;
						}
					}

				if (isjson)
					json_decref(json_config);

				if (!did) {
					message(io_data, MSG_INVCMD, 0, NULL, isjson);
					send_result(io_data, c, isjson);
				}
			}
		}
		CLOSESOCKET(c);
	}
die:
	/* Blank line fix for older compilers since pthread_cleanup_pop is a
	 * macro that gets confused by a label existing immediately before it
	 */
	;
	pthread_cleanup_pop(true);

	if (opt_debug)
		applog(LOG_DEBUG, "API: terminating due to: %s",
				do_a_quit ? "QUIT" : (do_a_restart ? "RESTART" : (bye ? "BYE" : "UNKNOWN!")));

	mutex_lock(&quit_restart_lock);

	if (do_a_restart) {
		if (thr_info_create(&bye_thr, NULL, restart_thread, &bye_thr)) {
			mutex_unlock(&quit_restart_lock);
			quit(1, "API failed to initiate a restart - aborting");
		}
		pthread_detach(bye_thr.pth);
	} else if (do_a_quit) {
		if (thr_info_create(&bye_thr, NULL, quit_thread, &bye_thr)) {
			mutex_unlock(&quit_restart_lock);
			quit(1, "API failed to initiate a clean quit - aborting");
		}
		pthread_detach(bye_thr.pth);
	}

	mutex_unlock(&quit_restart_lock);
}<|MERGE_RESOLUTION|>--- conflicted
+++ resolved
@@ -573,262 +573,6 @@
 
 static int my_thr_id = 0;
 static bool bye;
-<<<<<<< HEAD
-#if defined(HAVE_OPENCL) || defined(HAVE_AN_FPGA)
-static bool ping = true;
-#endif
-
-// Used to control quit restart access to shutdown variables
-static pthread_mutex_t quit_restart_lock;
-
-static bool do_a_quit;
-static bool do_a_restart;
-
-static time_t when = 0;	// when the request occurred
-
-struct IP4ACCESS {
-	in_addr_t ip;
-	in_addr_t mask;
-	char group;
-};
-
-#define GROUP(g) (toupper(g))
-#define PRIVGROUP GROUP('W')
-#define NOPRIVGROUP GROUP('R')
-#define ISPRIVGROUP(g) (GROUP(g) == PRIVGROUP)
-#define GROUPOFFSET(g) (GROUP(g) - GROUP('A'))
-#define VALIDGROUP(g) (GROUP(g) >= GROUP('A') && GROUP(g) <= GROUP('Z'))
-#define COMMANDS(g) (apigroups[GROUPOFFSET(g)].commands)
-#define DEFINEDGROUP(g) (ISPRIVGROUP(g) || COMMANDS(g) != NULL)
-
-struct APIGROUPS {
-	// This becomes a string like: "|cmd1|cmd2|cmd3|" so it's quick to search
-	char *commands;
-} apigroups['Z' - 'A' + 1]; // only A=0 to Z=25 (R: noprivs, W: allprivs)
-
-static struct IP4ACCESS *ipaccess = NULL;
-static int ips = 0;
-
-#ifdef HAVE_OPENCL
-extern struct device_api opencl_api;
-#endif
-
-#ifdef WANT_CPUMINE
-extern struct device_api cpu_api;
-#endif
-
-struct io_data {
-	size_t siz;
-	char *ptr;
-	char *cur;
-	bool sock;
-	bool full;
-	bool close;
-};
-
-struct io_list {
-	struct io_data *io_data;
-	struct io_list *prev;
-	struct io_list *next;
-};
-
-static struct io_list *io_head = NULL;
-
-#define io_new(init) _io_new(init, false)
-#define sock_io_new() _io_new(SOCKBUFSIZ, true)
-
-static void io_reinit(struct io_data *io_data)
-{
-	io_data->cur = io_data->ptr;
-	*(io_data->ptr) = '\0';
-	io_data->full = false;
-	io_data->close = false;
-}
-
-static struct io_data *_io_new(size_t initial, bool socket_buf)
-{
-	struct io_data *io_data;
-	struct io_list *io_list;
-
-	io_data = malloc(sizeof(*io_data));
-	io_data->ptr = malloc(initial);
-	io_data->siz = initial;
-	io_data->sock = socket_buf;
-	io_reinit(io_data);
-
-	io_list = malloc(sizeof(*io_list));
-
-	io_list->io_data = io_data;
-
-	if (io_head) {
-		io_list->next = io_head;
-		io_list->prev = io_head->prev;
-		io_list->next->prev = io_list;
-		io_list->prev->next = io_list;
-	} else {
-		io_list->prev = io_list;
-		io_list->next = io_list;
-		io_head = io_list;
-	}
-
-	return io_data;
-}
-
-static bool io_add(struct io_data *io_data, char *buf)
-{
-	size_t len, dif, tot;
-
-	if (io_data->full)
-		return false;
-
-	len = strlen(buf);
-	dif = io_data->cur - io_data->ptr;
-	tot = len + 1 + dif;
-
-	if (tot > io_data->siz) {
-		size_t new = io_data->siz * 2;
-
-		if (new < tot)
-			new = tot * 2;
-
-		if (io_data->sock) {
-			if (new > SOCKBUFSIZ) {
-				if (tot > SOCKBUFSIZ) {
-					io_data->full = true;
-					return false;
-				}
-
-				new = SOCKBUFSIZ;
-			}
-		}
-
-		io_data->ptr = realloc(io_data->ptr, new);
-		io_data->cur = io_data->ptr + dif;
-		io_data->siz = new;
-	}
-
-	memcpy(io_data->cur, buf, len + 1);
-	io_data->cur += len;
-
-	return true;
-}
-
-static bool io_put(struct io_data *io_data, char *buf)
-{
-	io_reinit(io_data);
-	return io_add(io_data, buf);
-}
-
-static void io_close(struct io_data *io_data)
-{
-	io_data->close = true;
-}
-
-static void io_free()
-{
-	struct io_list *io_list, *io_next;
-
-	if (io_head) {
-		io_list = io_head;
-		do {
-			io_next = io_list->next;
-
-			free(io_list->io_data);
-			free(io_list);
-
-			io_list = io_next;
-		} while (io_list != io_head);
-
-		io_head = NULL;
-	}
-}
-
-// This is only called when expected to be needed (rarely)
-// i.e. strings outside of the codes control (input from the user)
-static char *escape_string(char *str, bool isjson)
-{
-	char *buf, *ptr;
-	int count;
-
-	count = 0;
-	for (ptr = str; *ptr; ptr++) {
-		switch (*ptr) {
-			case ',':
-			case '|':
-			case '=':
-				if (!isjson)
-					count++;
-				break;
-			case '"':
-				if (isjson)
-					count++;
-				break;
-			case '\\':
-				count++;
-				break;
-		}
-	}
-
-	if (count == 0)
-		return str;
-
-	buf = malloc(strlen(str) + count + 1);
-	if (unlikely(!buf))
-		quit(1, "Failed to malloc escape buf");
-
-	ptr = buf;
-	while (*str)
-		switch (*str) {
-			case ',':
-			case '|':
-			case '=':
-				if (!isjson)
-					*(ptr++) = '\\';
-				*(ptr++) = *(str++);
-				break;
-			case '"':
-				if (isjson)
-					*(ptr++) = '\\';
-				*(ptr++) = *(str++);
-				break;
-			case '\\':
-				*(ptr++) = '\\';
-				*(ptr++) = *(str++);
-				break;
-			default:
-				*(ptr++) = *(str++);
-				break;
-		}
-
-	*ptr = '\0';
-
-	return buf;
-}
-
-static struct api_data *api_add_extra(struct api_data *root, struct api_data *extra)
-{
-	struct api_data *tmp;
-
-	if (root) {
-		if (extra) {
-			// extra tail
-			tmp = extra->prev;
-
-			// extra prev = root tail
-			extra->prev = root->prev;
-
-			// root tail next = extra
-			root->prev->next = extra;
-
-			// extra tail next = root
-			tmp->next = root;
-
-			// root prev = extra tail
-			root->prev = tmp;
-		}
-	} else
-		root = extra;
-=======
 
 // Used to control quit restart access to shutdown variables
 static pthread_mutex_t quit_restart_lock;
@@ -1183,115 +927,10 @@
 				api_data->data = (void *)UNKNOWN;
 				break;
 		}
->>>>>>> 382ebf7f
 
 	return root;
 }
 
-<<<<<<< HEAD
-static struct api_data *api_add_data_full(struct api_data *root, char *name, enum api_data_type type, void *data, bool copy_data)
-{
-	struct api_data *api_data;
-
-	api_data = (struct api_data *)malloc(sizeof(struct api_data));
-
-	api_data->name = name;
-	api_data->type = type;
-
-	if (root == NULL) {
-		root = api_data;
-		root->prev = root;
-		root->next = root;
-	}
-	else {
-		api_data->prev = root->prev;
-		root->prev = api_data;
-		api_data->next = root;
-		api_data->prev->next = api_data;
-	}
-
-	api_data->data_was_malloc = copy_data;
-
-	// Avoid crashing on bad data
-	if (data == NULL) {
-		api_data->type = type = API_CONST;
-		data = (void *)NULLSTR;
-		api_data->data_was_malloc = copy_data = false;
-	}
-
-	if (!copy_data)
-	{
-		api_data->data = data;
-		if (type == API_JSON)
-			json_incref((json_t *)data);
-	}
-	else
-		switch(type) {
-			case API_ESCAPE:
-			case API_STRING:
-			case API_CONST:
-				api_data->data = (void *)malloc(strlen((char *)data) + 1);
-				strcpy((char*)(api_data->data), (char *)data);
-				break;
-			case API_INT:
-				api_data->data = (void *)malloc(sizeof(int));
-				*((int *)(api_data->data)) = *((int *)data);
-				break;
-			case API_UINT:
-				api_data->data = (void *)malloc(sizeof(unsigned int));
-				*((unsigned int *)(api_data->data)) = *((unsigned int *)data);
-				break;
-			case API_UINT32:
-				api_data->data = (void *)malloc(sizeof(uint32_t));
-				*((uint32_t *)(api_data->data)) = *((uint32_t *)data);
-				break;
-			case API_UINT64:
-				api_data->data = (void *)malloc(sizeof(uint64_t));
-				*((uint64_t *)(api_data->data)) = *((uint64_t *)data);
-				break;
-			case API_DOUBLE:
-			case API_ELAPSED:
-			case API_MHS:
-			case API_MHTOTAL:
-			case API_UTILITY:
-			case API_FREQ:
-			case API_HS:
-			case API_DIFF:
-				api_data->data = (void *)malloc(sizeof(double));
-				*((double *)(api_data->data)) = *((double *)data);
-				break;
-			case API_BOOL:
-				api_data->data = (void *)malloc(sizeof(bool));
-				*((bool *)(api_data->data)) = *((bool *)data);
-				break;
-			case API_TIMEVAL:
-				api_data->data = (void *)malloc(sizeof(struct timeval));
-				memcpy(api_data->data, data, sizeof(struct timeval));
-				break;
-			case API_TIME:
-				api_data->data = (void *)malloc(sizeof(time_t));
-				*(time_t *)(api_data->data) = *((time_t *)data);
-				break;
-			case API_VOLTS:
-			case API_TEMP:
-				api_data->data = (void *)malloc(sizeof(float));
-				*((float *)(api_data->data)) = *((float *)data);
-				break;
-			case API_JSON:
-				api_data->data_was_malloc = false;
-				api_data->data = (void *)json_deep_copy((json_t *)data);
-				break;
-			default:
-				applog(LOG_ERR, "API: unknown1 data type %d ignored", type);
-				api_data->type = API_STRING;
-				api_data->data_was_malloc = false;
-				api_data->data = (void *)UNKNOWN;
-				break;
-		}
-
-	return root;
-}
-
 struct api_data *api_add_escape(struct api_data *root, char *name, char *data, bool copy_data)
 {
 	return api_add_data_full(root, name, API_ESCAPE, (void *)data, copy_data);
@@ -1357,73 +996,6 @@
 	return api_add_data_full(root, name, API_MHS, (void *)data, copy_data);
 }
 
-=======
-struct api_data *api_add_escape(struct api_data *root, char *name, char *data, bool copy_data)
-{
-	return api_add_data_full(root, name, API_ESCAPE, (void *)data, copy_data);
-}
-
-struct api_data *api_add_string(struct api_data *root, char *name, const char *data, bool copy_data)
-{
-	return api_add_data_full(root, name, API_STRING, (void *)data, copy_data);
-}
-
-struct api_data *api_add_const(struct api_data *root, char *name, const char *data, bool copy_data)
-{
-	return api_add_data_full(root, name, API_CONST, (void *)data, copy_data);
-}
-
-struct api_data *api_add_int(struct api_data *root, char *name, int *data, bool copy_data)
-{
-	return api_add_data_full(root, name, API_INT, (void *)data, copy_data);
-}
-
-struct api_data *api_add_uint(struct api_data *root, char *name, unsigned int *data, bool copy_data)
-{
-	return api_add_data_full(root, name, API_UINT, (void *)data, copy_data);
-}
-
-struct api_data *api_add_uint32(struct api_data *root, char *name, uint32_t *data, bool copy_data)
-{
-	return api_add_data_full(root, name, API_UINT32, (void *)data, copy_data);
-}
-
-struct api_data *api_add_uint64(struct api_data *root, char *name, uint64_t *data, bool copy_data)
-{
-	return api_add_data_full(root, name, API_UINT64, (void *)data, copy_data);
-}
-
-struct api_data *api_add_double(struct api_data *root, char *name, double *data, bool copy_data)
-{
-	return api_add_data_full(root, name, API_DOUBLE, (void *)data, copy_data);
-}
-
-struct api_data *api_add_elapsed(struct api_data *root, char *name, double *data, bool copy_data)
-{
-	return api_add_data_full(root, name, API_ELAPSED, (void *)data, copy_data);
-}
-
-struct api_data *api_add_bool(struct api_data *root, char *name, bool *data, bool copy_data)
-{
-	return api_add_data_full(root, name, API_BOOL, (void *)data, copy_data);
-}
-
-struct api_data *api_add_timeval(struct api_data *root, char *name, struct timeval *data, bool copy_data)
-{
-	return api_add_data_full(root, name, API_TIMEVAL, (void *)data, copy_data);
-}
-
-struct api_data *api_add_time(struct api_data *root, char *name, time_t *data, bool copy_data)
-{
-	return api_add_data_full(root, name, API_TIME, (void *)data, copy_data);
-}
-
-struct api_data *api_add_mhs(struct api_data *root, char *name, double *data, bool copy_data)
-{
-	return api_add_data_full(root, name, API_MHS, (void *)data, copy_data);
-}
-
->>>>>>> 382ebf7f
 struct api_data *api_add_mhtotal(struct api_data *root, char *name, double *data, bool copy_data)
 {
 	return api_add_data_full(root, name, API_MHTOTAL, (void *)data, copy_data);
@@ -1433,7 +1005,6 @@
 {
 	return api_add_data_full(root, name, API_TEMP, (void *)data, copy_data);
 }
-<<<<<<< HEAD
 
 struct api_data *api_add_utility(struct api_data *root, char *name, double *data, bool copy_data)
 {
@@ -1479,53 +1050,6 @@
 		*buf = '\0';
 	}
 
-=======
-
-struct api_data *api_add_utility(struct api_data *root, char *name, double *data, bool copy_data)
-{
-	return api_add_data_full(root, name, API_UTILITY, (void *)data, copy_data);
-}
-
-struct api_data *api_add_freq(struct api_data *root, char *name, double *data, bool copy_data)
-{
-	return api_add_data_full(root, name, API_FREQ, (void *)data, copy_data);
-}
-
-struct api_data *api_add_volts(struct api_data *root, char *name, float *data, bool copy_data)
-{
-	return api_add_data_full(root, name, API_VOLTS, (void *)data, copy_data);
-}
-
-struct api_data *api_add_hs(struct api_data *root, char *name, double *data, bool copy_data)
-{
-	return api_add_data_full(root, name, API_HS, (void *)data, copy_data);
-}
-
-struct api_data *api_add_diff(struct api_data *root, char *name, double *data, bool copy_data)
-{
-	return api_add_data_full(root, name, API_DIFF, (void *)data, copy_data);
-}
-
-struct api_data *api_add_json(struct api_data *root, char *name, json_t *data, bool copy_data)
-{
-	return api_add_data_full(root, name, API_JSON, (void *)data, copy_data);
-}
-
-static struct api_data *print_data(struct api_data *root, char *buf, bool isjson, bool precom)
-{
-	struct api_data *tmp;
-	bool first = true;
-	char *original, *escape;
-	char *quote;
-
-	*buf = '\0';
-
-	if (precom) {
-		*(buf++) = *COMMA;
-		*buf = '\0';
-	}
-
->>>>>>> 382ebf7f
 	if (isjson) {
 		strcpy(buf, JSON0);
 		buf = strchr(buf, '\0');
@@ -1663,7 +1187,6 @@
 {
 	int count = 0;
 	int i;
-<<<<<<< HEAD
 
 	for (i = 0; i < total_devices; i++) {
 #ifdef HAVE_OPENCL
@@ -1695,39 +1218,6 @@
 	int pga;
 #endif
 #ifdef WANT_CPUMINE
-=======
-
-	for (i = 0; i < total_devices; i++) {
-#ifdef HAVE_OPENCL
-		if (devices[i]->api == &opencl_api)
-			continue;
-#endif
-#ifdef WANT_CPUMINE
-		if (devices[i]->api == &cpu_api)
-			continue;
-#endif
-		++count;
-		if (count == (pgaid + 1))
-			return i;
-	}
-	return -1;
-}
-#endif
-
-// All replies (except BYE and RESTART) start with a message
-//  thus for JSON, message() inserts JSON_START at the front
-//  and send_result() adds JSON_END at the end
-static void message(struct io_data *io_data, int messageid, int paramid, char *param2, bool isjson)
-{
-	struct api_data *root = NULL;
-	char buf[TMPBUFSIZ];
-	char buf2[TMPBUFSIZ];
-	char severity[2];
-#ifdef HAVE_AN_FPGA
-	int pga;
-#endif
-#ifdef WANT_CPUMINE
->>>>>>> 382ebf7f
 	int cpu;
 #endif
 	int i;
@@ -1801,7 +1291,6 @@
 						cpu = num_processors;
 					else
 						cpu = 0;
-<<<<<<< HEAD
 #endif
 
 					sprintf(buf, codes[i].description
@@ -1811,17 +1300,6 @@
 #ifdef HAVE_AN_FPGA
 						, pga
 #endif
-=======
-#endif
-
-					sprintf(buf, codes[i].description
-#ifdef HAVE_OPENCL
-						, nDevs
-#endif
-#ifdef HAVE_AN_FPGA
-						, pga
-#endif
->>>>>>> 382ebf7f
 #ifdef WANT_CPUMINE
 						, cpu
 #endif
@@ -1976,8 +1454,16 @@
 			return WAIT;
 		default:
 			return UNKNOWN;
-<<<<<<< HEAD
-	}
+	}
+}
+
+static
+struct api_data *api_add_device_identifier(struct api_data *root, struct cgpu_info *cgpu)
+{
+	root = api_add_string(root, "Name", cgpu->api->name, false);
+	root = api_add_int(root, "ID", &(cgpu->device_id), false);
+	root = api_add_int(root, "ProcID", &(cgpu->proc_id), false);
+	return root;
 }
 
 static void devdetail_an(struct io_data *io_data, struct cgpu_info *cgpu, bool isjson, bool precom)
@@ -1993,41 +1479,10 @@
 			break;
 		if (cgpu->devtype == devices[i]->devtype)
 			++n;
-=======
->>>>>>> 382ebf7f
-	}
-}
-
-<<<<<<< HEAD
-	root = api_add_int(root, (char*)cgpu->devtype, &n, true);
-=======
-static
-struct api_data *api_add_device_identifier(struct api_data *root, struct cgpu_info *cgpu)
-{
-	root = api_add_string(root, "Name", cgpu->api->name, false);
-	root = api_add_int(root, "ID", &(cgpu->device_id), false);
-	root = api_add_int(root, "ProcID", &(cgpu->proc_id), false);
-	return root;
-}
-
-static void devdetail_an(struct io_data *io_data, struct cgpu_info *cgpu, bool isjson, bool precom)
-{
-	struct api_data *root = NULL;
-	char buf[TMPBUFSIZ];
-	int n = 0, i;
-
-	cgpu->utility = cgpu->accepted / ( total_secs ? total_secs : 1 ) * 60;
-
-	for (i = 0; i < total_devices; ++i) {
-		if (devices[i] == cgpu)
-			break;
-		if (cgpu->devtype == devices[i]->devtype)
-			++n;
 	}
 
 	root = api_add_int(root, (char*)cgpu->devtype, &n, true);
 	root = api_add_device_identifier(root, cgpu);
->>>>>>> 382ebf7f
 	root = api_add_string(root, "Driver", cgpu->api->dname, false);
 	if (cgpu->kname)
 		root = api_add_string(root, "Kernel", cgpu->kname, false);
@@ -2059,12 +1514,7 @@
 	}
 
 	root = api_add_int(root, (char*)cgpu->devtype, &n, true);
-<<<<<<< HEAD
-	root = api_add_string(root, "Name", cgpu->api->name, false);
-	root = api_add_int(root, "ID", &(cgpu->device_id), false);
-=======
 	root = api_add_device_identifier(root, cgpu);
->>>>>>> 382ebf7f
 	root = api_add_string(root, "Enabled", bool2str(cgpu->deven != DEV_DISABLED), false);
 	root = api_add_string(root, "Status", status2str(cgpu->status), false);
 	if (cgpu->temp)
@@ -2176,18 +1626,6 @@
 	id = atoi(param);
 	if (id < 0 || id >= nDevs) {
 		message(io_data, MSG_INVGPU, id, NULL, isjson);
-<<<<<<< HEAD
-		return;
-	}
-
-	message(io_data, MSG_GPUDEV, id, NULL, isjson);
-
-	if (isjson)
-		io_open = io_add(io_data, COMSTR JSON_GPU);
-
-	gpustatus(io_data, id, isjson, false);
-
-=======
 		return;
 	}
 
@@ -2233,21 +1671,12 @@
 
 	pgastatus(io_data, id, isjson, false);
 
->>>>>>> 382ebf7f
 	if (isjson && io_open)
 		io_close(io_data);
 }
-#endif
-
-<<<<<<< HEAD
-#ifdef HAVE_AN_FPGA
-static void pgadev(struct io_data *io_data, __maybe_unused SOCKETTYPE c, char *param, bool isjson, __maybe_unused char group)
-{
-	bool io_open = false;
-=======
+
 static void pgaenable(struct io_data *io_data, __maybe_unused SOCKETTYPE c, char *param, bool isjson, __maybe_unused char group)
 {
->>>>>>> 382ebf7f
 	int numpga = numpgas();
 	int id;
 
@@ -2267,25 +1696,38 @@
 		return;
 	}
 
-<<<<<<< HEAD
-	message(io_data, MSG_PGADEV, id, NULL, isjson);
-
-	if (isjson)
-		io_open = io_add(io_data, COMSTR JSON_PGA);
-
-	pgastatus(io_data, id, isjson, false);
-
-	if (isjson && io_open)
-		io_close(io_data);
-}
-
-static void pgaenable(struct io_data *io_data, __maybe_unused SOCKETTYPE c, char *param, bool isjson, __maybe_unused char group)
+	int dev = pgadevice(id);
+	if (dev < 0) { // Should never happen
+		message(io_data, MSG_INVPGA, id, NULL, isjson);
+		return;
+	}
+
+	struct cgpu_info *cgpu = devices[dev];
+
+	applog(LOG_DEBUG, "API: request to pgaenable pgaid %d device %d %s",
+			id, dev, cgpu->proc_repr_ns);
+
+	if (cgpu->deven != DEV_DISABLED) {
+		message(io_data, MSG_PGALRENA, id, NULL, isjson);
+		return;
+	}
+
+#if 0 /* A DISABLED device wont change status FIXME: should disabling make it WELL? */
+	if (cgpu->status != LIFE_WELL) {
+		message(io_data, MSG_PGAUNW, id, NULL, isjson);
+		return;
+	}
+#endif
+
+	proc_enable(cgpu);
+
+	message(io_data, MSG_PGAENA, id, NULL, isjson);
+}
+
+static void pgadisable(struct io_data *io_data, __maybe_unused SOCKETTYPE c, char *param, bool isjson, __maybe_unused char group)
 {
 	int numpga = numpgas();
-	struct thr_info *thr;
-	int pga;
 	int id;
-	int i;
 
 	if (numpga == 0) {
 		message(io_data, MSG_PGANON, 0, NULL, isjson);
@@ -2303,8 +1745,6 @@
 		return;
 	}
 
-=======
->>>>>>> 382ebf7f
 	int dev = pgadevice(id);
 	if (dev < 0) { // Should never happen
 		message(io_data, MSG_INVPGA, id, NULL, isjson);
@@ -2313,79 +1753,8 @@
 
 	struct cgpu_info *cgpu = devices[dev];
 
-<<<<<<< HEAD
-	applog(LOG_DEBUG, "API: request to pgaenable pgaid %d device %d %s%u",
-			id, dev, cgpu->api->name, cgpu->device_id);
-=======
-	applog(LOG_DEBUG, "API: request to pgaenable pgaid %d device %d %s",
-			id, dev, cgpu->proc_repr_ns);
->>>>>>> 382ebf7f
-
-	if (cgpu->deven != DEV_DISABLED) {
-		message(io_data, MSG_PGALRENA, id, NULL, isjson);
-		return;
-	}
-
-#if 0 /* A DISABLED device wont change status FIXME: should disabling make it WELL? */
-	if (cgpu->status != LIFE_WELL) {
-		message(io_data, MSG_PGAUNW, id, NULL, isjson);
-		return;
-	}
-#endif
-
-<<<<<<< HEAD
-	for (i = 0; i < mining_threads; i++) {
-		pga = thr_info[i].cgpu->cgminer_id;
-		if (pga == dev) {
-			thr = &thr_info[i];
-			cgpu->deven = DEV_ENABLED;
-			applog(LOG_DEBUG, "API: pushing ping (%d) to thread %d", ping, thr->id);
-			tq_push(thr->q, &ping);
-		}
-	}
-=======
-	proc_enable(cgpu);
->>>>>>> 382ebf7f
-
-	message(io_data, MSG_PGAENA, id, NULL, isjson);
-}
-
-static void pgadisable(struct io_data *io_data, __maybe_unused SOCKETTYPE c, char *param, bool isjson, __maybe_unused char group)
-{
-	int numpga = numpgas();
-	int id;
-
-	if (numpga == 0) {
-		message(io_data, MSG_PGANON, 0, NULL, isjson);
-		return;
-	}
-
-	if (param == NULL || *param == '\0') {
-		message(io_data, MSG_MISID, 0, NULL, isjson);
-		return;
-	}
-
-	id = atoi(param);
-	if (id < 0 || id >= numpga) {
-		message(io_data, MSG_INVPGA, id, NULL, isjson);
-		return;
-	}
-
-	int dev = pgadevice(id);
-	if (dev < 0) { // Should never happen
-		message(io_data, MSG_INVPGA, id, NULL, isjson);
-		return;
-	}
-
-	struct cgpu_info *cgpu = devices[dev];
-
-<<<<<<< HEAD
-	applog(LOG_DEBUG, "API: request to pgadisable pgaid %d device %d %s%u",
-			id, dev, cgpu->api->name, cgpu->device_id);
-=======
 	applog(LOG_DEBUG, "API: request to pgadisable pgaid %d device %d %s",
 			id, dev, cgpu->proc_repr_ns);
->>>>>>> 382ebf7f
 
 	if (cgpu->deven == DEV_DISABLED) {
 		message(io_data, MSG_PGALRDIS, id, NULL, isjson);
@@ -2614,14 +1983,7 @@
 #ifdef HAVE_OPENCL
 static void gpuenable(struct io_data *io_data, __maybe_unused SOCKETTYPE c, char *param, bool isjson, __maybe_unused char group)
 {
-<<<<<<< HEAD
-	struct thr_info *thr;
-	int gpu;
 	int id;
-	int i;
-=======
-	int id;
->>>>>>> 382ebf7f
 
 	if (gpu_threads == 0) {
 		message(io_data, MSG_GPUNON, 0, NULL, isjson);
@@ -2639,41 +2001,20 @@
 		return;
 	}
 
-<<<<<<< HEAD
-	applog(LOG_DEBUG, "API: request to gpuenable gpuid %d %s%u",
-			id, gpus[id].api->name, gpus[id].device_id);
-=======
 	applog(LOG_DEBUG, "API: request to gpuenable gpuid %d %s",
 			id, gpus[id].proc_repr_ns);
->>>>>>> 382ebf7f
 
 	if (gpus[id].deven != DEV_DISABLED) {
 		message(io_data, MSG_ALRENA, id, NULL, isjson);
 		return;
 	}
 
-<<<<<<< HEAD
-	for (i = 0; i < gpu_threads; i++) {
-		gpu = thr_info[i].cgpu->device_id;
-		if (gpu == id) {
-			thr = &thr_info[i];
-			if (thr->cgpu->status != LIFE_WELL) {
-				message(io_data, MSG_GPUMRE, id, NULL, isjson);
-				return;
-			}
-			gpus[id].deven = DEV_ENABLED;
-			applog(LOG_DEBUG, "API: pushing ping (%d) to thread %d", ping, thr->id);
-			tq_push(thr->q, &ping);
-		}
-	}
-=======
 	if (gpus[id].status != LIFE_WELL)
 	{
 		message(io_data, MSG_GPUMRE, id, NULL, isjson);
 		return;
 	}
 	proc_enable(&gpus[id]);
->>>>>>> 382ebf7f
 
 	message(io_data, MSG_GPUREN, id, NULL, isjson);
 }
@@ -2698,13 +2039,8 @@
 		return;
 	}
 
-<<<<<<< HEAD
-	applog(LOG_DEBUG, "API: request to gpudisable gpuid %d %s%u",
-			id, gpus[id].api->name, gpus[id].device_id);
-=======
 	applog(LOG_DEBUG, "API: request to gpudisable gpuid %d %s",
 			id, gpus[id].proc_repr_ns);
->>>>>>> 382ebf7f
 
 	if (gpus[id].deven == DEV_DISABLED) {
 		message(io_data, MSG_ALRDIS, id, NULL, isjson);
@@ -3290,12 +2626,7 @@
 	// ALL counters (and only counters) must start the name with a '*'
 	// Simplifies future external support for identifying new counters
 	root = api_add_int(root, "NOTIFY", &device, false);
-<<<<<<< HEAD
-	root = api_add_string(root, "Name", cgpu->api->name, false);
-	root = api_add_int(root, "ID", &(cgpu->device_id), false);
-=======
 	root = api_add_device_identifier(root, cgpu);
->>>>>>> 382ebf7f
 	root = api_add_time(root, "Last Well", &(cgpu->device_last_well), false);
 	root = api_add_time(root, "Last Not Well", &(cgpu->device_last_not_well), false);
 	root = api_add_string(root, "Reason Not Well", reason, false);
@@ -3358,12 +2689,7 @@
 		cgpu = devices[i];
 
 		root = api_add_int(root, "DEVDETAILS", &i, false);
-<<<<<<< HEAD
-		root = api_add_string(root, "Name", cgpu->api->name, false);
-		root = api_add_int(root, "ID", &(cgpu->device_id), false);
-=======
 		root = api_add_device_identifier(root, cgpu);
->>>>>>> 382ebf7f
 		root = api_add_string(root, "Driver", cgpu->api->dname, false);
 		root = api_add_const(root, "Kernel", cgpu->kname ? : BLANK, false);
 		root = api_add_const(root, "Model", cgpu->name ? : BLANK, false);
@@ -3476,12 +2802,7 @@
 			else
 				extra = NULL;
 
-<<<<<<< HEAD
-			sprintf(id, "%s%d", cgpu->api->name, cgpu->device_id);
-			i = itemstats(io_data, i, id, &(cgpu->cgminer_stats), NULL, extra, isjson);
-=======
 			i = itemstats(io_data, i, cgpu->proc_repr_ns, &(cgpu->cgminer_stats), NULL, extra, isjson);
->>>>>>> 382ebf7f
 		}
 	}
 
