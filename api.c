/*
 * Copyright 2011-2013 Andrew Smith
 * Copyright 2011-2013 Con Kolivas
 * Copyright 2012-2013 Luke Dashjr
 *
 * This program is free software; you can redistribute it and/or modify it
 * under the terms of the GNU General Public License as published by the Free
 * Software Foundation; either version 3 of the License, or (at your option)
 * any later version.  See COPYING for more details.
 *
 * Note: the code always includes GPU support even if there are no GPUs
 *	this simplifies handling multiple other device code being included
 *	depending on compile options
 */
#define _MEMORY_DEBUG_MASTER 1

#include "config.h"

#include <stdio.h>
#include <ctype.h>
#include <stdlib.h>
#include <string.h>
#include <stdbool.h>
#include <stdint.h>
#include <unistd.h>
#include <sys/types.h>

#include "compat.h"
#include "deviceapi.h"
#ifdef USE_LIBMICROHTTPD
#include "httpsrv.h"
#endif
#include "miner.h"
#include "util.h"
#include "driver-cpu.h" /* for algo_names[], TODO: re-factor dependency */
#include "driver-opencl.h"

#define HAVE_AN_FPGA 1

// Max amount of data to buffer before sending on the socket
#define RPC_SOCKBUFSIZ     0x10000

// BUFSIZ varies on Windows and Linux
#define TMPBUFSIZ	8192

// Number of requests to queue - normally would be small
// However lots of PGA's may mean more
#define QUEUE	100

static const char *UNAVAILABLE = " - API will not be available";
static const char *MUNAVAILABLE = " - API multicast listener will not be available";

static const char *BLANK = "";
static const char *COMMA = ",";
#define COMSTR ","
static const char SEPARATOR = '|';
#define SEPSTR "|"
static const char GPUSEP = ',';
#define CMDJOIN '+'
#define JOIN_CMD "CMD="
#define BETWEEN_JOIN SEPSTR

static const char *APIVERSION = "3.1";
static const char *DEAD = "Dead";
static const char *SICK = "Sick";
static const char *NOSTART = "NoStart";
static const char *INIT = "Initialising";
static const char *WAIT = "Waiting";
static const char *DISABLED = "Disabled";
static const char *ALIVE = "Alive";
static const char *REJECTING = "Rejecting";
static const char *UNKNOWN = "Unknown";
#define _DYNAMIC "D"
#ifdef HAVE_OPENCL
static const char *DYNAMIC = _DYNAMIC;
#endif

static const char *YES = "Y";
static const char *NO = "N";
static const char *NULLSTR = "(null)";

static const char *TRUESTR = "true";
static const char *FALSESTR = "false";

#ifdef USE_SCRYPT
static const char *SCRYPTSTR = "scrypt";
#endif
static const char *SHA256STR = "sha256";

static const char *OSINFO =
#if defined(__linux)
			"Linux";
#else
#if defined(__APPLE__)
			"Apple";
#else
#if defined (__CYGWIN__)
			"Cygwin";
#elif defined (WIN32)
			"Windows";
#else
#if defined(unix)
			"Unix";
#else
			"Unknown";
#endif
#endif
#endif
#endif

#define _DEVS		"DEVS"
#define _POOLS		"POOLS"
#define _SUMMARY	"SUMMARY"
#define _STATUS		"STATUS"
#define _VERSION	"VERSION"
#define _MINECONFIG	"CONFIG"
#define _GPU		"GPU"

#ifdef HAVE_AN_FPGA
#define _PGA		"PGA"
#endif

#ifdef WANT_CPUMINE
#define _CPU		"CPU"
#endif

#define _GPUS		"GPUS"
#define _PGAS		"PGAS"
#define _CPUS		"CPUS"
#define _NOTIFY		"NOTIFY"
#define _DEVDETAILS	"DEVDETAILS"
#define _BYE		"BYE"
#define _RESTART	"RESTART"
#define _MINESTATS	"STATS"
#define _CHECK		"CHECK"
#define _MINECOIN	"COIN"
#define _DEBUGSET	"DEBUG"
#define _SETCONFIG	"SETCONFIG"

static const char ISJSON = '{';
#define JSON0		"{"
#define JSON1		"\""
#define JSON2		"\":["
#define JSON3		"]"
#define JSON4		",\"id\":1"
// If anyone cares, id=0 for truncated output
#define JSON4_TRUNCATED	",\"id\":0"
#define JSON5		"}"

#define JSON_START	JSON0
#define JSON_DEVS	JSON1 _DEVS JSON2
#define JSON_POOLS	JSON1 _POOLS JSON2
#define JSON_SUMMARY	JSON1 _SUMMARY JSON2
#define JSON_STATUS	JSON1 _STATUS JSON2
#define JSON_VERSION	JSON1 _VERSION JSON2
#define JSON_MINECONFIG	JSON1 _MINECONFIG JSON2
#define JSON_GPU	JSON1 _GPU JSON2

#ifdef HAVE_AN_FPGA
#define JSON_PGA	JSON1 _PGA JSON2
#endif

#ifdef WANT_CPUMINE
#define JSON_CPU	JSON1 _CPU JSON2
#endif

#define JSON_GPUS	JSON1 _GPUS JSON2
#define JSON_PGAS	JSON1 _PGAS JSON2
#define JSON_CPUS	JSON1 _CPUS JSON2
#define JSON_NOTIFY	JSON1 _NOTIFY JSON2
#define JSON_DEVDETAILS	JSON1 _DEVDETAILS JSON2
#define JSON_CLOSE	JSON3
#define JSON_MINESTATS	JSON1 _MINESTATS JSON2
#define JSON_CHECK	JSON1 _CHECK JSON2
#define JSON_MINECOIN	JSON1 _MINECOIN JSON2
#define JSON_DEBUGSET	JSON1 _DEBUGSET JSON2
#define JSON_SETCONFIG	JSON1 _SETCONFIG JSON2
#define JSON_END	JSON4 JSON5
#define JSON_END_TRUNCATED	JSON4_TRUNCATED JSON5
#define JSON_BETWEEN_JOIN	","

static const char *JSON_COMMAND = "command";
static const char *JSON_PARAMETER = "parameter";

#define MSG_INVGPU 1
#define MSG_ALRENA 2
#define MSG_ALRDIS 3
#define MSG_GPUMRE 4
#define MSG_GPUREN 5
#define MSG_GPUNON 6
#define MSG_POOL 7
#define MSG_NOPOOL 8
#define MSG_DEVS 9
#define MSG_NODEVS 10
#define MSG_SUMM 11
#define MSG_GPUDIS 12
#define MSG_GPUREI 13
#define MSG_INVCMD 14
#define MSG_MISID 15
#define MSG_GPUDEV 17

#ifdef WANT_CPUMINE
#define MSG_CPUNON 16
#define MSG_CPUDEV 18
#define MSG_INVCPU 19
#define MSG_ALRENAC 98
#define MSG_ALRDISC 99
#define MSG_CPUMRE 100
#define MSG_CPUREN 101
#define MSG_CPUDIS 102
#define MSG_CPUREI 103
#endif

#define MSG_NUMGPU 20
#define MSG_NUMCPU 21
#define MSG_VERSION 22
#define MSG_INVJSON 23
#define MSG_MISCMD 24
#define MSG_MISPID 25
#define MSG_INVPID 26
#define MSG_SWITCHP 27
#define MSG_MISVAL 28
#define MSG_NOADL 29
#define MSG_NOGPUADL 30
#define MSG_INVINT 31
#define MSG_GPUINT 32
#define MSG_MINECONFIG 33
#define MSG_GPUMERR 34
#define MSG_GPUMEM 35
#define MSG_GPUEERR 36
#define MSG_GPUENG 37
#define MSG_GPUVERR 38
#define MSG_GPUVDDC 39
#define MSG_GPUFERR 40
#define MSG_GPUFAN 41
#define MSG_MISFN 42
#define MSG_BADFN 43
#define MSG_SAVED 44
#define MSG_ACCDENY 45
#define MSG_ACCOK 46
#define MSG_ENAPOOL 47
#define MSG_DISPOOL 48
#define MSG_ALRENAP 49
#define MSG_ALRDISP 50
#define MSG_DISLASTP 51
#define MSG_MISPDP 52
#define MSG_INVPDP 53
#define MSG_TOOMANYP 54
#define MSG_ADDPOOL 55

#ifdef HAVE_AN_FPGA
#define MSG_PGANON 56
#define MSG_PGADEV 57
#define MSG_INVPGA 58
#endif

#define MSG_NUMPGA 59
#define MSG_NOTIFY 60

#ifdef HAVE_AN_FPGA
#define MSG_PGALRENA 61
#define MSG_PGALRDIS 62
#define MSG_PGAENA 63
#define MSG_PGADIS 64
#define MSG_PGAREI 0x101
#define MSG_PGAUNW 65
#endif

#define MSG_REMLASTP 66
#define MSG_ACTPOOL 67
#define MSG_REMPOOL 68
#define MSG_DEVDETAILS 69
#define MSG_MINESTATS 70
#define MSG_MISCHK 71
#define MSG_CHECK 72
#define MSG_POOLPRIO 73
#define MSG_DUPPID 74
#define MSG_MISBOOL 75
#define MSG_INVBOOL 76
#define MSG_FOO 77
#define MSG_MINECOIN 78
#define MSG_DEBUGSET 79
#define MSG_PGAIDENT 80
#define MSG_PGANOID 81

#define MSG_SETCONFIG 82
#define MSG_UNKCON 83
#define MSG_INVNUM 84
#define MSG_CONPAR 85
#define MSG_CONVAL 86

#ifdef HAVE_AN_FPGA
#define MSG_MISPGAOPT 89
#define MSG_PGANOSET 90
#define MSG_PGAHELP 91
#define MSG_PGASETOK 92
#define MSG_PGASETERR 93
#endif

#define MSG_ZERMIS 94
#define MSG_ZERINV 95
#define MSG_ZERSUM 96
#define MSG_ZERNOSUM 97

#define MSG_DEVSCAN 0x100
#define MSG_BYE 0x101

#define MSG_INVNEG 121
#define MSG_SETQUOTA 122

#define USE_ALTMSG 0x4000

enum code_severity {
	SEVERITY_ERR,
	SEVERITY_WARN,
	SEVERITY_INFO,
	SEVERITY_SUCC,
	SEVERITY_FAIL
};

enum code_parameters {
	PARAM_COUNT,
	PARAM_GPU,
	PARAM_PGA,
	PARAM_CPU,
	PARAM_PID,
	PARAM_GPUMAX,
	PARAM_PGAMAX,
	PARAM_CPUMAX,
	PARAM_PMAX,
	PARAM_POOLMAX,

// Single generic case: have the code resolve it - see below
	PARAM_DMAX,

	PARAM_CMD,
	PARAM_POOL,
	PARAM_STR,
	PARAM_BOTH,
	PARAM_BOOL,
	PARAM_SET,
	PARAM_NONE
};

struct CODES {
	const enum code_severity severity;
	const int code;
	const enum code_parameters params;
	const char *description;
} codes[] = {
#ifdef HAVE_OPENCL
 { SEVERITY_ERR,   MSG_INVGPU,	PARAM_GPUMAX,	"Invalid GPU id %d - range is 0 - %d" },
 { SEVERITY_INFO,  MSG_ALRENA,	PARAM_GPU,	"GPU %d already enabled" },
 { SEVERITY_INFO,  MSG_ALRDIS,	PARAM_GPU,	"GPU %d already disabled" },
 { SEVERITY_WARN,  MSG_GPUMRE,	PARAM_GPU,	"GPU %d must be restarted first" },
 { SEVERITY_INFO,  MSG_GPUREN,	PARAM_GPU,	"GPU %d sent enable message" },
#endif
 { SEVERITY_ERR,   MSG_GPUNON,	PARAM_NONE,	"No GPUs" },
 { SEVERITY_SUCC,  MSG_POOL,	PARAM_PMAX,	"%d Pool(s)" },
 { SEVERITY_ERR,   MSG_NOPOOL,	PARAM_NONE,	"No pools" },

 { SEVERITY_SUCC,  MSG_DEVS,	PARAM_DMAX,
						"%d PGA(s)"
 },

 { SEVERITY_ERR,   MSG_NODEVS,	PARAM_NONE,	"No PGAs"
 },

 { SEVERITY_SUCC,  MSG_SUMM,	PARAM_NONE,	"Summary" },
#ifdef HAVE_OPENCL
 { SEVERITY_INFO,  MSG_GPUDIS,	PARAM_GPU,	"GPU %d set disable flag" },
 { SEVERITY_INFO,  MSG_GPUREI,	PARAM_GPU,	"GPU %d restart attempted" },
#endif
 { SEVERITY_ERR,   MSG_INVCMD,	PARAM_NONE,	"Invalid command" },
 { SEVERITY_ERR,   MSG_MISID,	PARAM_NONE,	"Missing device id parameter" },
#ifdef HAVE_OPENCL
 { SEVERITY_SUCC,  MSG_GPUDEV,	PARAM_GPU,	"GPU%d" },
#endif
#ifdef HAVE_AN_FPGA
 { SEVERITY_ERR,   MSG_PGANON,	PARAM_NONE,	"No PGAs" },
 { SEVERITY_SUCC,  MSG_PGADEV,	PARAM_PGA,	"PGA%d" },
 { SEVERITY_ERR,   MSG_INVPGA,	PARAM_PGAMAX,	"Invalid PGA id %d - range is 0 - %d" },
 { SEVERITY_INFO,  MSG_PGALRENA,PARAM_PGA,	"PGA %d already enabled" },
 { SEVERITY_INFO,  MSG_PGALRDIS,PARAM_PGA,	"PGA %d already disabled" },
 { SEVERITY_INFO,  MSG_PGAENA,	PARAM_PGA,	"PGA %d sent enable message" },
 { SEVERITY_INFO,  MSG_PGADIS,	PARAM_PGA,	"PGA %d set disable flag" },
 { SEVERITY_ERR,   MSG_PGAUNW,	PARAM_PGA,	"PGA %d is not flagged WELL, cannot enable" },
#endif
#ifdef WANT_CPUMINE
 { SEVERITY_ERR,   MSG_CPUNON,	PARAM_NONE,	"No CPUs" },
 { SEVERITY_SUCC,  MSG_CPUDEV,	PARAM_CPU,	"CPU%d" },
 { SEVERITY_ERR,   MSG_INVCPU,	PARAM_CPUMAX,	"Invalid CPU id %d - range is 0 - %d" },
 { SEVERITY_INFO,  MSG_ALRENAC,	PARAM_CPU,	"CPU %d already enabled" },
 { SEVERITY_INFO,  MSG_ALRDISC,	PARAM_CPU,	"CPU %d already disabled" },
 { SEVERITY_WARN,  MSG_CPUMRE,	PARAM_CPU,	"CPU %d must be restarted first" },
 { SEVERITY_INFO,  MSG_CPUREN,	PARAM_CPU,	"CPU %d sent enable message" },
 { SEVERITY_INFO,  MSG_CPUDIS,	PARAM_CPU,	"CPU %d set disable flag" },
 { SEVERITY_INFO,  MSG_CPUREI,	PARAM_CPU,	"CPU %d restart attempted" },
#endif
 { SEVERITY_SUCC,  MSG_NUMGPU,	PARAM_NONE,	"GPU count" },
 { SEVERITY_SUCC,  MSG_NUMPGA,	PARAM_NONE,	"PGA count" },
 { SEVERITY_SUCC,  MSG_NUMCPU,	PARAM_NONE,	"CPU count" },
 { SEVERITY_SUCC,  MSG_VERSION,	PARAM_NONE,	"BFGMiner versions" },
 { SEVERITY_ERR,   MSG_INVJSON,	PARAM_NONE,	"Invalid JSON" },
 { SEVERITY_ERR,   MSG_MISCMD,	PARAM_CMD,	"Missing JSON '%s'" },
 { SEVERITY_ERR,   MSG_MISPID,	PARAM_NONE,	"Missing pool id parameter" },
 { SEVERITY_ERR,   MSG_INVPID,	PARAM_POOLMAX,	"Invalid pool id %d - range is 0 - %d" },
 { SEVERITY_SUCC,  MSG_SWITCHP,	PARAM_POOL,	"Switching to pool %d:'%s'" },
 { SEVERITY_ERR,   MSG_MISVAL,	PARAM_NONE,	"Missing comma after GPU number" },
 { SEVERITY_ERR,   MSG_NOADL,	PARAM_NONE,	"ADL is not available" },
 { SEVERITY_ERR,   MSG_NOGPUADL,PARAM_GPU,	"GPU %d does not have ADL" },
 { SEVERITY_ERR,   MSG_INVINT,	PARAM_STR,	"Invalid intensity (%s) - must be '" _DYNAMIC  "' or range " MIN_SHA_INTENSITY_STR " - " MAX_SCRYPT_INTENSITY_STR },
 { SEVERITY_INFO,  MSG_GPUINT,	PARAM_BOTH,	"GPU %d set new intensity to %s" },
 { SEVERITY_SUCC,  MSG_MINECONFIG,PARAM_NONE,	"BFGMiner config" },
#ifdef HAVE_OPENCL
 { SEVERITY_ERR,   MSG_GPUMERR,	PARAM_BOTH,	"Setting GPU %d memoryclock to (%s) reported failure" },
 { SEVERITY_SUCC,  MSG_GPUMEM,	PARAM_BOTH,	"Setting GPU %d memoryclock to (%s) reported success" },
 { SEVERITY_ERR,   MSG_GPUEERR,	PARAM_BOTH,	"Setting GPU %d clock to (%s) reported failure" },
 { SEVERITY_SUCC,  MSG_GPUENG,	PARAM_BOTH,	"Setting GPU %d clock to (%s) reported success" },
 { SEVERITY_ERR,   MSG_GPUVERR,	PARAM_BOTH,	"Setting GPU %d vddc to (%s) reported failure" },
 { SEVERITY_SUCC,  MSG_GPUVDDC,	PARAM_BOTH,	"Setting GPU %d vddc to (%s) reported success" },
 { SEVERITY_ERR,   MSG_GPUFERR,	PARAM_BOTH,	"Setting GPU %d fan to (%s) reported failure" },
 { SEVERITY_SUCC,  MSG_GPUFAN,	PARAM_BOTH,	"Setting GPU %d fan to (%s) reported success" },
#endif
 { SEVERITY_ERR,   MSG_MISFN,	PARAM_NONE,	"Missing save filename parameter" },
 { SEVERITY_ERR,   MSG_BADFN,	PARAM_STR,	"Can't open or create save file '%s'" },
 { SEVERITY_SUCC,  MSG_SAVED,	PARAM_STR,	"Configuration saved to file '%s'" },
 { SEVERITY_ERR,   MSG_ACCDENY,	PARAM_STR,	"Access denied to '%s' command" },
 { SEVERITY_SUCC,  MSG_ACCOK,	PARAM_NONE,	"Privileged access OK" },
 { SEVERITY_SUCC,  MSG_ENAPOOL,	PARAM_POOL,	"Enabling pool %d:'%s'" },
 { SEVERITY_SUCC,  MSG_POOLPRIO,PARAM_NONE,	"Changed pool priorities" },
 { SEVERITY_ERR,   MSG_DUPPID,	PARAM_PID,	"Duplicate pool specified %d" },
 { SEVERITY_SUCC,  MSG_DISPOOL,	PARAM_POOL,	"Disabling pool %d:'%s'" },
 { SEVERITY_INFO,  MSG_ALRENAP,	PARAM_POOL,	"Pool %d:'%s' already enabled" },
 { SEVERITY_INFO,  MSG_ALRDISP,	PARAM_POOL,	"Pool %d:'%s' already disabled" },
 { SEVERITY_ERR,   MSG_DISLASTP,PARAM_POOL,	"Cannot disable last active pool %d:'%s'" },
 { SEVERITY_ERR,   MSG_MISPDP,	PARAM_NONE,	"Missing addpool details" },
 { SEVERITY_ERR,   MSG_INVPDP,	PARAM_STR,	"Invalid addpool details '%s'" },
 { SEVERITY_ERR,   MSG_TOOMANYP,PARAM_NONE,	"Reached maximum number of pools (%d)" },
 { SEVERITY_SUCC,  MSG_ADDPOOL,	PARAM_STR,	"Added pool '%s'" },
 { SEVERITY_ERR,   MSG_REMLASTP,PARAM_POOL,	"Cannot remove last pool %d:'%s'" },
 { SEVERITY_ERR,   MSG_ACTPOOL, PARAM_POOL,	"Cannot remove active pool %d:'%s'" },
 { SEVERITY_SUCC,  MSG_REMPOOL, PARAM_BOTH,	"Removed pool %d:'%s'" },
 { SEVERITY_SUCC,  MSG_NOTIFY,	PARAM_NONE,	"Notify" },
 { SEVERITY_SUCC,  MSG_DEVDETAILS,PARAM_NONE,	"Device Details" },
 { SEVERITY_SUCC,  MSG_MINESTATS,PARAM_NONE,	"BFGMiner stats" },
 { SEVERITY_ERR,   MSG_MISCHK,	PARAM_NONE,	"Missing check cmd" },
 { SEVERITY_SUCC,  MSG_CHECK,	PARAM_NONE,	"Check command" },
 { SEVERITY_ERR,   MSG_MISBOOL,	PARAM_NONE,	"Missing parameter: true/false" },
 { SEVERITY_ERR,   MSG_INVBOOL,	PARAM_NONE,	"Invalid parameter should be true or false" },
 { SEVERITY_SUCC,  MSG_FOO,	PARAM_BOOL,	"Failover-Only set to %s" },
 { SEVERITY_SUCC,  MSG_MINECOIN,PARAM_NONE,	"BFGMiner coin" },
 { SEVERITY_SUCC,  MSG_DEBUGSET,PARAM_NONE,	"Debug settings" },
#ifdef HAVE_AN_FPGA
 { SEVERITY_SUCC,  MSG_PGAIDENT,PARAM_PGA,	"Identify command sent to PGA%d" },
 { SEVERITY_WARN,  MSG_PGANOID,	PARAM_PGA,	"PGA%d does not support identify" },
#endif
 { SEVERITY_SUCC,  MSG_SETCONFIG,PARAM_SET,	"Set config '%s' to %d" },
 { SEVERITY_ERR,   MSG_UNKCON,	PARAM_STR,	"Unknown config '%s'" },
 { SEVERITY_ERR,   MSG_INVNUM,	PARAM_BOTH,	"Invalid number (%d) for '%s' range is 0-9999" },
 { SEVERITY_ERR,   MSG_INVNEG,	PARAM_BOTH,	"Invalid negative number (%d) for '%s'" },
 { SEVERITY_SUCC,  MSG_SETQUOTA,PARAM_SET,	"Set pool '%s' to quota %d'" },
 { SEVERITY_ERR,   MSG_CONPAR,	PARAM_NONE,	"Missing config parameters 'name,N'" },
 { SEVERITY_ERR,   MSG_CONVAL,	PARAM_STR,	"Missing config value N for '%s,N'" },
#ifdef HAVE_AN_FPGA
 { SEVERITY_ERR,   MSG_MISPGAOPT, PARAM_NONE,	"Missing option after PGA number" },
 { SEVERITY_WARN,  MSG_PGANOSET, PARAM_PGA,	"PGA %d does not support pgaset" },
 { SEVERITY_INFO,  MSG_PGAHELP, PARAM_BOTH,	"PGA %d set help: %s" },
 { SEVERITY_SUCC,  MSG_PGASETOK, PARAM_PGA,	"PGA %d set OK" },
 { SEVERITY_SUCC,  MSG_PGASETOK | USE_ALTMSG, PARAM_BOTH,	"PGA %d set OK: %s" },
 { SEVERITY_ERR,   MSG_PGASETERR, PARAM_BOTH,	"PGA %d set failed: %s" },
#endif
 { SEVERITY_ERR,   MSG_ZERMIS,	PARAM_NONE,	"Missing zero parameters" },
 { SEVERITY_ERR,   MSG_ZERINV,	PARAM_STR,	"Invalid zero parameter '%s'" },
 { SEVERITY_SUCC,  MSG_ZERSUM,	PARAM_STR,	"Zeroed %s stats with summary" },
 { SEVERITY_SUCC,  MSG_ZERNOSUM, PARAM_STR,	"Zeroed %s stats without summary" },
 { SEVERITY_SUCC,  MSG_DEVSCAN, PARAM_COUNT,	"Added %d new device(s)" },
 { SEVERITY_SUCC,  MSG_BYE,		PARAM_STR,	"%s" },
 { SEVERITY_FAIL, 0, 0, NULL }
};

static const char *localaddr = "127.0.0.1";

static int my_thr_id = 0;
static bool bye;

// Used to control quit restart access to shutdown variables
static pthread_mutex_t quit_restart_lock;

static bool do_a_quit;
static bool do_a_restart;

static time_t when = 0;	// when the request occurred
static bool per_proc;

struct IP4ACCESS {
	in_addr_t ip;
	in_addr_t mask;
	char group;
};

#define GROUP(g) (toupper(g))
#define PRIVGROUP GROUP('W')
#define NOPRIVGROUP GROUP('R')
#define ISPRIVGROUP(g) (GROUP(g) == PRIVGROUP)
#define GROUPOFFSET(g) (GROUP(g) - GROUP('A'))
#define VALIDGROUP(g) (GROUP(g) >= GROUP('A') && GROUP(g) <= GROUP('Z'))
#define COMMANDS(g) (apigroups[GROUPOFFSET(g)].commands)
#define DEFINEDGROUP(g) (ISPRIVGROUP(g) || COMMANDS(g) != NULL)

struct APIGROUPS {
	// This becomes a string like: "|cmd1|cmd2|cmd3|" so it's quick to search
	char *commands;
} apigroups['Z' - 'A' + 1]; // only A=0 to Z=25 (R: noprivs, W: allprivs)

static struct IP4ACCESS *ipaccess = NULL;
static int ips = 0;

struct io_data {
	bytes_t data;
	SOCKETTYPE sock;
	
	// Whether to add various things
	bool close;
};
static struct io_data *rpc_io_data;

static void io_reinit(struct io_data *io_data)
{
	bytes_reset(&io_data->data);
	io_data->close = false;
}

static
struct io_data *sock_io_new()
{
	struct io_data *io_data = malloc(sizeof(struct io_data));
	bytes_init(&io_data->data);
	io_data->sock = INVSOCK;
	io_reinit(io_data);
	return io_data;
}

static
size_t io_flush(struct io_data *io_data, bool complete)
{
	size_t sent = 0, tosend = bytes_len(&io_data->data);
	ssize_t n;
	struct timeval timeout = {0, complete ? 50000: 0}, tv;
	fd_set wd;
	int count = 0;
	
	while (tosend)
	{
		FD_ZERO(&wd);
		FD_SET(io_data->sock, &wd);
		tv = timeout;
		if (select(io_data->sock + 1, NULL, &wd, NULL, &tv) < 1)
			break;
		
		n = send(io_data->sock, (void*)&bytes_buf(&io_data->data)[sent], tosend, 0);
		if (SOCKETFAIL(n))
		{
			if (!sock_blocks())
				applog(LOG_WARNING, "API: send (%lu) failed: %s", (unsigned long)tosend, SOCKERRMSG);
			break;
		}
		if (count <= 1)
		{
			if (n == tosend)
				applog(LOG_DEBUG, "API: sent all of %lu first go", (unsigned long)tosend);
			else
				applog(LOG_DEBUG, "API: sent %ld of %lu first go", (long)n, (unsigned long)tosend);
		}
		else
		{
			if (n == tosend)
				applog(LOG_DEBUG, "API: sent all of remaining %lu (count=%d)", (unsigned long)tosend, count);
			else
				applog(LOG_DEBUG, "API: sent %ld of remaining %lu (count=%d)", (long)n, (unsigned long)tosend, count);
		}
		sent += n;
		tosend -= n;
	}
	
	bytes_shift(&io_data->data, sent);
	
	return sent;
}

static bool io_add(struct io_data *io_data, char *buf)
{
	size_t len = strlen(buf);
	if (bytes_len(&io_data->data) + len > RPC_SOCKBUFSIZ)
		io_flush(io_data, false);
	bytes_append(&io_data->data, buf, len);
	return true;
}

static void io_close(struct io_data *io_data)
{
	io_data->close = true;
}

static void io_free()
{
	bytes_free(&rpc_io_data->data);
	free(rpc_io_data);
	rpc_io_data = NULL;
}

// This is only called when expected to be needed (rarely)
// i.e. strings outside of the codes control (input from the user)
static char *escape_string(char *str, bool isjson)
{
	char *buf, *ptr;
	int count;

	count = 0;
	for (ptr = str; *ptr; ptr++) {
		switch (*ptr) {
			case ',':
			case '|':
			case '=':
				if (!isjson)
					count++;
				break;
			case '"':
				if (isjson)
					count++;
				break;
			case '\\':
				count++;
				break;
		}
	}

	if (count == 0)
		return str;

	buf = malloc(strlen(str) + count + 1);
	if (unlikely(!buf))
		quit(1, "Failed to malloc escape buf");

	ptr = buf;
	while (*str)
		switch (*str) {
			case ',':
			case '|':
			case '=':
				if (!isjson)
					*(ptr++) = '\\';
				*(ptr++) = *(str++);
				break;
			case '"':
				if (isjson)
					*(ptr++) = '\\';
				*(ptr++) = *(str++);
				break;
			case '\\':
				*(ptr++) = '\\';
				*(ptr++) = *(str++);
				break;
			default:
				*(ptr++) = *(str++);
				break;
		}

	*ptr = '\0';

	return buf;
}

static struct api_data *api_add_extra(struct api_data *root, struct api_data *extra)
{
	struct api_data *tmp;

	if (root) {
		if (extra) {
			// extra tail
			tmp = extra->prev;

			// extra prev = root tail
			extra->prev = root->prev;

			// root tail next = extra
			root->prev->next = extra;

			// extra tail next = root
			tmp->next = root;

			// root prev = extra tail
			root->prev = tmp;
		}
	} else
		root = extra;

	return root;
}

static struct api_data *api_add_data_full(struct api_data *root, char *name, enum api_data_type type, void *data, bool copy_data)
{
	struct api_data *api_data;

	api_data = (struct api_data *)malloc(sizeof(struct api_data));

	api_data->name = strdup(name);
	api_data->type = type;

	if (root == NULL) {
		root = api_data;
		root->prev = root;
		root->next = root;
	}
	else {
		api_data->prev = root->prev;
		root->prev = api_data;
		api_data->next = root;
		api_data->prev->next = api_data;
	}

	api_data->data_was_malloc = copy_data;

	// Avoid crashing on bad data
	if (data == NULL) {
		api_data->type = type = API_CONST;
		data = (void *)NULLSTR;
		api_data->data_was_malloc = copy_data = false;
	}

	if (!copy_data)
	{
		api_data->data = data;
		if (type == API_JSON)
			json_incref((json_t *)data);
	}
	else
		switch(type) {
			case API_ESCAPE:
			case API_STRING:
			case API_CONST:
				api_data->data = (void *)malloc(strlen((char *)data) + 1);
				strcpy((char*)(api_data->data), (char *)data);
				break;
			case API_UINT8:
				/* Most OSs won't really alloc less than 4 */
				api_data->data = malloc(4);
				*(uint8_t *)api_data->data = *(uint8_t *)data;
				break;
			case API_UINT16:
				/* Most OSs won't really alloc less than 4 */
				api_data->data = malloc(4);
				*(uint16_t *)api_data->data = *(uint16_t *)data;
				break;
			case API_INT:
				api_data->data = (void *)malloc(sizeof(int));
				*((int *)(api_data->data)) = *((int *)data);
				break;
			case API_UINT:
				api_data->data = (void *)malloc(sizeof(unsigned int));
				*((unsigned int *)(api_data->data)) = *((unsigned int *)data);
				break;
			case API_UINT32:
				api_data->data = (void *)malloc(sizeof(uint32_t));
				*((uint32_t *)(api_data->data)) = *((uint32_t *)data);
				break;
			case API_UINT64:
				api_data->data = (void *)malloc(sizeof(uint64_t));
				*((uint64_t *)(api_data->data)) = *((uint64_t *)data);
				break;
			case API_DOUBLE:
			case API_ELAPSED:
			case API_MHS:
			case API_MHTOTAL:
			case API_UTILITY:
			case API_FREQ:
			case API_HS:
			case API_DIFF:
			case API_PERCENT:
				api_data->data = (void *)malloc(sizeof(double));
				*((double *)(api_data->data)) = *((double *)data);
				break;
			case API_BOOL:
				api_data->data = (void *)malloc(sizeof(bool));
				*((bool *)(api_data->data)) = *((bool *)data);
				break;
			case API_TIMEVAL:
				api_data->data = (void *)malloc(sizeof(struct timeval));
				memcpy(api_data->data, data, sizeof(struct timeval));
				break;
			case API_TIME:
				api_data->data = (void *)malloc(sizeof(time_t));
				*(time_t *)(api_data->data) = *((time_t *)data);
				break;
			case API_VOLTS:
			case API_TEMP:
				api_data->data = (void *)malloc(sizeof(float));
				*((float *)(api_data->data)) = *((float *)data);
				break;
			case API_JSON:
				api_data->data_was_malloc = false;
				api_data->data = (void *)json_deep_copy((json_t *)data);
				break;
			default:
				applog(LOG_ERR, "API: unknown1 data type %d ignored", type);
				api_data->type = API_STRING;
				api_data->data_was_malloc = false;
				api_data->data = (void *)UNKNOWN;
				break;
		}

	return root;
}

struct api_data *api_add_escape(struct api_data *root, char *name, char *data, bool copy_data)
{
	return api_add_data_full(root, name, API_ESCAPE, (void *)data, copy_data);
}

struct api_data *api_add_string(struct api_data *root, char *name, const char *data, bool copy_data)
{
	return api_add_data_full(root, name, API_STRING, (void *)data, copy_data);
}

struct api_data *api_add_const(struct api_data *root, char *name, const char *data, bool copy_data)
{
	return api_add_data_full(root, name, API_CONST, (void *)data, copy_data);
}

struct api_data *api_add_uint8(struct api_data *root, char *name, uint8_t *data, bool copy_data)
{
	return api_add_data_full(root, name, API_UINT8, (void *)data, copy_data);
}

struct api_data *api_add_uint16(struct api_data *root, char *name, uint16_t *data, bool copy_data)
{
	return api_add_data_full(root, name, API_UINT16, (void *)data, copy_data);
}

struct api_data *api_add_int(struct api_data *root, char *name, int *data, bool copy_data)
{
	return api_add_data_full(root, name, API_INT, (void *)data, copy_data);
}

struct api_data *api_add_uint(struct api_data *root, char *name, unsigned int *data, bool copy_data)
{
	return api_add_data_full(root, name, API_UINT, (void *)data, copy_data);
}

struct api_data *api_add_uint32(struct api_data *root, char *name, uint32_t *data, bool copy_data)
{
	return api_add_data_full(root, name, API_UINT32, (void *)data, copy_data);
}

struct api_data *api_add_uint64(struct api_data *root, char *name, uint64_t *data, bool copy_data)
{
	return api_add_data_full(root, name, API_UINT64, (void *)data, copy_data);
}

struct api_data *api_add_double(struct api_data *root, char *name, double *data, bool copy_data)
{
	return api_add_data_full(root, name, API_DOUBLE, (void *)data, copy_data);
}

struct api_data *api_add_elapsed(struct api_data *root, char *name, double *data, bool copy_data)
{
	return api_add_data_full(root, name, API_ELAPSED, (void *)data, copy_data);
}

struct api_data *api_add_bool(struct api_data *root, char *name, bool *data, bool copy_data)
{
	return api_add_data_full(root, name, API_BOOL, (void *)data, copy_data);
}

struct api_data *api_add_timeval(struct api_data *root, char *name, struct timeval *data, bool copy_data)
{
	return api_add_data_full(root, name, API_TIMEVAL, (void *)data, copy_data);
}

struct api_data *api_add_time(struct api_data *root, char *name, time_t *data, bool copy_data)
{
	return api_add_data_full(root, name, API_TIME, (void *)data, copy_data);
}

struct api_data *api_add_mhs(struct api_data *root, char *name, double *data, bool copy_data)
{
	return api_add_data_full(root, name, API_MHS, (void *)data, copy_data);
}

struct api_data *api_add_mhtotal(struct api_data *root, char *name, double *data, bool copy_data)
{
	return api_add_data_full(root, name, API_MHTOTAL, (void *)data, copy_data);
}

struct api_data *api_add_temp(struct api_data *root, char *name, float *data, bool copy_data)
{
	return api_add_data_full(root, name, API_TEMP, (void *)data, copy_data);
}

struct api_data *api_add_utility(struct api_data *root, char *name, double *data, bool copy_data)
{
	return api_add_data_full(root, name, API_UTILITY, (void *)data, copy_data);
}

struct api_data *api_add_freq(struct api_data *root, char *name, double *data, bool copy_data)
{
	return api_add_data_full(root, name, API_FREQ, (void *)data, copy_data);
}

struct api_data *api_add_volts(struct api_data *root, char *name, float *data, bool copy_data)
{
	return api_add_data_full(root, name, API_VOLTS, (void *)data, copy_data);
}

struct api_data *api_add_hs(struct api_data *root, char *name, double *data, bool copy_data)
{
	return api_add_data_full(root, name, API_HS, (void *)data, copy_data);
}

struct api_data *api_add_diff(struct api_data *root, char *name, double *data, bool copy_data)
{
	return api_add_data_full(root, name, API_DIFF, (void *)data, copy_data);
}

struct api_data *api_add_json(struct api_data *root, char *name, json_t *data, bool copy_data)
{
	return api_add_data_full(root, name, API_JSON, (void *)data, copy_data);
}

struct api_data *api_add_percent(struct api_data *root, char *name, double *data, bool copy_data)
{
	return api_add_data_full(root, name, API_PERCENT, (void *)data, copy_data);
}

static struct api_data *print_data(struct api_data *root, char *buf, bool isjson, bool precom)
{
	struct api_data *tmp;
	bool first = true;
	char *original, *escape;
	char *quote;

	*buf = '\0';

	if (precom) {
		*(buf++) = *COMMA;
		*buf = '\0';
	}

	if (isjson) {
		strcpy(buf, JSON0);
		buf = strchr(buf, '\0');
		quote = JSON1;
	} else
		quote = (char *)BLANK;

	while (root) {
		if (!first)
			*(buf++) = *COMMA;
		else
			first = false;

		sprintf(buf, "%s%s%s%s", quote, root->name, quote, isjson ? ":" : "=");

		buf = strchr(buf, '\0');

		switch(root->type) {
			case API_STRING:
			case API_CONST:
				sprintf(buf, "%s%s%s", quote, (char *)(root->data), quote);
				break;
			case API_ESCAPE:
				original = (char *)(root->data);
				escape = escape_string((char *)(root->data), isjson);
				sprintf(buf, "%s%s%s", quote, escape, quote);
				if (escape != original)
					free(escape);
				break;
			case API_UINT8:
				sprintf(buf, "%u", *(uint8_t *)root->data);
				break;
			case API_UINT16:
				sprintf(buf, "%u", *(uint16_t *)root->data);
				break;
			case API_INT:
				sprintf(buf, "%d", *((int *)(root->data)));
				break;
			case API_UINT:
				sprintf(buf, "%u", *((unsigned int *)(root->data)));
				break;
			case API_UINT32:
				sprintf(buf, "%"PRIu32, *((uint32_t *)(root->data)));
				break;
			case API_UINT64:
				sprintf(buf, "%"PRIu64, *((uint64_t *)(root->data)));
				break;
			case API_TIME:
				sprintf(buf, "%lu", *((unsigned long *)(root->data)));
				break;
			case API_DOUBLE:
				sprintf(buf, "%f", *((double *)(root->data)));
				break;
			case API_ELAPSED:
				sprintf(buf, "%.0f", *((double *)(root->data)));
				break;
			case API_UTILITY:
			case API_FREQ:
			case API_MHS:
				sprintf(buf, "%.3f", *((double *)(root->data)));
				break;
			case API_VOLTS:
				sprintf(buf, "%.3f", *((float *)(root->data)));
				break;
			case API_MHTOTAL:
				sprintf(buf, "%.4f", *((double *)(root->data)));
				break;
			case API_HS:
				sprintf(buf, "%.15f", *((double *)(root->data)));
				break;
			case API_DIFF:
				sprintf(buf, "%.8f", *((double *)(root->data)));
				break;
			case API_BOOL:
				sprintf(buf, "%s", *((bool *)(root->data)) ? TRUESTR : FALSESTR);
				break;
			case API_TIMEVAL:
				sprintf(buf, "%"PRIu64".%06lu",
					(uint64_t)((struct timeval *)(root->data))->tv_sec,
					(unsigned long)((struct timeval *)(root->data))->tv_usec);
				break;
			case API_TEMP:
				sprintf(buf, "%.2f", *((float *)(root->data)));
				break;
			case API_JSON:
				escape = json_dumps((json_t *)(root->data), JSON_COMPACT);
				strcpy(buf, escape);
				free(escape);
				break;
			case API_PERCENT:
				sprintf(buf, "%.4f", *((double *)(root->data)) * 100.0);
				break;
			default:
				applog(LOG_ERR, "API: unknown2 data type %d ignored", root->type);
				sprintf(buf, "%s%s%s", quote, UNKNOWN, quote);
				break;
		}

		buf = strchr(buf, '\0');

		free(root->name);
		if (root->type == API_JSON)
			json_decref((json_t *)root->data);
		if (root->data_was_malloc)
			free(root->data);

		if (root->next == root) {
			free(root);
			root = NULL;
		} else {
			tmp = root;
			root = tmp->next;
			root->prev = tmp->prev;
			root->prev->next = root;
			free(tmp);
		}
	}

	strcpy(buf, isjson ? JSON5 : SEPSTR);

	return root;
}

#ifdef HAVE_AN_FPGA
static int numpgas()
{
	int count = 0;
	int i;

	rd_lock(&devices_lock);
	for (i = 0; i < total_devices; i++) {
		if (devices[i]->device != devices[i] && !per_proc)
			continue;
		++count;
	}
	rd_unlock(&devices_lock);
	return count;
}

static int pgadevice(int pgaid)
{
	int count = 0;
	int i;

	rd_lock(&devices_lock);
	for (i = 0; i < total_devices; i++) {
		if (devices[i]->device != devices[i] && !per_proc)
			continue;
		++count;
		if (count == (pgaid + 1))
			goto foundit;
	}

	rd_unlock(&devices_lock);
	return -1;

foundit:

	rd_unlock(&devices_lock);
	return i;
}
#endif

// All replies (except BYE and RESTART) start with a message
//  thus for JSON, message() inserts JSON_START at the front
//  and send_result() adds JSON_END at the end
static void message(struct io_data * const io_data, const int messageid2, const int paramid, const char * const param2, const bool isjson)
{
	struct api_data *root = NULL;
	char buf[TMPBUFSIZ];
	char buf2[TMPBUFSIZ];
	char severity[2];
#ifdef HAVE_AN_FPGA
	int pga;
#endif
#ifdef WANT_CPUMINE
	int cpu;
#endif
	int i;
	int messageid = messageid2 & ~USE_ALTMSG;

	if (isjson)
		io_add(io_data, JSON_START JSON_STATUS);

	for (i = 0; codes[i].severity != SEVERITY_FAIL; i++) {
		if (codes[i].code == messageid2) {
			switch (codes[i].severity) {
				case SEVERITY_WARN:
					severity[0] = 'W';
					break;
				case SEVERITY_INFO:
					severity[0] = 'I';
					break;
				case SEVERITY_SUCC:
					severity[0] = 'S';
					break;
				case SEVERITY_ERR:
				default:
					severity[0] = 'E';
					break;
			}
			severity[1] = '\0';

			switch(codes[i].params) {
				case PARAM_COUNT:
				case PARAM_GPU:
				case PARAM_PGA:
				case PARAM_CPU:
				case PARAM_PID:
					sprintf(buf, codes[i].description, paramid);
					break;
				case PARAM_POOL:
					sprintf(buf, codes[i].description, paramid, pools[paramid]->rpc_url);
					break;
#ifdef HAVE_OPENCL
				case PARAM_GPUMAX:
					sprintf(buf, codes[i].description, paramid, nDevs - 1);
					break;
#endif
#ifdef HAVE_AN_FPGA
				case PARAM_PGAMAX:
					pga = numpgas();
					sprintf(buf, codes[i].description, paramid, pga - 1);
					break;
#endif
#ifdef WANT_CPUMINE
				case PARAM_CPUMAX:
					if (opt_n_threads > 0)
						cpu = num_processors;
					else
						cpu = 0;
					sprintf(buf, codes[i].description, paramid, cpu - 1);
					break;
#endif
				case PARAM_PMAX:
					sprintf(buf, codes[i].description, total_pools);
					break;
				case PARAM_POOLMAX:
					sprintf(buf, codes[i].description, paramid, total_pools - 1);
					break;
				case PARAM_DMAX:
					pga = numpgas();

					sprintf(buf, codes[i].description
						, pga
						);
					break;
				case PARAM_CMD:
					sprintf(buf, codes[i].description, JSON_COMMAND);
					break;
				case PARAM_STR:
					sprintf(buf, codes[i].description, param2);
					break;
				case PARAM_BOTH:
					sprintf(buf, codes[i].description, paramid, param2);
					break;
				case PARAM_BOOL:
					sprintf(buf, codes[i].description, paramid ? TRUESTR : FALSESTR);
					break;
				case PARAM_SET:
					sprintf(buf, codes[i].description, param2, paramid);
					break;
				case PARAM_NONE:
				default:
					strcpy(buf, codes[i].description);
			}

			root = api_add_string(root, _STATUS, severity, false);
			root = api_add_time(root, "When", &when, false);
			root = api_add_int(root, "Code", &messageid, false);
			root = api_add_escape(root, "Msg", buf, false);
			root = api_add_escape(root, "Description", opt_api_description, false);

			root = print_data(root, buf2, isjson, false);
			io_add(io_data, buf2);
			if (isjson)
				io_add(io_data, JSON_CLOSE);
			return;
		}
	}

	root = api_add_string(root, _STATUS, "F", false);
	root = api_add_time(root, "When", &when, false);
	int id = -1;
	root = api_add_int(root, "Code", &id, false);
	sprintf(buf, "%d", messageid);
	root = api_add_escape(root, "Msg", buf, false);
	root = api_add_escape(root, "Description", opt_api_description, false);

	root = print_data(root, buf2, isjson, false);
	io_add(io_data, buf2);
	if (isjson)
		io_add(io_data, JSON_CLOSE);
}

static void apiversion(struct io_data *io_data, __maybe_unused SOCKETTYPE c, __maybe_unused char *param, bool isjson, __maybe_unused char group)
{
	struct api_data *root = NULL;
	char buf[TMPBUFSIZ];
	bool io_open;

	message(io_data, MSG_VERSION, 0, NULL, isjson);
	io_open = io_add(io_data, isjson ? COMSTR JSON_VERSION : _VERSION COMSTR);

	root = api_add_string(root, "Miner", PACKAGE " " VERSION, false);
	root = api_add_string(root, "CGMiner", VERSION, false);
	root = api_add_const(root, "API", APIVERSION, false);

	root = print_data(root, buf, isjson, false);
	io_add(io_data, buf);
	if (isjson && io_open)
		io_close(io_data);
}

static void minerconfig(struct io_data *io_data, __maybe_unused SOCKETTYPE c, __maybe_unused char *param, bool isjson, __maybe_unused char group)
{
	struct api_data *root = NULL;
	char buf[TMPBUFSIZ];
	bool io_open;
	struct driver_registration *reg, *regtmp;
	int pgacount = 0;
	char *adlinuse = (char *)NO;
#ifdef HAVE_ADL
	const char *adl = YES;
	int i;

	for (i = 0; i < nDevs; i++) {
		struct opencl_device_data * const data = gpus[i].device_data;
		if (data->has_adl) {
			adlinuse = (char *)YES;
			break;
		}
	}
#else
	const char *adl = NO;
#endif

#ifdef HAVE_AN_FPGA
	pgacount = numpgas();
#endif

	message(io_data, MSG_MINECONFIG, 0, NULL, isjson);
	io_open = io_add(io_data, isjson ? COMSTR JSON_MINECONFIG : _MINECONFIG COMSTR);

	root = api_add_int(root, "PGA Count", &pgacount, false);
	root = api_add_int(root, "Pool Count", &total_pools, false);
	root = api_add_const(root, "ADL", (char *)adl, false);
	root = api_add_string(root, "ADL in use", adlinuse, false);
	root = api_add_const(root, "Strategy", strategies[pool_strategy].s, false);
	root = api_add_int(root, "Log Interval", &opt_log_interval, false);
	
	strcpy(buf, ""
#ifdef USE_LIBMICROHTTPD
			" SGW"
#endif
#ifdef USE_LIBEVENT
			" SSM"
#endif
	);

	BFG_FOREACH_DRIVER_BY_DNAME(reg, regtmp)
	{
		const struct device_drv * const drv = reg->drv;
		tailsprintf(buf, sizeof(buf), " %s", drv->name);
	}
	root = api_add_const(root, "Device Code", &buf[1], true);
	
	root = api_add_const(root, "OS", OSINFO, false);
	root = api_add_bool(root, "Failover-Only", &opt_fail_only, false);
	root = api_add_int(root, "ScanTime", &opt_scantime, false);
	root = api_add_int(root, "Queue", &opt_queue, false);
	root = api_add_int(root, "Expiry", &opt_expiry, false);
#if BLKMAKER_VERSION > 0
	root = api_add_string(root, "Coinbase-Sig", opt_coinbase_sig, true);
#endif

	root = print_data(root, buf, isjson, false);
	io_add(io_data, buf);
	if (isjson && io_open)
		io_close(io_data);
}

static const char*
bool2str(bool b)
{
	return b ? YES : NO;
}

static const char *status2str(enum alive status)
{
	switch (status) {
		case LIFE_WELL:
			return ALIVE;
		case LIFE_SICK:
			return SICK;
		case LIFE_DEAD:
		case LIFE_DEAD2:
			return DEAD;
		case LIFE_NOSTART:
			return NOSTART;
		case LIFE_INIT:
		case LIFE_INIT2:
			return INIT;
		case LIFE_WAIT:
			return WAIT;
		case LIFE_MIXED:
			return "Mixed";
		default:
			return UNKNOWN;
	}
}

static
struct api_data *api_add_device_identifier(struct api_data *root, struct cgpu_info *cgpu)
{
	root = api_add_string(root, "Name", cgpu->drv->name, false);
	root = api_add_int(root, "ID", &(cgpu->device_id), false);
	if (per_proc)
		root = api_add_int(root, "ProcID", &(cgpu->proc_id), false);
	return root;
}

static
int find_index_by_cgpu(struct cgpu_info *cgpu)
{
	if (per_proc)
		return cgpu->cgminer_id;
	
	int n = 0, i;
	
	// Quickly traverse the devices array backward until we reach the 0th device, counting as we go
	rd_lock(&devices_lock);
	while (true)
	{
		i = cgpu->device->cgminer_id;
		if (!i)
			break;
		cgpu = devices[--i];
		++n;
	}
	rd_unlock(&devices_lock);
	return n;
}

static void devdetail_an(struct io_data *io_data, struct cgpu_info *cgpu, bool isjson, bool precom)
{
	struct api_data *root = NULL;
	char buf[TMPBUFSIZ];
	int n;

	cgpu_utility(cgpu);

	n = find_index_by_cgpu(cgpu);

	root = api_add_int(root, "DEVDETAILS", &n, true);
	root = api_add_device_identifier(root, cgpu);
	if (!per_proc)
		root = api_add_int(root, "Processors", &cgpu->procs, false);
	root = api_add_string(root, "Driver", cgpu->drv->dname, false);
	if (cgpu->kname)
		root = api_add_string(root, "Kernel", cgpu->kname, false);
	if (cgpu->name)
		root = api_add_string(root, "Model", cgpu->name, false);
	if (cgpu->dev_manufacturer)
		root = api_add_string(root, "Manufacturer", cgpu->dev_manufacturer, false);
	if (cgpu->dev_product)
		root = api_add_string(root, "Product", cgpu->dev_product, false);
	if (cgpu->dev_serial)
		root = api_add_string(root, "Serial", cgpu->dev_serial, false);
	if (cgpu->device_path)
		root = api_add_string(root, "Device Path", cgpu->device_path, false);
	
	root = api_add_int(root, "Target Temperature", &cgpu->targettemp, false);
	root = api_add_int(root, "Cutoff Temperature", &cgpu->cutofftemp, false);

	if (cgpu->drv->get_api_extra_device_detail)
		root = api_add_extra(root, cgpu->drv->get_api_extra_device_detail(cgpu));

	root = print_data(root, buf, isjson, precom);
	io_add(io_data, buf);
}

static
void devstatus_an(struct io_data *io_data, struct cgpu_info *cgpu, bool isjson, bool precom)
{
	struct cgpu_info *proc;
	struct api_data *root = NULL;
	char buf[TMPBUFSIZ];
	int n;

	n = find_index_by_cgpu(cgpu);

	double runtime = cgpu_runtime(cgpu);
	bool enabled = false;
	double total_mhashes = 0, rolling = 0, utility = 0;
	enum alive status = cgpu->status;
	float temp = -1;
	int accepted = 0, rejected = 0, stale = 0, hw_errors = 0;
	double diff1 = 0, bad_diff1 = 0;
	double diff_accepted = 0, diff_rejected = 0, diff_stale = 0;
	int last_share_pool = -1;
	time_t last_share_pool_time = -1, last_device_valid_work = -1;
	double last_share_diff = -1;
	int procs = per_proc ? 1 : cgpu->procs, i;
	for (i = 0, proc = cgpu; i < procs; ++i, proc = proc->next_proc)
	{
		cgpu_utility(proc);
		if (proc->deven != DEV_DISABLED)
			enabled = true;
		total_mhashes += proc->total_mhashes;
		rolling += proc->rolling;
		utility += proc->utility;
		accepted += proc->accepted;
		rejected += proc->rejected;
		stale += proc->stale;
		hw_errors += proc->hw_errors;
		diff1 += proc->diff1;
		diff_accepted += proc->diff_accepted;
		diff_rejected += proc->diff_rejected;
		diff_stale += proc->diff_stale;
		bad_diff1 += proc->bad_diff1;
		if (status != proc->status)
			status = LIFE_MIXED;
		if (proc->temp > temp)
			temp = proc->temp;
		if (proc->last_share_pool_time > last_share_pool_time)
		{
			last_share_pool_time = proc->last_share_pool_time;
			last_share_pool = proc->last_share_pool;
			last_share_diff = proc->last_share_diff;
		}
		if (proc->last_device_valid_work > last_device_valid_work)
			last_device_valid_work = proc->last_device_valid_work;
		if (per_proc)
			break;
	}

	root = api_add_int(root, "PGA", &n, true);
	root = api_add_device_identifier(root, cgpu);
	root = api_add_string(root, "Enabled", bool2str(enabled), false);
	root = api_add_string(root, "Status", status2str(status), false);
	if (temp > 0)
		root = api_add_temp(root, "Temperature", &temp, false);
	
	root = api_add_elapsed(root, "Device Elapsed", &runtime, false);
	double mhs = total_mhashes / runtime;
	root = api_add_mhs(root, "MHS av", &mhs, false);
	char mhsname[27];
	sprintf(mhsname, "MHS %ds", opt_log_interval);
	root = api_add_mhs(root, mhsname, &rolling, false);
	root = api_add_mhs(root, "MHS rolling", &rolling, false);
	root = api_add_int(root, "Accepted", &accepted, false);
	root = api_add_int(root, "Rejected", &rejected, false);
	root = api_add_int(root, "Hardware Errors", &hw_errors, false);
	root = api_add_utility(root, "Utility", &utility, false);
	root = api_add_int(root, "Stale", &stale, false);
	if (last_share_pool != -1)
	{
		root = api_add_int(root, "Last Share Pool", &last_share_pool, false);
		root = api_add_time(root, "Last Share Time", &last_share_pool_time, false);
	}
	root = api_add_mhtotal(root, "Total MH", &total_mhashes, false);
	double work_utility = diff1 / runtime * 60;
	root = api_add_diff(root, "Diff1 Work", &diff1, false);
	root = api_add_utility(root, "Work Utility", &work_utility, false);
	root = api_add_diff(root, "Difficulty Accepted", &diff_accepted, false);
	root = api_add_diff(root, "Difficulty Rejected", &diff_rejected, false);
	root = api_add_diff(root, "Difficulty Stale", &diff_stale, false);
	if (last_share_diff > 0)
		root = api_add_diff(root, "Last Share Difficulty", &last_share_diff, false);
	if (last_device_valid_work != -1)
		root = api_add_time(root, "Last Valid Work", &last_device_valid_work, false);
	double hwp = (bad_diff1 + diff1) ?
			(double)(bad_diff1) / (double)(bad_diff1 + diff1) : 0;
	root = api_add_percent(root, "Device Hardware%", &hwp, false);
	double rejp = diff1 ?
			(double)(diff_rejected) / (double)(diff1) : 0;
	root = api_add_percent(root, "Device Rejected%", &rejp, false);

	if ((per_proc || cgpu->procs <= 1) && cgpu->drv->get_api_extra_device_status)
		root = api_add_extra(root, cgpu->drv->get_api_extra_device_status(cgpu));

	root = print_data(root, buf, isjson, precom);
	io_add(io_data, buf);
}

#ifdef HAVE_OPENCL
static void gpustatus(struct io_data *io_data, int gpu, bool isjson, bool precom)
{
        if (gpu < 0 || gpu >= nDevs)
                return;
        devstatus_an(io_data, &gpus[gpu], isjson, precom);
}
#endif

#ifdef HAVE_AN_FPGA
static void pgastatus(struct io_data *io_data, int pga, bool isjson, bool precom)
{
        int dev = pgadevice(pga);
        if (dev < 0) // Should never happen
                return;
        devstatus_an(io_data, get_devices(dev), isjson, precom);
}
#endif

#ifdef WANT_CPUMINE
static void cpustatus(struct io_data *io_data, int cpu, bool isjson, bool precom)
{
        if (opt_n_threads <= 0 || cpu < 0 || cpu >= num_processors)
                return;
        devstatus_an(io_data, &cpus[cpu], isjson, precom);
}
#endif

static void
devinfo_internal(void (*func)(struct io_data *, struct cgpu_info*, bool, bool), int msg, struct io_data *io_data, __maybe_unused SOCKETTYPE c, __maybe_unused char *param, bool isjson, __maybe_unused char group)
{
	struct cgpu_info *cgpu;
	bool io_open = false;
	int i;

	if (total_devices == 0) {
		message(io_data, MSG_NODEVS, 0, NULL, isjson);
		return;
	}


	message(io_data, msg, 0, NULL, isjson);
	if (isjson)
		io_open = io_add(io_data, COMSTR JSON_DEVS);

	for (i = 0; i < total_devices; ++i) {
		cgpu = get_devices(i);
		if (per_proc || cgpu->device == cgpu)
			func(io_data, cgpu, isjson, isjson && i > 0);
	}

	if (isjson && io_open)
		io_close(io_data);
}

static void devdetail(struct io_data *io_data, SOCKETTYPE c, char *param, bool isjson, __maybe_unused char group)
{
	return devinfo_internal(devdetail_an, MSG_DEVDETAILS, io_data, c, param, isjson, group);
}

static void devstatus(struct io_data *io_data, __maybe_unused SOCKETTYPE c, __maybe_unused char *param, bool isjson, __maybe_unused char group)
{
	return devinfo_internal(devstatus_an, MSG_DEVS, io_data, c, param, isjson, group);
}

#ifdef HAVE_OPENCL
static void gpudev(struct io_data *io_data, __maybe_unused SOCKETTYPE c, char *param, bool isjson, __maybe_unused char group)
{
	bool io_open = false;
	int id;

	if (nDevs == 0) {
		message(io_data, MSG_GPUNON, 0, NULL, isjson);
		return;
	}

	if (param == NULL || *param == '\0') {
		message(io_data, MSG_MISID, 0, NULL, isjson);
		return;
	}

	id = atoi(param);
	if (id < 0 || id >= nDevs) {
		message(io_data, MSG_INVGPU, id, NULL, isjson);
		return;
	}

	message(io_data, MSG_GPUDEV, id, NULL, isjson);

	if (isjson)
		io_open = io_add(io_data, COMSTR JSON_GPU);

	gpustatus(io_data, id, isjson, false);

	if (isjson && io_open)
		io_close(io_data);
}
#endif

static void devscan(struct io_data *io_data, __maybe_unused SOCKETTYPE c, __maybe_unused char *param, bool isjson, __maybe_unused char group)
{
	int n;
	bool io_open = false;
	
	applog(LOG_DEBUG, "RPC: request to scan %s for devices",
	       param);
	
	if (param && !param[0])
		param = NULL;
	
	n = scan_serial(param);
	
	message(io_data, MSG_DEVSCAN, n, NULL, isjson);
	
	io_open = io_add(io_data, isjson ? COMSTR JSON_DEVS : _DEVS COMSTR);

	n = total_devices - n;
	for (int i = n; i < total_devices; ++i)
		devdetail_an(io_data, get_devices(i), isjson, i > n);
	
	if (isjson && io_open)
		io_close(io_data);
}

#ifdef HAVE_AN_FPGA
static
struct cgpu_info *get_pga_cgpu(struct io_data *io_data, __maybe_unused SOCKETTYPE c, char *param, bool isjson, __maybe_unused char group, int *id_p, int *dev_p)
{
	int numpga = numpgas();
	
	if (numpga == 0) {
		message(io_data, MSG_PGANON, 0, NULL, isjson);
		return NULL;
	}
	
	if (param == NULL || *param == '\0') {
		message(io_data, MSG_MISID, 0, NULL, isjson);
		return NULL;
	}
	
	*id_p = atoi(param);
	if (*id_p < 0 || *id_p >= numpga) {
		message(io_data, MSG_INVPGA, *id_p, NULL, isjson);
		return NULL;
	}
	
	*dev_p = pgadevice(*id_p);
	if (*dev_p < 0) { // Should never happen
		message(io_data, MSG_INVPGA, *id_p, NULL, isjson);
		return NULL;
	}
	
	return get_devices(*dev_p);
}

static void pgadev(struct io_data *io_data, __maybe_unused SOCKETTYPE c, char *param, bool isjson, __maybe_unused char group)
{
	bool io_open = false;
	int id, dev;

	if (!get_pga_cgpu(io_data, c, param, isjson, group, &id, &dev))
		return;
	
	message(io_data, MSG_PGADEV, id, NULL, isjson);

	if (isjson)
		io_open = io_add(io_data, COMSTR JSON_PGA);

	pgastatus(io_data, id, isjson, false);

	if (isjson && io_open)
		io_close(io_data);
}

static void pgaenable(struct io_data *io_data, __maybe_unused SOCKETTYPE c, char *param, bool isjson, __maybe_unused char group)
{
	struct cgpu_info *cgpu, *proc;
	int id, dev;
	bool already;

	cgpu = get_pga_cgpu(io_data, c, param, isjson, group, &id, &dev);
	if (!cgpu)
		return;
	
	applog(LOG_DEBUG, "API: request to pgaenable %s id %d device %d %s",
			per_proc ? "proc" : "dev", id, dev, cgpu->proc_repr_ns);

	already = true;
	int procs = per_proc ? 1 : cgpu->procs, i;
	for (i = 0, proc = cgpu; i < procs; ++i, proc = proc->next_proc)
	{
		if (proc->deven == DEV_DISABLED)
		{
			proc_enable(proc);
			already = false;
		}
	}
	
	if (already)
	{
		message(io_data, MSG_PGALRENA, id, NULL, isjson);
		return;
	}

#if 0 /* A DISABLED device wont change status FIXME: should disabling make it WELL? */
	if (cgpu->status != LIFE_WELL) {
		message(io_data, MSG_PGAUNW, id, NULL, isjson);
		return;
	}
#endif

	message(io_data, MSG_PGAENA, id, NULL, isjson);
}

static void pgadisable(struct io_data *io_data, __maybe_unused SOCKETTYPE c, char *param, bool isjson, __maybe_unused char group)
{
	struct cgpu_info *cgpu, *proc;
	int id, dev;
	bool already;

	cgpu = get_pga_cgpu(io_data, c, param, isjson, group, &id, &dev);
	if (!cgpu)
		return;
	
	applog(LOG_DEBUG, "API: request to pgadisable %s id %d device %d %s",
			per_proc ? "proc" : "dev", id, dev, cgpu->proc_repr_ns);

	already = true;
	int procs = per_proc ? 1 : cgpu->procs, i;
	for (i = 0, proc = cgpu; i < procs; ++i, proc = proc->next_proc)
	{
		if (proc->deven != DEV_DISABLED)
		{
			cgpu->deven = DEV_DISABLED;
			already = false;
		}
	}
	
	if (already)
	{
		message(io_data, MSG_PGALRDIS, id, NULL, isjson);
		return;
	}

	message(io_data, MSG_PGADIS, id, NULL, isjson);
}

static void pgarestart(struct io_data *io_data, __maybe_unused SOCKETTYPE c, char *param, bool isjson, __maybe_unused char group)
{
	struct cgpu_info *cgpu;
	int id, dev;
	
	cgpu = get_pga_cgpu(io_data, c, param, isjson, group, &id, &dev);
	if (!cgpu)
		return;
	
	applog(LOG_DEBUG, "API: request to pgarestart dev id %d device %d %s",
			id, dev, cgpu->dev_repr);
	
	reinit_device(cgpu);
	
	message(io_data, MSG_PGAREI, id, NULL, isjson);
}

static void pgaidentify(struct io_data *io_data, __maybe_unused SOCKETTYPE c, char *param, bool isjson, __maybe_unused char group)
{
	struct cgpu_info *cgpu;
	struct device_drv *drv;
	int id, dev;

	cgpu = get_pga_cgpu(io_data, c, param, isjson, group, &id, &dev);
	if (!cgpu)
		return;
	
	drv = cgpu->drv;

	if (drv->identify_device && drv->identify_device(cgpu))
		message(io_data, MSG_PGAIDENT, id, NULL, isjson);
	else
		message(io_data, MSG_PGANOID, id, NULL, isjson);
}
#endif

#ifdef WANT_CPUMINE
static void cpudev(struct io_data *io_data, __maybe_unused SOCKETTYPE c, char *param, bool isjson, __maybe_unused char group)
{
	bool io_open = false;
	int id;

	if (opt_n_threads <= 0)
	{
		message(io_data, MSG_CPUNON, 0, NULL, isjson);
		return;
	}

	if (param == NULL || *param == '\0') {
		message(io_data, MSG_MISID, 0, NULL, isjson);
		return;
	}

	id = atoi(param);
	if (id < 0 || id >= num_processors) {
		message(io_data, MSG_INVCPU, id, NULL, isjson);
		return;
	}

	message(io_data, MSG_CPUDEV, id, NULL, isjson);

	if (isjson)
		io_open = io_add(io_data, COMSTR JSON_CPU);

	cpustatus(io_data, id, isjson, false);

	if (isjson && io_open)
		io_close(io_data);
}
#endif

static void poolstatus(struct io_data *io_data, __maybe_unused SOCKETTYPE c, __maybe_unused char *param, bool isjson, __maybe_unused char group)
{
	struct api_data *root = NULL;
	char buf[TMPBUFSIZ];
	bool io_open = false;
	char *status, *lp;
	int i;

	if (total_pools == 0) {
		message(io_data, MSG_NOPOOL, 0, NULL, isjson);
		return;
	}

	message(io_data, MSG_POOL, 0, NULL, isjson);

	if (isjson)
		io_open = io_add(io_data, COMSTR JSON_POOLS);

	for (i = 0; i < total_pools; i++) {
		struct pool *pool = pools[i];

		if (pool->removed)
			continue;

		switch (pool->enabled) {
			case POOL_DISABLED:
				status = (char *)DISABLED;
				break;
			case POOL_REJECTING:
				status = (char *)REJECTING;
				break;
			case POOL_ENABLED:
				if (pool->idle)
					status = (char *)DEAD;
				else
					status = (char *)ALIVE;
				break;
			default:
				status = (char *)UNKNOWN;
				break;
		}

		if (pool->hdr_path)
			lp = (char *)YES;
		else
			lp = (char *)NO;

		root = api_add_int(root, "POOL", &i, false);
		root = api_add_escape(root, "URL", pool->rpc_url, false);
		root = api_add_string(root, "Status", status, false);
		root = api_add_int(root, "Priority", &(pool->prio), false);
		root = api_add_int(root, "Quota", &pool->quota, false);
		root = api_add_string(root, "Long Poll", lp, false);
		root = api_add_uint(root, "Getworks", &(pool->getwork_requested), false);
		root = api_add_int(root, "Accepted", &(pool->accepted), false);
		root = api_add_int(root, "Rejected", &(pool->rejected), false);
		root = api_add_int(root, "Works", &pool->works, false);
		root = api_add_uint(root, "Discarded", &(pool->discarded_work), false);
		root = api_add_uint(root, "Stale", &(pool->stale_shares), false);
		root = api_add_uint(root, "Get Failures", &(pool->getfail_occasions), false);
		root = api_add_uint(root, "Remote Failures", &(pool->remotefail_occasions), false);
		root = api_add_escape(root, "User", pool->rpc_user, false);
		root = api_add_time(root, "Last Share Time", &(pool->last_share_time), false);
		root = api_add_diff(root, "Diff1 Shares", &(pool->diff1), false);
		if (pool->rpc_proxy) {
			root = api_add_escape(root, "Proxy", pool->rpc_proxy, false);
		} else {
			root = api_add_const(root, "Proxy", BLANK, false);
		}
		root = api_add_diff(root, "Difficulty Accepted", &(pool->diff_accepted), false);
		root = api_add_diff(root, "Difficulty Rejected", &(pool->diff_rejected), false);
		root = api_add_diff(root, "Difficulty Stale", &(pool->diff_stale), false);
		root = api_add_diff(root, "Last Share Difficulty", &(pool->last_share_diff), false);
		root = api_add_bool(root, "Has Stratum", &(pool->has_stratum), false);
		root = api_add_bool(root, "Stratum Active", &(pool->stratum_active), false);
		if (pool->stratum_active)
			root = api_add_escape(root, "Stratum URL", pool->stratum_url, false);
		else
			root = api_add_const(root, "Stratum URL", BLANK, false);
		root = api_add_diff(root, "Best Share", &(pool->best_diff), true);
		if (pool->admin_msg)
			root = api_add_escape(root, "Message", pool->admin_msg, true);
		double rejp = (pool->diff_accepted + pool->diff_rejected + pool->diff_stale) ?
				(double)(pool->diff_rejected) / (double)(pool->diff_accepted + pool->diff_rejected + pool->diff_stale) : 0;
		root = api_add_percent(root, "Pool Rejected%", &rejp, false);
		double stalep = (pool->diff_accepted + pool->diff_rejected + pool->diff_stale) ?
				(double)(pool->diff_stale) / (double)(pool->diff_accepted + pool->diff_rejected + pool->diff_stale) : 0;
		root = api_add_percent(root, "Pool Stale%", &stalep, false);

		root = print_data(root, buf, isjson, isjson && (i > 0));
		io_add(io_data, buf);
	}

	if (isjson && io_open)
		io_close(io_data);
}

static void summary(struct io_data *io_data, __maybe_unused SOCKETTYPE c, __maybe_unused char *param, bool isjson, __maybe_unused char group)
{
	struct api_data *root = NULL;
	char buf[TMPBUFSIZ];
	bool io_open;
	double utility, mhs, work_utility;

#ifdef WANT_CPUMINE
	char *algo = (char *)(algo_names[opt_algo]);
	if (algo == NULL)
		algo = (char *)NULLSTR;
#endif

	message(io_data, MSG_SUMM, 0, NULL, isjson);
	io_open = io_add(io_data, isjson ? COMSTR JSON_SUMMARY : _SUMMARY COMSTR);

	// stop hashmeter() changing some while copying
	mutex_lock(&hash_lock);

	utility = total_accepted / ( total_secs ? total_secs : 1 ) * 60;
	mhs = total_mhashes_done / total_secs;
	work_utility = total_diff1 / ( total_secs ? total_secs : 1 ) * 60;

	root = api_add_elapsed(root, "Elapsed", &(total_secs), true);
#ifdef WANT_CPUMINE
	if (opt_n_threads > 0)
	root = api_add_string(root, "Algorithm", algo, false);
#endif
	root = api_add_mhs(root, "MHS av", &(mhs), false);
	char mhsname[27];
	sprintf(mhsname, "MHS %ds", opt_log_interval);
	root = api_add_mhs(root, mhsname, &(total_rolling), false);
	root = api_add_uint(root, "Found Blocks", &(found_blocks), true);
	root = api_add_int(root, "Getworks", &(total_getworks), true);
	root = api_add_int(root, "Accepted", &(total_accepted), true);
	root = api_add_int(root, "Rejected", &(total_rejected), true);
	root = api_add_int(root, "Hardware Errors", &(hw_errors), true);
	root = api_add_utility(root, "Utility", &(utility), false);
	root = api_add_int(root, "Discarded", &(total_discarded), true);
	root = api_add_int(root, "Stale", &(total_stale), true);
	root = api_add_uint(root, "Get Failures", &(total_go), true);
	root = api_add_uint(root, "Local Work", &(local_work), true);
	root = api_add_uint(root, "Remote Failures", &(total_ro), true);
	root = api_add_uint(root, "Network Blocks", &(new_blocks), true);
	root = api_add_mhtotal(root, "Total MH", &(total_mhashes_done), true);
	root = api_add_diff(root, "Diff1 Work", &total_diff1, true);
	root = api_add_utility(root, "Work Utility", &(work_utility), false);
	root = api_add_diff(root, "Difficulty Accepted", &(total_diff_accepted), true);
	root = api_add_diff(root, "Difficulty Rejected", &(total_diff_rejected), true);
	root = api_add_diff(root, "Difficulty Stale", &(total_diff_stale), true);
	root = api_add_diff(root, "Best Share", &(best_diff), true);
	double hwp = (total_bad_diff1 + total_diff1) ?
			(double)(total_bad_diff1) / (double)(total_bad_diff1 + total_diff1) : 0;
	root = api_add_percent(root, "Device Hardware%", &hwp, false);
	double rejp = total_diff1 ?
			(double)(total_diff_rejected) / (double)(total_diff1) : 0;
	root = api_add_percent(root, "Device Rejected%", &rejp, false);
	double prejp = (total_diff_accepted + total_diff_rejected + total_diff_stale) ?
			(double)(total_diff_rejected) / (double)(total_diff_accepted + total_diff_rejected + total_diff_stale) : 0;
	root = api_add_percent(root, "Pool Rejected%", &prejp, false);
	double stalep = (total_diff_accepted + total_diff_rejected + total_diff_stale) ?
			(double)(total_diff_stale) / (double)(total_diff_accepted + total_diff_rejected + total_diff_stale) : 0;
	root = api_add_percent(root, "Pool Stale%", &stalep, false);
	root = api_add_time(root, "Last getwork", &last_getwork, false);

	mutex_unlock(&hash_lock);

	root = print_data(root, buf, isjson, false);
	io_add(io_data, buf);
	if (isjson && io_open)
		io_close(io_data);
}

#ifdef HAVE_OPENCL
static void gpuenable(struct io_data *io_data, __maybe_unused SOCKETTYPE c, char *param, bool isjson, __maybe_unused char group)
{
	int id;

	if (!nDevs) {
		message(io_data, MSG_GPUNON, 0, NULL, isjson);
		return;
	}

	if (param == NULL || *param == '\0') {
		message(io_data, MSG_MISID, 0, NULL, isjson);
		return;
	}

	id = atoi(param);
	if (id < 0 || id >= nDevs) {
		message(io_data, MSG_INVGPU, id, NULL, isjson);
		return;
	}

	applog(LOG_DEBUG, "API: request to gpuenable gpuid %d %s",
			id, gpus[id].proc_repr_ns);

	if (gpus[id].deven != DEV_DISABLED) {
		message(io_data, MSG_ALRENA, id, NULL, isjson);
		return;
	}

	if (gpus[id].status != LIFE_WELL)
	{
		message(io_data, MSG_GPUMRE, id, NULL, isjson);
		return;
	}
	proc_enable(&gpus[id]);

	message(io_data, MSG_GPUREN, id, NULL, isjson);
}

static void gpudisable(struct io_data *io_data, __maybe_unused SOCKETTYPE c, char *param, bool isjson, __maybe_unused char group)
{
	int id;

	if (nDevs == 0) {
		message(io_data, MSG_GPUNON, 0, NULL, isjson);
		return;
	}

	if (param == NULL || *param == '\0') {
		message(io_data, MSG_MISID, 0, NULL, isjson);
		return;
	}

	id = atoi(param);
	if (id < 0 || id >= nDevs) {
		message(io_data, MSG_INVGPU, id, NULL, isjson);
		return;
	}

	applog(LOG_DEBUG, "API: request to gpudisable gpuid %d %s",
			id, gpus[id].proc_repr_ns);

	if (gpus[id].deven == DEV_DISABLED) {
		message(io_data, MSG_ALRDIS, id, NULL, isjson);
		return;
	}

	gpus[id].deven = DEV_DISABLED;

	message(io_data, MSG_GPUDIS, id, NULL, isjson);
}

static void gpurestart(struct io_data *io_data, __maybe_unused SOCKETTYPE c, char *param, bool isjson, __maybe_unused char group)
{
	int id;

	if (nDevs == 0) {
		message(io_data, MSG_GPUNON, 0, NULL, isjson);
		return;
	}

	if (param == NULL || *param == '\0') {
		message(io_data, MSG_MISID, 0, NULL, isjson);
		return;
	}

	id = atoi(param);
	if (id < 0 || id >= nDevs) {
		message(io_data, MSG_INVGPU, id, NULL, isjson);
		return;
	}

	reinit_device(&gpus[id]);

	message(io_data, MSG_GPUREI, id, NULL, isjson);
}
#endif

static void gpucount(struct io_data *io_data, __maybe_unused SOCKETTYPE c, __maybe_unused char *param, bool isjson, __maybe_unused char group)
{
	struct api_data *root = NULL;
	char buf[TMPBUFSIZ];
	bool io_open;
	int numgpu = 0;

#ifdef HAVE_OPENCL
	numgpu = nDevs;
#endif

	message(io_data, MSG_NUMGPU, 0, NULL, isjson);
	io_open = io_add(io_data, isjson ? COMSTR JSON_GPUS : _GPUS COMSTR);

	root = api_add_int(root, "Count", &numgpu, false);

	root = print_data(root, buf, isjson, false);
	io_add(io_data, buf);
	if (isjson && io_open)
		io_close(io_data);
}

static void pgacount(struct io_data *io_data, __maybe_unused SOCKETTYPE c, __maybe_unused char *param, bool isjson, __maybe_unused char group)
{
	struct api_data *root = NULL;
	char buf[TMPBUFSIZ];
	bool io_open;
	int count = 0;

#ifdef HAVE_AN_FPGA
	count = numpgas();
#endif

	message(io_data, MSG_NUMPGA, 0, NULL, isjson);
	io_open = io_add(io_data, isjson ? COMSTR JSON_PGAS : _PGAS COMSTR);

	root = api_add_int(root, "Count", &count, false);

	root = print_data(root, buf, isjson, false);
	io_add(io_data, buf);
	if (isjson && io_open)
		io_close(io_data);
}

#ifdef WANT_CPUMINE
static void cpuenable(struct io_data *io_data, __maybe_unused SOCKETTYPE c, char *param, bool isjson, __maybe_unused char group)
{
	int id;

	if (opt_n_threads <= 0)
	{
		message(io_data, MSG_CPUNON, 0, NULL, isjson);
		return;
	}

	if (param == NULL || *param == '\0') {
		message(io_data, MSG_MISID, 0, NULL, isjson);
		return;
	}

	id = atoi(param);
	if (id < 0 || id >= opt_n_threads) {
		message(io_data, MSG_INVCPU, id, NULL, isjson);
		return;
	}

	applog(LOG_DEBUG, "API: request to cpuenable cpuid %d %s",
			id, cpus[id].proc_repr_ns);

	if (cpus[id].deven != DEV_DISABLED) {
		message(io_data, MSG_ALRENAC, id, NULL, isjson);
		return;
	}

	if (cpus[id].status != LIFE_WELL)
	{
		message(io_data, MSG_CPUMRE, id, NULL, isjson);
		return;
	}
	proc_enable(&cpus[id]);

	message(io_data, MSG_CPUREN, id, NULL, isjson);
}

static void cpudisable(struct io_data *io_data, __maybe_unused SOCKETTYPE c, char *param, bool isjson, __maybe_unused char group)
{
	int id;

	if (opt_n_threads <= 0)
	{
		message(io_data, MSG_CPUNON, 0, NULL, isjson);
		return;
	}

	if (param == NULL || *param == '\0') {
		message(io_data, MSG_MISID, 0, NULL, isjson);
		return;
	}

	id = atoi(param);
	if (id < 0 || id >= opt_n_threads) {
		message(io_data, MSG_INVCPU, id, NULL, isjson);
		return;
	}

	applog(LOG_DEBUG, "API: request to cpudisable cpuid %d %s",
			id, cpus[id].proc_repr_ns);

	if (cpus[id].deven == DEV_DISABLED) {
		message(io_data, MSG_ALRDISC, id, NULL, isjson);
		return;
	}

	cpus[id].deven = DEV_DISABLED;

	message(io_data, MSG_CPUDIS, id, NULL, isjson);
}

static void cpurestart(struct io_data *io_data, __maybe_unused SOCKETTYPE c, char *param, bool isjson, __maybe_unused char group)
{
	int id;

	if (opt_n_threads <= 0)
	{
		message(io_data, MSG_CPUNON, 0, NULL, isjson);
		return;
	}

	if (param == NULL || *param == '\0') {
		message(io_data, MSG_MISID, 0, NULL, isjson);
		return;
	}

	id = atoi(param);
	if (id < 0 || id >= opt_n_threads) {
		message(io_data, MSG_INVCPU, id, NULL, isjson);
		return;
	}

	reinit_device(&cpus[id]);

	message(io_data, MSG_CPUREI, id, NULL, isjson);
}
#endif

static void cpucount(struct io_data *io_data, __maybe_unused SOCKETTYPE c, __maybe_unused char *param, bool isjson, __maybe_unused char group)
{
	struct api_data *root = NULL;
	char buf[TMPBUFSIZ];
	bool io_open;
	int count = 0;

#ifdef WANT_CPUMINE
	count = opt_n_threads > 0 ? num_processors : 0;
#endif

	message(io_data, MSG_NUMCPU, 0, NULL, isjson);
	io_open = io_add(io_data, isjson ? COMSTR JSON_CPUS : _CPUS COMSTR);

	root = api_add_int(root, "Count", &count, false);

	root = print_data(root, buf, isjson, false);
	io_add(io_data, buf);
	if (isjson && io_open)
		io_close(io_data);
}

static void switchpool(struct io_data *io_data, __maybe_unused SOCKETTYPE c, char *param, bool isjson, __maybe_unused char group)
{
	struct pool *pool;
	int id;

	if (total_pools == 0) {
		message(io_data, MSG_NOPOOL, 0, NULL, isjson);
		return;
	}

	if (param == NULL || *param == '\0') {
		message(io_data, MSG_MISPID, 0, NULL, isjson);
		return;
	}

	id = atoi(param);
	cg_rlock(&control_lock);
	if (id < 0 || id >= total_pools) {
		cg_runlock(&control_lock);
		message(io_data, MSG_INVPID, id, NULL, isjson);
		return;
	}

	pool = pools[id];
	pool->enabled = POOL_ENABLED;
	cg_runlock(&control_lock);
	switch_pools(pool);

	message(io_data, MSG_SWITCHP, id, NULL, isjson);
}

static void copyadvanceafter(char ch, char **param, char **buf)
{
#define src_p (*param)
#define dst_b (*buf)

	while (*src_p && *src_p != ch) {
		if (*src_p == '\\' && *(src_p+1) != '\0')
			src_p++;

		*(dst_b++) = *(src_p++);
	}
	if (*src_p)
		src_p++;

	*(dst_b++) = '\0';
}

static bool pooldetails(char *param, char **url, char **user, char **pass)
{
	char *ptr, *buf;

	ptr = buf = malloc(strlen(param)+1);
	if (unlikely(!buf))
		quit(1, "Failed to malloc pooldetails buf");

	*url = buf;

	// copy url
	copyadvanceafter(',', &param, &buf);

	if (!(*param)) // missing user
		goto exitsama;

	*user = buf;

	// copy user
	copyadvanceafter(',', &param, &buf);

	if (!*param) // missing pass
		goto exitsama;

	*pass = buf;

	// copy pass
	copyadvanceafter(',', &param, &buf);

	return true;

exitsama:
	free(ptr);
	return false;
}

static void addpool(struct io_data *io_data, __maybe_unused SOCKETTYPE c, char *param, bool isjson, __maybe_unused char group)
{
	char *url, *user, *pass;
	struct pool *pool;
	char *ptr;

	if (param == NULL || *param == '\0') {
		message(io_data, MSG_MISPDP, 0, NULL, isjson);
		return;
	}

	if (!pooldetails(param, &url, &user, &pass)) {
		ptr = escape_string(param, isjson);
		message(io_data, MSG_INVPDP, 0, ptr, isjson);
		if (ptr != param)
			free(ptr);
		ptr = NULL;
		return;
	}

	pool = add_pool();
	detect_stratum(pool, url);
	add_pool_details(pool, true, url, user, pass);

	ptr = escape_string(url, isjson);
	message(io_data, MSG_ADDPOOL, 0, ptr, isjson);
	if (ptr != url)
		free(ptr);
	ptr = NULL;
}

static void enablepool(struct io_data *io_data, __maybe_unused SOCKETTYPE c, char *param, bool isjson, __maybe_unused char group)
{
	struct pool *pool;
	int id;

	if (total_pools == 0) {
		message(io_data, MSG_NOPOOL, 0, NULL, isjson);
		return;
	}

	if (param == NULL || *param == '\0') {
		message(io_data, MSG_MISPID, 0, NULL, isjson);
		return;
	}

	id = atoi(param);
	if (id < 0 || id >= total_pools) {
		message(io_data, MSG_INVPID, id, NULL, isjson);
		return;
	}

	pool = pools[id];
	if (pool->enabled == POOL_ENABLED) {
		message(io_data, MSG_ALRENAP, id, NULL, isjson);
		return;
	}

	pool->enabled = POOL_ENABLED;
	if (pool->prio < current_pool()->prio)
		switch_pools(pool);

	message(io_data, MSG_ENAPOOL, id, NULL, isjson);
}

static void poolpriority(struct io_data *io_data, __maybe_unused SOCKETTYPE c, char *param, bool isjson, __maybe_unused char group)
{
	int i;

	switch (prioritize_pools(param, &i)) {
		case MSG_NOPOOL:
			message(io_data, MSG_NOPOOL, 0, NULL, isjson);
			return;
		case MSG_MISPID:
			message(io_data, MSG_MISPID, 0, NULL, isjson);
			return;
		case MSG_INVPID:
			message(io_data, MSG_INVPID, i, NULL, isjson);
			return;
		case MSG_DUPPID:
			message(io_data, MSG_DUPPID, i, NULL, isjson);
			return;
		case MSG_POOLPRIO:
		default:
			message(io_data, MSG_POOLPRIO, 0, NULL, isjson);
			return;
	}
}

static void poolquota(struct io_data *io_data, __maybe_unused SOCKETTYPE c, char *param, bool isjson, __maybe_unused char group)
{
	struct pool *pool;
	int quota, id;
	char *comma;

	if (total_pools == 0) {
		message(io_data, MSG_NOPOOL, 0, NULL, isjson);
		return;
	}

	if (param == NULL || *param == '\0') {
		message(io_data, MSG_MISPID, 0, NULL, isjson);
		return;
	}

	comma = strchr(param, ',');
	if (!comma) {
		message(io_data, MSG_CONVAL, 0, param, isjson);
		return;
	}

	*(comma++) = '\0';

	id = atoi(param);
	if (id < 0 || id >= total_pools) {
		message(io_data, MSG_INVPID, id, NULL, isjson);
		return;
	}
	pool = pools[id];

	quota = atoi(comma);
	if (quota < 0) {
		message(io_data, MSG_INVNEG, quota, pool->rpc_url, isjson);
		return;
	}

	pool->quota = quota;
	adjust_quota_gcd();
	message(io_data, MSG_SETQUOTA, quota, pool->rpc_url, isjson);
}

static void disablepool(struct io_data *io_data, __maybe_unused SOCKETTYPE c, char *param, bool isjson, __maybe_unused char group)
{
	struct pool *pool;
	int id;

	if (total_pools == 0) {
		message(io_data, MSG_NOPOOL, 0, NULL, isjson);
		return;
	}

	if (param == NULL || *param == '\0') {
		message(io_data, MSG_MISPID, 0, NULL, isjson);
		return;
	}

	id = atoi(param);
	if (id < 0 || id >= total_pools) {
		message(io_data, MSG_INVPID, id, NULL, isjson);
		return;
	}

	pool = pools[id];
	if (pool->enabled == POOL_DISABLED) {
		message(io_data, MSG_ALRDISP, id, NULL, isjson);
		return;
	}

	if (enabled_pools <= 1) {
		message(io_data, MSG_DISLASTP, id, NULL, isjson);
		return;
	}

	pool->enabled = POOL_DISABLED;
	if (pool == current_pool())
		switch_pools(NULL);

	message(io_data, MSG_DISPOOL, id, NULL, isjson);
}

static void removepool(struct io_data *io_data, __maybe_unused SOCKETTYPE c, char *param, bool isjson, __maybe_unused char group)
{
	struct pool *pool;
	char *rpc_url;
	bool dofree = false;
	int id;

	if (total_pools == 0) {
		message(io_data, MSG_NOPOOL, 0, NULL, isjson);
		return;
	}

	if (param == NULL || *param == '\0') {
		message(io_data, MSG_MISPID, 0, NULL, isjson);
		return;
	}

	id = atoi(param);
	if (id < 0 || id >= total_pools) {
		message(io_data, MSG_INVPID, id, NULL, isjson);
		return;
	}

	if (total_pools <= 1) {
		message(io_data, MSG_REMLASTP, id, NULL, isjson);
		return;
	}

	pool = pools[id];
	if (pool == current_pool())
		switch_pools(NULL);

	if (pool == current_pool()) {
		message(io_data, MSG_ACTPOOL, id, NULL, isjson);
		return;
	}

	pool->enabled = POOL_DISABLED;
	rpc_url = escape_string(pool->rpc_url, isjson);
	if (rpc_url != pool->rpc_url)
		dofree = true;

	remove_pool(pool);

	message(io_data, MSG_REMPOOL, id, rpc_url, isjson);

	if (dofree)
		free(rpc_url);
	rpc_url = NULL;
}

#ifdef HAVE_OPENCL
static bool splitgpuvalue(struct io_data *io_data, char *param, int *gpu, char **value, bool isjson)
{
	int id;
	char *gpusep;

	if (nDevs == 0) {
		message(io_data, MSG_GPUNON, 0, NULL, isjson);
		return false;
	}

	if (param == NULL || *param == '\0') {
		message(io_data, MSG_MISID, 0, NULL, isjson);
		return false;
	}

	gpusep = strchr(param, GPUSEP);
	if (gpusep == NULL) {
		message(io_data, MSG_MISVAL, 0, NULL, isjson);
		return false;
	}

	*(gpusep++) = '\0';

	id = atoi(param);
	if (id < 0 || id >= nDevs) {
		message(io_data, MSG_INVGPU, id, NULL, isjson);
		return false;
	}

	*gpu = id;
	*value = gpusep;

	return true;
}

static void gpuintensity(struct io_data *io_data, __maybe_unused SOCKETTYPE c, char *param, bool isjson, __maybe_unused char group)
{
	int id;
	char *value;
	char intensitystr[7];
	char buf[TMPBUFSIZ];

	if (!splitgpuvalue(io_data, param, &id, &value, isjson))
		return;

	struct cgpu_info * const cgpu = &gpus[id];
	struct opencl_device_data * const data = gpus[id].device_data;
	
	enum bfg_set_device_replytype success;
	proc_set_device(cgpu, "intensity", value, buf, &success);
	if (success == SDR_OK)
	{
		if (data->dynamic)
			strcpy(intensitystr, DYNAMIC);
		else
			snprintf(intensitystr, sizeof(intensitystr), "%g", oclthreads_to_intensity(data->oclthreads, !opt_scrypt));
	}
	else
	{
		message(io_data, MSG_INVINT, 0, value, isjson);
		return;
	}

	message(io_data, MSG_GPUINT, id, intensitystr, isjson);
}

static void gpumem(struct io_data *io_data, __maybe_unused SOCKETTYPE c, __maybe_unused char *param, bool isjson, __maybe_unused char group)
{
#ifdef HAVE_ADL
	int id;
	char *value;
	char buf[TMPBUFSIZ];

	if (!splitgpuvalue(io_data, param, &id, &value, isjson))
		return;

	struct cgpu_info * const cgpu = &gpus[id];
	
	enum bfg_set_device_replytype success;
	proc_set_device(cgpu, "memclock", value, buf, &success);
	if (success != SDR_OK)
		message(io_data, MSG_GPUMERR, id, value, isjson);
	else
		message(io_data, MSG_GPUMEM, id, value, isjson);
#else
	message(io_data, MSG_NOADL, 0, NULL, isjson);
#endif
}

static void gpuengine(struct io_data *io_data, __maybe_unused SOCKETTYPE c, __maybe_unused char *param, bool isjson, __maybe_unused char group)
{
#ifdef HAVE_ADL
	int id;
	char *value;
	char buf[TMPBUFSIZ];

	if (!splitgpuvalue(io_data, param, &id, &value, isjson))
		return;

	struct cgpu_info * const cgpu = &gpus[id];
	
	enum bfg_set_device_replytype success;
	proc_set_device(cgpu, "clock", value, buf, &success);
	if (success != SDR_OK)
		message(io_data, MSG_GPUEERR, id, value, isjson);
	else
		message(io_data, MSG_GPUENG, id, value, isjson);
#else
	message(io_data, MSG_NOADL, 0, NULL, isjson);
#endif
}

static void gpufan(struct io_data *io_data, __maybe_unused SOCKETTYPE c, __maybe_unused char *param, bool isjson, __maybe_unused char group)
{
#ifdef HAVE_ADL
	int id;
	char *value;
	char buf[TMPBUFSIZ];

	if (!splitgpuvalue(io_data, param, &id, &value, isjson))
		return;

	struct cgpu_info * const cgpu = &gpus[id];
	
	enum bfg_set_device_replytype success;
	proc_set_device(cgpu, "fan", value, buf, &success);
	if (success != SDR_OK)
		message(io_data, MSG_GPUFERR, id, value, isjson);
	else
		message(io_data, MSG_GPUFAN, id, value, isjson);
#else
	message(io_data, MSG_NOADL, 0, NULL, isjson);
#endif
}

static void gpuvddc(struct io_data *io_data, __maybe_unused SOCKETTYPE c, __maybe_unused char *param, bool isjson, __maybe_unused char group)
{
#ifdef HAVE_ADL
	int id;
	char *value;
	char buf[TMPBUFSIZ];

	if (!splitgpuvalue(io_data, param, &id, &value, isjson))
		return;

	struct cgpu_info * const cgpu = &gpus[id];
	
	enum bfg_set_device_replytype success;
	proc_set_device(cgpu, "voltage", value, buf, &success);
	if (success != SDR_OK)
		message(io_data, MSG_GPUVERR, id, value, isjson);
	else
		message(io_data, MSG_GPUVDDC, id, value, isjson);
#else
	message(io_data, MSG_NOADL, 0, NULL, isjson);
#endif
}
#endif

void doquit(struct io_data *io_data, __maybe_unused SOCKETTYPE c, __maybe_unused char *param, bool isjson, __maybe_unused char group)
{
	message(io_data, MSG_BYE, 0, _BYE, isjson);

	bye = true;
	do_a_quit = true;
}

void dorestart(struct io_data *io_data, __maybe_unused SOCKETTYPE c, __maybe_unused char *param, bool isjson, __maybe_unused char group)
{
	message(io_data, MSG_BYE, 0, _RESTART, isjson);

	bye = true;
	do_a_restart = true;
}

void privileged(struct io_data *io_data, __maybe_unused SOCKETTYPE c, __maybe_unused char *param, bool isjson, __maybe_unused char group)
{
	message(io_data, MSG_ACCOK, 0, NULL, isjson);
}

void notifystatus(struct io_data *io_data, int device, struct cgpu_info *cgpu, bool isjson, __maybe_unused char group)
{
	struct cgpu_info *proc;
	struct api_data *root = NULL;
	char buf[TMPBUFSIZ];
	char *reason;
	
	time_t last_not_well = 0;
	enum dev_reason uninitialised_var(enum_reason);
	int thread_fail_init_count = 0, thread_zero_hash_count = 0, thread_fail_queue_count = 0;
	int dev_sick_idle_60_count = 0, dev_dead_idle_600_count = 0;
	int dev_nostart_count = 0, dev_over_heat_count = 0, dev_thermal_cutoff_count = 0, dev_comms_error_count = 0, dev_throttle_count = 0;

	int procs = per_proc ? 1 : cgpu->procs, i;
	for (i = 0, proc = cgpu; i < procs; ++i, proc = proc->next_proc)
	{
		if (proc->device_last_not_well > last_not_well)
		{
			last_not_well = proc->device_last_not_well;
			enum_reason = proc->device_not_well_reason;
			thread_fail_init_count   += proc->thread_fail_init_count;
			thread_zero_hash_count   += proc->thread_zero_hash_count;
			thread_fail_queue_count  += proc->thread_fail_queue_count;
			dev_sick_idle_60_count   += proc->dev_sick_idle_60_count;
			dev_dead_idle_600_count  += proc->dev_dead_idle_600_count;
			dev_nostart_count        += proc->dev_nostart_count;
			dev_over_heat_count      += proc->dev_over_heat_count;
			dev_thermal_cutoff_count += proc->dev_thermal_cutoff_count;
			dev_comms_error_count    += proc->dev_comms_error_count;
			dev_throttle_count       += proc->dev_throttle_count;
		}
		if (per_proc)
			break;
	}
	
	if (last_not_well == 0)
		reason = REASON_NONE;
	else
		switch (enum_reason)
		{
			case REASON_THREAD_FAIL_INIT:
				reason = REASON_THREAD_FAIL_INIT_STR;
				break;
			case REASON_THREAD_ZERO_HASH:
				reason = REASON_THREAD_ZERO_HASH_STR;
				break;
			case REASON_THREAD_FAIL_QUEUE:
				reason = REASON_THREAD_FAIL_QUEUE_STR;
				break;
			case REASON_DEV_SICK_IDLE_60:
				reason = REASON_DEV_SICK_IDLE_60_STR;
				break;
			case REASON_DEV_DEAD_IDLE_600:
				reason = REASON_DEV_DEAD_IDLE_600_STR;
				break;
			case REASON_DEV_NOSTART:
				reason = REASON_DEV_NOSTART_STR;
				break;
			case REASON_DEV_OVER_HEAT:
				reason = REASON_DEV_OVER_HEAT_STR;
				break;
			case REASON_DEV_THERMAL_CUTOFF:
				reason = REASON_DEV_THERMAL_CUTOFF_STR;
				break;
			case REASON_DEV_COMMS_ERROR:
				reason = REASON_DEV_COMMS_ERROR_STR;
				break;
			default:
				reason = REASON_UNKNOWN_STR;
				break;
		}

	// ALL counters (and only counters) must start the name with a '*'
	// Simplifies future external support for identifying new counters
	root = api_add_int(root, "NOTIFY", &device, false);
	root = api_add_device_identifier(root, cgpu);
	if (per_proc)
		root = api_add_time(root, "Last Well", &(cgpu->device_last_well), false);
	root = api_add_time(root, "Last Not Well", &last_not_well, false);
	root = api_add_string(root, "Reason Not Well", reason, false);
	root = api_add_int(root, "*Thread Fail Init", &thread_fail_init_count, false);
	root = api_add_int(root, "*Thread Zero Hash", &thread_zero_hash_count, false);
	root = api_add_int(root, "*Thread Fail Queue", &thread_fail_queue_count, false);
	root = api_add_int(root, "*Dev Sick Idle 60s", &dev_sick_idle_60_count, false);
	root = api_add_int(root, "*Dev Dead Idle 600s", &dev_dead_idle_600_count, false);
	root = api_add_int(root, "*Dev Nostart", &dev_nostart_count, false);
	root = api_add_int(root, "*Dev Over Heat", &dev_over_heat_count, false);
	root = api_add_int(root, "*Dev Thermal Cutoff", &dev_thermal_cutoff_count, false);
	root = api_add_int(root, "*Dev Comms Error", &dev_comms_error_count, false);
	root = api_add_int(root, "*Dev Throttle", &dev_throttle_count, false);

	root = print_data(root, buf, isjson, isjson && (device > 0));
	io_add(io_data, buf);
}

static
void notify(struct io_data *io_data, __maybe_unused SOCKETTYPE c, __maybe_unused char *param, bool isjson, char group)
{
	struct cgpu_info *cgpu;
	bool io_open = false;
	int i, n = 0;

	if (total_devices == 0) {
		message(io_data, MSG_NODEVS, 0, NULL, isjson);
		return;
	}

	message(io_data, MSG_NOTIFY, 0, NULL, isjson);

	if (isjson)
		io_open = io_add(io_data, COMSTR JSON_NOTIFY);

	for (i = 0; i < total_devices; i++) {
		cgpu = get_devices(i);
		if (cgpu->device == cgpu || per_proc)
			notifystatus(io_data, n++, cgpu, isjson, group);
	}

	if (isjson && io_open)
		io_close(io_data);
}

void dosave(struct io_data *io_data, __maybe_unused SOCKETTYPE c, char *param, bool isjson, __maybe_unused char group)
{
	char filename[PATH_MAX];
	FILE *fcfg;
	char *ptr;

	if (param == NULL || *param == '\0') {
		default_save_file(filename);
		param = filename;
	}

	fcfg = fopen(param, "w");
	if (!fcfg) {
		ptr = escape_string(param, isjson);
		message(io_data, MSG_BADFN, 0, ptr, isjson);
		if (ptr != param)
			free(ptr);
		ptr = NULL;
		return;
	}

	write_config(fcfg);
	fclose(fcfg);

	ptr = escape_string(param, isjson);
	message(io_data, MSG_SAVED, 0, ptr, isjson);
	if (ptr != param)
		free(ptr);
	ptr = NULL;
}

static int itemstats(struct io_data *io_data, int i, char *id, struct cgminer_stats *stats, struct cgminer_pool_stats *pool_stats, struct api_data *extra, bool isjson)
{
	struct api_data *root = NULL;
	char buf[TMPBUFSIZ];
	double elapsed;

	root = api_add_int(root, "STATS", &i, false);
	root = api_add_string(root, "ID", id, false);
	elapsed = stats_elapsed(stats);
	root = api_add_elapsed(root, "Elapsed", &elapsed, false);
	root = api_add_uint32(root, "Calls", &(stats->getwork_calls), false);
	root = api_add_timeval(root, "Wait", &(stats->getwork_wait), false);
	root = api_add_timeval(root, "Max", &(stats->getwork_wait_max), false);
	root = api_add_timeval(root, "Min", &(stats->getwork_wait_min), false);

	if (pool_stats) {
		root = api_add_uint32(root, "Pool Calls", &(pool_stats->getwork_calls), false);
		root = api_add_uint32(root, "Pool Attempts", &(pool_stats->getwork_attempts), false);
		root = api_add_timeval(root, "Pool Wait", &(pool_stats->getwork_wait), false);
		root = api_add_timeval(root, "Pool Max", &(pool_stats->getwork_wait_max), false);
		root = api_add_timeval(root, "Pool Min", &(pool_stats->getwork_wait_min), false);
		root = api_add_double(root, "Pool Av", &(pool_stats->getwork_wait_rolling), false);
		root = api_add_bool(root, "Work Had Roll Time", &(pool_stats->hadrolltime), false);
		root = api_add_bool(root, "Work Can Roll", &(pool_stats->canroll), false);
		root = api_add_bool(root, "Work Had Expire", &(pool_stats->hadexpire), false);
		root = api_add_uint32(root, "Work Roll Time", &(pool_stats->rolltime), false);
		root = api_add_diff(root, "Work Diff", &(pool_stats->last_diff), false);
		root = api_add_diff(root, "Min Diff", &(pool_stats->min_diff), false);
		root = api_add_diff(root, "Max Diff", &(pool_stats->max_diff), false);
		root = api_add_uint32(root, "Min Diff Count", &(pool_stats->min_diff_count), false);
		root = api_add_uint32(root, "Max Diff Count", &(pool_stats->max_diff_count), false);
		root = api_add_uint64(root, "Times Sent", &(pool_stats->times_sent), false);
		root = api_add_uint64(root, "Bytes Sent", &(pool_stats->bytes_sent), false);
		root = api_add_uint64(root, "Times Recv", &(pool_stats->times_received), false);
		root = api_add_uint64(root, "Bytes Recv", &(pool_stats->bytes_received), false);
		root = api_add_uint64(root, "Net Bytes Sent", &(pool_stats->net_bytes_sent), false);
		root = api_add_uint64(root, "Net Bytes Recv", &(pool_stats->net_bytes_received), false);
	}

	if (extra)
		root = api_add_extra(root, extra);

	root = print_data(root, buf, isjson, isjson && (i > 0));
	io_add(io_data, buf);

	return ++i;
}

static void minerstats(struct io_data *io_data, __maybe_unused SOCKETTYPE c, __maybe_unused char *param, bool isjson, __maybe_unused char group)
{
	struct cgpu_info *cgpu;
	bool io_open = false;
	struct api_data *extra;
	char id[20];
	int i, j;

	message(io_data, MSG_MINESTATS, 0, NULL, isjson);

	if (isjson)
		io_open = io_add(io_data, COMSTR JSON_MINESTATS);

	i = 0;
	for (j = 0; j < total_devices; j++) {
		cgpu = get_devices(j);

		if (cgpu && cgpu->drv) {
			if (cgpu->drv->get_api_stats)
				extra = cgpu->drv->get_api_stats(cgpu);
			else
				extra = NULL;

			i = itemstats(io_data, i, cgpu->proc_repr_ns, &(cgpu->cgminer_stats), NULL, extra, isjson);
		}
	}

	for (j = 0; j < total_pools; j++) {
		struct pool *pool = pools[j];

		sprintf(id, "POOL%d", j);
		i = itemstats(io_data, i, id, &(pool->cgminer_stats), &(pool->cgminer_pool_stats), NULL, isjson);
	}

	if (isjson && io_open)
		io_close(io_data);
}

static void failoveronly(struct io_data *io_data, __maybe_unused SOCKETTYPE c, char *param, bool isjson, __maybe_unused char group)
{
	if (param == NULL || *param == '\0') {
		message(io_data, MSG_MISBOOL, 0, NULL, isjson);
		return;
	}

	*param = tolower(*param);

	if (*param != 't' && *param != 'f') {
		message(io_data, MSG_INVBOOL, 0, NULL, isjson);
		return;
	}

	bool tf = (*param == 't');

	opt_fail_only = tf;

	message(io_data, MSG_FOO, tf, NULL, isjson);
}

static void minecoin(struct io_data *io_data, __maybe_unused SOCKETTYPE c, __maybe_unused char *param, bool isjson, __maybe_unused char group)
{
	struct api_data *root = NULL;
	char buf[TMPBUFSIZ];
	bool io_open;

	message(io_data, MSG_MINECOIN, 0, NULL, isjson);
	io_open = io_add(io_data, isjson ? COMSTR JSON_MINECOIN : _MINECOIN COMSTR);

#ifdef USE_SCRYPT
	if (opt_scrypt)
		root = api_add_const(root, "Hash Method", SCRYPTSTR, false);
	else
#endif
		root = api_add_const(root, "Hash Method", SHA256STR, false);

	cg_rlock(&ch_lock);
	if (current_fullhash && *current_fullhash) {
		root = api_add_time(root, "Current Block Time", &block_time, true);
		root = api_add_string(root, "Current Block Hash", current_fullhash, true);
	} else {
		time_t t = 0;
		root = api_add_time(root, "Current Block Time", &t, true);
		root = api_add_const(root, "Current Block Hash", BLANK, false);
	}
	cg_runlock(&ch_lock);

	root = api_add_bool(root, "LP", &have_longpoll, false);
	root = api_add_diff(root, "Network Difficulty", &current_diff, true);

	root = print_data(root, buf, isjson, false);
	io_add(io_data, buf);
	if (isjson && io_open)
		io_close(io_data);
}

static void debugstate(struct io_data *io_data, __maybe_unused SOCKETTYPE c, char *param, bool isjson, __maybe_unused char group)
{
	struct api_data *root = NULL;
	char buf[TMPBUFSIZ];
	bool io_open;

	if (param == NULL)
		param = (char *)BLANK;
	else
		*param = tolower(*param);

	switch(*param) {
	case 's':
		opt_realquiet = true;
		break;
	case 'q':
		opt_quiet ^= true;
		break;
	case 'v':
		opt_log_output ^= true;
		if (opt_log_output)
			opt_quiet = false;
		break;
	case 'd':
		opt_debug ^= true;
		opt_log_output = opt_debug;
		if (opt_debug)
			opt_quiet = false;
		break;
	case 'r':
		opt_protocol ^= true;
		if (opt_protocol)
			opt_quiet = false;
		break;
	case 'p':
		want_per_device_stats ^= true;
		opt_log_output = want_per_device_stats;
		break;
	case 'n':
		opt_log_output = false;
		opt_debug = false;
		opt_quiet = false;
		opt_protocol = false;
		want_per_device_stats = false;
		opt_worktime = false;
		break;
	case 'w':
		opt_worktime ^= true;
		break;
#ifdef _MEMORY_DEBUG
	case 'y':
		cgmemspeedup();
		break;
	case 'z':
		cgmemrpt();
		break;
#endif
	default:
		// anything else just reports the settings
		break;
	}

	message(io_data, MSG_DEBUGSET, 0, NULL, isjson);
	io_open = io_add(io_data, isjson ? COMSTR JSON_DEBUGSET : _DEBUGSET COMSTR);

	root = api_add_bool(root, "Silent", &opt_realquiet, false);
	root = api_add_bool(root, "Quiet", &opt_quiet, false);
	root = api_add_bool(root, "Verbose", &opt_log_output, false);
	root = api_add_bool(root, "Debug", &opt_debug, false);
	root = api_add_bool(root, "RPCProto", &opt_protocol, false);
	root = api_add_bool(root, "PerDevice", &want_per_device_stats, false);
	root = api_add_bool(root, "WorkTime", &opt_worktime, false);

	root = print_data(root, buf, isjson, false);
	io_add(io_data, buf);
	if (isjson && io_open)
		io_close(io_data);
}

extern void stratumsrv_change_port();

static void setconfig(struct io_data *io_data, __maybe_unused SOCKETTYPE c, char *param, bool isjson, __maybe_unused char group)
{
	char *comma;
	int value;

	if (param == NULL || *param == '\0') {
		message(io_data, MSG_CONPAR, 0, NULL, isjson);
		return;
	}

	comma = strchr(param, ',');
	if (!comma) {
		message(io_data, MSG_CONVAL, 0, param, isjson);
		return;
	}

	*(comma++) = '\0';

#if BLKMAKER_VERSION > 0
	if (strcasecmp(param, "coinbase-sig") == 0) {
		free(opt_coinbase_sig);
		opt_coinbase_sig = strdup(comma);
		message(io_data, MSG_SETCONFIG, 1, param, isjson);
		return;
	}
#endif

	value = atoi(comma);
	if (value < 0 || value > 9999) {
		message(io_data, MSG_INVNUM, value, param, isjson);
		return;
	}

	if (strcasecmp(param, "queue") == 0)
		opt_queue = value;
	else if (strcasecmp(param, "scantime") == 0)
		opt_scantime = value;
	else if (strcasecmp(param, "expiry") == 0)
		opt_expiry = value;
#ifdef USE_LIBMICROHTTPD
	else if (strcasecmp(param, "http-port") == 0)
	{
		httpsrv_stop();
		httpsrv_port = value;
		if (httpsrv_port != -1)
			httpsrv_start(httpsrv_port);
	}
#endif
#ifdef USE_LIBEVENT
	else if (strcasecmp(param, "stratum-port") == 0)
	{
		stratumsrv_port = value;
		stratumsrv_change_port();
	}
#endif
	else {
		message(io_data, MSG_UNKCON, 0, param, isjson);
		return;
	}

	message(io_data, MSG_SETCONFIG, value, param, isjson);
}

#ifdef HAVE_AN_FPGA
static void pgaset(struct io_data *io_data, __maybe_unused SOCKETTYPE c, __maybe_unused char *param, bool isjson, __maybe_unused char group)
{
	struct cgpu_info *cgpu;
	char buf[TMPBUFSIZ];
	int numpga = numpgas();

	if (numpga == 0) {
		message(io_data, MSG_PGANON, 0, NULL, isjson);
		return;
	}

	if (param == NULL || *param == '\0') {
		message(io_data, MSG_MISID, 0, NULL, isjson);
		return;
	}

	char *opt = strchr(param, ',');
	if (opt)
		*(opt++) = '\0';
	if (!opt || !*opt) {
		message(io_data, MSG_MISPGAOPT, 0, NULL, isjson);
		return;
	}

	int id = atoi(param);
	if (id < 0 || id >= numpga) {
		message(io_data, MSG_INVPGA, id, NULL, isjson);
		return;
	}

	int dev = pgadevice(id);
	if (dev < 0) { // Should never happen
		message(io_data, MSG_INVPGA, id, NULL, isjson);
		return;
	}

	cgpu = get_devices(dev);

	char *set = strchr(opt, ',');
	if (set)
		*(set++) = '\0';

	enum bfg_set_device_replytype success;
	const char *ret = proc_set_device(cgpu, opt, set, buf, &success);
	switch (success)
	{
		case SDR_HELP:
			message(io_data, MSG_PGAHELP, id, ret, isjson);
			break;
		case SDR_OK:
			if (ret)
				message(io_data, MSG_PGASETOK | USE_ALTMSG, id, ret, isjson);
			else
				message(io_data, MSG_PGASETOK, id, NULL, isjson);
			break;
		case SDR_UNKNOWN:
		case SDR_ERR:
			message(io_data, MSG_PGASETERR, id, ret, isjson);
			break;
		case SDR_AUTO:
		case SDR_NOSUPP:
			message(io_data, MSG_PGANOSET, id, NULL, isjson);
	}
}
#endif

static void dozero(struct io_data *io_data, __maybe_unused SOCKETTYPE c, char *param, bool isjson, __maybe_unused char group)
{
	if (param == NULL || *param == '\0') {
		message(io_data, MSG_ZERMIS, 0, NULL, isjson);
		return;
	}

	char *sum = strchr(param, ',');
	if (sum)
		*(sum++) = '\0';
	if (!sum || !*sum) {
		message(io_data, MSG_MISBOOL, 0, NULL, isjson);
		return;
	}

	bool all = false;
	bool bs = false;
	if (strcasecmp(param, "all") == 0)
		all = true;
	else if (strcasecmp(param, "bestshare") == 0)
		bs = true;

	if (all == false && bs == false) {
		message(io_data, MSG_ZERINV, 0, param, isjson);
		return;
	}

	*sum = tolower(*sum);
	if (*sum != 't' && *sum != 'f') {
		message(io_data, MSG_INVBOOL, 0, NULL, isjson);
		return;
	}

	bool dosum = (*sum == 't');
	if (dosum)
		print_summary();

	if (all)
		zero_stats();
	if (bs)
		zero_bestshare();

	if (dosum)
		message(io_data, MSG_ZERSUM, 0, all ? "All" : "BestShare", isjson);
	else
		message(io_data, MSG_ZERNOSUM, 0, all ? "All" : "BestShare", isjson);
}

static void checkcommand(struct io_data *io_data, __maybe_unused SOCKETTYPE c, char *param, bool isjson, char group);

struct CMDS {
	char *name;
	void (*func)(struct io_data *, SOCKETTYPE, char *, bool, char);
	bool iswritemode;
	bool joinable;
} cmds[] = {
	{ "version",		apiversion,	false,	true },
	{ "config",		minerconfig,	false,	true },
	{ "devscan",		devscan,	true,	false },
	{ "devs",		devstatus,	false,	true },
	{ "procs",		devstatus,	false,	true },
	{ "pools",		poolstatus,	false,	true },
	{ "summary",		summary,	false,	true },
#ifdef HAVE_OPENCL
	{ "gpuenable",		gpuenable,	true,	false },
	{ "gpudisable",		gpudisable,	true,	false },
	{ "gpurestart",		gpurestart,	true,	false },
	{ "gpu",		gpudev,		false,	false },
#endif
#ifdef HAVE_AN_FPGA
	{ "pga",		pgadev,		false,	false },
	{ "pgaenable",		pgaenable,	true,	false },
	{ "pgadisable",		pgadisable,	true,	false },
	{ "pgarestart",		pgarestart,	true,	false },
	{ "pgaidentify",	pgaidentify,	true,	false },
	{ "proc",		pgadev,		false,	false },
	{ "procenable",		pgaenable,	true,	false },
	{ "procdisable",		pgadisable,	true,	false },
	{ "procidentify",	pgaidentify,	true,	false },
#endif
#ifdef WANT_CPUMINE
	{ "cpuenable",		cpuenable,	true,	false },
	{ "cpudisable",		cpudisable,	true,	false },
	{ "cpurestart",		cpurestart,	true,	false },
	{ "cpu",		cpudev,		false,	false },
#endif
	{ "gpucount",		gpucount,	false,	true },
	{ "pgacount",		pgacount,	false,	true },
	{ "proccount",		pgacount,	false,	true },
	{ "cpucount",		cpucount,	false,	true },
	{ "switchpool",		switchpool,	true,	false },
	{ "addpool",		addpool,	true,	false },
	{ "poolpriority",	poolpriority,	true,	false },
	{ "poolquota",		poolquota,	true,	false },
	{ "enablepool",		enablepool,	true,	false },
	{ "disablepool",	disablepool,	true,	false },
	{ "removepool",		removepool,	true,	false },
#ifdef HAVE_OPENCL
	{ "gpuintensity",	gpuintensity,	true,	false },
	{ "gpumem",		gpumem,		true,	false },
	{ "gpuengine",		gpuengine,	true,	false },
	{ "gpufan",		gpufan,		true,	false },
	{ "gpuvddc",		gpuvddc,	true,	false },
#endif
	{ "save",		dosave,		true,	false },
	{ "quit",		doquit,		true,	false },
	{ "privileged",		privileged,	true,	false },
	{ "notify",		notify,		false,	true },
	{ "procnotify",		notify,		false,	true },
	{ "devdetails",		devdetail,	false,	true },
	{ "procdetails",		devdetail,	false,	true },
	{ "restart",		dorestart,	true,	false },
	{ "stats",		minerstats,	false,	true },
	{ "check",		checkcommand,	false,	false },
	{ "failover-only",	failoveronly,	true,	false },
	{ "coin",		minecoin,	false,	true },
	{ "debug",		debugstate,	true,	false },
	{ "setconfig",		setconfig,	true,	false },
#ifdef HAVE_AN_FPGA
	{ "pgaset",		pgaset,		true,	false },
	{ "procset",		pgaset,		true,	false },
#endif
	{ "zero",		dozero,		true,	false },
	{ NULL,			NULL,		false,	false }
};

static void checkcommand(struct io_data *io_data, __maybe_unused SOCKETTYPE c, char *param, bool isjson, char group)
{
	struct api_data *root = NULL;
	char buf[TMPBUFSIZ];
	bool io_open;
	char cmdbuf[100];
	bool found, access;
	int i;

	if (param == NULL || *param == '\0') {
		message(io_data, MSG_MISCHK, 0, NULL, isjson);
		return;
	}

	found = false;
	access = false;
	for (i = 0; cmds[i].name != NULL; i++) {
		if (strcmp(cmds[i].name, param) == 0) {
			found = true;

			sprintf(cmdbuf, "|%s|", param);
			if (ISPRIVGROUP(group) || strstr(COMMANDS(group), cmdbuf))
				access = true;

			break;
		}
	}

	message(io_data, MSG_CHECK, 0, NULL, isjson);
	io_open = io_add(io_data, isjson ? COMSTR JSON_CHECK : _CHECK COMSTR);

	root = api_add_const(root, "Exists", found ? YES : NO, false);
	root = api_add_const(root, "Access", access ? YES : NO, false);

	root = print_data(root, buf, isjson, false);
	io_add(io_data, buf);
	if (isjson && io_open)
		io_close(io_data);
}

static void head_join(struct io_data *io_data, char *cmdptr, bool isjson, bool *firstjoin)
{
	char *ptr;

	if (*firstjoin) {
		if (isjson)
			io_add(io_data, JSON0);
		*firstjoin = false;
	} else {
		if (isjson)
			io_add(io_data, JSON_BETWEEN_JOIN);
	}

	// External supplied string
	ptr = escape_string(cmdptr, isjson);

	if (isjson) {
		io_add(io_data, JSON1);
		io_add(io_data, ptr);
		io_add(io_data, JSON2);
	} else {
		io_add(io_data, JOIN_CMD);
		io_add(io_data, ptr);
		io_add(io_data, BETWEEN_JOIN);
	}

	if (ptr != cmdptr)
		free(ptr);
}

static void tail_join(struct io_data *io_data, bool isjson)
{
	if (io_data->close) {
		io_add(io_data, JSON_CLOSE);
		io_data->close = false;
	}

	if (isjson) {
		io_add(io_data, JSON_END);
		io_add(io_data, JSON3);
	}
}

static void send_result(struct io_data *io_data, SOCKETTYPE c, bool isjson)
{
	if (io_data->close)
		io_add(io_data, JSON_CLOSE);
	
	if (isjson)
		io_add(io_data, JSON_END);
	
	// Null-terminate reply, including sending the \0 on the socket
	bytes_append(&io_data->data, "", 1);
	
	applog(LOG_DEBUG, "API: send reply: (%ld) '%.10s%s'",
	       (long)bytes_len(&io_data->data),
	       bytes_buf(&io_data->data),
	       bytes_len(&io_data->data) > 10 ? "..." : BLANK);
	
	io_flush(io_data, true);
	
	if (bytes_len(&io_data->data))
		applog(LOG_WARNING, "RPC: Timed out with %ld bytes left to send",
		       (long)bytes_len(&io_data->data));
}

static
void _tidyup_socket(SOCKETTYPE * const sockp)
{
	if (*sockp != INVSOCK) {
		shutdown(*sockp, SHUT_RDWR);
		CLOSESOCKET(*sockp);
		*sockp = INVSOCK;
		free(sockp);
	}
}

static
void tidyup_socket(void * const arg)
{
	mutex_lock(&quit_restart_lock);
	_tidyup_socket(arg);
	mutex_unlock(&quit_restart_lock);
}

static void tidyup(__maybe_unused void *arg)
{
	mutex_lock(&quit_restart_lock);

	SOCKETTYPE *apisock = (SOCKETTYPE *)arg;

	bye = true;

	_tidyup_socket(apisock);

	if (ipaccess != NULL) {
		free(ipaccess);
		ipaccess = NULL;
	}

	io_free();

	mutex_unlock(&quit_restart_lock);
}

/*
 * Interpret --api-groups G:cmd1:cmd2:cmd3,P:cmd4,*,...
 */
static void setup_groups()
{
	char *api_groups = opt_api_groups ? opt_api_groups : (char *)BLANK;
	char *buf, *ptr, *next, *colon;
	char group;
	char commands[TMPBUFSIZ];
	char cmdbuf[100];
	char *cmd;
	bool addstar, did;
	int i;

	buf = malloc(strlen(api_groups) + 1);
	if (unlikely(!buf))
		quit(1, "Failed to malloc ipgroups buf");

	strcpy(buf, api_groups);

	next = buf;
	// for each group defined
	while (next && *next) {
		ptr = next;
		next = strchr(ptr, ',');
		if (next)
			*(next++) = '\0';

		// Validate the group
		if (*(ptr+1) != ':') {
			colon = strchr(ptr, ':');
			if (colon)
				*colon = '\0';
			quit(1, "API invalid group name '%s'", ptr);
		}

		group = GROUP(*ptr);
		if (!VALIDGROUP(group))
			quit(1, "API invalid group name '%c'", *ptr);

		if (group == PRIVGROUP)
			quit(1, "API group name can't be '%c'", PRIVGROUP);

		if (group == NOPRIVGROUP)
			quit(1, "API group name can't be '%c'", NOPRIVGROUP);

		if (apigroups[GROUPOFFSET(group)].commands != NULL)
			quit(1, "API duplicate group name '%c'", *ptr);

		ptr += 2;

		// Validate the command list (and handle '*')
		cmd = &(commands[0]);
		*(cmd++) = SEPARATOR;
		*cmd = '\0';
		addstar = false;
		while (ptr && *ptr) {
			colon = strchr(ptr, ':');
			if (colon)
				*(colon++) = '\0';

			if (strcmp(ptr, "*") == 0)
				addstar = true;
			else {
				did = false;
				for (i = 0; cmds[i].name != NULL; i++) {
					if (strcasecmp(ptr, cmds[i].name) == 0) {
						did = true;
						break;
					}
				}
				if (did) {
					// skip duplicates
					sprintf(cmdbuf, "|%s|", cmds[i].name);
					if (strstr(commands, cmdbuf) == NULL) {
						strcpy(cmd, cmds[i].name);
						cmd += strlen(cmds[i].name);
						*(cmd++) = SEPARATOR;
						*cmd = '\0';
					}
				} else {
					quit(1, "API unknown command '%s' in group '%c'", ptr, group);
				}
			}

			ptr = colon;
		}

		// * = allow all non-iswritemode commands
		if (addstar) {
			for (i = 0; cmds[i].name != NULL; i++) {
				if (cmds[i].iswritemode == false) {
					// skip duplicates
					sprintf(cmdbuf, "|%s|", cmds[i].name);
					if (strstr(commands, cmdbuf) == NULL) {
						strcpy(cmd, cmds[i].name);
						cmd += strlen(cmds[i].name);
						*(cmd++) = SEPARATOR;
						*cmd = '\0';
					}
				}
			}
		}

		ptr = apigroups[GROUPOFFSET(group)].commands = malloc(strlen(commands) + 1);
		if (unlikely(!ptr))
			quit(1, "Failed to malloc group commands buf");

		strcpy(ptr, commands);
	}

	// Now define R (NOPRIVGROUP) as all non-iswritemode commands
	cmd = &(commands[0]);
	*(cmd++) = SEPARATOR;
	*cmd = '\0';
	for (i = 0; cmds[i].name != NULL; i++) {
		if (cmds[i].iswritemode == false) {
			strcpy(cmd, cmds[i].name);
			cmd += strlen(cmds[i].name);
			*(cmd++) = SEPARATOR;
			*cmd = '\0';
		}
	}

	ptr = apigroups[GROUPOFFSET(NOPRIVGROUP)].commands = malloc(strlen(commands) + 1);
	if (unlikely(!ptr))
		quit(1, "Failed to malloc noprivgroup commands buf");

	strcpy(ptr, commands);

	// W (PRIVGROUP) is handled as a special case since it simply means all commands

	free(buf);
	return;
}

/*
 * Interpret [W:]IP[/Prefix][,[R|W:]IP2[/Prefix2][,...]] --api-allow option
 *	special case of 0/0 allows /0 (means all IP addresses)
 */
#define ALLIP4 "0/0"
/*
 * N.B. IP4 addresses are by Definition 32bit big endian on all platforms
 */
static void setup_ipaccess()
{
	char *buf, *ptr, *comma, *slash, *dot;
	int ipcount, mask, octet, i;
	char group;

	buf = malloc(strlen(opt_api_allow) + 1);
	if (unlikely(!buf))
		quit(1, "Failed to malloc ipaccess buf");

	strcpy(buf, opt_api_allow);

	ipcount = 1;
	ptr = buf;
	while (*ptr)
		if (*(ptr++) == ',')
			ipcount++;

	// possibly more than needed, but never less
	ipaccess = calloc(ipcount, sizeof(struct IP4ACCESS));
	if (unlikely(!ipaccess))
		quit(1, "Failed to calloc ipaccess");

	ips = 0;
	ptr = buf;
	while (ptr && *ptr) {
		while (*ptr == ' ' || *ptr == '\t')
			ptr++;

		if (*ptr == ',') {
			ptr++;
			continue;
		}

		comma = strchr(ptr, ',');
		if (comma)
			*(comma++) = '\0';

		group = NOPRIVGROUP;

		if (VALIDGROUP(*ptr) && *(ptr+1) == ':') {
			if (DEFINEDGROUP(*ptr))
				group = GROUP(*ptr);

			ptr += 2;
		}

		ipaccess[ips].group = group;

		if (strcmp(ptr, ALLIP4) == 0)
			ipaccess[ips].ip = ipaccess[ips].mask = 0;
		else {
			slash = strchr(ptr, '/');
			if (!slash)
				ipaccess[ips].mask = 0xffffffff;
			else {
				*(slash++) = '\0';
				mask = atoi(slash);
				if (mask < 1 || mask > 32)
					goto popipo; // skip invalid/zero

				ipaccess[ips].mask = 0;
				while (mask-- >= 0) {
					octet = 1 << (mask % 8);
					ipaccess[ips].mask |= (octet << (24 - (8 * (mask >> 3))));
				}
			}

			ipaccess[ips].ip = 0; // missing default to '.0'
			for (i = 0; ptr && (i < 4); i++) {
				dot = strchr(ptr, '.');
				if (dot)
					*(dot++) = '\0';

				octet = atoi(ptr);
				if (octet < 0 || octet > 0xff)
					goto popipo; // skip invalid

				ipaccess[ips].ip |= (octet << (24 - (i * 8)));

				ptr = dot;
			}

			ipaccess[ips].ip &= ipaccess[ips].mask;
		}

		ips++;
popipo:
		ptr = comma;
	}

	free(buf);
}

static void *quit_thread(__maybe_unused void *userdata)
{
	RenameThread("rpc_quit");

	// allow thread creator to finish whatever it's doing
	mutex_lock(&quit_restart_lock);
	mutex_unlock(&quit_restart_lock);

	if (opt_debug)
		applog(LOG_DEBUG, "API: killing BFGMiner");

	kill_work();

	return NULL;
}

static void *restart_thread(__maybe_unused void *userdata)
{
	RenameThread("rpc_restart");

	// allow thread creator to finish whatever it's doing
	mutex_lock(&quit_restart_lock);
	mutex_unlock(&quit_restart_lock);

	if (opt_debug)
		applog(LOG_DEBUG, "API: restarting BFGMiner");

	app_restart();

	return NULL;
}

static bool check_connect(struct sockaddr_in *cli, char **connectaddr, char *group)
{
	bool addrok = false;
	int i;

	*connectaddr = inet_ntoa(cli->sin_addr);

	*group = NOPRIVGROUP;
	if (opt_api_allow) {
		int client_ip = htonl(cli->sin_addr.s_addr);
		for (i = 0; i < ips; i++) {
			if ((client_ip & ipaccess[i].mask) == ipaccess[i].ip) {
				addrok = true;
				*group = ipaccess[i].group;
				break;
			}
		}
	} else {
		if (opt_api_network)
			addrok = true;
		else
			addrok = (strcmp(*connectaddr, localaddr) == 0);
	}

	return addrok;
}

static void mcast()
{
	struct sockaddr_in listen;
	struct ip_mreq grp;
	struct sockaddr_in came_from;
	struct timeval bindstart;
	const char *binderror;
	SOCKETTYPE *mcastsock;
	SOCKETTYPE reply_sock;
	socklen_t came_from_siz;
	char *connectaddr;
	ssize_t rep;
	int bound;
	int count;
	int reply_port;
	bool addrok;
	char group;

	char expect[] = "cgminer-"; // first 8 bytes constant
	char *expect_code;
	size_t expect_code_len;
	char buf[1024];
	char replybuf[1024];

	memset(&grp, 0, sizeof(grp));
	grp.imr_multiaddr.s_addr = inet_addr(opt_api_mcast_addr);
	if (grp.imr_multiaddr.s_addr == INADDR_NONE)
		quit(1, "Invalid Multicast Address");
	grp.imr_interface.s_addr = INADDR_ANY;

	mcastsock = malloc(sizeof(*mcastsock));
	*mcastsock = INVSOCK;
	pthread_cleanup_push(tidyup_socket, mcastsock);
	
	*mcastsock = socket(AF_INET, SOCK_DGRAM, 0);

	int optval = 1;
	if (SOCKETFAIL(setsockopt(*mcastsock, SOL_SOCKET, SO_REUSEADDR, (void *)(&optval), sizeof(optval)))) {
		applog(LOG_ERR, "API mcast setsockopt SO_REUSEADDR failed (%s)%s", SOCKERRMSG, MUNAVAILABLE);
		goto die;
	}

	memset(&listen, 0, sizeof(listen));
	listen.sin_family = AF_INET;
	listen.sin_addr.s_addr = INADDR_ANY;
	listen.sin_port = htons(opt_api_mcast_port);

	// try for more than 1 minute ... in case the old one hasn't completely gone yet
	bound = 0;
	timer_set_now(&bindstart);
	while (bound == 0) {
		if (SOCKETFAIL(bind(*mcastsock, (struct sockaddr *)(&listen), sizeof(listen)))) {
			binderror = SOCKERRMSG;
			if (timer_elapsed(&bindstart, NULL) > 61)
				break;
			else
				cgsleep_ms(30000);
		} else
			bound = 1;
	}

	if (bound == 0) {
		applog(LOG_ERR, "API mcast bind to port %d failed (%s)%s", opt_api_port, binderror, MUNAVAILABLE);
		goto die;
	}

	if (SOCKETFAIL(setsockopt(*mcastsock, IPPROTO_IP, IP_ADD_MEMBERSHIP, (void *)(&grp), sizeof(grp)))) {
		applog(LOG_ERR, "API mcast join failed (%s)%s", SOCKERRMSG, MUNAVAILABLE);
		goto die;
	}

	expect_code_len = sizeof(expect) + strlen(opt_api_mcast_code);
	expect_code = malloc(expect_code_len+1);
	if (!expect_code)
		quit(1, "Failed to malloc mcast expect_code");
	snprintf(expect_code, expect_code_len+1, "%s%s-", expect, opt_api_mcast_code);

	count = 0;
	while (80085) {
		cgsleep_ms(1000);

		count++;
		came_from_siz = sizeof(came_from);
<<<<<<< HEAD
		if (SOCKETFAIL(rep = recvfrom(mcast_sock, buf, sizeof(buf) - 1,
=======
		if (SOCKETFAIL(rep = recvfrom(*mcastsock, buf, sizeof(buf),
>>>>>>> 1ac2181a
						0, (struct sockaddr *)(&came_from), &came_from_siz))) {
			applog(LOG_DEBUG, "API mcast failed count=%d (%s) (%d)",
					count, SOCKERRMSG, (int)*mcastsock);
			continue;
		}

		addrok = check_connect(&came_from, &connectaddr, &group);
		applog(LOG_DEBUG, "API mcast from %s - %s",
					connectaddr, addrok ? "Accepted" : "Ignored");
		if (!addrok)
			continue;

		buf[rep] = '\0';
		if (rep > 0 && buf[rep-1] == '\n')
			buf[--rep] = '\0';

		applog(LOG_DEBUG, "API mcast request rep=%d (%s) from %s:%d",
					(int)rep, buf,
					inet_ntoa(came_from.sin_addr),
					ntohs(came_from.sin_port));

		if ((size_t)rep > expect_code_len && memcmp(buf, expect_code, expect_code_len) == 0) {
			reply_port = atoi(&buf[expect_code_len]);
			if (reply_port < 1 || reply_port > 65535) {
				applog(LOG_DEBUG, "API mcast request ignored - invalid port (%s)",
							&buf[expect_code_len]);
			} else {
				applog(LOG_DEBUG, "API mcast request OK port %s=%d",
							&buf[expect_code_len], reply_port);

				came_from.sin_port = htons(reply_port);
				reply_sock = socket(AF_INET, SOCK_DGRAM, 0);

				snprintf(replybuf, sizeof(replybuf),
							"cgm-%s-%d-%s",
							opt_api_mcast_code,
							opt_api_port, opt_api_mcast_des);

				rep = sendto(reply_sock, replybuf, strlen(replybuf)+1,
						0, (struct sockaddr *)(&came_from),
						sizeof(came_from));
				if (SOCKETFAIL(rep)) {
					applog(LOG_DEBUG, "API mcast send reply failed (%s) (%d)",
								SOCKERRMSG, (int)reply_sock);
				} else {
					applog(LOG_DEBUG, "API mcast send reply (%s) succeeded (%d) (%d)",
								replybuf, (int)rep, (int)reply_sock);
				}

				shutdown(reply_sock, SHUT_RDWR);
				CLOSESOCKET(reply_sock);
			}
		} else
			applog(LOG_DEBUG, "API mcast request was no good");
	}

die:
	;  // statement in case pthread_cleanup_pop doesn't start with one
	pthread_cleanup_pop(true);
}

static void *mcast_thread(void *userdata)
{
	pthread_detach(pthread_self());
	pthread_setcanceltype(PTHREAD_CANCEL_ASYNCHRONOUS, NULL);

	RenameThread("api_mcast");

	mcast();

	return NULL;
}

void mcast_init()
{
	struct thr_info *thr;

	thr = calloc(1, sizeof(*thr));
	if (!thr)
		quit(1, "Failed to calloc mcast thr");

	if (thr_info_create(thr, NULL, mcast_thread, thr))
		quit(1, "API mcast thread create failed");
}

void api(int api_thr_id)
{
	struct io_data *io_data;
	struct thr_info bye_thr;
	char buf[TMPBUFSIZ];
	char param_buf[TMPBUFSIZ];
	SOCKETTYPE c;
	int n, bound;
	char *connectaddr;
	const char *binderror;
	struct timeval bindstart;
	short int port = opt_api_port;
	struct sockaddr_in serv;
	struct sockaddr_in cli;
	socklen_t clisiz;
	char cmdbuf[100];
	char *cmd = NULL, *cmdptr, *cmdsbuf;
	char *param;
	bool addrok;
	char group;
	json_error_t json_err;
	json_t *json_config;
	json_t *json_val;
	bool isjson;
	bool did, isjoin, firstjoin;
	int i;

	SOCKETTYPE *apisock;

	if (!opt_api_listen) {
		applog(LOG_DEBUG, "API not running%s", UNAVAILABLE);
		return;
	}

	apisock = malloc(sizeof(*apisock));
	*apisock = INVSOCK;

	rpc_io_data =
	io_data = sock_io_new();

	mutex_init(&quit_restart_lock);

	pthread_cleanup_push(tidyup, (void *)apisock);
	my_thr_id = api_thr_id;

	setup_groups();

	if (opt_api_allow) {
		setup_ipaccess();

		if (ips == 0) {
			applog(LOG_WARNING, "API not running (no valid IPs specified)%s", UNAVAILABLE);
			pthread_exit(NULL);
		}
	}

	*apisock = socket(AF_INET, SOCK_STREAM, 0);
	if (*apisock == INVSOCK) {
		applog(LOG_ERR, "API1 initialisation failed (%s)%s", SOCKERRMSG, UNAVAILABLE);
		pthread_exit(NULL);
	}

	memset(&serv, 0, sizeof(serv));

	serv.sin_family = AF_INET;

	if (!opt_api_allow && !opt_api_network) {
		serv.sin_addr.s_addr = inet_addr(localaddr);
		if (serv.sin_addr.s_addr == (in_addr_t)INVINETADDR) {
			applog(LOG_ERR, "API2 initialisation failed (%s)%s", SOCKERRMSG, UNAVAILABLE);
			pthread_exit(NULL);
		}
	}

	serv.sin_port = htons(port);

#ifndef WIN32
	// On linux with SO_REUSEADDR, bind will get the port if the previous
	// socket is closed (even if it is still in TIME_WAIT) but fail if
	// another program has it open - which is what we want
	int optval = 1;
	// If it doesn't work, we don't really care - just show a debug message
	if (SOCKETFAIL(setsockopt(*apisock, SOL_SOCKET, SO_REUSEADDR, (void *)(&optval), sizeof(optval))))
		applog(LOG_DEBUG, "API setsockopt SO_REUSEADDR failed (ignored): %s", SOCKERRMSG);
#else
	// On windows a 2nd program can bind to a port>1024 already in use unless
	// SO_EXCLUSIVEADDRUSE is used - however then the bind to a closed port
	// in TIME_WAIT will fail until the timeout - so we leave the options alone
#endif

	// try for more than 1 minute ... in case the old one hasn't completely gone yet
	bound = 0;
	cgtime(&bindstart);
	while (bound == 0) {
		if (SOCKETFAIL(bind(*apisock, (struct sockaddr *)(&serv), sizeof(serv)))) {
			binderror = SOCKERRMSG;
			if (timer_elapsed(&bindstart, NULL) > 61)
				break;
			else {
				applog(LOG_WARNING, "API bind to port %d failed - trying again in 30sec", port);
				cgsleep_ms(30000);
			}
		} else
			bound = 1;
	}

	if (bound == 0) {
		applog(LOG_ERR, "API bind to port %d failed (%s)%s", port, binderror, UNAVAILABLE);
		pthread_exit(NULL);
	}

	if (SOCKETFAIL(listen(*apisock, QUEUE))) {
		applog(LOG_ERR, "API3 initialisation failed (%s)%s", SOCKERRMSG, UNAVAILABLE);
		pthread_exit(NULL);
	}

	if (opt_api_allow)
		applog(LOG_WARNING, "API running in IP access mode on port %d", port);
	else {
		if (opt_api_network)
			applog(LOG_WARNING, "API running in UNRESTRICTED read access mode on port %d", port);
		else
			applog(LOG_WARNING, "API running in local read access mode on port %d", port);
	}

	if (opt_api_mcast)
		mcast_init();

	while (!bye) {
		clisiz = sizeof(cli);
		if (SOCKETFAIL(c = accept(*apisock, (struct sockaddr *)(&cli), &clisiz))) {
			applog(LOG_ERR, "API failed (%s)%s", SOCKERRMSG, UNAVAILABLE);
			goto die;
		}

		addrok = check_connect(&cli, &connectaddr, &group);
		applog(LOG_DEBUG, "API: connection from %s - %s",
					connectaddr, addrok ? "Accepted" : "Ignored");

		if (addrok) {
			n = recv(c, &buf[0], TMPBUFSIZ-1, 0);
			if (SOCKETFAIL(n))
				buf[0] = '\0';
			else
				buf[n] = '\0';

			if (opt_debug) {
				if (SOCKETFAIL(n))
					applog(LOG_DEBUG, "API: recv failed: %s", SOCKERRMSG);
				else
					applog(LOG_DEBUG, "API: recv command: (%d) '%s'", n, buf);
			}

			firstjoin = isjoin = false;
			if (!SOCKETFAIL(n)) {
				// the time of the request in now
				when = time(NULL);
				io_reinit(io_data);
				io_data->sock = c;

				did = false;

				if (*buf != ISJSON) {
					isjson = false;

					param = strchr(buf, SEPARATOR);
					if (param != NULL)
						*(param++) = '\0';

					cmd = buf;
				}
				else {
					isjson = true;

					param = NULL;

#if JANSSON_MAJOR_VERSION > 2 || (JANSSON_MAJOR_VERSION == 2 && JANSSON_MINOR_VERSION > 0)
					json_config = json_loadb(buf, n, 0, &json_err);
#elif JANSSON_MAJOR_VERSION > 1
					json_config = json_loads(buf, 0, &json_err);
#else
					json_config = json_loads(buf, &json_err);
#endif

					if (!json_is_object(json_config)) {
						message(io_data, MSG_INVJSON, 0, NULL, isjson);
						send_result(io_data, c, isjson);
						did = true;
					}
					else {
						json_val = json_object_get(json_config, JSON_COMMAND);
						if (json_val == NULL) {
							message(io_data, MSG_MISCMD, 0, NULL, isjson);
							send_result(io_data, c, isjson);
							did = true;
						}
						else {
							if (!json_is_string(json_val)) {
								message(io_data, MSG_INVCMD, 0, NULL, isjson);
								send_result(io_data, c, isjson);
								did = true;
							}
							else {
								cmd = (char *)json_string_value(json_val);
								json_val = json_object_get(json_config, JSON_PARAMETER);
								if (json_is_string(json_val))
									param = (char *)json_string_value(json_val);
								else if (json_is_integer(json_val)) {
									sprintf(param_buf, "%d", (int)json_integer_value(json_val));
									param = param_buf;
								} else if (json_is_real(json_val)) {
									sprintf(param_buf, "%f", (double)json_real_value(json_val));
									param = param_buf;
								}
							}
						}
					}
				}

				if (!did) {
					if (strchr(cmd, CMDJOIN)) {
						firstjoin = isjoin = true;
						// cmd + leading+tailing '|' + '\0'
						cmdsbuf = malloc(strlen(cmd) + 3);
						if (!cmdsbuf)
							quithere(1, "OOM cmdsbuf");
						strcpy(cmdsbuf, "|");
						param = NULL;
					}

					cmdptr = cmd;
					do {
						did = false;
						if (isjoin) {
							cmd = strchr(cmdptr, CMDJOIN);
							if (cmd)
								*(cmd++) = '\0';
							if (!*cmdptr)
								goto inochi;
						}

						for (i = 0; cmds[i].name != NULL; i++) {
							if (strcmp(cmdptr, cmds[i].name) == 0) {
								sprintf(cmdbuf, "|%s|", cmdptr);
								if (isjoin) {
									if (strstr(cmdsbuf, cmdbuf)) {
										did = true;
										break;
									}
									strcat(cmdsbuf, cmdptr);
									strcat(cmdsbuf, "|");
									head_join(io_data, cmdptr, isjson, &firstjoin);
									if (!cmds[i].joinable) {
										message(io_data, MSG_ACCDENY, 0, cmds[i].name, isjson);
										did = true;
										tail_join(io_data, isjson);
										break;
									}
								}
								if (ISPRIVGROUP(group) || strstr(COMMANDS(group), cmdbuf))
								{
									per_proc = !strncmp(cmds[i].name, "proc", 4);
									(cmds[i].func)(io_data, c, param, isjson, group);
								}
								else {
									message(io_data, MSG_ACCDENY, 0, cmds[i].name, isjson);
									applog(LOG_DEBUG, "API: access denied to '%s' for '%s' command", connectaddr, cmds[i].name);
								}

								did = true;
								if (!isjoin)
									send_result(io_data, c, isjson);
								else
									tail_join(io_data, isjson);
								break;
							}
						}

						if (!did) {
							if (isjoin)
								head_join(io_data, cmdptr, isjson, &firstjoin);
							message(io_data, MSG_INVCMD, 0, NULL, isjson);
							if (isjoin)
								tail_join(io_data, isjson);
							else
								send_result(io_data, c, isjson);
						}
inochi:
						if (isjoin)
							cmdptr = cmd;
					} while (isjoin && cmdptr);
				}

				if (isjson)
					json_decref(json_config);

				if (isjoin)
					send_result(io_data, c, isjson);
			}
		}
		shutdown(c, SHUT_RDWR);
		CLOSESOCKET(c);
	}
die:
	/* Blank line fix for older compilers since pthread_cleanup_pop is a
	 * macro that gets confused by a label existing immediately before it
	 */
	;
	pthread_cleanup_pop(true);

	if (opt_debug)
		applog(LOG_DEBUG, "API: terminating due to: %s",
				do_a_quit ? "QUIT" : (do_a_restart ? "RESTART" : (bye ? "BYE" : "UNKNOWN!")));

	mutex_lock(&quit_restart_lock);

	if (do_a_restart) {
		if (thr_info_create(&bye_thr, NULL, restart_thread, &bye_thr)) {
			mutex_unlock(&quit_restart_lock);
			quit(1, "API failed to initiate a restart - aborting");
		}
		pthread_detach(bye_thr.pth);
	} else if (do_a_quit) {
		if (thr_info_create(&bye_thr, NULL, quit_thread, &bye_thr)) {
			mutex_unlock(&quit_restart_lock);
			quit(1, "API failed to initiate a clean quit - aborting");
		}
		pthread_detach(bye_thr.pth);
	}

	mutex_unlock(&quit_restart_lock);
}<|MERGE_RESOLUTION|>--- conflicted
+++ resolved
@@ -3929,11 +3929,7 @@
 
 		count++;
 		came_from_siz = sizeof(came_from);
-<<<<<<< HEAD
-		if (SOCKETFAIL(rep = recvfrom(mcast_sock, buf, sizeof(buf) - 1,
-=======
-		if (SOCKETFAIL(rep = recvfrom(*mcastsock, buf, sizeof(buf),
->>>>>>> 1ac2181a
+		if (SOCKETFAIL(rep = recvfrom(*mcastsock, buf, sizeof(buf) - 1,
 						0, (struct sockaddr *)(&came_from), &came_from_siz))) {
 			applog(LOG_DEBUG, "API mcast failed count=%d (%s) (%d)",
 					count, SOCKERRMSG, (int)*mcastsock);
