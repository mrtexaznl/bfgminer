--- conflicted
+++ resolved
@@ -25,13 +25,9 @@
 #define serial_detect_auto_byname(dname, detectone, autoscan)  \
 	_serial_detect(dname, detectone, autoscan, 2)
 #define serial_detect(dname, detectone)  \
-<<<<<<< HEAD
-	_serial_detect(dname, detectone,     NULL, false)
+	_serial_detect(dname, detectone,     NULL, 0)
 #define noserial_detect(dname, autoscan)  \
-	_serial_detect(dname, NULL     , autoscan, false)
-=======
-	_serial_detect(dname, detectone,     NULL, 0)
->>>>>>> 2448cd4c
+	_serial_detect(dname, NULL     , autoscan, 0)
 extern int serial_autodetect_devserial(detectone_func_t, const char*prodname);
 extern int serial_autodetect_udev     (detectone_func_t, const char*prodname);
 extern int serial_autodetect_ftdi     (detectone_func_t, const char*needle, const char *needle2);
