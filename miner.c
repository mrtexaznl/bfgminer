/*
 * Copyright 2011-2013 Con Kolivas
 * Copyright 2011-2013 Luke Dashjr
 * Copyright 2012-2013 Andrew Smith
 * Copyright 2010 Jeff Garzik
 *
 * This program is free software; you can redistribute it and/or modify it
 * under the terms of the GNU General Public License as published by the Free
 * Software Foundation; either version 3 of the License, or (at your option)
 * any later version.  See COPYING for more details.
 */

#include "config.h"

#ifdef HAVE_CURSES
#ifdef USE_UNICODE
#define PDC_WIDE
#endif
// Must be before stdbool, since pdcurses typedefs bool :/
#include <curses.h>
#endif

#include <ctype.h>
#include <float.h>
#include <limits.h>
#include <locale.h>
#include <stdio.h>
#include <stdlib.h>
#include <string.h>
#include <stdbool.h>
#include <stdint.h>
#include <unistd.h>
#include <sys/time.h>
#include <time.h>
#include <math.h>
#include <stdarg.h>
#include <assert.h>
#include <signal.h>
#include <wctype.h>

#include <sys/stat.h>
#include <sys/types.h>
#include <dirent.h>

#ifdef HAVE_PWD_H
#include <pwd.h>
#endif

#ifndef WIN32
#include <sys/resource.h>
#include <sys/socket.h>
#if defined(HAVE_LIBUDEV) && defined(HAVE_SYS_EPOLL_H)
#include <libudev.h>
#include <sys/epoll.h>
#define HAVE_BFG_HOTPLUG
#endif
#else
#include <winsock2.h>
#include <windows.h>
#include <dbt.h>
#define HAVE_BFG_HOTPLUG
#endif
#include <ccan/opt/opt.h>
#include <jansson.h>
#include <curl/curl.h>
#include <libgen.h>
#include <sha2.h>
#include <utlist.h>

#include <blkmaker.h>
#include <blkmaker_jansson.h>
#include <blktemplate.h>

#include "compat.h"
#include "deviceapi.h"
#include "logging.h"
#include "miner.h"
#include "adl.h"
#include "driver-cpu.h"
#include "driver-opencl.h"
#include "scrypt.h"
#include "util.h"

#ifdef USE_AVALON
#include "driver-avalon.h"
#endif

#ifdef HAVE_BFG_LOWLEVEL
#include "lowlevel.h"
#endif

#if defined(unix) || defined(__APPLE__)
	#include <errno.h>
	#include <fcntl.h>
	#include <sys/wait.h>
#endif

#ifdef USE_SCRYPT
#include "scrypt.h"
#endif

#if defined(USE_AVALON) || defined(USE_BITFORCE) || defined(USE_ICARUS) || defined(USE_MODMINER) || defined(USE_NANOFURY) || defined(USE_X6500) || defined(USE_ZTEX)
#	define USE_FPGA
#endif

enum bfg_quit_summary {
	BQS_DEFAULT,
	BQS_NONE,
	BQS_DEVS,
	BQS_PROCS,
	BQS_DETAILED,
};

struct strategies strategies[] = {
	{ "Failover" },
	{ "Round Robin" },
	{ "Rotate" },
	{ "Load Balance" },
	{ "Balance" },
};

static char packagename[256];

bool opt_protocol;
bool opt_dev_protocol;
static bool opt_load_bitcoin_conf = true;
static bool opt_benchmark;
static bool want_longpoll = true;
static bool want_gbt = true;
static bool want_getwork = true;
#if BLKMAKER_VERSION > 1
static bool have_at_least_one_getcbaddr;
static bytes_t opt_coinbase_script = BYTES_INIT;
static uint32_t template_nonce;
#endif
#if BLKMAKER_VERSION > 0
char *opt_coinbase_sig;
#endif
static enum bfg_quit_summary opt_quit_summary = BQS_DEFAULT;
static bool include_serial_in_statline;
char *request_target_str;
float request_pdiff = 1.0;
double request_bdiff;
static bool want_stratum = true;
bool have_longpoll;
int opt_skip_checks;
bool want_per_device_stats;
bool use_syslog;
bool opt_quiet_work_updates = true;
bool opt_quiet;
bool opt_realquiet;
int loginput_size;
bool opt_compact;
bool opt_show_procs;
const int opt_cutofftemp = 95;
int opt_hysteresis = 3;
static int opt_retries = -1;
int opt_fail_pause = 5;
int opt_log_interval = 20;
int opt_queue = 1;
int opt_scantime = 60;
int opt_expiry = 120;
int opt_expiry_lp = 3600;
unsigned long long global_hashrate;
static bool opt_unittest = false;
unsigned long global_quota_gcd = 1;
time_t last_getwork;

#ifdef HAVE_OPENCL
int opt_dynamic_interval = 7;
int nDevs;
int opt_g_threads = -1;
#endif
#ifdef USE_SCRYPT
static char detect_algo = 1;
bool opt_scrypt;
#else
static char detect_algo;
#endif
bool opt_restart = true;

#ifdef USE_LIBMICROHTTPD
#include "httpsrv.h"
int httpsrv_port = -1;
#endif
#ifdef USE_LIBEVENT
int stratumsrv_port = -1;
#endif

const
int rescan_delay_ms = 1000;
#ifdef HAVE_BFG_HOTPLUG
bool opt_hotplug = 1;
const
int hotplug_delay_ms = 100;
#else
const bool opt_hotplug;
#endif
struct string_elist *scan_devices;
static struct string_elist *opt_set_device_list;
bool opt_force_dev_init;
static struct string_elist *opt_devices_enabled_list;
static bool opt_display_devs;
int total_devices;
struct cgpu_info **devices;
int total_devices_new;
struct cgpu_info **devices_new;
bool have_opencl;
int opt_n_threads = -1;
int mining_threads;
int num_processors;
#ifdef HAVE_CURSES
bool use_curses = true;
#else
bool use_curses;
#endif
int last_logstatusline_len;
#ifdef HAVE_LIBUSB
bool have_libusb;
#endif
static bool opt_submit_stale = true;
static float opt_shares;
static int opt_submit_threads = 0x40;
bool opt_fail_only;
int opt_fail_switch_delay = 300;
bool opt_autofan;
bool opt_autoengine;
bool opt_noadl;
char *opt_api_allow = NULL;
char *opt_api_groups;
char *opt_api_description = PACKAGE_STRING;
int opt_api_port = 4028;
bool opt_api_listen;
bool opt_api_mcast;
char *opt_api_mcast_addr = API_MCAST_ADDR;
char *opt_api_mcast_code = API_MCAST_CODE;
char *opt_api_mcast_des = "";
int opt_api_mcast_port = 4028;
bool opt_api_network;
bool opt_delaynet;
bool opt_disable_pool;
bool opt_disable_client_reconnect = false;
static bool no_work;
bool opt_worktime;
bool opt_weighed_stats;

char *opt_kernel_path;
char *cgminer_path;

#if defined(USE_BITFORCE)
bool opt_bfl_noncerange;
#endif
#define QUIET	(opt_quiet || opt_realquiet)

struct thr_info *control_thr;
struct thr_info **mining_thr;
static int watchpool_thr_id;
static int watchdog_thr_id;
#ifdef HAVE_CURSES
static int input_thr_id;
#endif
int gpur_thr_id;
static int api_thr_id;
static int total_control_threads;

pthread_mutex_t hash_lock;
static pthread_mutex_t *stgd_lock;
pthread_mutex_t console_lock;
cglock_t ch_lock;
static pthread_rwlock_t blk_lock;
static pthread_mutex_t sshare_lock;

pthread_rwlock_t netacc_lock;
pthread_rwlock_t mining_thr_lock;
pthread_rwlock_t devices_lock;

static pthread_mutex_t lp_lock;
static pthread_cond_t lp_cond;

pthread_cond_t gws_cond;

bool shutting_down;

double total_rolling;
double total_mhashes_done;
static struct timeval total_tv_start, total_tv_end;
static struct timeval miner_started;

cglock_t control_lock;
pthread_mutex_t stats_lock;

static pthread_mutex_t submitting_lock;
static int total_submitting;
static struct work *submit_waiting;
notifier_t submit_waiting_notifier;

int hw_errors;
int total_accepted, total_rejected;
int total_getworks, total_stale, total_discarded;
uint64_t total_bytes_rcvd, total_bytes_sent;
double total_diff1, total_bad_diff1;
double total_diff_accepted, total_diff_rejected, total_diff_stale;
static int staged_rollable;
unsigned int new_blocks;
unsigned int found_blocks;

unsigned int local_work;
unsigned int total_go, total_ro;

struct pool **pools;
static struct pool *currentpool = NULL;

int total_pools, enabled_pools;
enum pool_strategy pool_strategy = POOL_FAILOVER;
int opt_rotate_period;
static int total_urls, total_users, total_passes;

static
#ifndef HAVE_CURSES
const
#endif
bool curses_active;

#ifdef HAVE_CURSES
#if !(defined(PDCURSES) || defined(NCURSES_VERSION))
const
#endif
short default_bgcolor = COLOR_BLACK;
static int attr_title = A_BOLD;
#endif

static
#if defined(HAVE_CURSES) && defined(USE_UNICODE)
bool use_unicode;
static
bool have_unicode_degrees;
static
wchar_t unicode_micro = 'u';
#else
const bool use_unicode;
static
const bool have_unicode_degrees;
static
const char unicode_micro = 'u';
#endif

#ifdef HAVE_CURSES
#define U8_BAD_START "\xef\x80\x81"
#define U8_BAD_END   "\xef\x80\x80"
#define AS_BAD(x) U8_BAD_START x U8_BAD_END

bool selecting_device;
unsigned selected_device;
#endif

static char current_block[40];

/* Protected by ch_lock */
static char *current_hash;
static uint32_t current_block_id;
char *current_fullhash;

static char datestamp[40];
static char blocktime[32];
time_t block_time;
static char best_share[ALLOC_H2B_SHORTV] = "0";
double current_diff = 0xFFFFFFFFFFFFFFFFULL;
static char block_diff[ALLOC_H2B_SHORTV];
static char net_hashrate[ALLOC_H2B_SHORT];
double best_diff = 0;

static bool known_blkheight_current;
static uint32_t known_blkheight;
static uint32_t known_blkheight_blkid;
static uint64_t block_subsidy;

struct block {
	char hash[40];
	UT_hash_handle hh;
	int block_no;
};

static struct block *blocks = NULL;


int swork_id;

/* For creating a hash database of stratum shares submitted that have not had
 * a response yet */
struct stratum_share {
	UT_hash_handle hh;
	bool block;
	struct work *work;
	int id;
};

static struct stratum_share *stratum_shares = NULL;

char *opt_socks_proxy = NULL;

static const char def_conf[] = "bfgminer.conf";
static bool config_loaded;
static int include_count;
#define JSON_INCLUDE_CONF "include"
#define JSON_LOAD_ERROR "JSON decode of file '%s' failed\n %s"
#define JSON_LOAD_ERROR_LEN strlen(JSON_LOAD_ERROR)
#define JSON_MAX_DEPTH 10
#define JSON_MAX_DEPTH_ERR "Too many levels of JSON includes (limit 10) or a loop"

char *cmd_idle, *cmd_sick, *cmd_dead;

#if defined(unix) || defined(__APPLE__)
	static char *opt_stderr_cmd = NULL;
	static int forkpid;
#endif // defined(unix)

#ifdef HAVE_CHROOT
char *chroot_dir;
#endif

#ifdef HAVE_PWD_H
char *opt_setuid;
#endif

struct sigaction termhandler, inthandler;

struct thread_q *getq;

static int total_work;
static bool staged_full;
struct work *staged_work = NULL;

struct schedtime {
	bool enable;
	struct tm tm;
};

struct schedtime schedstart;
struct schedtime schedstop;
bool sched_paused;

static bool time_before(struct tm *tm1, struct tm *tm2)
{
	if (tm1->tm_hour < tm2->tm_hour)
		return true;
	if (tm1->tm_hour == tm2->tm_hour && tm1->tm_min < tm2->tm_min)
		return true;
	return false;
}

static bool should_run(void)
{
	struct tm tm;
	time_t tt;
	bool within_range;

	if (!schedstart.enable && !schedstop.enable)
		return true;

	tt = time(NULL);
	localtime_r(&tt, &tm);

	// NOTE: This is delicately balanced so that should_run is always false if schedstart==schedstop
	if (time_before(&schedstop.tm, &schedstart.tm))
		within_range = (time_before(&tm, &schedstop.tm) || !time_before(&tm, &schedstart.tm));
	else
		within_range = (time_before(&tm, &schedstop.tm) && !time_before(&tm, &schedstart.tm));

	if (within_range && !schedstop.enable)
		/* This is a once off event with no stop time set */
		schedstart.enable = false;

	return within_range;
}

void get_datestamp(char *f, size_t fsiz, time_t tt)
{
	struct tm _tm;
	struct tm *tm = &_tm;
	
	if (tt == INVALID_TIMESTAMP)
		tt = time(NULL);

	localtime_r(&tt, tm);
	snprintf(f, fsiz, "[%d-%02d-%02d %02d:%02d:%02d]",
		tm->tm_year + 1900,
		tm->tm_mon + 1,
		tm->tm_mday,
		tm->tm_hour,
		tm->tm_min,
		tm->tm_sec);
}

static
void get_timestamp(char *f, size_t fsiz, time_t tt)
{
	struct tm _tm;
	struct tm *tm = &_tm;

	localtime_r(&tt, tm);
	snprintf(f, fsiz, "[%02d:%02d:%02d]",
		tm->tm_hour,
		tm->tm_min,
		tm->tm_sec);
}

static void applog_and_exit(const char *fmt, ...) FORMAT_SYNTAX_CHECK(printf, 1, 2);

static char exit_buf[512];

static void applog_and_exit(const char *fmt, ...)
{
	va_list ap;

	va_start(ap, fmt);
	vsnprintf(exit_buf, sizeof(exit_buf), fmt, ap);
	va_end(ap);
	_applog(LOG_ERR, exit_buf);
	exit(1);
}

char *devpath_to_devid(const char *devpath)
{
#ifndef WIN32
	if (devpath[0] != '/')
		return NULL;
	struct stat my_stat;
	if (stat(devpath, &my_stat))
		return NULL;
	char *devs = malloc(6 + (sizeof(dev_t) * 2) + 1);
	memcpy(devs, "dev_t:", 6);
	bin2hex(&devs[6], &my_stat.st_rdev, sizeof(dev_t));
#else
	if (!strncmp(devpath, "\\\\.\\", 4))
		devpath += 4;
	if (strncasecmp(devpath, "COM", 3) || !devpath[3])
		return NULL;
	devpath += 3;
	char *p;
	strtol(devpath, &p, 10);
	if (p[0])
		return NULL;
	const int sz = (p - devpath);
	char *devs = malloc(4 + sz + 1);
	sprintf(devs, "com:%s", devpath);
#endif
	return devs;
}

static
bool devpaths_match(const char * const ap, const char * const bp)
{
	char * const a = devpath_to_devid(ap);
	if (!a)
		return false;
	char * const b = devpath_to_devid(bp);
	bool rv = false;
	if (b)
	{
		rv = !strcmp(a, b);
		free(b);
	}
	free(a);
	return rv;
}

static
int proc_letter_to_number(const char *s, const char ** const rem)
{
	int n = 0, c;
	for ( ; s[0]; ++s)
	{
		if (unlikely(n > INT_MAX / 26))
			break;
		c = tolower(s[0]) - 'a';
		if (unlikely(c < 0 || c > 25))
			break;
		if (unlikely(INT_MAX - c < n))
			break;
		n = (n * 26) + c;
	}
	*rem = s;
	return n;
}

static
bool cgpu_match(const char * const pattern, const struct cgpu_info * const cgpu)
{
	// all - matches anything
	// d0 - matches all processors of device 0
	// d0-3 - matches all processors of device 0, 1, 2, or 3
	// d0a - matches first processor of device 0
	// 0 - matches processor 0
	// 0-4 - matches processors 0, 1, 2, 3, or 4
	// ___ - matches all processors on all devices using driver/name ___
	// ___0 - matches all processors of 0th device using driver/name ___
	// ___0a - matches first processor of 0th device using driver/name ___
	// @* - matches device with serial or path *
	// @*@a - matches first processor of device with serial or path *
	// ___@* - matches device with serial or path * using driver/name ___
	if (!strcasecmp(pattern, "all"))
		return true;
	
	const struct device_drv * const drv = cgpu->drv;
	const char *p = pattern, *p2;
	size_t L;
	int n, i, c = -1;
	int n2;
	int proc_first = -1, proc_last = -1;
	struct cgpu_info *device;
	
	if (!(strncasecmp(drv->dname, p, (L = strlen(drv->dname)))
	   && strncasecmp(drv-> name, p, (L = strlen(drv-> name)))))
		// dname or name
		p = &pattern[L];
	else
	if (p[0] == 'd' && (isdigit(p[1]) || p[1] == '-'))
		// d#
		++p;
	else
	if (isdigit(p[0]) || p[0] == '@' || p[0] == '-')
		// # or @
		{}
	else
		return false;
	
	L = p - pattern;
	while (isspace(p[0]))
		++p;
	if (p[0] == '@')
	{
		// Serial/path
		const char * const ser = &p[1];
		for (p = ser; p[0] != '@' && p[0] != '\0'; ++p)
		{}
		p2 = (p[0] == '@') ? &p[1] : p;
		const size_t serlen = (p - ser);
		p = "";
		n = n2 = 0;
		const char * const devpath = cgpu->device_path ?: "";
		const char * const devser = cgpu->dev_serial ?: "";
		if ((!strncmp(devpath, ser, serlen)) && devpath[serlen] == '\0')
		{}  // Match
		else
		if ((!strncmp(devser, ser, serlen)) && devser[serlen] == '\0')
		{}  // Match
		else
		{
			char devpath2[serlen + 1];
			memcpy(devpath2, ser, serlen);
			devpath2[serlen] = '\0';
			if (!devpaths_match(devpath, ser))
				return false;
		}
	}
	else
	{
		if (isdigit(p[0]))
			n = strtol(p, (void*)&p2, 0);
		else
		{
			n = 0;
			p2 = p;
		}
		if (p2[0] == '-')
		{
			++p2;
			if (p2[0] && isdigit(p2[0]))
				n2 = strtol(p2, (void*)&p2, 0);
			else
				n2 = INT_MAX;
		}
		else
			n2 = n;
		if (p == pattern)
		{
			if (!p[0])
				return true;
			if (p2 && p2[0])
				goto invsyntax;
			for (i = n; i <= n2; ++i)
			{
				if (i >= total_devices)
					break;
				if (cgpu == devices[i])
					return true;
			}
			return false;
		}
	}
	
	if (p2[0])
	{
		proc_first = proc_letter_to_number(&p2[0], &p2);
		if (p2[0] == '-')
		{
			++p2;
			if (p2[0])
				proc_last = proc_letter_to_number(p2, &p2);
			else
				proc_last = INT_MAX;
		}
		else
			proc_last = proc_first;
		if (p2[0])
			goto invsyntax;
	}
	
	if (L > 1 || tolower(pattern[0]) != 'd' || !p[0])
	{
		if ((L == 3 && !strncasecmp(pattern, drv->name, 3)) ||
			(!L) ||
			(L == strlen(drv->dname) && !strncasecmp(pattern, drv->dname, L)))
			{}  // Matched name or dname
		else
			return false;
		if (p[0] && (cgpu->device_id < n || cgpu->device_id > n2))
			return false;
		if (proc_first != -1 && (cgpu->proc_id < proc_first || cgpu->proc_id > proc_last))
			return false;
		return true;
	}
	
	// d#
	
	c = -1;
	for (i = 0; ; ++i)
	{
		if (i == total_devices)
			return false;
		if (devices[i]->device != devices[i])
			continue;
		++c;
		if (c < n)
			continue;
		if (c > n2)
			break;
		
		for (device = devices[i]; device; device = device->next_proc)
		{
			if (proc_first != -1 && (device->proc_id < proc_first || device->proc_id > proc_last))
				continue;
			if (device == cgpu)
				return true;
		}
	}
	return false;

invsyntax:
	applog(LOG_WARNING, "%s: Invalid syntax: %s", __func__, pattern);
	return false;
}

#define TEST_CGPU_MATCH(pattern)  \
	if (!cgpu_match(pattern, &cgpu))  \
		applog(LOG_ERR, "%s: Pattern \"%s\" should have matched!", __func__, pattern);  \
// END TEST_CGPU_MATCH
#define TEST_CGPU_NOMATCH(pattern)  \
	if (cgpu_match(pattern, &cgpu))  \
		applog(LOG_ERR, "%s: Pattern \"%s\" should NOT have matched!", __func__, pattern);  \
// END TEST_CGPU_MATCH
static __maybe_unused
void test_cgpu_match()
{
	struct device_drv drv = {
		.dname = "test",
		.name = "TST",
	};
	struct cgpu_info cgpu = {
		.drv = &drv,
		.device = &cgpu,
		.device_id = 1,
		.proc_id = 1,
		.proc_repr = "TST 1b",
	}, cgpu0a = {
		.drv = &drv,
		.device = &cgpu0a,
		.device_id = 0,
		.proc_id = 0,
		.proc_repr = "TST 0a",
	}, cgpu1a = {
		.drv = &drv,
		.device = &cgpu0a,
		.device_id = 1,
		.proc_id = 0,
		.proc_repr = "TST 1a",
	};
	struct cgpu_info *devices_list[3] = {&cgpu0a, &cgpu1a, &cgpu,};
	devices = devices_list;
	total_devices = 3;
	TEST_CGPU_MATCH("all")
	TEST_CGPU_MATCH("d1")
	TEST_CGPU_NOMATCH("d2")
	TEST_CGPU_MATCH("d0-5")
	TEST_CGPU_NOMATCH("d0-0")
	TEST_CGPU_NOMATCH("d2-5")
	TEST_CGPU_MATCH("d-1")
	TEST_CGPU_MATCH("d1-")
	TEST_CGPU_NOMATCH("d-0")
	TEST_CGPU_NOMATCH("d2-")
	TEST_CGPU_MATCH("2")
	TEST_CGPU_NOMATCH("3")
	TEST_CGPU_MATCH("1-2")
	TEST_CGPU_MATCH("2-3")
	TEST_CGPU_NOMATCH("1-1")
	TEST_CGPU_NOMATCH("3-4")
	TEST_CGPU_MATCH("TST")
	TEST_CGPU_MATCH("test")
	TEST_CGPU_MATCH("tst")
	TEST_CGPU_MATCH("TEST")
	TEST_CGPU_NOMATCH("TSF")
	TEST_CGPU_NOMATCH("TS")
	TEST_CGPU_NOMATCH("TSTF")
	TEST_CGPU_MATCH("TST1")
	TEST_CGPU_MATCH("test1")
	TEST_CGPU_MATCH("TST0-1")
	TEST_CGPU_MATCH("TST 1")
	TEST_CGPU_MATCH("TST 1-2")
	TEST_CGPU_MATCH("TEST 1-2")
	TEST_CGPU_NOMATCH("TST2")
	TEST_CGPU_NOMATCH("TST2-3")
	TEST_CGPU_NOMATCH("TST0-0")
	TEST_CGPU_MATCH("TST1b")
	TEST_CGPU_MATCH("tst1b")
	TEST_CGPU_NOMATCH("TST1c")
	TEST_CGPU_NOMATCH("TST1bb")
	TEST_CGPU_MATCH("TST0-1b")
	TEST_CGPU_NOMATCH("TST0-1c")
	TEST_CGPU_MATCH("TST1a-d")
	TEST_CGPU_NOMATCH("TST1a-a")
	TEST_CGPU_NOMATCH("TST1-a")
	TEST_CGPU_NOMATCH("TST1c-z")
	TEST_CGPU_NOMATCH("TST1c-")
	TEST_CGPU_MATCH("@")
	TEST_CGPU_NOMATCH("@abc")
	TEST_CGPU_MATCH("@@b")
	TEST_CGPU_NOMATCH("@@c")
	TEST_CGPU_MATCH("TST@")
	TEST_CGPU_NOMATCH("TST@abc")
	TEST_CGPU_MATCH("TST@@b")
	TEST_CGPU_NOMATCH("TST@@c")
	TEST_CGPU_MATCH("TST@@b-f")
	TEST_CGPU_NOMATCH("TST@@c-f")
	TEST_CGPU_NOMATCH("TST@@-a")
	cgpu.device_path = "/dev/test";
	cgpu.dev_serial = "testy";
	TEST_CGPU_MATCH("TST@/dev/test")
	TEST_CGPU_MATCH("TST@testy")
	TEST_CGPU_NOMATCH("TST@")
	TEST_CGPU_NOMATCH("TST@/dev/test5@b")
	TEST_CGPU_NOMATCH("TST@testy3@b")
	TEST_CGPU_MATCH("TST@/dev/test@b")
	TEST_CGPU_MATCH("TST@testy@b")
	TEST_CGPU_NOMATCH("TST@/dev/test@c")
	TEST_CGPU_NOMATCH("TST@testy@c")
	cgpu.device_path = "usb:000:999";
	TEST_CGPU_MATCH("TST@usb:000:999")
	drv.dname = "test7";
	TEST_CGPU_MATCH("test7")
	TEST_CGPU_MATCH("TEST7")
	TEST_CGPU_NOMATCH("test&")
	TEST_CGPU_MATCH("test7 1-2")
	TEST_CGPU_MATCH("test7@testy@b")
}

static
int cgpu_search(const char * const pattern, const int first)
{
	int i;
	struct cgpu_info *cgpu;
	
#define CHECK_CGPU_SEARCH  do{      \
	cgpu = get_devices(i);          \
	if (cgpu_match(pattern, cgpu))  \
		return i;                   \
}while(0)
	for (i = first; i < total_devices; ++i)
		CHECK_CGPU_SEARCH;
	for (i = 0; i < first; ++i)
		CHECK_CGPU_SEARCH;
#undef CHECK_CGPU_SEARCH
	return -1;
}

static pthread_mutex_t sharelog_lock;
static FILE *sharelog_file = NULL;

struct thr_info *get_thread(int thr_id)
{
	struct thr_info *thr;

	rd_lock(&mining_thr_lock);
	thr = mining_thr[thr_id];
	rd_unlock(&mining_thr_lock);

	return thr;
}

static struct cgpu_info *get_thr_cgpu(int thr_id)
{
	struct thr_info *thr = get_thread(thr_id);

	return thr->cgpu;
}

struct cgpu_info *get_devices(int id)
{
	struct cgpu_info *cgpu;

	rd_lock(&devices_lock);
	cgpu = devices[id];
	rd_unlock(&devices_lock);

	return cgpu;
}

static pthread_mutex_t noncelog_lock = PTHREAD_MUTEX_INITIALIZER;
static FILE *noncelog_file = NULL;

static
void noncelog(const struct work * const work)
{
	const int thr_id = work->thr_id;
	const struct cgpu_info *proc = get_thr_cgpu(thr_id);
	char buf[0x200], hash[65], data[161], midstate[65];
	int rv;
	size_t ret;
	
	bin2hex(hash, work->hash, 32);
	bin2hex(data, work->data, 80);
	bin2hex(midstate, work->midstate, 32);
	
	// timestamp,proc,hash,data,midstate
	rv = snprintf(buf, sizeof(buf), "%lu,%s,%s,%s,%s\n",
	              (unsigned long)time(NULL), proc->proc_repr_ns,
	              hash, data, midstate);
	
	if (unlikely(rv < 1))
	{
		applog(LOG_ERR, "noncelog printf error");
		return;
	}
	
	mutex_lock(&noncelog_lock);
	ret = fwrite(buf, rv, 1, noncelog_file);
	fflush(noncelog_file);
	mutex_unlock(&noncelog_lock);
	
	if (ret != 1)
		applog(LOG_ERR, "noncelog fwrite error");
}

static void sharelog(const char*disposition, const struct work*work)
{
	char target[(sizeof(work->target) * 2) + 1];
	char hash[(sizeof(work->hash) * 2) + 1];
	char data[(sizeof(work->data) * 2) + 1];
	struct cgpu_info *cgpu;
	unsigned long int t;
	struct pool *pool;
	int thr_id, rv;
	char s[1024];
	size_t ret;

	if (!sharelog_file)
		return;

	thr_id = work->thr_id;
	cgpu = get_thr_cgpu(thr_id);
	pool = work->pool;
	t = work->ts_getwork + timer_elapsed(&work->tv_getwork, &work->tv_work_found);
	bin2hex(target, work->target, sizeof(work->target));
	bin2hex(hash, work->hash, sizeof(work->hash));
	bin2hex(data, work->data, sizeof(work->data));

	// timestamp,disposition,target,pool,dev,thr,sharehash,sharedata
	rv = snprintf(s, sizeof(s), "%lu,%s,%s,%s,%s,%u,%s,%s\n", t, disposition, target, pool->rpc_url, cgpu->proc_repr_ns, thr_id, hash, data);
	if (rv >= (int)(sizeof(s)))
		s[sizeof(s) - 1] = '\0';
	else if (rv < 0) {
		applog(LOG_ERR, "sharelog printf error");
		return;
	}

	mutex_lock(&sharelog_lock);
	ret = fwrite(s, rv, 1, sharelog_file);
	fflush(sharelog_file);
	mutex_unlock(&sharelog_lock);

	if (ret != 1)
		applog(LOG_ERR, "sharelog fwrite error");
}

static char *getwork_req = "{\"method\": \"getwork\", \"params\": [], \"id\":0}\n";

/* Adjust all the pools' quota to the greatest common denominator after a pool
 * has been added or the quotas changed. */
void adjust_quota_gcd(void)
{
	unsigned long gcd, lowest_quota = ~0UL, quota;
	struct pool *pool;
	int i;

	for (i = 0; i < total_pools; i++) {
		pool = pools[i];
		quota = pool->quota;
		if (!quota)
			continue;
		if (quota < lowest_quota)
			lowest_quota = quota;
	}

	if (likely(lowest_quota < ~0UL)) {
		gcd = lowest_quota;
		for (i = 0; i < total_pools; i++) {
			pool = pools[i];
			quota = pool->quota;
			if (!quota)
				continue;
			while (quota % gcd)
				gcd--;
		}
	} else
		gcd = 1;

	for (i = 0; i < total_pools; i++) {
		pool = pools[i];
		pool->quota_used *= global_quota_gcd;
		pool->quota_used /= gcd;
		pool->quota_gcd = pool->quota / gcd;
	}

	global_quota_gcd = gcd;
	applog(LOG_DEBUG, "Global quota greatest common denominator set to %lu", gcd);
}

static void enable_pool(struct pool *);

/* Return value is ignored if not called from add_pool_details */
struct pool *add_pool(void)
{
	struct pool *pool;

	pool = calloc(sizeof(struct pool), 1);
	if (!pool)
		quit(1, "Failed to malloc pool in add_pool");
	pool->pool_no = pool->prio = total_pools;
	mutex_init(&pool->last_work_lock);
	mutex_init(&pool->pool_lock);
	mutex_init(&pool->pool_test_lock);
	if (unlikely(pthread_cond_init(&pool->cr_cond, NULL)))
		quit(1, "Failed to pthread_cond_init in add_pool");
	cglock_init(&pool->data_lock);
	mutex_init(&pool->stratum_lock);
	timer_unset(&pool->swork.tv_transparency);
	pool->swork.pool = pool;

	pool->idle = true;
	/* Make sure the pool doesn't think we've been idle since time 0 */
	pool->tv_idle.tv_sec = ~0UL;
	
	cgtime(&pool->cgminer_stats.start_tv);
	pool->cgminer_stats.getwork_wait_min.tv_sec = MIN_SEC_UNSET;
	pool->cgminer_pool_stats.getwork_wait_min.tv_sec = MIN_SEC_UNSET;

	pool->rpc_proxy = NULL;
	pool->quota = 1;

	pool->sock = INVSOCK;
	pool->lp_socket = CURL_SOCKET_BAD;

	pools = realloc(pools, sizeof(struct pool *) * (total_pools + 2));
	pools[total_pools++] = pool;
	
<<<<<<< HEAD
	if (opt_benchmark)
	{
		// Immediately remove it
		remove_pool(pool);
		return pool;
	}
	
	adjust_quota_gcd();
	
	enable_pool(pool);
=======
	if (!currentpool)
		currentpool = pool;
>>>>>>> 22251595

	return pool;
}

static
void pool_set_uri(struct pool * const pool, char * const uri)
{
	pool->rpc_url = uri;
	if (uri_get_param_bool(uri, "getcbaddr", false))
		have_at_least_one_getcbaddr = true;
}

/* Pool variant of test and set */
static bool pool_tset(struct pool *pool, bool *var)
{
	bool ret;

	mutex_lock(&pool->pool_lock);
	ret = *var;
	*var = true;
	mutex_unlock(&pool->pool_lock);

	return ret;
}

bool pool_tclear(struct pool *pool, bool *var)
{
	bool ret;

	mutex_lock(&pool->pool_lock);
	ret = *var;
	*var = false;
	mutex_unlock(&pool->pool_lock);

	return ret;
}

struct pool *current_pool(void)
{
	struct pool *pool;

	cg_rlock(&control_lock);
	pool = currentpool;
	cg_runlock(&control_lock);

	return pool;
}

static
char *set_bool_ignore_arg(const char * const arg, bool * const b)
{
	return opt_set_bool(b);
}

char *set_int_range(const char *arg, int *i, int min, int max)
{
	char *err = opt_set_intval(arg, i);

	if (err)
		return err;

	if (*i < min || *i > max)
		return "Value out of range";

	return NULL;
}

static char *set_int_0_to_9999(const char *arg, int *i)
{
	return set_int_range(arg, i, 0, 9999);
}

static char *set_int_1_to_65535(const char *arg, int *i)
{
	return set_int_range(arg, i, 1, 65535);
}

static char *set_int_0_to_10(const char *arg, int *i)
{
	return set_int_range(arg, i, 0, 10);
}

static char *set_int_1_to_10(const char *arg, int *i)
{
	return set_int_range(arg, i, 1, 10);
}

char *set_strdup(const char *arg, char **p)
{
	*p = strdup((char *)arg);
	return NULL;
}

#if BLKMAKER_VERSION > 1
static
char *set_b58addr(const char * const arg, bytes_t * const b)
{
	size_t scriptsz = blkmk_address_to_script(NULL, 0, arg);
	if (!scriptsz)
		return "Invalid address";
	char *script = malloc(scriptsz);
	if (blkmk_address_to_script(script, scriptsz, arg) != scriptsz) {
		free(script);
		return "Failed to convert address to script";
	}
	bytes_assimilate_raw(b, script, scriptsz, scriptsz);
	return NULL;
}
#endif

static
char *set_quit_summary(const char * const arg)
{
	if (!(strcasecmp(arg, "none") && strcasecmp(arg, "no")))
		opt_quit_summary = BQS_NONE;
	else
	if (!(strcasecmp(arg, "devs") && strcasecmp(arg, "devices")))
		opt_quit_summary = BQS_DEVS;
	else
	if (!(strcasecmp(arg, "procs") && strcasecmp(arg, "processors") && strcasecmp(arg, "chips") && strcasecmp(arg, "cores")))
		opt_quit_summary = BQS_PROCS;
	else
	if (!(strcasecmp(arg, "detailed") && strcasecmp(arg, "detail") && strcasecmp(arg, "all")))
		opt_quit_summary = BQS_DETAILED;
	else
		return "Quit summary must be one of none/devs/procs/detailed";
	return NULL;
}

static void pdiff_target_leadzero(void *, double);

char *set_request_diff(const char *arg, float *p)
{
	unsigned char target[32];
	char *e = opt_set_floatval(arg, p);
	if (e)
		return e;
	
	request_bdiff = (double)*p * 0.9999847412109375;
	pdiff_target_leadzero(target, *p);
	request_target_str = malloc(65);
	bin2hex(request_target_str, target, 32);
	
	return NULL;
}

#ifdef NEED_BFG_LOWL_VCOM
extern struct lowlevel_device_info *_vcom_devinfo_findorcreate(struct lowlevel_device_info **, const char *);

#ifdef WIN32
void _vcom_devinfo_scan_querydosdevice(struct lowlevel_device_info ** const devinfo_list)
{
	char dev[PATH_MAX];
	char *devp = dev;
	size_t bufLen = 0x100;
tryagain: ;
	char buf[bufLen];
	if (!QueryDosDevice(NULL, buf, bufLen)) {
		if (GetLastError() == ERROR_INSUFFICIENT_BUFFER) {
			bufLen *= 2;
			applog(LOG_DEBUG, "QueryDosDevice returned insufficent buffer error; enlarging to %lx", (unsigned long)bufLen);
			goto tryagain;
		}
		applogr(, LOG_WARNING, "Error occurred trying to enumerate COM ports with QueryDosDevice");
	}
	size_t tLen;
	memcpy(devp, "\\\\.\\", 4);
	devp = &devp[4];
	for (char *t = buf; *t; t += tLen) {
		tLen = strlen(t) + 1;
		if (strncmp("COM", t, 3))
			continue;
		memcpy(devp, t, tLen);
		// NOTE: We depend on _vcom_devinfo_findorcreate to further check that there's a number (and only a number) on the end
		_vcom_devinfo_findorcreate(devinfo_list, dev);
	}
}
#else
void _vcom_devinfo_scan_lsdev(struct lowlevel_device_info ** const devinfo_list)
{
	char dev[PATH_MAX];
	char *devp = dev;
	DIR *D;
	struct dirent *de;
	const char devdir[] = "/dev";
	const size_t devdirlen = sizeof(devdir) - 1;
	char *devpath = devp;
	char *devfile = devpath + devdirlen + 1;
	
	D = opendir(devdir);
	if (!D)
		applogr(, LOG_DEBUG, "No /dev directory to look for VCOM devices in");
	memcpy(devpath, devdir, devdirlen);
	devpath[devdirlen] = '/';
	while ( (de = readdir(D)) ) {
		if (!strncmp(de->d_name, "cu.", 3)
			//don't probe Bluetooth devices - causes bus errors and segfaults
			&& strncmp(de->d_name, "cu.Bluetooth", 12))
			goto trydev;
		if (strncmp(de->d_name, "tty", 3))
			continue;
		if (strncmp(&de->d_name[3], "USB", 3) && strncmp(&de->d_name[3], "ACM", 3))
			continue;
		
trydev:
		strcpy(devfile, de->d_name);
		_vcom_devinfo_findorcreate(devinfo_list, dev);
	}
	closedir(D);
}
#endif
#endif

static char *add_serial(const char *arg)
{
	string_elist_add(arg, &scan_devices);
	return NULL;
}

static
char *opt_string_elist_add(const char *arg, struct string_elist **elist)
{
	string_elist_add(arg, elist);
	return NULL;
}

bool get_intrange(const char *arg, int *val1, int *val2)
{
	// NOTE: This could be done with sscanf, but its %n is broken in strange ways on Windows
	char *p, *p2;
	
	*val1 = strtol(arg, &p, 0);
	if (arg == p)
		// Zero-length ending number, invalid
		return false;
	while (true)
	{
		if (!p[0])
		{
			*val2 = *val1;
			return true;
		}
		if (p[0] == '-')
			break;
		if (!isspace(p[0]))
			// Garbage, invalid
			return false;
		++p;
	}
	p2 = &p[1];
	*val2 = strtol(p2, &p, 0);
	if (p2 == p)
		// Zero-length ending number, invalid
		return false;
	while (true)
	{
		if (!p[0])
			return true;
		if (!isspace(p[0]))
			// Garbage, invalid
			return false;
		++p;
	}
}

static
void _test_intrange(const char *s, const int v[2])
{
	int a[2];
	if (!get_intrange(s, &a[0], &a[1]))
		applog(LOG_ERR, "Test \"%s\" failed: returned false", s);
	for (int i = 0; i < 2; ++i)
		if (unlikely(a[i] != v[i]))
			applog(LOG_ERR, "Test \"%s\" failed: value %d should be %d but got %d", s, i, v[i], a[i]);
}
#define _test_intrange(s, ...)  _test_intrange(s, (int[]){ __VA_ARGS__ })

static
void _test_intrange_fail(const char *s)
{
	int a[2];
	if (get_intrange(s, &a[0], &a[1]))
		applog(LOG_ERR, "Test !\"%s\" failed: returned true with %d and %d", s, a[0], a[1]);
}

static
void test_intrange()
{
	_test_intrange("-1--2", -1, -2);
	_test_intrange("-1-2", -1, 2);
	_test_intrange("1--2", 1, -2);
	_test_intrange("1-2", 1, 2);
	_test_intrange("111-222", 111, 222);
	_test_intrange(" 11 - 22 ", 11, 22);
	_test_intrange("+11-+22", 11, 22);
	_test_intrange("-1", -1, -1);
	_test_intrange_fail("all");
	_test_intrange_fail("1-");
	_test_intrange_fail("");
	_test_intrange_fail("1-54x");
}

static char *set_devices(char *arg)
{
	if (*arg) {
		if (*arg == '?') {
			opt_display_devs = true;
			return NULL;
		}
	} else
		return "Invalid device parameters";

	string_elist_add(arg, &opt_devices_enabled_list);

	return NULL;
}

static char *set_balance(enum pool_strategy *strategy)
{
	*strategy = POOL_BALANCE;
	return NULL;
}

static char *set_loadbalance(enum pool_strategy *strategy)
{
	*strategy = POOL_LOADBALANCE;
	return NULL;
}

static char *set_rotate(const char *arg, int *i)
{
	pool_strategy = POOL_ROTATE;
	return set_int_range(arg, i, 0, 9999);
}

static char *set_rr(enum pool_strategy *strategy)
{
	*strategy = POOL_ROUNDROBIN;
	return NULL;
}

/* Detect that url is for a stratum protocol either via the presence of
 * stratum+tcp or by detecting a stratum server response */
bool detect_stratum(struct pool *pool, char *url)
{
	if (!extract_sockaddr(url, &pool->sockaddr_url, &pool->stratum_port))
		return false;

	if (!strncasecmp(url, "stratum+tcp://", 14)) {
		pool_set_uri(pool, strdup(url));
		pool->has_stratum = true;
		pool->stratum_url = pool->sockaddr_url;
		return true;
	}

	return false;
}

static struct pool *add_url(void)
{
	total_urls++;
	if (total_urls > total_pools)
		add_pool();
	return pools[total_urls - 1];
}

static void setup_url(struct pool *pool, char *arg)
{
	if (detect_stratum(pool, arg))
		return;

	opt_set_charp(arg, &pool->rpc_url);
	if (strncmp(arg, "http://", 7) &&
	    strncmp(arg, "https://", 8)) {
		const size_t L = strlen(arg);
		char *httpinput;

		httpinput = malloc(8 + L);
		if (!httpinput)
			quit(1, "Failed to malloc httpinput");
		sprintf(httpinput, "http://%s", arg);
		pool_set_uri(pool, httpinput);
	}
}

static char *set_url(char *arg)
{
	struct pool *pool = add_url();

	setup_url(pool, arg);
	return NULL;
}

static char *set_quota(char *arg)
{
	char *semicolon = strchr(arg, ';'), *url;
	int len, qlen, quota;
	struct pool *pool;

	if (!semicolon)
		return "No semicolon separated quota;URL pair found";
	len = strlen(arg);
	*semicolon = '\0';
	qlen = strlen(arg);
	if (!qlen)
		return "No parameter for quota found";
	len -= qlen + 1;
	if (len < 1)
		return "No parameter for URL found";
	quota = atoi(arg);
	if (quota < 0)
		return "Invalid negative parameter for quota set";
	url = arg + qlen + 1;
	pool = add_url();
	setup_url(pool, url);
	pool->quota = quota;
	applog(LOG_INFO, "Setting pool %d to quota %d", pool->pool_no, pool->quota);
	adjust_quota_gcd();

	return NULL;
}

static char *set_user(const char *arg)
{
	struct pool *pool;

	total_users++;
	if (total_users > total_pools)
		add_pool();

	pool = pools[total_users - 1];
	opt_set_charp(arg, &pool->rpc_user);

	return NULL;
}

static char *set_pass(const char *arg)
{
	struct pool *pool;

	total_passes++;
	if (total_passes > total_pools)
		add_pool();

	pool = pools[total_passes - 1];
	opt_set_charp(arg, &pool->rpc_pass);

	return NULL;
}

static char *set_userpass(const char *arg)
{
	struct pool *pool;
	char *updup;

	if (total_users != total_passes)
		return "User + pass options must be balanced before userpass";
	++total_users;
	++total_passes;
	if (total_users > total_pools)
		add_pool();

	pool = pools[total_users - 1];
	updup = strdup(arg);
	opt_set_charp(arg, &pool->rpc_userpass);
	pool->rpc_user = updup;
	pool->rpc_pass = strchr(updup, ':');
	if (pool->rpc_pass)
		pool->rpc_pass++[0] = '\0';
	else
		pool->rpc_pass = &updup[strlen(updup)];

	return NULL;
}

static char *set_pool_priority(const char *arg)
{
	struct pool *pool;

	if (!total_pools)
		return "Usage of --pool-priority before pools are defined does not make sense";

	pool = pools[total_pools - 1];
	opt_set_intval(arg, &pool->prio);

	return NULL;
}

static char *set_pool_proxy(const char *arg)
{
	struct pool *pool;

	if (!total_pools)
		return "Usage of --pool-proxy before pools are defined does not make sense";

	if (!our_curl_supports_proxy_uris())
		return "Your installed cURL library does not support proxy URIs. At least version 7.21.7 is required.";

	pool = pools[total_pools - 1];
	opt_set_charp(arg, &pool->rpc_proxy);

	return NULL;
}

static char *set_pool_force_rollntime(const char *arg)
{
	struct pool *pool;
	
	if (!total_pools)
		return "Usage of --force-rollntime before pools are defined does not make sense";
	
	pool = pools[total_pools - 1];
	opt_set_intval(arg, &pool->force_rollntime);
	
	return NULL;
}

static char *enable_debug(bool *flag)
{
	*flag = true;
	opt_debug_console = true;
	/* Turn on verbose output, too. */
	opt_log_output = true;
	return NULL;
}

static char *set_schedtime(const char *arg, struct schedtime *st)
{
	if (sscanf(arg, "%d:%d", &st->tm.tm_hour, &st->tm.tm_min) != 2)
	{
		if (strcasecmp(arg, "now"))
		return "Invalid time set, should be HH:MM";
	} else
		schedstop.tm.tm_sec = 0;
	if (st->tm.tm_hour > 23 || st->tm.tm_min > 59 || st->tm.tm_hour < 0 || st->tm.tm_min < 0)
		return "Invalid time set.";
	st->enable = true;
	return NULL;
}

static
char *set_log_file(char *arg)
{
	char *r = "";
	long int i = strtol(arg, &r, 10);
	int fd, stderr_fd = fileno(stderr);

	if ((!*r) && i >= 0 && i <= INT_MAX)
		fd = i;
	else
	if (!strcmp(arg, "-"))
	{
		fd = fileno(stdout);
		if (unlikely(fd == -1))
			return "Standard output missing for log-file";
	}
	else
	{
		fd = open(arg, O_WRONLY | O_APPEND | O_CREAT, S_IRUSR | S_IWUSR);
		if (unlikely(fd == -1))
			return "Failed to open log-file";
	}
	
	close(stderr_fd);
	if (unlikely(-1 == dup2(fd, stderr_fd)))
		return "Failed to dup2 for log-file";
	close(fd);
	
	return NULL;
}

static
char *_bfgopt_set_file(const char *arg, FILE **F, const char *mode, const char *purpose)
{
	char *r = "";
	long int i = strtol(arg, &r, 10);
	static char *err = NULL;
	const size_t errbufsz = 0x100;

	free(err);
	err = NULL;
	
	if ((!*r) && i >= 0 && i <= INT_MAX) {
		*F = fdopen((int)i, mode);
		if (!*F)
		{
			err = malloc(errbufsz);
			snprintf(err, errbufsz, "Failed to open fd %d for %s",
			         (int)i, purpose);
			return err;
		}
	} else if (!strcmp(arg, "-")) {
		*F = (mode[0] == 'a') ? stdout : stdin;
		if (!*F)
		{
			err = malloc(errbufsz);
			snprintf(err, errbufsz, "Standard %sput missing for %s",
			         (mode[0] == 'a') ? "out" : "in", purpose);
			return err;
		}
	} else {
		*F = fopen(arg, mode);
		if (!*F)
		{
			err = malloc(errbufsz);
			snprintf(err, errbufsz, "Failed to open %s for %s",
			         arg, purpose);
			return err;
		}
	}

	return NULL;
}

static char *set_noncelog(char *arg)
{
	return _bfgopt_set_file(arg, &noncelog_file, "a", "nonce log");
}

static char *set_sharelog(char *arg)
{
	return _bfgopt_set_file(arg, &sharelog_file, "a", "share log");
}

static
void _add_set_device_option(const char * const func, const char * const buf)
{
	applog(LOG_DEBUG, "%s: Using --set-device %s", func, buf);
	string_elist_add(buf, &opt_set_device_list);
}

#define add_set_device_option(...)  do{  \
	char _tmp1718[0x100];  \
	snprintf(_tmp1718, sizeof(_tmp1718), __VA_ARGS__);  \
	_add_set_device_option(__func__, _tmp1718);  \
}while(0)

char *set_temp_cutoff(char *arg)
{
	if (strchr(arg, ','))
		return "temp-cutoff no longer supports comma-delimited syntax, use --set-device for better control";
	applog(LOG_WARNING, "temp-cutoff is deprecated! Use --set-device for better control");
	
	add_set_device_option("all:temp-cutoff=%s", arg);
	
	return NULL;
}

char *set_temp_target(char *arg)
{
	if (strchr(arg, ','))
		return "temp-target no longer supports comma-delimited syntax, use --set-device for better control";
	applog(LOG_WARNING, "temp-target is deprecated! Use --set-device for better control");
	
	add_set_device_option("all:temp-target=%s", arg);
	
	return NULL;
}

#ifdef HAVE_OPENCL
static
char *set_no_opencl_binaries(__maybe_unused void * const dummy)
{
	applog(LOG_WARNING, "The --no-opencl-binaries option is deprecated! Use --set-device OCL:binary=no");
	add_set_device_option("OCL:binary=no");
	return NULL;
}
#endif

static
char *disable_pool_redirect(__maybe_unused void * const dummy)
{
	opt_disable_client_reconnect = true;
	want_stratum = false;
	return NULL;
}

static char *set_api_allow(const char *arg)
{
	opt_set_charp(arg, &opt_api_allow);

	return NULL;
}

static char *set_api_groups(const char *arg)
{
	opt_set_charp(arg, &opt_api_groups);

	return NULL;
}

static char *set_api_description(const char *arg)
{
	opt_set_charp(arg, &opt_api_description);

	return NULL;
}

static char *set_api_mcast_des(const char *arg)
{
	opt_set_charp(arg, &opt_api_mcast_des);

	return NULL;
}

#ifdef USE_ICARUS
extern const struct bfg_set_device_definition icarus_set_device_funcs[];

static char *set_icarus_options(const char *arg)
{
	if (strchr(arg, ','))
		return "icarus-options no longer supports comma-delimited syntax, see README.FPGA for better control";
	applog(LOG_WARNING, "icarus-options is deprecated! See README.FPGA for better control");
	
	char *opts = strdup(arg), *argdup;
	argdup = opts;
	const struct bfg_set_device_definition *sdf = icarus_set_device_funcs;
	const char *drivers[] = {"antminer", "cairnsmore", "erupter", "icarus"};
	char *saveptr, *opt;
	for (int i = 0; i < 4; ++i, ++sdf)
	{
		opt = strtok_r(opts, ":", &saveptr);
		opts = NULL;
		
		if (!opt)
			break;
		
		if (!opt[0])
			continue;
		
		for (int j = 0; j < 4; ++j)
			add_set_device_option("%s:%s=%s", drivers[j], sdf->optname, opt);
	}
	free(argdup);
	return NULL;
}

static char *set_icarus_timing(const char *arg)
{
	if (strchr(arg, ','))
		return "icarus-timing no longer supports comma-delimited syntax, see README.FPGA for better control";
	applog(LOG_WARNING, "icarus-timing is deprecated! See README.FPGA for better control");
	
	const char *drivers[] = {"antminer", "cairnsmore", "erupter", "icarus"};
	for (int j = 0; j < 4; ++j)
		add_set_device_option("%s:timing=%s", drivers[j], arg);
	return NULL;
}
#endif

#ifdef USE_AVALON
extern const struct bfg_set_device_definition avalon_set_device_funcs[];

static char *set_avalon_options(const char *arg)
{
	if (strchr(arg, ','))
		return "avalon-options no longer supports comma-delimited syntax, see README.FPGA for better control";
	applog(LOG_WARNING, "avalon-options is deprecated! See README.FPGA for better control");
	
	char *opts = strdup(arg), *argdup;
	argdup = opts;
	const struct bfg_set_device_definition *sdf = avalon_set_device_funcs;
	char *saveptr, *opt;
	for (int i = 0; i < 5; ++i, ++sdf)
	{
		opt = strtok_r(opts, ":", &saveptr);
		opts = NULL;
		
		if (!opt)
			break;
		
		if (!opt[0])
			continue;
		
		add_set_device_option("avalon:%s=%s", sdf->optname, opt);
	}
	free(argdup);
	return NULL;
}
#endif

#ifdef USE_KLONDIKE
static char *set_klondike_options(const char *arg)
{
	int hashclock;
	double temptarget;
	switch (sscanf(arg, "%d:%lf", &hashclock, &temptarget))
	{
		default:
			return "Unrecognised --klondike-options";
		case 2:
			add_set_device_option("klondike:temp-target=%lf", temptarget);
			// fallthru
		case 1:
			add_set_device_option("klondike:clock=%d", hashclock);
	}
	applog(LOG_WARNING, "klondike-options is deprecated! Use --set-device for better control");
	
	return NULL;
}
#endif

__maybe_unused
static char *set_null(const char __maybe_unused *arg)
{
	return NULL;
}

/* These options are available from config file or commandline */
static struct opt_table opt_config_table[] = {
#ifdef WANT_CPUMINE
	OPT_WITH_ARG("--algo",
		     set_algo, show_algo, &opt_algo,
		     "Specify sha256 implementation for CPU mining:\n"
		     "\tfastauto*\tQuick benchmark at startup to pick a working algorithm\n"
		     "\tauto\t\tBenchmark at startup and pick fastest algorithm"
		     "\n\tc\t\tLinux kernel sha256, implemented in C"
#ifdef WANT_SSE2_4WAY
		     "\n\t4way\t\ttcatm's 4-way SSE2 implementation"
#endif
#ifdef WANT_VIA_PADLOCK
		     "\n\tvia\t\tVIA padlock implementation"
#endif
		     "\n\tcryptopp\tCrypto++ C/C++ implementation"
#ifdef WANT_CRYPTOPP_ASM32
		     "\n\tcryptopp_asm32\tCrypto++ 32-bit assembler implementation"
#endif
#ifdef WANT_X8632_SSE2
		     "\n\tsse2_32\t\tSSE2 32 bit implementation for i386 machines"
#endif
#ifdef WANT_X8664_SSE2
		     "\n\tsse2_64\t\tSSE2 64 bit implementation for x86_64 machines"
#endif
#ifdef WANT_X8664_SSE4
		     "\n\tsse4_64\t\tSSE4.1 64 bit implementation for x86_64 machines"
#endif
#ifdef WANT_ALTIVEC_4WAY
    "\n\taltivec_4way\tAltivec implementation for PowerPC G4 and G5 machines"
#endif
		),
	OPT_WITH_ARG("-a",
	             set_algo, show_algo, &opt_algo,
	             opt_hidden),
#endif
	OPT_WITH_ARG("--api-allow",
		     set_api_allow, NULL, NULL,
		     "Allow API access only to the given list of [G:]IP[/Prefix] addresses[/subnets]"),
	OPT_WITH_ARG("--api-description",
		     set_api_description, NULL, NULL,
		     "Description placed in the API status header, default: BFGMiner version"),
	OPT_WITH_ARG("--api-groups",
		     set_api_groups, NULL, NULL,
		     "API one letter groups G:cmd:cmd[,P:cmd:*...] defining the cmds a groups can use"),
	OPT_WITHOUT_ARG("--api-listen",
			opt_set_bool, &opt_api_listen,
			"Enable API, default: disabled"),
	OPT_WITHOUT_ARG("--api-mcast",
			opt_set_bool, &opt_api_mcast,
			"Enable API Multicast listener, default: disabled"),
	OPT_WITH_ARG("--api-mcast-addr",
		     opt_set_charp, opt_show_charp, &opt_api_mcast_addr,
		     "API Multicast listen address"),
	OPT_WITH_ARG("--api-mcast-code",
		     opt_set_charp, opt_show_charp, &opt_api_mcast_code,
		     "Code expected in the API Multicast message, don't use '-'"),
	OPT_WITH_ARG("--api-mcast-des",
		     set_api_mcast_des, NULL, NULL,
		     "Description appended to the API Multicast reply, default: ''"),
	OPT_WITH_ARG("--api-mcast-port",
		     set_int_1_to_65535, opt_show_intval, &opt_api_mcast_port,
		     "API Multicast listen port"),
	OPT_WITHOUT_ARG("--api-network",
			opt_set_bool, &opt_api_network,
			"Allow API (if enabled) to listen on/for any address, default: only 127.0.0.1"),
	OPT_WITH_ARG("--api-port",
		     set_int_1_to_65535, opt_show_intval, &opt_api_port,
		     "Port number of miner API"),
#ifdef HAVE_ADL
	OPT_WITHOUT_ARG("--auto-fan",
			opt_set_bool, &opt_autofan,
			opt_hidden),
	OPT_WITHOUT_ARG("--auto-gpu",
			opt_set_bool, &opt_autoengine,
			opt_hidden),
#endif
	OPT_WITHOUT_ARG("--balance",
		     set_balance, &pool_strategy,
		     "Change multipool strategy from failover to even share balance"),
	OPT_WITHOUT_ARG("--benchmark",
			opt_set_bool, &opt_benchmark,
			"Run BFGMiner in benchmark mode - produces no shares"),
#if defined(USE_BITFORCE)
	OPT_WITHOUT_ARG("--bfl-range",
			opt_set_bool, &opt_bfl_noncerange,
			"Use nonce range on bitforce devices if supported"),
#endif
#ifdef HAVE_CHROOT
        OPT_WITH_ARG("--chroot-dir",
                     opt_set_charp, NULL, &chroot_dir,
                     "Chroot to a directory right after startup"),
#endif
	OPT_WITH_ARG("--cmd-idle",
	             opt_set_charp, NULL, &cmd_idle,
	             "Execute a command when a device is allowed to be idle (rest or wait)"),
	OPT_WITH_ARG("--cmd-sick",
	             opt_set_charp, NULL, &cmd_sick,
	             "Execute a command when a device is declared sick"),
	OPT_WITH_ARG("--cmd-dead",
	             opt_set_charp, NULL, &cmd_dead,
	             "Execute a command when a device is declared dead"),
#if BLKMAKER_VERSION > 1
	OPT_WITH_ARG("--coinbase-addr",
		     set_b58addr, NULL, &opt_coinbase_script,
		     "Set coinbase payout address for solo mining"),
	OPT_WITH_ARG("--coinbase-address|--coinbase-payout|--cbaddress|--cbaddr|--cb-address|--cb-addr|--payout",
		     set_b58addr, NULL, &opt_coinbase_script,
		     opt_hidden),
#endif
#if BLKMAKER_VERSION > 0
	OPT_WITH_ARG("--coinbase-sig",
		     set_strdup, NULL, &opt_coinbase_sig,
		     "Set coinbase signature when possible"),
	OPT_WITH_ARG("--coinbase|--cbsig|--cb-sig|--cb|--prayer",
		     set_strdup, NULL, &opt_coinbase_sig,
		     opt_hidden),
#endif
#ifdef HAVE_CURSES
	OPT_WITHOUT_ARG("--compact",
			opt_set_bool, &opt_compact,
			"Use compact display without per device statistics"),
#endif
#ifdef WANT_CPUMINE
	OPT_WITH_ARG("--cpu-threads",
		     force_nthreads_int, opt_show_intval, &opt_n_threads,
		     "Number of miner CPU threads"),
	OPT_WITH_ARG("-t",
	             force_nthreads_int, opt_show_intval, &opt_n_threads,
	             opt_hidden),
#endif
	OPT_WITHOUT_ARG("--debug|-D",
		     enable_debug, &opt_debug,
		     "Enable debug output"),
	OPT_WITHOUT_ARG("--debuglog",
		     opt_set_bool, &opt_debug,
		     "Enable debug logging"),
	OPT_WITHOUT_ARG("--device-protocol-dump",
			opt_set_bool, &opt_dev_protocol,
			"Verbose dump of device protocol-level activities"),
	OPT_WITH_ARG("--device|-d",
		     set_devices, NULL, NULL,
	             "Enable only devices matching pattern (default: all)"),
	OPT_WITHOUT_ARG("--disable-rejecting",
			opt_set_bool, &opt_disable_pool,
			"Automatically disable pools that continually reject shares"),
#ifdef USE_LIBMICROHTTPD
	OPT_WITH_ARG("--http-port",
	             opt_set_intval, opt_show_intval, &httpsrv_port,
	             "Port number to listen on for HTTP getwork miners (-1 means disabled)"),
#endif
	OPT_WITH_ARG("--expiry",
		     set_int_0_to_9999, opt_show_intval, &opt_expiry,
		     "Upper bound on how many seconds after getting work we consider a share from it stale (w/o longpoll active)"),
	OPT_WITH_ARG("-E",
	             set_int_0_to_9999, opt_show_intval, &opt_expiry,
	             opt_hidden),
	OPT_WITH_ARG("--expiry-lp",
		     set_int_0_to_9999, opt_show_intval, &opt_expiry_lp,
		     "Upper bound on how many seconds after getting work we consider a share from it stale (with longpoll active)"),
	OPT_WITHOUT_ARG("--failover-only",
			opt_set_bool, &opt_fail_only,
			"Don't leak work to backup pools when primary pool is lagging"),
	OPT_WITH_ARG("--failover-switch-delay",
			set_int_1_to_65535, opt_show_intval, &opt_fail_switch_delay,
			"Delay in seconds before switching back to a failed pool"),
#ifdef USE_FPGA
	OPT_WITHOUT_ARG("--force-dev-init",
	        opt_set_bool, &opt_force_dev_init,
	        "Always initialize devices when possible (such as bitstream uploads to some FPGAs)"),
#endif
#ifdef HAVE_OPENCL
	OPT_WITH_ARG("--gpu-dyninterval",
		     set_int_1_to_65535, opt_show_intval, &opt_dynamic_interval,
		     opt_hidden),
	OPT_WITH_ARG("--gpu-platform",
		     set_int_0_to_9999, opt_show_intval, &opt_platform_id,
		     "Select OpenCL platform ID to use for GPU mining"),
	OPT_WITH_ARG("--gpu-threads|-g",
	             set_gpu_threads, opt_show_intval, &opt_g_threads,
	             opt_hidden),
#ifdef HAVE_ADL
	OPT_WITH_ARG("--gpu-engine",
		     set_gpu_engine, NULL, NULL,
	             opt_hidden),
	OPT_WITH_ARG("--gpu-fan",
		     set_gpu_fan, NULL, NULL,
	             opt_hidden),
	OPT_WITH_ARG("--gpu-map",
		     set_gpu_map, NULL, NULL,
		     "Map OpenCL to ADL device order manually, paired CSV (e.g. 1:0,2:1 maps OpenCL 1 to ADL 0, 2 to 1)"),
	OPT_WITH_ARG("--gpu-memclock",
		     set_gpu_memclock, NULL, NULL,
	             opt_hidden),
	OPT_WITH_ARG("--gpu-memdiff",
		     set_gpu_memdiff, NULL, NULL,
	             opt_hidden),
	OPT_WITH_ARG("--gpu-powertune",
		     set_gpu_powertune, NULL, NULL,
	             opt_hidden),
	OPT_WITHOUT_ARG("--gpu-reorder",
			opt_set_bool, &opt_reorder,
			"Attempt to reorder GPU devices according to PCI Bus ID"),
	OPT_WITH_ARG("--gpu-vddc",
		     set_gpu_vddc, NULL, NULL,
	             opt_hidden),
#endif
#ifdef USE_SCRYPT
	OPT_WITH_ARG("--lookup-gap",
		     set_lookup_gap, NULL, NULL,
	             opt_hidden),
#endif
	OPT_WITH_ARG("--intensity|-I",
	             set_intensity, NULL, NULL,
	             opt_hidden),
#endif
#if defined(HAVE_OPENCL) || defined(USE_MODMINER) || defined(USE_X6500) || defined(USE_ZTEX)
	OPT_WITH_ARG("--kernel-path",
		     opt_set_charp, opt_show_charp, &opt_kernel_path,
	             "Specify a path to where bitstream and kernel files are"),
	OPT_WITH_ARG("-K",
	             opt_set_charp, opt_show_charp, &opt_kernel_path,
	             opt_hidden),
#endif
#ifdef HAVE_OPENCL
	OPT_WITH_ARG("--kernel|-k",
	             set_kernel, NULL, NULL,
	             opt_hidden),
#endif
#ifdef USE_ICARUS
	OPT_WITH_ARG("--icarus-options",
		     set_icarus_options, NULL, NULL,
		     opt_hidden),
	OPT_WITH_ARG("--icarus-timing",
		     set_icarus_timing, NULL, NULL,
		     opt_hidden),
#endif
#ifdef USE_AVALON
	OPT_WITH_ARG("--avalon-options",
		     set_avalon_options, NULL, NULL,
		     opt_hidden),
#endif
#ifdef USE_KLONDIKE
	OPT_WITH_ARG("--klondike-options",
		     set_klondike_options, NULL, NULL,
		     "Set klondike options clock:temptarget"),
#endif
	OPT_WITHOUT_ARG("--load-balance",
		     set_loadbalance, &pool_strategy,
		     "Change multipool strategy from failover to quota based balance"),
	OPT_WITH_ARG("--log|-l",
		     set_int_0_to_9999, opt_show_intval, &opt_log_interval,
		     "Interval in seconds between log output"),
	OPT_WITH_ARG("--log-file|-L",
	             set_log_file, NULL, NULL,
	             "Append log file for output messages"),
	OPT_WITH_ARG("--logfile",
	             set_log_file, NULL, NULL,
	             opt_hidden),
	OPT_WITHOUT_ARG("--log-microseconds",
	                opt_set_bool, &opt_log_microseconds,
	                "Include microseconds in log output"),
#if defined(unix) || defined(__APPLE__)
	OPT_WITH_ARG("--monitor|-m",
		     opt_set_charp, NULL, &opt_stderr_cmd,
		     "Use custom pipe cmd for output messages"),
#endif // defined(unix)
	OPT_WITHOUT_ARG("--net-delay",
			opt_set_bool, &opt_delaynet,
			"Impose small delays in networking to avoid overloading slow routers"),
	OPT_WITHOUT_ARG("--no-adl",
			opt_set_bool, &opt_noadl,
#ifdef HAVE_ADL
			"Disable the ATI display library used for monitoring and setting GPU parameters"
#else
			opt_hidden
#endif
			),
	OPT_WITHOUT_ARG("--no-gbt",
			opt_set_invbool, &want_gbt,
			"Disable getblocktemplate support"),
	OPT_WITHOUT_ARG("--no-getwork",
			opt_set_invbool, &want_getwork,
			"Disable getwork support"),
	OPT_WITHOUT_ARG("--no-hotplug",
#ifdef HAVE_BFG_HOTPLUG
	                opt_set_invbool, &opt_hotplug,
	                "Disable hotplug detection"
#else
	                set_null, &opt_hotplug,
	                opt_hidden
#endif
	),
	OPT_WITHOUT_ARG("--no-local-bitcoin",
	                opt_set_invbool, &opt_load_bitcoin_conf,
	                "Disable adding pools for local bitcoin RPC servers"),
	OPT_WITHOUT_ARG("--no-longpoll",
			opt_set_invbool, &want_longpoll,
			"Disable X-Long-Polling support"),
	OPT_WITHOUT_ARG("--no-pool-disable",
			opt_set_invbool, &opt_disable_pool,
			opt_hidden),
	OPT_WITHOUT_ARG("--no-client-reconnect",
			opt_set_invbool, &opt_disable_client_reconnect,
			opt_hidden),
	OPT_WITHOUT_ARG("--no-pool-redirect",
			disable_pool_redirect, NULL,
			"Ignore pool requests to redirect to another server"),
	OPT_WITHOUT_ARG("--no-restart",
			opt_set_invbool, &opt_restart,
			"Do not attempt to restart devices that hang"
	),
	OPT_WITHOUT_ARG("--no-show-processors",
			opt_set_invbool, &opt_show_procs,
			opt_hidden),
	OPT_WITHOUT_ARG("--no-show-procs",
			opt_set_invbool, &opt_show_procs,
			opt_hidden),
	OPT_WITHOUT_ARG("--no-stratum",
			opt_set_invbool, &want_stratum,
			"Disable Stratum detection"),
	OPT_WITHOUT_ARG("--no-submit-stale",
			opt_set_invbool, &opt_submit_stale,
		        "Don't submit shares if they are detected as stale"),
#ifdef HAVE_OPENCL
	OPT_WITHOUT_ARG("--no-opencl-binaries",
	                set_no_opencl_binaries, NULL,
	                opt_hidden),
#endif
	OPT_WITHOUT_ARG("--no-unicode",
#ifdef USE_UNICODE
	                opt_set_invbool, &use_unicode,
	                "Don't use Unicode characters in TUI"
#else
	                set_null, &use_unicode,
	                opt_hidden
#endif
	),
	OPT_WITH_ARG("--noncelog",
		     set_noncelog, NULL, NULL,
		     "Create log of all nonces found"),
	OPT_WITH_ARG("--pass|-p",
		     set_pass, NULL, NULL,
		     "Password for bitcoin JSON-RPC server"),
	OPT_WITHOUT_ARG("--per-device-stats",
			opt_set_bool, &want_per_device_stats,
			"Force verbose mode and output per-device statistics"),
	OPT_WITH_ARG("--userpass|-O",  // duplicate to ensure config loads it before pool-priority
	             set_userpass, NULL, NULL,
	             opt_hidden),
	OPT_WITH_ARG("--pool-priority",
			 set_pool_priority, NULL, NULL,
			 "Priority for just the previous-defined pool"),
	OPT_WITH_ARG("--pool-proxy|-x",
		     set_pool_proxy, NULL, NULL,
		     "Proxy URI to use for connecting to just the previous-defined pool"),
	OPT_WITH_ARG("--force-rollntime",  // NOTE: must be after --pass for config file ordering
			 set_pool_force_rollntime, NULL, NULL,
			 opt_hidden),
	OPT_WITHOUT_ARG("--protocol-dump|-P",
			opt_set_bool, &opt_protocol,
			"Verbose dump of protocol-level activities"),
	OPT_WITH_ARG("--queue|-Q",
		     set_int_0_to_9999, opt_show_intval, &opt_queue,
		     "Minimum number of work items to have queued (0+)"),
	OPT_WITHOUT_ARG("--quiet|-q",
			opt_set_bool, &opt_quiet,
			"Disable logging output, display status and errors"),
	OPT_WITHOUT_ARG("--quiet-work-updates|--quiet-work-update",
			opt_set_bool, &opt_quiet_work_updates,
			opt_hidden),
	OPT_WITH_ARG("--quit-summary",
	             set_quit_summary, NULL, NULL,
	             "Summary printed when you quit: none/devs/procs/detailed"),
	OPT_WITH_ARG("--quota|-U",
		     set_quota, NULL, NULL,
		     "quota;URL combination for server with load-balance strategy quotas"),
	OPT_WITHOUT_ARG("--real-quiet",
			opt_set_bool, &opt_realquiet,
			"Disable all output"),
	OPT_WITH_ARG("--request-diff",
	             set_request_diff, opt_show_floatval, &request_pdiff,
	             "Request a specific difficulty from pools"),
	OPT_WITH_ARG("--retries",
		     opt_set_intval, opt_show_intval, &opt_retries,
		     "Number of times to retry failed submissions before giving up (-1 means never)"),
	OPT_WITH_ARG("--retry-pause",
		     set_null, NULL, NULL,
		     opt_hidden),
	OPT_WITH_ARG("--rotate",
		     set_rotate, opt_show_intval, &opt_rotate_period,
		     "Change multipool strategy from failover to regularly rotate at N minutes"),
	OPT_WITHOUT_ARG("--round-robin",
		     set_rr, &pool_strategy,
		     "Change multipool strategy from failover to round robin on failure"),
	OPT_WITH_ARG("--scan|-S",
		     add_serial, NULL, NULL,
		     "Configure how to scan for mining devices"),
	OPT_WITH_ARG("--scan-device|--scan-serial|--devscan",
		     add_serial, NULL, NULL,
		     opt_hidden),
	OPT_WITH_ARG("--scan-time",
		     set_int_0_to_9999, opt_show_intval, &opt_scantime,
		     "Upper bound on time spent scanning current work, in seconds"),
	OPT_WITH_ARG("-s",
		     set_int_0_to_9999, opt_show_intval, &opt_scantime,
		     opt_hidden),
	OPT_WITH_ARG("--scantime",
		     set_int_0_to_9999, opt_show_intval, &opt_scantime,
		     opt_hidden),
	OPT_WITH_ARG("--sched-start",
		     set_schedtime, NULL, &schedstart,
		     "Set a time of day in HH:MM to start mining (a once off without a stop time)"),
	OPT_WITH_ARG("--sched-stop",
		     set_schedtime, NULL, &schedstop,
		     "Set a time of day in HH:MM to stop mining (will quit without a start time)"),
#ifdef USE_SCRYPT
	OPT_WITHOUT_ARG("--scrypt",
			opt_set_bool, &opt_scrypt,
			"Use the scrypt algorithm for mining (non-bitcoin)"),
#endif
	OPT_WITH_ARG("--set-device|--set",
			opt_string_elist_add, NULL, &opt_set_device_list,
			"Set default parameters on devices; eg, NFY:osc6_bits=50"),
#if defined(USE_SCRYPT) && defined(HAVE_OPENCL)
	OPT_WITH_ARG("--shaders",
		     set_shaders, NULL, NULL,
	             opt_hidden),
#endif
#ifdef HAVE_PWD_H
        OPT_WITH_ARG("--setuid",
                     opt_set_charp, NULL, &opt_setuid,
                     "Username of an unprivileged user to run as"),
#endif
	OPT_WITH_ARG("--sharelog",
		     set_sharelog, NULL, NULL,
		     "Append share log to file"),
	OPT_WITH_ARG("--shares",
		     opt_set_floatval, NULL, &opt_shares,
		     "Quit after mining 2^32 * N hashes worth of shares (default: unlimited)"),
	OPT_WITHOUT_ARG("--show-processors",
			opt_set_bool, &opt_show_procs,
			"Show per processor statistics in summary"),
	OPT_WITHOUT_ARG("--show-procs",
			opt_set_bool, &opt_show_procs,
			opt_hidden),
	OPT_WITH_ARG("--skip-security-checks",
			set_int_0_to_9999, NULL, &opt_skip_checks,
			"Skip security checks sometimes to save bandwidth; only check 1/<arg>th of the time (default: never skip)"),
	OPT_WITH_ARG("--socks-proxy",
		     opt_set_charp, NULL, &opt_socks_proxy,
		     "Set socks proxy (host:port)"),
#ifdef USE_LIBEVENT
	OPT_WITH_ARG("--stratum-port",
	             opt_set_intval, opt_show_intval, &stratumsrv_port,
	             "Port number to listen on for stratum miners (-1 means disabled)"),
#endif
	OPT_WITHOUT_ARG("--submit-stale",
			opt_set_bool, &opt_submit_stale,
	                opt_hidden),
	OPT_WITH_ARG("--submit-threads",
	                opt_set_intval, opt_show_intval, &opt_submit_threads,
	                "Minimum number of concurrent share submissions (default: 64)"),
#ifdef HAVE_SYSLOG_H
	OPT_WITHOUT_ARG("--syslog",
			opt_set_bool, &use_syslog,
			"Use system log for output messages (default: standard error)"),
#endif
	OPT_WITH_ARG("--temp-cutoff",
		     set_temp_cutoff, NULL, &opt_cutofftemp,
		     opt_hidden),
	OPT_WITH_ARG("--temp-hysteresis",
		     set_int_1_to_10, opt_show_intval, &opt_hysteresis,
		     "Set how much the temperature can fluctuate outside limits when automanaging speeds"),
#ifdef HAVE_ADL
	OPT_WITH_ARG("--temp-overheat",
		     set_temp_overheat, opt_show_intval, &opt_overheattemp,
	             opt_hidden),
#endif
	OPT_WITH_ARG("--temp-target",
		     set_temp_target, NULL, NULL,
		     opt_hidden),
	OPT_WITHOUT_ARG("--text-only|-T",
			opt_set_invbool, &use_curses,
#ifdef HAVE_CURSES
			"Disable ncurses formatted screen output"
#else
			opt_hidden
#endif
	),
#if defined(USE_SCRYPT) && defined(HAVE_OPENCL)
	OPT_WITH_ARG("--thread-concurrency",
		     set_thread_concurrency, NULL, NULL,
	             opt_hidden),
#endif
#ifdef USE_UNICODE
	OPT_WITHOUT_ARG("--unicode",
	                opt_set_bool, &use_unicode,
	                "Use Unicode characters in TUI"),
#endif
	OPT_WITH_ARG("--url|-o",
		     set_url, NULL, NULL,
		     "URL for bitcoin JSON-RPC server"),
	OPT_WITH_ARG("--user|-u",
		     set_user, NULL, NULL,
		     "Username for bitcoin JSON-RPC server"),
#ifdef HAVE_OPENCL
	OPT_WITH_ARG("--vectors|-v",
	             set_vector, NULL, NULL,
	             opt_hidden),
#endif
	OPT_WITHOUT_ARG("--verbose",
			opt_set_bool, &opt_log_output,
			"Log verbose output to stderr as well as status output"),
	OPT_WITHOUT_ARG("--verbose-work-updates|--verbose-work-update",
			opt_set_invbool, &opt_quiet_work_updates,
			opt_hidden),
	OPT_WITHOUT_ARG("--weighed-stats",
	                opt_set_bool, &opt_weighed_stats,
	                "Display statistics weighed to difficulty 1"),
#ifdef HAVE_OPENCL
	OPT_WITH_ARG("--worksize|-w",
	             set_worksize, NULL, NULL,
	             opt_hidden),
#endif
	OPT_WITHOUT_ARG("--unittest",
			opt_set_bool, &opt_unittest, opt_hidden),
	OPT_WITH_ARG("--userpass|-O",
		     set_userpass, NULL, NULL,
		     "Username:Password pair for bitcoin JSON-RPC server"),
	OPT_WITHOUT_ARG("--worktime",
			opt_set_bool, &opt_worktime,
			"Display extra work time debug information"),
	OPT_WITH_ARG("--pools",
			opt_set_bool, NULL, NULL, opt_hidden),
	OPT_ENDTABLE
};

static char *load_config(const char *arg, void __maybe_unused *unused);

static char *parse_config(json_t *config, bool fileconf, int * const fileconf_load_p)
{
	static char err_buf[200];
	struct opt_table *opt;
	json_t *val;

	if (fileconf && !*fileconf_load_p)
		*fileconf_load_p = 1;

	for (opt = opt_config_table; opt->type != OPT_END; opt++) {
		char *p, *name, *sp;

		/* We don't handle subtables. */
		assert(!(opt->type & OPT_SUBTABLE));

		if (!opt->names)
			continue;

		/* Pull apart the option name(s). */
		name = strdup(opt->names);
		for (p = strtok_r(name, "|", &sp); p; p = strtok_r(NULL, "|", &sp)) {
			char *err = "Invalid value";

			/* Ignore short options. */
			if (p[1] != '-')
				continue;

			val = json_object_get(config, p+2);
			if (!val)
				continue;

			if (opt->type & OPT_HASARG) {
			  if (json_is_string(val)) {
				err = opt->cb_arg(json_string_value(val),
						  opt->u.arg);
			  } else if (json_is_number(val)) {
					char buf[256], *p, *q;
					snprintf(buf, 256, "%f", json_number_value(val));
					if ( (p = strchr(buf, '.')) ) {
						// Trim /\.0*$/ to work properly with integer-only arguments
						q = p;
						while (*(++q) == '0') {}
						if (*q == '\0')
							*p = '\0';
					}
					err = opt->cb_arg(buf, opt->u.arg);
			  } else if (json_is_array(val)) {
				int n, size = json_array_size(val);

				err = NULL;
				for (n = 0; n < size && !err; n++) {
					if (json_is_string(json_array_get(val, n)))
						err = opt->cb_arg(json_string_value(json_array_get(val, n)), opt->u.arg);
					else if (json_is_object(json_array_get(val, n)))
						err = parse_config(json_array_get(val, n), false, fileconf_load_p);
				}
			  }
			} else if (opt->type & OPT_NOARG) {
				if (json_is_true(val))
					err = opt->cb(opt->u.arg);
				else if (json_is_boolean(val)) {
					if (opt->cb == (void*)opt_set_bool)
						err = opt_set_invbool(opt->u.arg);
					else if (opt->cb == (void*)opt_set_invbool)
						err = opt_set_bool(opt->u.arg);
				}
			}

			if (err) {
				/* Allow invalid values to be in configuration
				 * file, just skipping over them provided the
				 * JSON is still valid after that. */
				if (fileconf) {
					applog(LOG_ERR, "Invalid config option %s: %s", p, err);
					*fileconf_load_p = -1;
				} else {
					snprintf(err_buf, sizeof(err_buf), "Parsing JSON option %s: %s",
						p, err);
					return err_buf;
				}
			}
		}
		free(name);
	}

	val = json_object_get(config, JSON_INCLUDE_CONF);
	if (val && json_is_string(val))
		return load_config(json_string_value(val), NULL);

	return NULL;
}

struct bfg_loaded_configfile *bfg_loaded_configfiles;

static char *load_config(const char *arg, void __maybe_unused *unused)
{
	json_error_t err;
	json_t *config;
	char *json_error;
	size_t siz;
	struct bfg_loaded_configfile *cfginfo;

	cfginfo = malloc(sizeof(*cfginfo));
	*cfginfo = (struct bfg_loaded_configfile){
		.filename = strdup(arg),
	};
	LL_APPEND(bfg_loaded_configfiles, cfginfo);

	if (++include_count > JSON_MAX_DEPTH)
		return JSON_MAX_DEPTH_ERR;

#if JANSSON_MAJOR_VERSION > 1
	config = json_load_file(arg, 0, &err);
#else
	config = json_load_file(arg, &err);
#endif
	if (!json_is_object(config)) {
		siz = JSON_LOAD_ERROR_LEN + strlen(arg) + strlen(err.text);
		json_error = malloc(siz);
		if (!json_error)
			quit(1, "Malloc failure in json error");

		snprintf(json_error, siz, JSON_LOAD_ERROR, arg, err.text);
		return json_error;
	}

	config_loaded = true;

	/* Parse the config now, so we can override it.  That can keep pointers
	 * so don't free config object. */
	return parse_config(config, true, &cfginfo->fileconf_load);
}

static
bool _load_default_configs(const char * const filepath, void * __maybe_unused userp)
{
	bool * const found_defcfg_p = userp;
	*found_defcfg_p = true;
	
	load_config(filepath, NULL);
	
	// Regardless of status of loading the config file, we should continue loading other defaults
	return false;
}

static void load_default_config(void)
{
	bool found_defcfg = false;
	appdata_file_call("BFGMiner", def_conf, _load_default_configs, &found_defcfg);
	
	if (!found_defcfg)
	{
		// No BFGMiner config, try Cgminer's...
		appdata_file_call("cgminer", "cgminer.conf", _load_default_configs, &found_defcfg);
	}
}

extern const char *opt_argv0;

static char *opt_verusage_and_exit(const char *extra)
{
	puts(packagename);
	printf("  Lowlevel:%s\n", BFG_LOWLLIST);
	printf("  Drivers:%s\n", BFG_DRIVERLIST);
	printf("  Algorithms:%s\n", BFG_ALGOLIST);
	printf("  Options:%s\n", BFG_OPTLIST);
	printf("%s", opt_usage(opt_argv0, extra));
	fflush(stdout);
	exit(0);
}

/* These options are parsed before anything else */
static struct opt_table opt_early_table[] = {
	// Default config is loaded in command line order, like a regular config
	OPT_EARLY_WITH_ARG("--config|-c|--default-config",
	                   set_bool_ignore_arg, NULL, &config_loaded,
	                   opt_hidden),
	OPT_EARLY_WITHOUT_ARG("--no-config|--no-default-config",
	                opt_set_bool, &config_loaded,
	                "Inhibit loading default config file"),
	OPT_ENDTABLE
};

/* These options are available from commandline only */
static struct opt_table opt_cmdline_table[] = {
	OPT_WITH_ARG("--config|-c",
		     load_config, NULL, NULL,
		     "Load a JSON-format configuration file\n"
		     "See example.conf for an example configuration."),
	OPT_EARLY_WITHOUT_ARG("--no-config",
	                opt_set_bool, &config_loaded,
	                opt_hidden),
	OPT_EARLY_WITHOUT_ARG("--no-default-config",
	                opt_set_bool, &config_loaded,
	                "Inhibit loading default config file"),
	OPT_WITHOUT_ARG("--default-config",
	                load_default_config, NULL,
	                "Always load the default config file"),
	OPT_WITHOUT_ARG("--help|-h",
			opt_verusage_and_exit, NULL,
			"Print this message"),
#ifdef HAVE_OPENCL
	OPT_WITHOUT_ARG("--ndevs|-n",
			print_ndevs_and_exit, &nDevs,
			opt_hidden),
#endif
	OPT_WITHOUT_ARG("--version|-V",
			opt_version_and_exit, packagename,
			"Display version and exit"),
	OPT_ENDTABLE
};

static bool jobj_binary(const json_t *obj, const char *key,
			void *buf, size_t buflen, bool required)
{
	const char *hexstr;
	json_t *tmp;

	tmp = json_object_get(obj, key);
	if (unlikely(!tmp)) {
		if (unlikely(required))
			applog(LOG_ERR, "JSON key '%s' not found", key);
		return false;
	}
	hexstr = json_string_value(tmp);
	if (unlikely(!hexstr)) {
		applog(LOG_ERR, "JSON key '%s' is not a string", key);
		return false;
	}
	if (!hex2bin(buf, hexstr, buflen))
		return false;

	return true;
}

static void calc_midstate(struct work *work)
{
	union {
		unsigned char c[64];
		uint32_t i[16];
	} data;

	swap32yes(&data.i[0], work->data, 16);
	sha256_ctx ctx;
	sha256_init(&ctx);
	sha256_update(&ctx, data.c, 64);
	memcpy(work->midstate, ctx.h, sizeof(work->midstate));
	swap32tole(work->midstate, work->midstate, 8);
}

static
struct bfg_tmpl_ref *tmpl_makeref(blktemplate_t * const tmpl)
{
	struct bfg_tmpl_ref * const tr = malloc(sizeof(*tr));
	*tr = (struct bfg_tmpl_ref){
		.tmpl = tmpl,
		.refcount = 1,
	};
	mutex_init(&tr->mutex);
	return tr;
}

static
void tmpl_incref(struct bfg_tmpl_ref * const tr)
{
	mutex_lock(&tr->mutex);
	++tr->refcount;
	mutex_unlock(&tr->mutex);
}

void tmpl_decref(struct bfg_tmpl_ref * const tr)
{
	mutex_lock(&tr->mutex);
	bool free_tmpl = !--tr->refcount;
	mutex_unlock(&tr->mutex);
	if (free_tmpl)
	{
		blktmpl_free(tr->tmpl);
		mutex_destroy(&tr->mutex);
		free(tr);
	}
}

static struct work *make_work(void)
{
	struct work *work = calloc(1, sizeof(struct work));

	if (unlikely(!work))
		quit(1, "Failed to calloc work in make_work");

	cg_wlock(&control_lock);
	work->id = total_work++;
	cg_wunlock(&control_lock);

	return work;
}

/* This is the central place all work that is about to be retired should be
 * cleaned to remove any dynamically allocated arrays within the struct */
void clean_work(struct work *work)
{
	free(work->job_id);
	bytes_free(&work->nonce2);
	free(work->nonce1);
	if (work->device_data_free_func)
		work->device_data_free_func(work);

	if (work->tr)
		tmpl_decref(work->tr);

	memset(work, 0, sizeof(struct work));
}

/* All dynamically allocated work structs should be freed here to not leak any
 * ram from arrays allocated within the work struct */
void free_work(struct work *work)
{
	clean_work(work);
	free(work);
}

static const char *workpadding_bin = "\0\0\0\x80\0\0\0\0\0\0\0\0\0\0\0\0\0\0\0\0\0\0\0\0\0\0\0\0\0\0\0\0\0\0\0\0\0\0\0\0\0\0\0\0\x80\x02\0\0";

// Must only be called with ch_lock held!
static
void __update_block_title(const unsigned char *hash_swap)
{
	if (hash_swap) {
		char tmp[17];
		// Only provided when the block has actually changed
		free(current_hash);
		current_hash = malloc(3 /* ... */ + 16 /* block hash segment */ + 1);
		bin2hex(tmp, &hash_swap[24], 8);
		memset(current_hash, '.', 3);
		memcpy(&current_hash[3], tmp, 17);
		known_blkheight_current = false;
	} else if (likely(known_blkheight_current)) {
		return;
	}
	if (current_block_id == known_blkheight_blkid) {
		// FIXME: The block number will overflow this sometime around AD 2025-2027
		if (known_blkheight < 1000000) {
			memmove(&current_hash[3], &current_hash[11], 8);
			snprintf(&current_hash[11], 20-11, " #%6u", known_blkheight);
		}
		known_blkheight_current = true;
	}
}

static
void have_block_height(uint32_t block_id, uint32_t blkheight)
{
	if (known_blkheight == blkheight)
		return;
	applog(LOG_DEBUG, "Learned that block id %08" PRIx32 " is height %" PRIu32, (uint32_t)be32toh(block_id), blkheight);
	cg_wlock(&ch_lock);
	known_blkheight = blkheight;
	known_blkheight_blkid = block_id;
	block_subsidy = 5000000000LL >> (blkheight / 210000);
	if (block_id == current_block_id)
		__update_block_title(NULL);
	cg_wunlock(&ch_lock);
}

static
void pool_set_opaque(struct pool *pool, bool opaque)
{
	if (pool->swork.opaque == opaque)
		return;
	
	pool->swork.opaque = opaque;
	if (opaque)
		applog(LOG_WARNING, "Pool %u is hiding block contents from us",
		       pool->pool_no);
	else
		applog(LOG_NOTICE, "Pool %u now providing block contents to us",
		       pool->pool_no);
}

bool pool_may_redirect_to(struct pool * const pool, const char * const uri)
{
	if (uri_get_param_bool(pool->rpc_url, "redirect", false))
		return true;
	return match_domains(pool->rpc_url, strlen(pool->rpc_url), uri, strlen(uri));
}

void set_simple_ntime_roll_limit(struct ntime_roll_limits * const nrl, const uint32_t ntime_base, const int ntime_roll)
{
	*nrl = (struct ntime_roll_limits){
		.min = ntime_base,
		.max = ntime_base + ntime_roll,
		.minoff = -ntime_roll,
		.maxoff = ntime_roll,
	};
}

void work_set_simple_ntime_roll_limit(struct work * const work, const int ntime_roll)
{
	set_simple_ntime_roll_limit(&work->ntime_roll_limits, upk_u32be(work->data, 0x44), ntime_roll);
}

static
void refresh_bitcoind_address(const bool fresh)
{
	if (!have_at_least_one_getcbaddr)
		return;
	
	char getcbaddr_req[60];
	CURL *curl = NULL;
	json_t *json, *j2;
	const char *s, *s2;
	bytes_t newscript = BYTES_INIT;
	
	snprintf(getcbaddr_req, sizeof(getcbaddr_req), "{\"method\":\"get%saddress\",\"id\":0,\"params\":[\"BFGMiner\"]}", fresh ? "new" : "account");
	
	for (int i = 0; i < total_pools; ++i)
	{
		struct pool * const pool = pools[i];
		if (!uri_get_param_bool(pool->rpc_url, "getcbaddr", false))
			continue;
		
		applog(LOG_DEBUG, "Refreshing coinbase address from pool %d", pool->pool_no);
		if (!curl)
		{
			curl = curl_easy_init();
			if (unlikely(!curl))
			{
				applogfail(LOG_ERR, "curl_easy_init");
				break;
			}
		}
		json = json_rpc_call(curl, pool->rpc_url, pool->rpc_userpass, getcbaddr_req, false, false, NULL, pool, true);
		j2 = json_object_get(json, "error");
		if (unlikely(!json_is_null(j2)))
		{
			char *estr = NULL;
			applog(LOG_WARNING, "Error %cetting coinbase address from pool %d: %s", 'g', pool->pool_no, json_string_value(j2) ?: (estr = json_dumps_ANY(j2, JSON_ENSURE_ASCII | JSON_SORT_KEYS)));
			free(estr);
			continue;
		}
		s = bfg_json_obj_string(json, "result", NULL);
		if (unlikely(!s))
		{
			applog(LOG_WARNING, "Error %cetting coinbase address from pool %d: %s", 'g', pool->pool_no, "(return value was not a String)");
			continue;
		}
		s2 = set_b58addr(s, &newscript);
		if (unlikely(s2))
		{
			applog(LOG_WARNING, "Error %cetting coinbase address from pool %d: %s", 's', pool->pool_no, s2);
			continue;
		}
		if (bytes_eq(&newscript, &opt_coinbase_script))
		{
			applog(LOG_DEBUG, "Pool %d returned coinbase address already in use (%s)", pool->pool_no, s2);
			break;
		}
		bytes_assimilate(&opt_coinbase_script, &newscript);
		applog(LOG_NOTICE, "Now using coinbase address %s, provided by pool %d", s, pool->pool_no);
		break;
	}
	
	bytes_free(&newscript);
	if (curl)
		curl_easy_cleanup(curl);
}

static double target_diff(const unsigned char *);

#define GBT_XNONCESZ (sizeof(uint32_t))

#if BLKMAKER_VERSION > 4
#define blkmk_append_coinbase_safe(tmpl, append, appendsz)  \
       blkmk_append_coinbase_safe2(tmpl, append, appendsz, GBT_XNONCESZ, false)
#endif

static bool work_decode(struct pool *pool, struct work *work, json_t *val)
{
	json_t *res_val = json_object_get(val, "result");
	json_t *tmp_val;
	bool ret = false;
	struct timeval tv_now;

	if (unlikely(detect_algo == 1)) {
		json_t *tmp = json_object_get(res_val, "algorithm");
		const char *v = tmp ? json_string_value(tmp) : "";
		if (strncasecmp(v, "scrypt", 6))
			detect_algo = 2;
	}
	
	timer_set_now(&tv_now);
	
	if (work->tr)
	{
		blktemplate_t * const tmpl = work->tr->tmpl;
		const char *err = blktmpl_add_jansson(tmpl, res_val, tv_now.tv_sec);
		if (err) {
			applog(LOG_ERR, "blktmpl error: %s", err);
			return false;
		}
		work->rolltime = blkmk_time_left(tmpl, tv_now.tv_sec);
#if BLKMAKER_VERSION > 1
		if ((!tmpl->cbtxn) && !bytes_len(&opt_coinbase_script))
		{
			// We are about to fail here because we lack a coinbase transaction
			// Try to get an address from bitcoind to use to avoid this
			refresh_bitcoind_address(false);
		}
		if (bytes_len(&opt_coinbase_script))
		{
			bool newcb;
#if BLKMAKER_VERSION > 2
			blkmk_init_generation2(tmpl, bytes_buf(&opt_coinbase_script), bytes_len(&opt_coinbase_script), &newcb);
#else
			newcb = !tmpl->cbtxn;
			blkmk_init_generation(tmpl, bytes_buf(&opt_coinbase_script), bytes_len(&opt_coinbase_script));
#endif
			if (newcb)
			{
				ssize_t ae = blkmk_append_coinbase_safe(tmpl, &template_nonce, sizeof(template_nonce));
				if (ae < (ssize_t)sizeof(template_nonce))
					applog(LOG_WARNING, "Cannot append template-nonce to coinbase on pool %u (%"PRId64") - you might be wasting hashing!", work->pool->pool_no, (int64_t)ae);
				++template_nonce;
			}
		}
#endif
#if BLKMAKER_VERSION > 0
		{
			ssize_t ae = blkmk_append_coinbase_safe(tmpl, opt_coinbase_sig, 101);
			static bool appenderr = false;
			if (ae <= 0) {
				if (opt_coinbase_sig) {
					applog((appenderr ? LOG_DEBUG : LOG_WARNING), "Cannot append coinbase signature at all on pool %u (%"PRId64")", pool->pool_no, (int64_t)ae);
					appenderr = true;
				}
			} else if (ae >= 3 || opt_coinbase_sig) {
				const char *cbappend = opt_coinbase_sig;
				const char full[] = PACKAGE " " VERSION;
				if (!cbappend) {
					if ((size_t)ae >= sizeof(full) - 1)
						cbappend = full;
					else if ((size_t)ae >= sizeof(PACKAGE) - 1)
						cbappend = PACKAGE;
					else
						cbappend = "BFG";
				}
				size_t cbappendsz = strlen(cbappend);
				static bool truncatewarning = false;
				if (cbappendsz <= (size_t)ae) {
					if (cbappendsz < (size_t)ae)
						// If we have space, include the trailing \0
						++cbappendsz;
					ae = cbappendsz;
					truncatewarning = false;
				} else {
					char *tmp = malloc(ae + 1);
					memcpy(tmp, opt_coinbase_sig, ae);
					tmp[ae] = '\0';
					applog((truncatewarning ? LOG_DEBUG : LOG_WARNING),
					       "Pool %u truncating appended coinbase signature at %"PRId64" bytes: %s(%s)",
					       pool->pool_no, (int64_t)ae, tmp, &opt_coinbase_sig[ae]);
					free(tmp);
					truncatewarning = true;
				}
				ae = blkmk_append_coinbase_safe(tmpl, cbappend, ae);
				if (ae <= 0) {
					applog((appenderr ? LOG_DEBUG : LOG_WARNING), "Error appending coinbase signature (%"PRId64")", (int64_t)ae);
					appenderr = true;
				} else
					appenderr = false;
			}
		}
#endif
		if (blkmk_get_data(tmpl, work->data, 80, tv_now.tv_sec, NULL, &work->dataid) < 76)
			return false;
		swap32yes(work->data, work->data, 80 / 4);
		memcpy(&work->data[80], workpadding_bin, 48);
		
		work->ntime_roll_limits = (struct ntime_roll_limits){
			.min = tmpl->mintime,
			.max = tmpl->maxtime,
			.minoff = tmpl->mintimeoff,
			.maxoff = tmpl->maxtimeoff,
		};

		const struct blktmpl_longpoll_req *lp;
		if ((lp = blktmpl_get_longpoll(tmpl)) && ((!pool->lp_id) || strcmp(lp->id, pool->lp_id))) {
			free(pool->lp_id);
			pool->lp_id = strdup(lp->id);

#if 0  /* This just doesn't work :( */
			curl_socket_t sock = pool->lp_socket;
			if (sock != CURL_SOCKET_BAD) {
				pool->lp_socket = CURL_SOCKET_BAD;
				applog(LOG_WARNING, "Pool %u long poll request hanging, reconnecting", pool->pool_no);
				shutdown(sock, SHUT_RDWR);
			}
#endif
		}
	}
	else
	if (unlikely(!jobj_binary(res_val, "data", work->data, sizeof(work->data), true))) {
		applog(LOG_ERR, "JSON inval data");
		return false;
	}
	else
		work_set_simple_ntime_roll_limit(work, 0);

	if (!jobj_binary(res_val, "midstate", work->midstate, sizeof(work->midstate), false)) {
		// Calculate it ourselves
		applog(LOG_DEBUG, "Calculating midstate locally");
		calc_midstate(work);
	}

	if (unlikely(!jobj_binary(res_val, "target", work->target, sizeof(work->target), true))) {
		applog(LOG_ERR, "JSON inval target");
		return false;
	}
	if (work->tr)
	{
		for (size_t i = 0; i < sizeof(work->target) / 2; ++i)
		{
			int p = (sizeof(work->target) - 1) - i;
			unsigned char c = work->target[i];
			work->target[i] = work->target[p];
			work->target[p] = c;
		}
	}

	if ( (tmp_val = json_object_get(res_val, "height")) ) {
		uint32_t blkheight = json_number_value(tmp_val);
		uint32_t block_id = ((uint32_t*)work->data)[1];
		have_block_height(block_id, blkheight);
	}

	memset(work->hash, 0, sizeof(work->hash));

	work->tv_staged = tv_now;
	
#if BLKMAKER_VERSION > 4
	if (work->tr)
	{
		blktemplate_t * const tmpl = work->tr->tmpl;
		uint8_t buf[80];
		int16_t expire;
		uint8_t *cbtxn;
		size_t cbtxnsz;
		size_t cbextranonceoffset;
		int branchcount;
		libblkmaker_hash_t *branches;
		
		if (blkmk_get_mdata(tmpl, buf, sizeof(buf), tv_now.tv_sec, &expire, &cbtxn, &cbtxnsz, &cbextranonceoffset, &branchcount, &branches, GBT_XNONCESZ, false))
		{
			struct stratum_work * const swork = &pool->swork;
			const size_t branchdatasz = branchcount * 0x20;
			
			cg_wlock(&pool->data_lock);
			swork->tr = work->tr;
			bytes_assimilate_raw(&swork->coinbase, cbtxn, cbtxnsz, cbtxnsz);
			swork->nonce2_offset = cbextranonceoffset;
			bytes_assimilate_raw(&swork->merkle_bin, branches, branchdatasz, branchdatasz);
			swork->merkles = branchcount;
			memcpy(swork->header1, &buf[0], 36);
			swork->ntime = le32toh(*(uint32_t *)(&buf[68]));
			swork->tv_received = tv_now;
			memcpy(swork->diffbits, &buf[72], 4);
			memcpy(swork->target, work->target, sizeof(swork->target));
			free(swork->job_id);
			swork->job_id = NULL;
			swork->clean = true;
			swork->work_restart_id = pool->work_restart_id;
			// FIXME: Do something with expire
			pool->nonce2sz = swork->n2size = GBT_XNONCESZ;
			pool->nonce2 = 0;
			cg_wunlock(&pool->data_lock);
		}
		else
			applog(LOG_DEBUG, "blkmk_get_mdata failed for pool %u", pool->pool_no);
	}
#endif  // BLKMAKER_VERSION > 4
	pool_set_opaque(pool, !work->tr);

	ret = true;

	return ret;
}

/* Returns whether the pool supports local work generation or not. */
static bool pool_localgen(struct pool *pool)
{
	return (pool->last_work_copy || pool->has_stratum);
}

int dev_from_id(int thr_id)
{
	struct cgpu_info *cgpu = get_thr_cgpu(thr_id);

	return cgpu->device_id;
}

/* Create an exponentially decaying average over the opt_log_interval */
void decay_time(double *f, double fadd, double fsecs)
{
	double ftotal, fprop;

	fprop = 1.0 - 1 / (exp(fsecs / (double)opt_log_interval));
	ftotal = 1.0 + fprop;
	*f += (fadd * fprop);
	*f /= ftotal;
}

static int __total_staged(void)
{
	return HASH_COUNT(staged_work);
}

static int total_staged(void)
{
	int ret;

	mutex_lock(stgd_lock);
	ret = __total_staged();
	mutex_unlock(stgd_lock);

	return ret;
}

#ifdef HAVE_CURSES
WINDOW *mainwin, *statuswin, *logwin;
#endif
double total_secs = 1.0;
static char statusline[256];
/* logstart is where the log window should start */
static int devcursor, logstart, logcursor;
#ifdef HAVE_CURSES
/* statusy is where the status window goes up to in cases where it won't fit at startup */
static int statusy;
static int devsummaryYOffset;
static int total_lines;
#endif
#ifdef HAVE_OPENCL
struct cgpu_info gpus[MAX_GPUDEVICES]; /* Maximum number apparently possible */
#endif
struct cgpu_info *cpus;

bool _bfg_console_cancel_disabled;
int _bfg_console_prev_cancelstate;

#ifdef HAVE_CURSES
#define   lock_curses()  bfg_console_lock()
#define unlock_curses()  bfg_console_unlock()

static bool curses_active_locked(void)
{
	bool ret;

	lock_curses();
	ret = curses_active;
	if (!ret)
		unlock_curses();
	return ret;
}

// Cancellable getch
int my_cancellable_getch(void)
{
	// This only works because the macro only hits direct getch() calls
	typedef int (*real_getch_t)(void);
	const real_getch_t real_getch = __real_getch;

	int type, rv;
	bool sct;

	sct = !pthread_setcanceltype(PTHREAD_CANCEL_ASYNCHRONOUS, &type);
	rv = real_getch();
	if (sct)
		pthread_setcanceltype(type, &type);

	return rv;
}

#ifdef PDCURSES
static
int bfg_wresize(WINDOW *win, int lines, int columns)
{
	int rv = wresize(win, lines, columns);
	int x, y;
	getyx(win, y, x);
	if (unlikely(y >= lines || x >= columns))
	{
		if (y >= lines)
			y = lines - 1;
		if (x >= columns)
			x = columns - 1;
		wmove(win, y, x);
	}
	return rv;
}
#else
#	define bfg_wresize wresize
#endif

#endif

void tailsprintf(char *buf, size_t bufsz, const char *fmt, ...)
{
	va_list ap;
	size_t presz = strlen(buf);
	
	va_start(ap, fmt);
	vsnprintf(&buf[presz], bufsz - presz, fmt, ap);
	va_end(ap);
}

double stats_elapsed(struct cgminer_stats *stats)
{
	struct timeval now;
	double elapsed;

	if (stats->start_tv.tv_sec == 0)
		elapsed = total_secs;
	else {
		cgtime(&now);
		elapsed = tdiff(&now, &stats->start_tv);
	}

	if (elapsed < 1.0)
		elapsed = 1.0;

	return elapsed;
}

bool drv_ready(struct cgpu_info *cgpu)
{
	switch (cgpu->status) {
		case LIFE_INIT:
		case LIFE_DEAD2:
			return false;
		default:
			return true;
	}
}

double cgpu_utility(struct cgpu_info *cgpu)
{
	double dev_runtime = cgpu_runtime(cgpu);
	return cgpu->utility = cgpu->accepted / dev_runtime * 60;
}

#define suffix_string(val, buf, bufsiz, sigdigits)  do{ \
	_Static_assert(sigdigits == 0, "suffix_string only supported with sigdigits==0");  \
	format_unit3(buf, bufsiz, FUP_DIFF, "", H2B_SHORTV, val, -1);  \
}while(0)

static float
utility_to_hashrate(double utility)
{
	return utility * 0x4444444;
}

static const char*_unitchar = "pn\xb5m kMGTPEZY?";
static const int _unitbase = 4;

static
void pick_unit(float hashrate, unsigned char *unit)
{
	unsigned char i;
	
	if (hashrate == 0 || !isfinite(hashrate))
	{
		if (*unit < _unitbase)
			*unit = _unitbase;
		return;
	}
	
	hashrate *= 1e12;
	for (i = 0; i < *unit; ++i)
		hashrate /= 1e3;
	
	// 1000 but with tolerance for floating-point rounding, avoid showing "1000.0"
	while (hashrate >= 999.95)
	{
		hashrate /= 1e3;
		if (likely(_unitchar[*unit] != '?'))
			++*unit;
	}
}
#define hashrate_pick_unit(hashrate, unit)  pick_unit(hashrate, unit)

enum h2bs_fmt {
	H2B_NOUNIT,  // "xxx.x"
	H2B_SHORT,   // "xxx.xMH/s"
	H2B_SPACED,  // "xxx.x MH/s"
	H2B_SHORTV,  // Like H2B_SHORT, but omit space for base unit
};

enum bfu_floatprec {
	FUP_INTEGER,
	FUP_HASHES,
	FUP_BTC,
	FUP_DIFF,
};

static
int format_unit3(char *buf, size_t sz, enum bfu_floatprec fprec, const char *measurement, enum h2bs_fmt fmt, float hashrate, signed char unitin)
{
	char *s = buf;
	unsigned char prec, i, unit;
	int rv = 0;
	
	if (unitin == -1)
	{
		unit = 0;
		hashrate_pick_unit(hashrate, &unit);
	}
	else
		unit = unitin;
	
	hashrate *= 1e12;
	
	for (i = 0; i < unit; ++i)
		hashrate /= 1000;
	
	switch (fprec)
	{
	case FUP_HASHES:
		// 100 but with tolerance for floating-point rounding, max "99.99" then "100.0"
		if (hashrate >= 99.995 || unit < 6)
			prec = 1;
		else
			prec = 2;
		_SNP("%5.*f", prec, hashrate);
		break;
	case FUP_INTEGER:
		_SNP("%3d", (int)hashrate);
		break;
	case FUP_BTC:
		if (hashrate >= 99.995)
			prec = 0;
		else
			prec = 2;
		_SNP("%5.*f", prec, hashrate);
		break;
	case FUP_DIFF:
		if (unit > _unitbase)
			_SNP("%.3g", hashrate);
		else
			_SNP("%u", (unsigned int)hashrate);
	}
	
	if (fmt != H2B_NOUNIT)
	{
		char uc[3] = {_unitchar[unit], '\0'};
		switch (fmt) {
			case H2B_SPACED:
				_SNP(" ");
			default:
				break;
			case H2B_SHORTV:
				if (isspace(uc[0]))
					uc[0] = '\0';
		}
		
		if (uc[0] == '\xb5')
			// Convert to UTF-8
			snprintf(uc, sizeof(uc), "%s", U8_MICRO);
		
		_SNP("%s%s", uc, measurement);
	}
	
	return rv;
}
#define format_unit2(buf, sz, floatprec, measurement, fmt, n, unit)  \
	format_unit3(buf, sz, floatprec ? FUP_HASHES : FUP_INTEGER, measurement, fmt, n, unit)

static
char *_multi_format_unit(char **buflist, size_t *bufszlist, bool floatprec, const char *measurement, enum h2bs_fmt fmt, const char *delim, int count, const float *numbers, bool isarray)
{
	unsigned char unit = 0;
	bool allzero = true;
	int i;
	size_t delimsz = 0;
	char *buf = buflist[0];
	size_t bufsz = bufszlist[0];
	size_t itemwidth = (floatprec ? 5 : 3);
	
	if (!isarray)
		delimsz = strlen(delim);
	
	for (i = 0; i < count; ++i)
		if (numbers[i] != 0)
		{
			pick_unit(numbers[i], &unit);
			allzero = false;
		}
	
	if (allzero)
		unit = _unitbase;
	
	--count;
	for (i = 0; i < count; ++i)
	{
		format_unit2(buf, bufsz, floatprec, NULL, H2B_NOUNIT, numbers[i], unit);
		if (isarray)
		{
			buf = buflist[i + 1];
			bufsz = bufszlist[i + 1];
		}
		else
		{
			buf += itemwidth;
			bufsz -= itemwidth;
			if (delimsz > bufsz)
				delimsz = bufsz;
			memcpy(buf, delim, delimsz);
			buf += delimsz;
			bufsz -= delimsz;
		}
	}
	
	// Last entry has the unit
	format_unit2(buf, bufsz, floatprec, measurement, fmt, numbers[count], unit);
	
	return buflist[0];
}
#define multi_format_unit2(buf, bufsz, floatprec, measurement, fmt, delim, count, ...)  _multi_format_unit((char *[]){buf}, (size_t[]){bufsz}, floatprec, measurement, fmt, delim, count, (float[]){ __VA_ARGS__ }, false)
#define multi_format_unit_array2(buflist, bufszlist, floatprec, measurement, fmt, count, ...)  (void)_multi_format_unit(buflist, bufszlist, floatprec, measurement, fmt, NULL, count, (float[]){ __VA_ARGS__ }, true)

static
int percentf3(char * const buf, size_t sz, double p, const double t)
{
	char *s = buf;
	int rv = 0;
	if (!p)
		_SNP("none");
	else
	if (t <= p)
		_SNP("100%%");
	else
	{

	p /= t;
	if (p < 0.00995)  // 0.01 but with tolerance for floating-point rounding, max ".99%"
		_SNP(".%02.0f%%", p * 10000);  // ".01%"
	else
	if (p < 0.0995)  // 0.1 but with tolerance for floating-point rounding, max "9.9%"
		_SNP("%.1f%%", p * 100);  // "9.1%"
	else
		_SNP("%3.0f%%", p * 100);  // " 99%"

	}
	
	return rv;
}
#define percentf4(buf, bufsz, p, t)  percentf3(buf, bufsz, p, p + t)

static
void test_decimal_width()
{
	// The pipe character at end of each line should perfectly line up
	char printbuf[512];
	char testbuf1[64];
	char testbuf2[64];
	char testbuf3[64];
	char testbuf4[64];
	double testn;
	int width;
	int saved;
	
	// Hotspots around 0.1 and 0.01
	saved = -1;
	for (testn = 0.09; testn <= 0.11; testn += 0.000001) {
		percentf3(testbuf1, sizeof(testbuf1), testn,  1.0);
		percentf3(testbuf2, sizeof(testbuf2), testn, 10.0);
		width = snprintf(printbuf, sizeof(printbuf), "%10g %s %s |", testn, testbuf1, testbuf2);
		if (unlikely((saved != -1) && (width != saved))) {
			applog(LOG_ERR, "Test width mismatch in percentf3! %d not %d at %10g", width, saved, testn);
			applog(LOG_ERR, "%s", printbuf);
		}
		saved = width;
	}
	
	// Hotspot around 100 (but test this in several units because format_unit2 also has unit<2 check)
	saved = -1;
	for (testn = 99.0; testn <= 101.0; testn += 0.0001) {
		format_unit2(testbuf1, sizeof(testbuf1), true, "x", H2B_SHORT, testn      , -1);
		format_unit2(testbuf2, sizeof(testbuf2), true, "x", H2B_SHORT, testn * 1e3, -1);
		format_unit2(testbuf3, sizeof(testbuf3), true, "x", H2B_SHORT, testn * 1e6, -1);
		snprintf(printbuf, sizeof(printbuf), "%10g %s %s %s |", testn, testbuf1, testbuf2, testbuf3);
		width = utf8_strlen(printbuf);
		if (unlikely((saved != -1) && (width != saved))) {
			applog(LOG_ERR, "Test width mismatch in format_unit2! %d not %d at %10g", width, saved, testn);
			applog(LOG_ERR, "%s", printbuf);
		}
		saved = width;
	}
	
	// Hotspot around unit transition boundary in pick_unit
	saved = -1;
	for (testn = 999.0; testn <= 1001.0; testn += 0.0001) {
		format_unit2(testbuf1, sizeof(testbuf1), true, "x", H2B_SHORT, testn      , -1);
		format_unit2(testbuf2, sizeof(testbuf2), true, "x", H2B_SHORT, testn * 1e3, -1);
		format_unit2(testbuf3, sizeof(testbuf3), true, "x", H2B_SHORT, testn * 1e6, -1);
		format_unit2(testbuf4, sizeof(testbuf4), true, "x", H2B_SHORT, testn * 1e9, -1);
		snprintf(printbuf, sizeof(printbuf), "%10g %s %s %s %s |", testn, testbuf1, testbuf2, testbuf3, testbuf4);
		width = utf8_strlen(printbuf);
		if (unlikely((saved != -1) && (width != saved))) {
			applog(LOG_ERR, "Test width mismatch in pick_unit! %d not %d at %10g", width, saved, testn);
			applog(LOG_ERR, "%s", printbuf);
		}
		saved = width;
	}
}

#ifdef HAVE_CURSES
static void adj_width(int var, int *length);
#endif

#ifdef HAVE_CURSES
static int awidth = 1, rwidth = 1, swidth = 1, hwwidth = 1;

static
void format_statline(char *buf, size_t bufsz, const char *cHr, const char *aHr, const char *uHr, int accepted, int rejected, int stale, double wnotaccepted, double waccepted, int hwerrs, double bad_diff1, double allnonces)
{
	char rejpcbuf[6];
	char bnbuf[6];
	
	adj_width(accepted, &awidth);
	adj_width(rejected, &rwidth);
	adj_width(stale, &swidth);
	adj_width(hwerrs, &hwwidth);
	percentf4(rejpcbuf, sizeof(rejpcbuf), wnotaccepted, waccepted);
	percentf3(bnbuf, sizeof(bnbuf), bad_diff1, allnonces);
	
	tailsprintf(buf, bufsz, "%s/%s/%s | A:%*d R:%*d+%*d(%s) HW:%*d/%s",
	            cHr, aHr, uHr,
	            awidth, accepted,
	            rwidth, rejected,
	            swidth, stale,
	            rejpcbuf,
	            hwwidth, hwerrs,
	            bnbuf
	);
}

static
const char *pool_proto_str(const struct pool * const pool)
{
	if (pool->idle)
		return "Dead ";
	if (pool->has_stratum)
		return "Strtm";
	if (pool->lp_url && pool->proto != pool->lp_proto)
		return "Mixed";
	switch (pool->proto)
	{
		case PLP_GETBLOCKTEMPLATE:
			return " GBT ";
		case PLP_GETWORK:
			return "GWork";
		default:
			return "Alive";
	}
}

#endif

static inline
void temperature_column(char *buf, size_t bufsz, bool maybe_unicode, const float * const temp)
{
	if (!(use_unicode && have_unicode_degrees))
		maybe_unicode = false;
	if (temp && *temp > 0.)
		if (maybe_unicode)
			snprintf(buf, bufsz, "%4.1f"U8_DEGREE"C", *temp);
		else
			snprintf(buf, bufsz, "%4.1fC", *temp);
	else
	{
		if (temp)
			snprintf(buf, bufsz, "     ");
		if (maybe_unicode)
			tailsprintf(buf, bufsz, " ");
	}
	tailsprintf(buf, bufsz, " | ");
}

void get_statline3(char *buf, size_t bufsz, struct cgpu_info *cgpu, bool for_curses, bool opt_show_procs)
{
#ifndef HAVE_CURSES
	assert(for_curses == false);
#endif
	struct device_drv *drv = cgpu->drv;
	enum h2bs_fmt hashrate_style = for_curses ? H2B_SHORT : H2B_SPACED;
	char cHr[ALLOC_H2B_NOUNIT+1], aHr[ALLOC_H2B_NOUNIT+1], uHr[max(ALLOC_H2B_SHORT, ALLOC_H2B_SPACED)+3+1];
	char rejpcbuf[6];
	char bnbuf[6];
	double dev_runtime;
	
	if (!opt_show_procs)
		cgpu = cgpu->device;
	
	dev_runtime = cgpu_runtime(cgpu);
	
	double rolling, mhashes;
	int accepted, rejected, stale;
	double waccepted;
	double wnotaccepted;
	int hwerrs;
	double bad_diff1, good_diff1;
	
	rolling = mhashes = waccepted = wnotaccepted = 0;
	accepted = rejected = stale = hwerrs = bad_diff1 = good_diff1 = 0;
	
	{
		struct cgpu_info *slave = cgpu;
		for (int i = 0; i < cgpu->procs; ++i, (slave = slave->next_proc))
		{
			slave->utility = slave->accepted / dev_runtime * 60;
			slave->utility_diff1 = slave->diff_accepted / dev_runtime * 60;
			
			rolling += slave->rolling;
			mhashes += slave->total_mhashes;
			if (opt_weighed_stats)
			{
				accepted += slave->diff_accepted;
				rejected += slave->diff_rejected;
				stale += slave->diff_stale;
			}
			else
			{
				accepted += slave->accepted;
				rejected += slave->rejected;
				stale += slave->stale;
			}
			waccepted += slave->diff_accepted;
			wnotaccepted += slave->diff_rejected + slave->diff_stale;
			hwerrs += slave->hw_errors;
			bad_diff1 += slave->bad_diff1;
			good_diff1 += slave->diff1;
			
			if (opt_show_procs)
				break;
		}
	}
	
	double wtotal = (waccepted + wnotaccepted);
	
	multi_format_unit_array2(
		((char*[]){cHr, aHr, uHr}),
		((size_t[]){sizeof(cHr), sizeof(aHr), sizeof(uHr)}),
		true, "h/s", hashrate_style,
		3,
		1e6*rolling,
		1e6*mhashes / dev_runtime,
		utility_to_hashrate(good_diff1 * (wtotal ? (waccepted / wtotal) : 1) * 60 / dev_runtime));

	// Processor representation
#ifdef HAVE_CURSES
	if (for_curses)
	{
		if (opt_show_procs)
			snprintf(buf, bufsz, " %"PRIprepr": ", cgpu->proc_repr);
		else
			snprintf(buf, bufsz, " %s: ", cgpu->dev_repr);
	}
	else
#endif
		snprintf(buf, bufsz, "%s ", opt_show_procs ? cgpu->proc_repr_ns : cgpu->dev_repr_ns);
	
	if (include_serial_in_statline && cgpu->dev_serial)
		tailsprintf(buf, bufsz, "[serial=%s] ", cgpu->dev_serial);
	
	if (unlikely(cgpu->status == LIFE_INIT))
	{
		tailsprintf(buf, bufsz, "Initializing...");
		return;
	}
	
	{
		const size_t bufln = strlen(buf);
		const size_t abufsz = (bufln >= bufsz) ? 0 : (bufsz - bufln);
		
		if (likely(cgpu->status != LIFE_DEAD2) && drv->override_statline_temp2 && drv->override_statline_temp2(buf, bufsz, cgpu, opt_show_procs))
			temperature_column(&buf[bufln], abufsz, for_curses, NULL);
		else
		{
			float temp = cgpu->temp;
			if (!opt_show_procs)
			{
				// Find the highest temperature of all processors
				struct cgpu_info *proc = cgpu;
				for (int i = 0; i < cgpu->procs; ++i, (proc = proc->next_proc))
					if (proc->temp > temp)
						temp = proc->temp;
			}
			temperature_column(&buf[bufln], abufsz, for_curses, &temp);
		}
	}
	
#ifdef HAVE_CURSES
	if (for_curses)
	{
		const char *cHrStatsOpt[] = {AS_BAD("DEAD "), AS_BAD("SICK "), "OFF  ", AS_BAD("REST "), AS_BAD(" ERR "), AS_BAD("WAIT "), cHr};
		const char *cHrStats;
		int cHrStatsI = (sizeof(cHrStatsOpt) / sizeof(*cHrStatsOpt)) - 1;
		bool all_dead = true, all_off = true, all_rdrv = true;
		struct cgpu_info *proc = cgpu;
		for (int i = 0; i < cgpu->procs; ++i, (proc = proc->next_proc))
		{
			switch (cHrStatsI) {
				default:
					if (proc->status == LIFE_WAIT)
						cHrStatsI = 5;
				case 5:
					if (proc->deven == DEV_RECOVER_ERR)
						cHrStatsI = 4;
				case 4:
					if (proc->deven == DEV_RECOVER)
						cHrStatsI = 3;
				case 3:
					if (proc->status == LIFE_SICK || proc->status == LIFE_DEAD || proc->status == LIFE_DEAD2)
					{
						cHrStatsI = 1;
						all_off = false;
					}
					else
					{
						if (likely(proc->deven == DEV_ENABLED))
							all_off = false;
						if (proc->deven != DEV_RECOVER_DRV)
							all_rdrv = false;
					}
				case 1:
					break;
			}
			if (likely(proc->status != LIFE_DEAD && proc->status != LIFE_DEAD2))
				all_dead = false;
			if (opt_show_procs)
				break;
		}
		if (unlikely(all_dead))
			cHrStatsI = 0;
		else
		if (unlikely(all_off))
			cHrStatsI = 2;
		cHrStats = cHrStatsOpt[cHrStatsI];
		if (cHrStatsI == 2 && all_rdrv)
			cHrStats = " RST ";
		
		format_statline(buf, bufsz,
		                cHrStats,
		                aHr, uHr,
		                accepted, rejected, stale,
		                wnotaccepted, waccepted,
		                hwerrs,
		                bad_diff1, bad_diff1 + good_diff1);
	}
	else
#endif
	{
		percentf4(rejpcbuf, sizeof(rejpcbuf), wnotaccepted, waccepted);
		percentf4(bnbuf, sizeof(bnbuf), bad_diff1, good_diff1);
		tailsprintf(buf, bufsz, "%ds:%s avg:%s u:%s | A:%d R:%d+%d(%s) HW:%d/%s",
			opt_log_interval,
			cHr, aHr, uHr,
			accepted,
			rejected,
			stale,
			rejpcbuf,
			hwerrs,
			bnbuf
		);
	}
}

#define get_statline(buf, bufsz, cgpu)               get_statline3(buf, bufsz, cgpu, false, opt_show_procs)
#define get_statline2(buf, bufsz, cgpu, for_curses)  get_statline3(buf, bufsz, cgpu, for_curses, opt_show_procs)

static void text_print_status(int thr_id)
{
	struct cgpu_info *cgpu;
	char logline[256];

	cgpu = get_thr_cgpu(thr_id);
	if (cgpu) {
		get_statline(logline, sizeof(logline), cgpu);
		printf("\n%s\r", logline);
		fflush(stdout);
	}
}

#ifdef HAVE_CURSES
static int attr_bad = A_BOLD;

#ifdef WIN32
#define swprintf snwprintf
#endif

static
void bfg_waddstr(WINDOW *win, const char *s)
{
	const char *p = s;
	int32_t w;
	int wlen;
	unsigned char stop_ascii = (use_unicode ? '|' : 0x80);
	
	while (true)
	{
		while (likely(p[0] == '\n' || (p[0] >= 0x20 && p[0] < stop_ascii)))
		{
			// Printable ASCII
			++p;
		}
		if (p != s)
			waddnstr(win, s, p - s);
		w = utf8_decode(p, &wlen);
		s = p += wlen;
		switch(w)
		{
			// NOTE: U+F000-U+F7FF are reserved for font hacks
			case '\0':
				return;
			case 0xb5:  // micro symbol
				w = unicode_micro;
				goto default_addch;
			case 0xf000:  // "bad" off
				wattroff(win, attr_bad);
				break;
			case 0xf001:  // "bad" on
				wattron(win, attr_bad);
				break;
#ifdef USE_UNICODE
			case '|':
				wadd_wch(win, WACS_VLINE);
				break;
#endif
			case 0x2500:  // BOX DRAWINGS LIGHT HORIZONTAL
			case 0x2534:  // BOX DRAWINGS LIGHT UP AND HORIZONTAL
				if (!use_unicode)
				{
					waddch(win, '-');
					break;
				}
#ifdef USE_UNICODE
				wadd_wch(win, (w == 0x2500) ? WACS_HLINE : WACS_BTEE);
				break;
#endif
			case 0x2022:
				if (w > WCHAR_MAX || !iswprint(w))
					w = '*';
			default:
default_addch:
				if (w > WCHAR_MAX || !(iswprint(w) || w == '\n'))
				{
#if REPLACEMENT_CHAR <= WCHAR_MAX
					if (iswprint(REPLACEMENT_CHAR))
						w = REPLACEMENT_CHAR;
					else
#endif
						w = '?';
				}
				{
#ifdef USE_UNICODE
					wchar_t wbuf[0x10];
					int wbuflen = sizeof(wbuf) / sizeof(*wbuf);
					wbuflen = swprintf(wbuf, wbuflen, L"%lc", (wint_t)w);
					waddnwstr(win, wbuf, wbuflen);
#else
					wprintw(win, "%lc", (wint_t)w);
#endif
				}
		}
	}
}

static inline
void bfg_hline(WINDOW *win, int y)
{
	int maxx, __maybe_unused maxy;
	getmaxyx(win, maxy, maxx);
#ifdef USE_UNICODE
	if (use_unicode)
		mvwhline_set(win, y, 0, WACS_HLINE, maxx);
	else
#endif
		mvwhline(win, y, 0, '-', maxx);
}

// Spaces until end of line, using current attributes (ie, not completely clear)
static
void bfg_wspctoeol(WINDOW * const win, const int offset)
{
	int x, maxx;
	int __maybe_unused y;
	getmaxyx(win, y, maxx);
	getyx(win, y, x);
	const int space_count = (maxx - x) - offset;
	
	// Check for negative - terminal too narrow
	if (space_count <= 0)
		return;
	
	char buf[space_count];
	memset(buf, ' ', space_count);
	waddnstr(win, buf, space_count);
}

static int menu_attr = A_REVERSE;

#define CURBUFSIZ 256
#define cg_mvwprintw(win, y, x, fmt, ...) do { \
	char tmp42[CURBUFSIZ]; \
	snprintf(tmp42, sizeof(tmp42), fmt, ##__VA_ARGS__); \
	wmove(win, y, x);  \
	bfg_waddstr(win, tmp42); \
} while (0)
#define cg_wprintw(win, fmt, ...) do { \
	char tmp42[CURBUFSIZ]; \
	snprintf(tmp42, sizeof(tmp42), fmt, ##__VA_ARGS__); \
	bfg_waddstr(win, tmp42); \
} while (0)

static bool pool_unworkable(const struct pool *);

/* Must be called with curses mutex lock held and curses_active */
static void curses_print_status(const int ts)
{
	struct pool *pool = currentpool;
	struct timeval now, tv;
	float efficiency;
	double income;
	int logdiv;

	efficiency = total_bytes_xfer ? total_diff_accepted * 2048. / total_bytes_xfer : 0.0;

	wattron(statuswin, attr_title);
	cg_mvwprintw(statuswin, 0, 0, " " PACKAGE " version " VERSION " - Started: %s", datestamp);
	timer_set_now(&now);
	{
		unsigned int days, hours;
		div_t d;
		
		timersub(&now, &miner_started, &tv);
		d = div(tv.tv_sec, 86400);
		days = d.quot;
		d = div(d.rem, 3600);
		hours = d.quot;
		d = div(d.rem, 60);
		cg_wprintw(statuswin, " - [%3u day%c %02d:%02d:%02d]"
			, days
			, (days == 1) ? ' ' : 's'
			, hours
			, d.quot
			, d.rem
		);
	}
	bfg_wspctoeol(statuswin, 0);
	wattroff(statuswin, attr_title);
	
	wattron(statuswin, menu_attr);
	wmove(statuswin, 1, 0);
	bfg_waddstr(statuswin, " [M]anage devices [P]ool management [S]ettings [D]isplay options ");
	bfg_wspctoeol(statuswin, 14);
	bfg_waddstr(statuswin, "[H]elp [Q]uit ");
	wattroff(statuswin, menu_attr);

	if ((pool_strategy == POOL_LOADBALANCE  || pool_strategy == POOL_BALANCE) && enabled_pools > 1) {
		char poolinfo[20], poolinfo2[20];
		int poolinfooff = 0, poolinfo2off, workable_pools = 0;
		double lowdiff = DBL_MAX, highdiff = -1;
		struct pool *lowdiff_pool = pools[0], *highdiff_pool = pools[0];
		time_t oldest_work_restart = time(NULL) + 1;
		struct pool *oldest_work_restart_pool = pools[0];
		for (int i = 0; i < total_pools; ++i)
		{
			if (pool_unworkable(pools[i]))
				continue;
			
			// NOTE: Only set pool var when it's workable; if only one is, it gets used by single-pool code
			pool = pools[i];
			++workable_pools;
			
			if (poolinfooff < sizeof(poolinfo))
				poolinfooff += snprintf(&poolinfo[poolinfooff], sizeof(poolinfo) - poolinfooff, "%u,", pool->pool_no);
			
			struct cgminer_pool_stats * const pool_stats = &pool->cgminer_pool_stats;
			if (pool_stats->last_diff < lowdiff)
			{
				lowdiff = pool_stats->last_diff;
				lowdiff_pool = pool;
			}
			if (pool_stats->last_diff > highdiff)
			{
				highdiff = pool_stats->last_diff;
				highdiff_pool = pool;
			}
			
			if (oldest_work_restart >= pool->work_restart_time)
			{
				oldest_work_restart = pool->work_restart_time;
				oldest_work_restart_pool = pool;
			}
		}
		if (unlikely(!workable_pools))
			goto no_workable_pools;
		if (workable_pools == 1)
			goto one_workable_pool;
		poolinfo2off = snprintf(poolinfo2, sizeof(poolinfo2), "%u (", workable_pools);
		if (poolinfooff > sizeof(poolinfo2) - poolinfo2off - 1)
			snprintf(&poolinfo2[poolinfo2off], sizeof(poolinfo2) - poolinfo2off, "%.*s...)", (int)(sizeof(poolinfo2) - poolinfo2off - 5), poolinfo);
		else
			snprintf(&poolinfo2[poolinfo2off], sizeof(poolinfo2) - poolinfo2off, "%.*s)%*s", (int)(poolinfooff - 1), poolinfo, (int)(sizeof(poolinfo2)), "");
		cg_mvwprintw(statuswin, 2, 0, " Pools: %s  Diff:%s%s%s  %c  LU:%s",
		             poolinfo2,
		             lowdiff_pool->diff,
		             (lowdiff == highdiff) ? "" : "-",
		             (lowdiff == highdiff) ? "" : highdiff_pool->diff,
		             have_longpoll ? '+' : '-',
		             oldest_work_restart_pool->work_restart_timestamp);
	}
	else
	if (pool_unworkable(pool))
	{
no_workable_pools: ;
		wattron(statuswin, attr_bad);
		cg_mvwprintw(statuswin, 2, 0, " (all pools are dead) ");
		wattroff(statuswin, attr_bad);
	}
	else
	{
one_workable_pool: ;
		char pooladdr[19];
		{
			const char *rawaddr = pool->sockaddr_url;
			BFGINIT(rawaddr, pool->rpc_url);
			size_t pooladdrlen = strlen(rawaddr);
			if (pooladdrlen > 20)
				snprintf(pooladdr, sizeof(pooladdr), "...%s", &rawaddr[pooladdrlen - (sizeof(pooladdr) - 4)]);
			else
				snprintf(pooladdr, sizeof(pooladdr), "%*s", -(int)(sizeof(pooladdr) - 1), rawaddr);
		}
		cg_mvwprintw(statuswin, 2, 0, " Pool%2u: %s  Diff:%s  %c%s  LU:%s  User:%s",
		             pool->pool_no, pooladdr, pool->diff,
		             have_longpoll ? '+' : '-', pool_proto_str(pool),
		             pool->work_restart_timestamp,
		             pool->rpc_user);
	}
	wclrtoeol(statuswin);
	cg_mvwprintw(statuswin, 3, 0, " Block: %s  Diff:%s (%s)  Started: %s",
		  current_hash, block_diff, net_hashrate, blocktime);
	
	income = total_diff_accepted * 3600 * block_subsidy / total_secs / current_diff;
	char bwstr[(ALLOC_H2B_SHORT*2)+3+1], incomestr[ALLOC_H2B_SHORT+6+1];
	format_unit3(incomestr, sizeof(incomestr), FUP_BTC, "BTC/hr", H2B_SHORT, income/1e8, -1);
	cg_mvwprintw(statuswin, 4, 0, " ST:%d  F:%d  NB:%d  AS:%d  BW:[%s]  E:%.2f  I:%s  BS:%s",
		ts,
		total_go + total_ro,
		new_blocks,
		total_submitting,
		multi_format_unit2(bwstr, sizeof(bwstr),
		                   false, "B/s", H2B_SHORT, "/", 2,
		                  (float)(total_bytes_rcvd / total_secs),
		                  (float)(total_bytes_sent / total_secs)),
		efficiency,
		incomestr,
		best_share);
	wclrtoeol(statuswin);
	
	mvwaddstr(statuswin, 5, 0, " ");
	bfg_waddstr(statuswin, statusline);
	wclrtoeol(statuswin);
	
	logdiv = statusy - 1;
	bfg_hline(statuswin, 6);
	bfg_hline(statuswin, logdiv);
#ifdef USE_UNICODE
	if (use_unicode)
	{
		int offset = 8 /* device */ + 5 /* temperature */ + 1 /* padding space */;
		if (opt_show_procs && !opt_compact)
			++offset;  // proc letter
		if (have_unicode_degrees)
			++offset;  // degrees symbol
		mvwadd_wch(statuswin, 6, offset, WACS_PLUS);
		mvwadd_wch(statuswin, logdiv, offset, WACS_BTEE);
		offset += 24;  // hashrates etc
		mvwadd_wch(statuswin, 6, offset, WACS_PLUS);
		mvwadd_wch(statuswin, logdiv, offset, WACS_BTEE);
	}
#endif
}

static void adj_width(int var, int *length)
{
	if ((int)(log10(var) + 1) > *length)
		(*length)++;
}

static int dev_width;

static void curses_print_devstatus(struct cgpu_info *cgpu)
{
	char logline[256];
	int ypos;

	if (opt_compact)
		return;

	/* Check this isn't out of the window size */
	if (opt_show_procs)
	ypos = cgpu->cgminer_id;
	else
	{
		if (cgpu->proc_id)
			return;
		ypos = cgpu->device_line_id;
	}
	ypos += devsummaryYOffset;
	if (ypos < 0)
		return;
	ypos += devcursor - 1;
	if (ypos >= statusy - 1)
		return;

	if (wmove(statuswin, ypos, 0) == ERR)
		return;
	
	get_statline2(logline, sizeof(logline), cgpu, true);
	if (selecting_device && (opt_show_procs ? (selected_device == cgpu->cgminer_id) : (devices[selected_device]->device == cgpu)))
		wattron(statuswin, A_REVERSE);
	bfg_waddstr(statuswin, logline);
	wattroff(statuswin, A_REVERSE);

	wclrtoeol(statuswin);
}

static
void _refresh_devstatus(const bool already_have_lock) {
	if ((!opt_compact) && (already_have_lock || curses_active_locked())) {
		int i;
		if (unlikely(!total_devices))
		{
			const int ypos = devcursor - 1;
			if (ypos < statusy - 1 && wmove(statuswin, ypos, 0) != ERR)
			{
				wattron(statuswin, attr_bad);
				bfg_waddstr(statuswin, "NO DEVICES FOUND: Press 'M' and '+' to add");
				wclrtoeol(statuswin);
				wattroff(statuswin, attr_bad);
			}
		}
		for (i = 0; i < total_devices; i++)
			curses_print_devstatus(get_devices(i));
		touchwin(statuswin);
		wrefresh(statuswin);
		if (!already_have_lock)
			unlock_curses();
	}
}
#define refresh_devstatus() _refresh_devstatus(false)

#endif

static void print_status(int thr_id)
{
	if (!curses_active)
		text_print_status(thr_id);
}

#ifdef HAVE_CURSES
static
bool set_statusy(int maxy)
{
	if (loginput_size)
	{
		maxy -= loginput_size;
		if (maxy < 0)
			maxy = 0;
	}
	
	if (logstart < maxy)
		maxy = logstart;
	
	if (statusy == maxy)
		return false;
	
	statusy = maxy;
	logcursor = statusy;
	
	return true;
}

/* Check for window resize. Called with curses mutex locked */
static inline void change_logwinsize(void)
{
	int x, y, logx, logy;

	getmaxyx(mainwin, y, x);
	if (x < 80 || y < 25)
		return;

	if (y > statusy + 2 && statusy < logstart) {
		set_statusy(y - 2);
		mvwin(logwin, logcursor, 0);
		bfg_wresize(statuswin, statusy, x);
	}

	y -= logcursor;
	getmaxyx(logwin, logy, logx);
	/* Detect screen size change */
	if (x != logx || y != logy)
		bfg_wresize(logwin, y, x);
}

static void check_winsizes(void)
{
	if (!use_curses)
		return;
	if (curses_active_locked()) {
		int y, x;

		x = getmaxx(statuswin);
		if (set_statusy(LINES - 2))
		{
			erase();
			bfg_wresize(statuswin, statusy, x);
			getmaxyx(mainwin, y, x);
			y -= logcursor;
			bfg_wresize(logwin, y, x);
			mvwin(logwin, logcursor, 0);
		}
		unlock_curses();
	}
}

static int device_line_id_count;

static void switch_logsize(void)
{
	if (curses_active_locked()) {
		if (opt_compact) {
			logstart = devcursor - 1;
			logcursor = logstart + 1;
		} else {
			total_lines = (opt_show_procs ? total_devices : device_line_id_count) ?: 1;
			logstart = devcursor + total_lines;
			logcursor = logstart;
		}
		unlock_curses();
	}
	check_winsizes();
}

/* For mandatory printing when mutex is already locked */
void _wlog(const char *str)
{
	static bool newline;
	size_t end = strlen(str) - 1;
	
	if (newline)
		bfg_waddstr(logwin, "\n");
	
	if (str[end] == '\n')
	{
		char *s;
		
		newline = true;
		s = alloca(end + 1);
		memcpy(s, str, end);
		s[end] = '\0';
		str = s;
	}
	else
		newline = false;
	
	bfg_waddstr(logwin, str);
}

/* Mandatory printing */
void _wlogprint(const char *str)
{
	if (curses_active_locked()) {
		_wlog(str);
		unlock_curses();
	}
}
#endif

#ifdef HAVE_CURSES
bool _log_curses_only(int prio, const char *datetime, const char *str)
{
	bool high_prio;

	high_prio = (prio == LOG_WARNING || prio == LOG_ERR);

	if (curses_active)
	{
		if (!loginput_size || high_prio) {
			wlog(" %s %s\n", datetime, str);
			if (high_prio) {
				touchwin(logwin);
				wrefresh(logwin);
			}
		}
		return true;
	}
	return false;
}

void clear_logwin(void)
{
	if (curses_active_locked()) {
		wclear(logwin);
		unlock_curses();
	}
}

void logwin_update(void)
{
	if (curses_active_locked()) {
		touchwin(logwin);
		wrefresh(logwin);
		unlock_curses();
	}
}
#endif

static void enable_pool(struct pool *pool)
{
	if (pool->enabled != POOL_ENABLED) {
		mutex_lock(&lp_lock);
		enabled_pools++;
		pool->enabled = POOL_ENABLED;
		pthread_cond_broadcast(&lp_cond);
		mutex_unlock(&lp_lock);
	}
}

#ifdef HAVE_CURSES
static void disable_pool(struct pool *pool)
{
	if (pool->enabled == POOL_ENABLED)
		enabled_pools--;
	pool->enabled = POOL_DISABLED;
}
#endif

static void reject_pool(struct pool *pool)
{
	if (pool->enabled == POOL_ENABLED)
		enabled_pools--;
	pool->enabled = POOL_REJECTING;
}

static double share_diff(const struct work *);

static
void share_result_msg(const struct work *work, const char *disp, const char *reason, bool resubmit, const char *worktime) {
	struct cgpu_info *cgpu;
	const unsigned char *hashpart = &work->hash[opt_scrypt ? 26 : 24];
	char shrdiffdisp[ALLOC_H2B_SHORTV];
	const double tgtdiff = work->work_difficulty;
	char tgtdiffdisp[ALLOC_H2B_SHORTV];
	char where[20];
	
	cgpu = get_thr_cgpu(work->thr_id);
	
	suffix_string(work->share_diff, shrdiffdisp, sizeof(shrdiffdisp), 0);
	suffix_string(tgtdiff, tgtdiffdisp, sizeof(tgtdiffdisp), 0);
	
	if (total_pools > 1)
		snprintf(where, sizeof(where), " pool %d", work->pool->pool_no);
	else
		where[0] = '\0';
	
	applog(LOG_NOTICE, "%s %02x%02x%02x%02x %"PRIprepr"%s Diff %s/%s%s %s%s",
	       disp,
	       (unsigned)hashpart[3], (unsigned)hashpart[2], (unsigned)hashpart[1], (unsigned)hashpart[0],
	       cgpu->proc_repr,
	       where,
	       shrdiffdisp, tgtdiffdisp,
	       reason,
	       resubmit ? "(resubmit)" : "",
	       worktime
	);
}

static bool test_work_current(struct work *);
static void _submit_work_async(struct work *);

static
void maybe_local_submit(const struct work *work)
{
#if BLKMAKER_VERSION > 3
	if (unlikely(work->block && work->tr))
	{
		// This is a block with a full template (GBT)
		// Regardless of the result, submit to local bitcoind(s) as well
		struct work *work_cp;
		
		for (int i = 0; i < total_pools; ++i)
		{
			if (!uri_get_param_bool(pools[i]->rpc_url, "allblocks", false))
				continue;
			
			applog(LOG_DEBUG, "Attempting submission of full block to pool %d", pools[i]->pool_no);
			work_cp = copy_work(work);
			work_cp->pool = pools[i];
			work_cp->do_foreign_submit = true;
			_submit_work_async(work_cp);
		}
	}
#endif
}

/* Theoretically threads could race when modifying accepted and
 * rejected values but the chance of two submits completing at the
 * same time is zero so there is no point adding extra locking */
static void
share_result(json_t *val, json_t *res, json_t *err, const struct work *work,
	     /*char *hashshow,*/ bool resubmit, char *worktime)
{
	struct pool *pool = work->pool;
	struct cgpu_info *cgpu;

	cgpu = get_thr_cgpu(work->thr_id);

	if ((json_is_null(err) || !err) && (json_is_null(res) || json_is_true(res))) {
		mutex_lock(&stats_lock);
		cgpu->accepted++;
		total_accepted++;
		pool->accepted++;
		cgpu->diff_accepted += work->work_difficulty;
		total_diff_accepted += work->work_difficulty;
		pool->diff_accepted += work->work_difficulty;
		mutex_unlock(&stats_lock);

		pool->seq_rejects = 0;
		cgpu->last_share_pool = pool->pool_no;
		cgpu->last_share_pool_time = time(NULL);
		cgpu->last_share_diff = work->work_difficulty;
		pool->last_share_time = cgpu->last_share_pool_time;
		pool->last_share_diff = work->work_difficulty;
		applog(LOG_DEBUG, "PROOF OF WORK RESULT: true (yay!!!)");
		if (!QUIET) {
			share_result_msg(work, "Accepted", "", resubmit, worktime);
		}
		sharelog("accept", work);
		if (opt_shares && total_diff_accepted >= opt_shares) {
			applog(LOG_WARNING, "Successfully mined %g accepted shares as requested and exiting.", opt_shares);
			kill_work();
			return;
		}

		/* Detect if a pool that has been temporarily disabled for
		 * continually rejecting shares has started accepting shares.
		 * This will only happen with the work returned from a
		 * longpoll */
		if (unlikely(pool->enabled == POOL_REJECTING)) {
			applog(LOG_WARNING, "Rejecting pool %d now accepting shares, re-enabling!", pool->pool_no);
			enable_pool(pool);
			switch_pools(NULL);
		}

		if (unlikely(work->block)) {
			// Force moving on to this new block :)
			struct work fakework;
			memset(&fakework, 0, sizeof(fakework));
			fakework.pool = work->pool;

			// Copy block version, bits, and time from share
			memcpy(&fakework.data[ 0], &work->data[ 0], 4);
			memcpy(&fakework.data[68], &work->data[68], 8);

			// Set prevblock to winning hash (swap32'd)
			swap32yes(&fakework.data[4], &work->hash[0], 32 / 4);

			test_work_current(&fakework);
		}
	} else {
		mutex_lock(&stats_lock);
		cgpu->rejected++;
		total_rejected++;
		pool->rejected++;
		cgpu->diff_rejected += work->work_difficulty;
		total_diff_rejected += work->work_difficulty;
		pool->diff_rejected += work->work_difficulty;
		pool->seq_rejects++;
		mutex_unlock(&stats_lock);

		applog(LOG_DEBUG, "PROOF OF WORK RESULT: false (booooo)");
		if (!QUIET) {
			char where[20];
			char disposition[36] = "reject";
			char reason[32];

			strcpy(reason, "");
			if (total_pools > 1)
				snprintf(where, sizeof(where), "pool %d", work->pool->pool_no);
			else
				strcpy(where, "");

			if (!json_is_string(res))
				res = json_object_get(val, "reject-reason");
			if (res) {
				const char *reasontmp = json_string_value(res);

				size_t reasonLen = strlen(reasontmp);
				if (reasonLen > 28)
					reasonLen = 28;
				reason[0] = ' '; reason[1] = '(';
				memcpy(2 + reason, reasontmp, reasonLen);
				reason[reasonLen + 2] = ')'; reason[reasonLen + 3] = '\0';
				memcpy(disposition + 7, reasontmp, reasonLen);
				disposition[6] = ':'; disposition[reasonLen + 7] = '\0';
			} else if (work->stratum && err && json_is_array(err)) {
				json_t *reason_val = json_array_get(err, 1);
				char *reason_str;

				if (reason_val && json_is_string(reason_val)) {
					reason_str = (char *)json_string_value(reason_val);
					snprintf(reason, 31, " (%s)", reason_str);
				}
			}

			share_result_msg(work, "Rejected", reason, resubmit, worktime);
			sharelog(disposition, work);
		}

		/* Once we have more than a nominal amount of sequential rejects,
		 * at least 10 and more than 3 mins at the current utility,
		 * disable the pool because some pool error is likely to have
		 * ensued. Do not do this if we know the share just happened to
		 * be stale due to networking delays.
		 */
		if (pool->seq_rejects > 10 && !work->stale && opt_disable_pool && enabled_pools > 1) {
			double utility = total_accepted / total_secs * 60;

			if (pool->seq_rejects > utility * 3) {
				applog(LOG_WARNING, "Pool %d rejected %d sequential shares, disabling!",
				       pool->pool_no, pool->seq_rejects);
				reject_pool(pool);
				if (pool == current_pool())
					switch_pools(NULL);
				pool->seq_rejects = 0;
			}
		}
	}
	
	maybe_local_submit(work);
}

static char *submit_upstream_work_request(struct work *work)
{
	char *hexstr = NULL;
	char *s, *sd;
	struct pool *pool = work->pool;

	if (work->tr)
	{
		blktemplate_t * const tmpl = work->tr->tmpl;
		json_t *req;
		unsigned char data[80];
		
		swap32yes(data, work->data, 80 / 4);
#if BLKMAKER_VERSION > 3
		if (work->do_foreign_submit)
			req = blkmk_submit_foreign_jansson(tmpl, data, work->dataid, le32toh(*((uint32_t*)&work->data[76])));
		else
#endif
			req = blkmk_submit_jansson(tmpl, data, work->dataid, le32toh(*((uint32_t*)&work->data[76])));
		s = json_dumps(req, 0);
		json_decref(req);
		sd = malloc(161);
		bin2hex(sd, data, 80);
	} else {

	/* build hex string */
		hexstr = malloc((sizeof(work->data) * 2) + 1);
		bin2hex(hexstr, work->data, sizeof(work->data));

	/* build JSON-RPC request */
		s = strdup("{\"method\": \"getwork\", \"params\": [ \"");
		s = realloc_strcat(s, hexstr);
		s = realloc_strcat(s, "\" ], \"id\":1}");

		free(hexstr);
		sd = s;

	}

	applog(LOG_DEBUG, "DBG: sending %s submit RPC call: %s", pool->rpc_url, sd);
	if (work->tr)
		free(sd);
	else
		s = realloc_strcat(s, "\n");

	return s;
}

static bool submit_upstream_work_completed(struct work *work, bool resubmit, struct timeval *ptv_submit, json_t *val) {
	json_t *res, *err;
	bool rc = false;
	int thr_id = work->thr_id;
	struct pool *pool = work->pool;
	struct timeval tv_submit_reply;
	time_t ts_submit_reply;
	char worktime[200] = "";

	cgtime(&tv_submit_reply);
	ts_submit_reply = time(NULL);

	if (unlikely(!val)) {
		applog(LOG_INFO, "submit_upstream_work json_rpc_call failed");
		if (!pool_tset(pool, &pool->submit_fail)) {
			total_ro++;
			pool->remotefail_occasions++;
			applog(LOG_WARNING, "Pool %d communication failure, caching submissions", pool->pool_no);
		}
		goto out;
	} else if (pool_tclear(pool, &pool->submit_fail))
		applog(LOG_WARNING, "Pool %d communication resumed, submitting work", pool->pool_no);

	res = json_object_get(val, "result");
	err = json_object_get(val, "error");

	if (!QUIET) {
		if (opt_worktime) {
			char workclone[20];
			struct tm _tm;
			struct tm *tm, tm_getwork, tm_submit_reply;
			tm = &_tm;
			double getwork_time = tdiff((struct timeval *)&(work->tv_getwork_reply),
							(struct timeval *)&(work->tv_getwork));
			double getwork_to_work = tdiff((struct timeval *)&(work->tv_work_start),
							(struct timeval *)&(work->tv_getwork_reply));
			double work_time = tdiff((struct timeval *)&(work->tv_work_found),
							(struct timeval *)&(work->tv_work_start));
			double work_to_submit = tdiff(ptv_submit,
							(struct timeval *)&(work->tv_work_found));
			double submit_time = tdiff(&tv_submit_reply, ptv_submit);
			int diffplaces = 3;

			localtime_r(&work->ts_getwork, tm);
			memcpy(&tm_getwork, tm, sizeof(struct tm));
			localtime_r(&ts_submit_reply, tm);
			memcpy(&tm_submit_reply, tm, sizeof(struct tm));

			if (work->clone) {
				snprintf(workclone, sizeof(workclone), "C:%1.3f",
						tdiff((struct timeval *)&(work->tv_cloned),
						(struct timeval *)&(work->tv_getwork_reply)));
			}
			else
				strcpy(workclone, "O");

			if (work->work_difficulty < 1)
				diffplaces = 6;

			snprintf(worktime, sizeof(worktime),
				" <-%08lx.%08lx M:%c D:%1.*f G:%02d:%02d:%02d:%1.3f %s (%1.3f) W:%1.3f (%1.3f) S:%1.3f R:%02d:%02d:%02d",
				(unsigned long)be32toh(*(uint32_t *)&(work->data[opt_scrypt ? 32 : 28])),
				(unsigned long)be32toh(*(uint32_t *)&(work->data[opt_scrypt ? 28 : 24])),
				work->getwork_mode, diffplaces, work->work_difficulty,
				tm_getwork.tm_hour, tm_getwork.tm_min,
				tm_getwork.tm_sec, getwork_time, workclone,
				getwork_to_work, work_time, work_to_submit, submit_time,
				tm_submit_reply.tm_hour, tm_submit_reply.tm_min,
				tm_submit_reply.tm_sec);
		}
	}

	share_result(val, res, err, work, resubmit, worktime);

	if (!opt_realquiet)
		print_status(thr_id);
	if (!want_per_device_stats) {
		char logline[256];
		struct cgpu_info *cgpu;

		cgpu = get_thr_cgpu(thr_id);
		
		get_statline(logline, sizeof(logline), cgpu);
		applog(LOG_INFO, "%s", logline);
	}

	json_decref(val);

	rc = true;
out:
	return rc;
}

/* Specifies whether we can use this pool for work or not. */
static bool pool_unworkable(const struct pool * const pool)
{
	if (pool->idle)
		return true;
	if (pool->enabled != POOL_ENABLED)
		return true;
	if (pool->has_stratum && !pool->stratum_active)
		return true;
	return false;
}

static
bool pool_actively_desired(const struct pool * const pool, const struct pool *cp)
{
	if (pool->enabled != POOL_ENABLED)
		return false;
	if (pool_strategy == POOL_LOADBALANCE || pool_strategy == POOL_BALANCE)
		return true;
	if (!cp)
		cp = current_pool();
	return (pool == cp);
}

static
bool pool_actively_in_use(const struct pool * const pool, const struct pool *cp)
{
	return (!pool_unworkable(pool)) && pool_actively_desired(pool, cp);
}

static
bool pool_supports_block_change_notification(struct pool * const pool)
{
	return pool->has_stratum || pool->lp_url;
}

static
bool pool_has_active_block_change_notification(struct pool * const pool)
{
	return pool->stratum_active || pool->lp_active;
}

static struct pool *_select_longpoll_pool(struct pool *, bool(*)(struct pool *));
#define select_longpoll_pool(pool)  _select_longpoll_pool(pool, pool_supports_block_change_notification)
#define pool_active_lp_pool(pool)  _select_longpoll_pool(pool, pool_has_active_block_change_notification)

/* In balanced mode, the amount of diff1 solutions per pool is monitored as a
 * rolling average per 10 minutes and if pools start getting more, it biases
 * away from them to distribute work evenly. The share count is reset to the
 * rolling average every 10 minutes to not send all work to one pool after it
 * has been disabled/out for an extended period. */
static struct pool *select_balanced(struct pool *cp)
{
	int i, lowest = cp->shares;
	struct pool *ret = cp, *failover_pool = NULL;

	for (i = 0; i < total_pools; i++) {
		struct pool *pool = pools[i];

		if (pool_unworkable(pool))
			continue;
		if (pool->failover_only)
		{
			BFGINIT(failover_pool, pool);
			continue;
		}
		if (pool->shares < lowest) {
			lowest = pool->shares;
			ret = pool;
		}
	}
	if (pool_unworkable(ret) && failover_pool)
		ret = failover_pool;

	ret->shares++;
	return ret;
}

static bool pool_active(struct pool *, bool pinging);
static void pool_died(struct pool *);
static struct pool *priority_pool(int choice);
static bool pool_unusable(struct pool *pool);

/* Select any active pool in a rotating fashion when loadbalance is chosen if
 * it has any quota left. */
static inline struct pool *select_pool(bool lagging)
{
	static int rotating_pool = 0;
	struct pool *pool, *cp;
	bool avail = false;
	int tested, i;

	cp = current_pool();

retry:
	if (pool_strategy == POOL_BALANCE) {
		pool = select_balanced(cp);
		if (pool_unworkable(pool))
			goto simple_failover;
		goto out;
	}

	if (pool_strategy != POOL_LOADBALANCE && (!lagging || opt_fail_only)) {
		pool = cp;
		goto out;
	} else
		pool = NULL;

	for (i = 0; i < total_pools; i++) {
		struct pool *tp = pools[i];

		if (tp->quota_used < tp->quota_gcd) {
			avail = true;
			break;
		}
	}

	/* There are no pools with quota, so reset them. */
	if (!avail) {
		for (i = 0; i < total_pools; i++)
			pools[i]->quota_used = 0;
		if (++rotating_pool >= total_pools)
			rotating_pool = 0;
	}

	/* Try to find the first pool in the rotation that is usable */
	tested = 0;
	while (!pool && tested++ < total_pools) {
		pool = pools[rotating_pool];
		if (pool->quota_used++ < pool->quota_gcd) {
			if (!pool_unworkable(pool))
				break;
			/* Failover-only flag for load-balance means distribute
			 * unused quota to priority pool 0. */
			if (opt_fail_only)
				priority_pool(0)->quota_used--;
		}
		pool = NULL;
		if (++rotating_pool >= total_pools)
			rotating_pool = 0;
	}

simple_failover:
	/* If there are no alive pools with quota, choose according to
	 * priority. */
	if (!pool) {
		for (i = 0; i < total_pools; i++) {
			struct pool *tp = priority_pool(i);

			if (!pool_unusable(tp)) {
				pool = tp;
				break;
			}
		}
	}

	/* If still nothing is usable, use the current pool */
	if (!pool)
		pool = cp;

out:
	if (!pool_actively_in_use(pool, cp))
	{
		if (!pool_active(pool, false))
		{
			pool_died(pool);
			goto retry;
		}
		pool_tclear(pool, &pool->idle);
	}
	applog(LOG_DEBUG, "Selecting pool %d for work", pool->pool_no);
	return pool;
}

static double DIFFEXACTONE = 26959946667150639794667015087019630673637144422540572481103610249215.0;

static double target_diff(const unsigned char *target)
{
	double targ = 0;
	signed int i;

	for (i = 31; i >= 0; --i)
		targ = (targ * 0x100) + target[i];

	return DIFFEXACTONE / (targ ?: 1);
}

/*
 * Calculate the work share difficulty
 */
static void calc_diff(struct work *work, int known)
{
	struct cgminer_pool_stats *pool_stats = &(work->pool->cgminer_pool_stats);
	double difficulty;

	if (!known) {
		work->work_difficulty = target_diff(work->target);
	} else
		work->work_difficulty = known;
	difficulty = work->work_difficulty;

	pool_stats->last_diff = difficulty;
	suffix_string(difficulty, work->pool->diff, sizeof(work->pool->diff), 0);

	if (difficulty == pool_stats->min_diff)
		pool_stats->min_diff_count++;
	else if (difficulty < pool_stats->min_diff || pool_stats->min_diff == 0) {
		pool_stats->min_diff = difficulty;
		pool_stats->min_diff_count = 1;
	}

	if (difficulty == pool_stats->max_diff)
		pool_stats->max_diff_count++;
	else if (difficulty > pool_stats->max_diff) {
		pool_stats->max_diff = difficulty;
		pool_stats->max_diff_count = 1;
	}
}

static uint32_t benchmark_blkhdr[20];

static
void setup_benchmark_pool()
{
	struct pool *pool;
	
	want_longpoll = false;
	
	// Temporarily disable opt_benchmark to avoid auto-removal
	opt_benchmark = false;
	pool = add_pool();
	opt_benchmark = true;
	
	pool->rpc_url = malloc(255);
	strcpy(pool->rpc_url, "Benchmark");
	pool_set_uri(pool, pool->rpc_url);
	pool->rpc_user = pool->rpc_url;
	pool->rpc_pass = pool->rpc_url;
	enable_pool(pool);
	pool->idle = false;
	successful_connect = true;
	
	{
		uint32_t * const blkhdr = benchmark_blkhdr;
		blkhdr[2] = htobe32(1);
		blkhdr[17] = htobe32(0x7fffffff);  // timestamp
		blkhdr[18] = htobe32(0x1700ffff);  // "bits"
	}
	
	{
		struct stratum_work * const swork = &pool->swork;
		const int branchcount = 15;  // 1 MB block
		const size_t branchdatasz = branchcount * 0x20;
		const size_t coinbase_sz = 6 * 1024;
		
		bytes_resize(&swork->coinbase, coinbase_sz);
		memset(bytes_buf(&swork->coinbase), '\xff', coinbase_sz);
		swork->nonce2_offset = 0;
		
		bytes_resize(&swork->merkle_bin, branchdatasz);
		memset(bytes_buf(&swork->merkle_bin), '\xff', branchdatasz);
		swork->merkles = branchcount;
		
		memset(swork->header1, '\xff', 36);
		swork->ntime = 0x7fffffff;
		timer_unset(&swork->tv_received);
		memcpy(swork->diffbits, "\x17\0\xff\xff", 4);
		set_target_to_pdiff(swork->target, opt_scrypt ? (1./0x10000) : 1.);
		pool->nonce2sz = swork->n2size = GBT_XNONCESZ;
		pool->nonce2 = 0;
	}
}

void get_benchmark_work(struct work *work)
{
	struct pool * const pool = pools[0];
	uint32_t * const blkhdr = benchmark_blkhdr;
	for (int i = 16; i >= 0; --i)
		if (++blkhdr[i])
			break;
	
	memcpy(&work->data[ 0], blkhdr, 80);
	memcpy(&work->data[80], workpadding_bin, 48);
	char hex[161];
	bin2hex(hex, work->data, 80);
	applog(LOG_DEBUG, "Generated benchmark header %s", hex);
	calc_midstate(work);
	memcpy(work->target, pool->swork.target, sizeof(work->target));
	
	work->mandatory = true;
	work->pool = pools[0];
	cgtime(&work->tv_getwork);
	copy_time(&work->tv_getwork_reply, &work->tv_getwork);
	copy_time(&work->tv_staged, &work->tv_getwork);
	work->getwork_mode = GETWORK_MODE_BENCHMARK;
	calc_diff(work, 0);
	work_set_simple_ntime_roll_limit(work, 60);
}

static void wake_gws(void);

static void update_last_work(struct work *work)
{
	if (!work->tr)
		// Only save GBT jobs, since rollntime isn't coordinated well yet
		return;

	struct pool *pool = work->pool;
	mutex_lock(&pool->last_work_lock);
	if (pool->last_work_copy)
		free_work(pool->last_work_copy);
	pool->last_work_copy = copy_work(work);
	pool->last_work_copy->work_restart_id = pool->work_restart_id;
	mutex_unlock(&pool->last_work_lock);
}

static
void gbt_req_target(json_t *req)
{
	json_t *j;
	json_t *n;
	
	if (!request_target_str)
		return;
	
	j = json_object_get(req, "params");
	if (!j)
	{
		n = json_array();
		if (!n)
			return;
		if (json_object_set_new(req, "params", n))
			goto erradd;
		j = n;
	}
	
	n = json_array_get(j, 0);
	if (!n)
	{
		n = json_object();
		if (!n)
			return;
		if (json_array_append_new(j, n))
			goto erradd;
	}
	j = n;
	
	n = json_string(request_target_str);
	if (!n)
		return;
	if (json_object_set_new(j, "target", n))
		goto erradd;
	
	return;

erradd:
	json_decref(n);
}

static char *prepare_rpc_req2(struct work *work, enum pool_protocol proto, const char *lpid, bool probe)
{
	char *rpc_req;

	clean_work(work);
	switch (proto) {
		case PLP_GETWORK:
			work->getwork_mode = GETWORK_MODE_POOL;
			return strdup(getwork_req);
		case PLP_GETBLOCKTEMPLATE:
			work->getwork_mode = GETWORK_MODE_GBT;
			blktemplate_t * const tmpl = blktmpl_create();
			if (!tmpl)
				goto gbtfail2;
			work->tr = tmpl_makeref(tmpl);
			gbt_capabilities_t caps = blktmpl_addcaps(tmpl);
			if (!caps)
				goto gbtfail;
			caps |= GBT_LONGPOLL;
#if BLKMAKER_VERSION > 1
			if (bytes_len(&opt_coinbase_script) || have_at_least_one_getcbaddr)
				caps |= GBT_CBVALUE;
#endif
			json_t *req = blktmpl_request_jansson(caps, lpid);
			if (!req)
				goto gbtfail;
			
			if (probe)
				gbt_req_target(req);
			
			rpc_req = json_dumps(req, 0);
			if (!rpc_req)
				goto gbtfail;
			json_decref(req);
			return rpc_req;
		default:
			return NULL;
	}
	return NULL;

gbtfail:
	tmpl_decref(work->tr);
	work->tr = NULL;
gbtfail2:
	return NULL;
}

#define prepare_rpc_req(work, proto, lpid)  prepare_rpc_req2(work, proto, lpid, false)
#define prepare_rpc_req_probe(work, proto, lpid)  prepare_rpc_req2(work, proto, lpid, true)

static const char *pool_protocol_name(enum pool_protocol proto)
{
	switch (proto) {
		case PLP_GETBLOCKTEMPLATE:
			return "getblocktemplate";
		case PLP_GETWORK:
			return "getwork";
		default:
			return "UNKNOWN";
	}
}

static enum pool_protocol pool_protocol_fallback(enum pool_protocol proto)
{
	switch (proto) {
		case PLP_GETBLOCKTEMPLATE:
			if (want_getwork)
			return PLP_GETWORK;
		default:
			return PLP_NONE;
	}
}

static bool get_upstream_work(struct work *work, CURL *curl)
{
	struct pool *pool = work->pool;
	struct cgminer_pool_stats *pool_stats = &(pool->cgminer_pool_stats);
	struct timeval tv_elapsed;
	json_t *val = NULL;
	bool rc = false;
	char *url;
	enum pool_protocol proto;

	char *rpc_req;

	if (pool->proto == PLP_NONE)
		pool->proto = PLP_GETBLOCKTEMPLATE;

tryagain:
	rpc_req = prepare_rpc_req(work, pool->proto, NULL);
	work->pool = pool;
	if (!rpc_req)
		return false;

	applog(LOG_DEBUG, "DBG: sending %s get RPC call: %s", pool->rpc_url, rpc_req);

	url = pool->rpc_url;

	cgtime(&work->tv_getwork);

	val = json_rpc_call(curl, url, pool->rpc_userpass, rpc_req, false,
			    false, &work->rolltime, pool, false);
	pool_stats->getwork_attempts++;

	free(rpc_req);

	if (likely(val)) {
		rc = work_decode(pool, work, val);
		if (unlikely(!rc))
			applog(LOG_DEBUG, "Failed to decode work in get_upstream_work");
	} else if (PLP_NONE != (proto = pool_protocol_fallback(pool->proto))) {
		applog(LOG_WARNING, "Pool %u failed getblocktemplate request; falling back to getwork protocol", pool->pool_no);
		pool->proto = proto;
		goto tryagain;
	} else
		applog(LOG_DEBUG, "Failed json_rpc_call in get_upstream_work");

	cgtime(&work->tv_getwork_reply);
	timersub(&(work->tv_getwork_reply), &(work->tv_getwork), &tv_elapsed);
	pool_stats->getwork_wait_rolling += ((double)tv_elapsed.tv_sec + ((double)tv_elapsed.tv_usec / 1000000)) * 0.63;
	pool_stats->getwork_wait_rolling /= 1.63;

	timeradd(&tv_elapsed, &(pool_stats->getwork_wait), &(pool_stats->getwork_wait));
	if (timercmp(&tv_elapsed, &(pool_stats->getwork_wait_max), >)) {
		pool_stats->getwork_wait_max.tv_sec = tv_elapsed.tv_sec;
		pool_stats->getwork_wait_max.tv_usec = tv_elapsed.tv_usec;
	}
	if (timercmp(&tv_elapsed, &(pool_stats->getwork_wait_min), <)) {
		pool_stats->getwork_wait_min.tv_sec = tv_elapsed.tv_sec;
		pool_stats->getwork_wait_min.tv_usec = tv_elapsed.tv_usec;
	}
	pool_stats->getwork_calls++;

	work->pool = pool;
	work->longpoll = false;
	calc_diff(work, 0);
	total_getworks++;
	pool->getwork_requested++;

	if (rc)
		update_last_work(work);

	if (likely(val))
		json_decref(val);

	return rc;
}

#ifdef HAVE_CURSES
static void disable_curses(void)
{
	if (curses_active_locked()) {
		use_curses = false;
		curses_active = false;
		leaveok(logwin, false);
		leaveok(statuswin, false);
		leaveok(mainwin, false);
		nocbreak();
		echo();
		delwin(logwin);
		delwin(statuswin);
		delwin(mainwin);
		endwin();
#ifdef WIN32
		// Move the cursor to after curses output.
		HANDLE hout = GetStdHandle(STD_OUTPUT_HANDLE);
		CONSOLE_SCREEN_BUFFER_INFO csbi;
		COORD coord;

		if (GetConsoleScreenBufferInfo(hout, &csbi)) {
			coord.X = 0;
			coord.Y = csbi.dwSize.Y - 1;
			SetConsoleCursorPosition(hout, coord);
		}
#endif
		unlock_curses();
	}
}
#endif

static void __kill_work(void)
{
	struct cgpu_info *cgpu;
	struct thr_info *thr;
	int i;

	if (!successful_connect)
		return;

	applog(LOG_INFO, "Received kill message");

	shutting_down = true;

	applog(LOG_DEBUG, "Prompting submit_work thread to finish");
	notifier_wake(submit_waiting_notifier);

#ifdef USE_LIBMICROHTTPD
	httpsrv_stop();
#endif
	
	applog(LOG_DEBUG, "Killing off watchpool thread");
	/* Kill the watchpool thread */
	thr = &control_thr[watchpool_thr_id];
	thr_info_cancel(thr);

	applog(LOG_DEBUG, "Killing off watchdog thread");
	/* Kill the watchdog thread */
	thr = &control_thr[watchdog_thr_id];
	thr_info_cancel(thr);

	applog(LOG_DEBUG, "Shutting down mining threads");
	for (i = 0; i < mining_threads; i++) {
		thr = get_thread(i);
		if (!thr)
			continue;
		cgpu = thr->cgpu;
		if (!cgpu)
			continue;
		if (!cgpu->threads)
			continue;

		cgpu->shutdown = true;
		thr->work_restart = true;
		notifier_wake(thr->notifier);
		notifier_wake(thr->work_restart_notifier);
	}

	sleep(1);

	applog(LOG_DEBUG, "Killing off mining threads");
	/* Kill the mining threads*/
	for (i = 0; i < mining_threads; i++) {
		thr = get_thread(i);
		if (!thr)
			continue;
		cgpu = thr->cgpu;
		if (cgpu->threads)
		{
			applog(LOG_WARNING, "Killing %"PRIpreprv, thr->cgpu->proc_repr);
			thr_info_cancel(thr);
		}
		cgpu->status = LIFE_DEAD2;
	}

	/* Stop the others */
	applog(LOG_DEBUG, "Killing off API thread");
	thr = &control_thr[api_thr_id];
	thr_info_cancel(thr);
}

/* This should be the common exit path */
void kill_work(void)
{
	__kill_work();

	quit(0, "Shutdown signal received.");
}

static
#ifdef WIN32
#ifndef _WIN64
const
#endif
#endif
char **initial_args;

void _bfg_clean_up(bool);

void app_restart(void)
{
	applog(LOG_WARNING, "Attempting to restart %s", packagename);

	__kill_work();
	_bfg_clean_up(true);

#if defined(unix) || defined(__APPLE__)
	if (forkpid > 0) {
		kill(forkpid, SIGTERM);
		forkpid = 0;
	}
#endif

	execv(initial_args[0], initial_args);
	applog(LOG_WARNING, "Failed to restart application");
}

static void sighandler(int __maybe_unused sig)
{
	/* Restore signal handlers so we can still quit if kill_work fails */
	sigaction(SIGTERM, &termhandler, NULL);
	sigaction(SIGINT, &inthandler, NULL);
	kill_work();
}

static void start_longpoll(void);
static void stop_longpoll(void);

/* Called with pool_lock held. Recruit an extra curl if none are available for
 * this pool. */
static void recruit_curl(struct pool *pool)
{
	struct curl_ent *ce = calloc(sizeof(struct curl_ent), 1);

	if (unlikely(!ce))
		quit(1, "Failed to calloc in recruit_curl");

	ce->curl = curl_easy_init();
	if (unlikely(!ce->curl))
		quit(1, "Failed to init in recruit_curl");

	LL_PREPEND(pool->curllist, ce);
	pool->curls++;
}

/* Grab an available curl if there is one. If not, then recruit extra curls
 * unless we are in a submit_fail situation, or we have opt_delaynet enabled
 * and there are already 5 curls in circulation. Limit total number to the
 * number of mining threads per pool as well to prevent blasting a pool during
 * network delays/outages. */
static struct curl_ent *pop_curl_entry3(struct pool *pool, int blocking)
{
	int curl_limit = opt_delaynet ? 5 : (mining_threads + opt_queue) * 2;
	bool recruited = false;
	struct curl_ent *ce;

	mutex_lock(&pool->pool_lock);
retry:
	if (!pool->curls) {
		recruit_curl(pool);
		recruited = true;
	} else if (!pool->curllist) {
		if (blocking < 2 && pool->curls >= curl_limit && (blocking || pool->curls >= opt_submit_threads)) {
			if (!blocking) {
				mutex_unlock(&pool->pool_lock);
				return NULL;
			}
			pthread_cond_wait(&pool->cr_cond, &pool->pool_lock);
			goto retry;
		} else {
			recruit_curl(pool);
			recruited = true;
		}
	}
	ce = pool->curllist;
	LL_DELETE(pool->curllist, ce);
	mutex_unlock(&pool->pool_lock);

	if (recruited)
		applog(LOG_DEBUG, "Recruited curl for pool %d", pool->pool_no);
	return ce;
}

static struct curl_ent *pop_curl_entry2(struct pool *pool, bool blocking)
{
	return pop_curl_entry3(pool, blocking ? 1 : 0);
}

__maybe_unused
static struct curl_ent *pop_curl_entry(struct pool *pool)
{
	return pop_curl_entry3(pool, 1);
}

static void push_curl_entry(struct curl_ent *ce, struct pool *pool)
{
	mutex_lock(&pool->pool_lock);
	if (!ce || !ce->curl)
		quithere(1, "Attempted to add NULL");
	LL_PREPEND(pool->curllist, ce);
	cgtime(&ce->tv);
	pthread_cond_broadcast(&pool->cr_cond);
	mutex_unlock(&pool->pool_lock);
}

bool stale_work(struct work *work, bool share);

static inline bool should_roll(struct work *work)
{
	struct timeval now;
	time_t expiry;

	if (!pool_actively_in_use(work->pool, NULL))
		return false;

	if (stale_work(work, false))
		return false;

	if (work->rolltime > opt_scantime)
		expiry = work->rolltime;
	else
		expiry = opt_scantime;
	expiry = expiry * 2 / 3;

	/* We shouldn't roll if we're unlikely to get one shares' duration
	 * work out of doing so */
	cgtime(&now);
	if (now.tv_sec - work->tv_staged.tv_sec > expiry)
		return false;
	
	return true;
}

/* Limit rolls to 7000 to not beyond 2 hours in the future where bitcoind will
 * reject blocks as invalid. */
static inline bool can_roll(struct work *work)
{
	if (work->stratum)
		return false;
	if (!(work->pool && !work->clone))
		return false;
	if (work->tr)
	{
		if (stale_work(work, false))
			return false;
		return blkmk_work_left(work->tr->tmpl);
	}
	return (work->rolltime &&
		work->rolls < 7000 && !stale_work(work, false));
}

static void roll_work(struct work *work)
{
	if (work->tr)
	{
		struct timeval tv_now;
		cgtime(&tv_now);
		if (blkmk_get_data(work->tr->tmpl, work->data, 80, tv_now.tv_sec, NULL, &work->dataid) < 76)
			applog(LOG_ERR, "Failed to get next data from template; spinning wheels!");
		swap32yes(work->data, work->data, 80 / 4);
		calc_midstate(work);
		applog(LOG_DEBUG, "Successfully rolled extranonce to dataid %u", work->dataid);
	} else {

	uint32_t *work_ntime;
	uint32_t ntime;

	work_ntime = (uint32_t *)(work->data + 68);
	ntime = be32toh(*work_ntime);
	ntime++;
	*work_ntime = htobe32(ntime);
		work_set_simple_ntime_roll_limit(work, 0);

		applog(LOG_DEBUG, "Successfully rolled time header in work");
	}

	local_work++;
	work->rolls++;
	work->blk.nonce = 0;

	/* This is now a different work item so it needs a different ID for the
	 * hashtable */
	work->id = total_work++;
}

/* Duplicates any dynamically allocated arrays within the work struct to
 * prevent a copied work struct from freeing ram belonging to another struct */
static void _copy_work(struct work *work, const struct work *base_work, int noffset)
{
	int id = work->id;

	clean_work(work);
	memcpy(work, base_work, sizeof(struct work));
	/* Keep the unique new id assigned during make_work to prevent copied
	 * work from having the same id. */
	work->id = id;
	if (base_work->job_id)
		work->job_id = strdup(base_work->job_id);
	if (base_work->nonce1)
		work->nonce1 = strdup(base_work->nonce1);
	bytes_cpy(&work->nonce2, &base_work->nonce2);

	if (base_work->tr)
		tmpl_incref(base_work->tr);
	
	if (noffset)
	{
		uint32_t *work_ntime = (uint32_t *)(work->data + 68);
		uint32_t ntime = be32toh(*work_ntime);

		ntime += noffset;
		*work_ntime = htobe32(ntime);
	}
	
	if (work->device_data_dup_func)
		work->device_data = work->device_data_dup_func(work);
}

/* Generates a copy of an existing work struct, creating fresh heap allocations
 * for all dynamically allocated arrays within the struct */
struct work *copy_work(const struct work *base_work)
{
	struct work *work = make_work();

	_copy_work(work, base_work, 0);

	return work;
}

void __copy_work(struct work *work, const struct work *base_work)
{
	_copy_work(work, base_work, 0);
}

static struct work *make_clone(struct work *work)
{
	struct work *work_clone = copy_work(work);

	work_clone->clone = true;
	cgtime((struct timeval *)&(work_clone->tv_cloned));
	work_clone->longpoll = false;
	work_clone->mandatory = false;
	/* Make cloned work appear slightly older to bias towards keeping the
	 * master work item which can be further rolled */
	work_clone->tv_staged.tv_sec -= 1;

	return work_clone;
}

static void stage_work(struct work *work);

static bool clone_available(void)
{
	struct work *work_clone = NULL, *work, *tmp;
	bool cloned = false;

	mutex_lock(stgd_lock);
	if (!staged_rollable)
		goto out_unlock;

	HASH_ITER(hh, staged_work, work, tmp) {
		if (can_roll(work) && should_roll(work)) {
			roll_work(work);
			work_clone = make_clone(work);
			applog(LOG_DEBUG, "%s: Rolling work %d to %d", __func__, work->id, work_clone->id);
			roll_work(work);
			cloned = true;
			break;
		}
	}

out_unlock:
	mutex_unlock(stgd_lock);

	if (cloned) {
		applog(LOG_DEBUG, "Pushing cloned available work to stage thread");
		stage_work(work_clone);
	}
	return cloned;
}

static void pool_died(struct pool *pool)
{
	mutex_lock(&lp_lock);
	if (!pool_tset(pool, &pool->idle)) {
		cgtime(&pool->tv_idle);
		pthread_cond_broadcast(&lp_cond);
		mutex_unlock(&lp_lock);
		if (pool == current_pool()) {
			applog(LOG_WARNING, "Pool %d %s not responding!", pool->pool_no, pool->rpc_url);
			switch_pools(NULL);
		} else
			applog(LOG_INFO, "Pool %d %s failed to return work", pool->pool_no, pool->rpc_url);
	}
	else
		mutex_unlock(&lp_lock);
}

bool stale_work(struct work *work, bool share)
{
	unsigned work_expiry;
	struct pool *pool;
	uint32_t block_id;
	unsigned getwork_delay;

	if (opt_benchmark)
		return false;

	block_id = ((uint32_t*)work->data)[1];
	pool = work->pool;

	/* Technically the rolltime should be correct but some pools
	 * advertise a broken expire= that is lower than a meaningful
	 * scantime */
	if (work->rolltime >= opt_scantime || work->tr)
		work_expiry = work->rolltime;
	else
		work_expiry = opt_expiry;

	unsigned max_expiry = (have_longpoll ? opt_expiry_lp : opt_expiry);
	if (work_expiry > max_expiry)
		work_expiry = max_expiry;

	if (share) {
		/* If the share isn't on this pool's latest block, it's stale */
		if (pool->block_id && pool->block_id != block_id)
		{
			applog(LOG_DEBUG, "Share stale due to block mismatch (%08lx != %08lx)", (long)block_id, (long)pool->block_id);
			return true;
		}

		/* If the pool doesn't want old shares, then any found in work before
		 * the most recent longpoll is stale */
		if ((!pool->submit_old) && work->work_restart_id != pool->work_restart_id)
		{
			applog(LOG_DEBUG, "Share stale due to mandatory work update (%02x != %02x)", work->work_restart_id, pool->work_restart_id);
			return true;
		}
	} else {
		/* If this work isn't for the latest Bitcoin block, it's stale */
		/* But only care about the current pool if failover-only */
		if (enabled_pools <= 1 || opt_fail_only) {
			if (pool->block_id && block_id != pool->block_id)
			{
				applog(LOG_DEBUG, "Work stale due to block mismatch (%08lx != 1 ? %08lx : %08lx)", (long)block_id, (long)pool->block_id, (long)current_block_id);
				return true;
			}
		} else {
			if (block_id != current_block_id)
			{
				applog(LOG_DEBUG, "Work stale due to block mismatch (%08lx != 0 ? %08lx : %08lx)", (long)block_id, (long)pool->block_id, (long)current_block_id);
				return true;
			}
		}

		/* If the pool has asked us to restart since this work, it's stale */
		if (work->work_restart_id != pool->work_restart_id)
		{
			applog(LOG_DEBUG, "Work stale due to work update (%02x != %02x)", work->work_restart_id, pool->work_restart_id);
			return true;
		}

	if (pool->has_stratum && work->job_id) {
		bool same_job;

		if (!pool->stratum_active || !pool->stratum_notify) {
			applog(LOG_DEBUG, "Work stale due to stratum inactive");
			return true;
		}

		same_job = true;

		cg_rlock(&pool->data_lock);
		if (strcmp(work->job_id, pool->swork.job_id))
			same_job = false;
		cg_runlock(&pool->data_lock);

		if (!same_job) {
			applog(LOG_DEBUG, "Work stale due to stratum job_id mismatch");
			return true;
		}
	}

	/* Factor in the average getwork delay of this pool, rounding it up to
	 * the nearest second */
	getwork_delay = pool->cgminer_pool_stats.getwork_wait_rolling * 5 + 1;
	if (unlikely(work_expiry <= getwork_delay + 5))
		work_expiry = 5;
	else
		work_expiry -= getwork_delay;

	}

	int elapsed_since_staged = timer_elapsed(&work->tv_staged, NULL);
	if (elapsed_since_staged > work_expiry) {
		applog(LOG_DEBUG, "%s stale due to expiry (%d >= %u)", share?"Share":"Work", elapsed_since_staged, work_expiry);
		return true;
	}

	/* If the user only wants strict failover, any work from a pool other than
	 * the current one is always considered stale */
	if (opt_fail_only && !share && !work->mandatory && !pool_actively_in_use(pool, NULL))
	{
		applog(LOG_DEBUG, "Work stale due to fail only pool mismatch (pool %u vs %u)", pool->pool_no, current_pool()->pool_no);
		return true;
	}

	return false;
}

static double share_diff(const struct work *work)
{
	double ret;
	bool new_best = false;

	ret = target_diff(work->hash);

	cg_wlock(&control_lock);
	if (unlikely(ret > best_diff)) {
		new_best = true;
		best_diff = ret;
		suffix_string(best_diff, best_share, sizeof(best_share), 0);
	}
	if (unlikely(ret > work->pool->best_diff))
		work->pool->best_diff = ret;
	cg_wunlock(&control_lock);

	if (unlikely(new_best))
		applog(LOG_INFO, "New best share: %s", best_share);

	return ret;
}

static
void work_check_for_block(struct work * const work)
{
	work->share_diff = share_diff(work);
	if (unlikely(work->share_diff >= current_diff)) {
		work->block = true;
		work->pool->solved++;
		found_blocks++;
		work->mandatory = true;
		applog(LOG_NOTICE, "Found block for pool %d!", work->pool->pool_no);
		refresh_bitcoind_address(true);
	}
}

static void submit_discard_share2(const char *reason, struct work *work)
{
	struct cgpu_info *cgpu = get_thr_cgpu(work->thr_id);

	sharelog(reason, work);

	mutex_lock(&stats_lock);
	++total_stale;
	++cgpu->stale;
	++(work->pool->stale_shares);
	total_diff_stale += work->work_difficulty;
	cgpu->diff_stale += work->work_difficulty;
	work->pool->diff_stale += work->work_difficulty;
	mutex_unlock(&stats_lock);
}

static void submit_discard_share(struct work *work)
{
	submit_discard_share2("discard", work);
}

struct submit_work_state {
	struct work *work;
	bool resubmit;
	struct curl_ent *ce;
	int failures;
	struct timeval tv_staleexpire;
	char *s;
	struct timeval tv_submit;
	struct submit_work_state *next;
};

static int my_curl_timer_set(__maybe_unused CURLM *curlm, long timeout_ms, void *userp)
{
	long *p_timeout_us = userp;
	
	const long max_ms = LONG_MAX / 1000;
	if (max_ms < timeout_ms)
		timeout_ms = max_ms;
	
	*p_timeout_us = timeout_ms * 1000;
	return 0;
}

static void sws_has_ce(struct submit_work_state *sws)
{
	struct pool *pool = sws->work->pool;
	sws->s = submit_upstream_work_request(sws->work);
	cgtime(&sws->tv_submit);
	json_rpc_call_async(sws->ce->curl, pool->rpc_url, pool->rpc_userpass, sws->s, false, pool, true, sws);
}

static struct submit_work_state *begin_submission(struct work *work)
{
	struct pool *pool;
	struct submit_work_state *sws = NULL;

	pool = work->pool;
	sws = malloc(sizeof(*sws));
	*sws = (struct submit_work_state){
		.work = work,
	};

	work_check_for_block(work);

	if (stale_work(work, true)) {
		work->stale = true;
		if (opt_submit_stale)
			applog(LOG_NOTICE, "Pool %d stale share detected, submitting as user requested", pool->pool_no);
		else if (pool->submit_old)
			applog(LOG_NOTICE, "Pool %d stale share detected, submitting as pool requested", pool->pool_no);
		else {
			applog(LOG_NOTICE, "Pool %d stale share detected, discarding", pool->pool_no);
			submit_discard_share(work);
			goto out;
		}
		timer_set_delay_from_now(&sws->tv_staleexpire, 300000000);
	}

	if (work->stratum) {
		char *s;

		s = malloc(1024);

		sws->s = s;
	} else {
		/* submit solution to bitcoin via JSON-RPC */
		sws->ce = pop_curl_entry2(pool, false);
		if (sws->ce) {
			sws_has_ce(sws);
		} else {
			sws->next = pool->sws_waiting_on_curl;
			pool->sws_waiting_on_curl = sws;
			if (sws->next)
				applog(LOG_DEBUG, "submit_thread queuing submission");
			else
				applog(LOG_WARNING, "submit_thread queuing submissions (see --submit-threads)");
		}
	}

	return sws;

out:
	free(sws);
	return NULL;
}

static bool retry_submission(struct submit_work_state *sws)
{
	struct work *work = sws->work;
	struct pool *pool = work->pool;

		sws->resubmit = true;
		if ((!work->stale) && stale_work(work, true)) {
			work->stale = true;
			if (opt_submit_stale)
				applog(LOG_NOTICE, "Pool %d share became stale during submission failure, will retry as user requested", pool->pool_no);
			else if (pool->submit_old)
				applog(LOG_NOTICE, "Pool %d share became stale during submission failure, will retry as pool requested", pool->pool_no);
			else {
				applog(LOG_NOTICE, "Pool %d share became stale during submission failure, discarding", pool->pool_no);
				submit_discard_share(work);
				return false;
			}
			timer_set_delay_from_now(&sws->tv_staleexpire, 300000000);
		}
		if (unlikely((opt_retries >= 0) && (++sws->failures > opt_retries))) {
			applog(LOG_ERR, "Pool %d failed %d submission retries, discarding", pool->pool_no, opt_retries);
			submit_discard_share(work);
			return false;
		}
		else if (work->stale) {
			if (unlikely(opt_retries < 0 && timer_passed(&sws->tv_staleexpire, NULL)))
			{
				applog(LOG_NOTICE, "Pool %d stale share failed to submit for 5 minutes, discarding", pool->pool_no);
				submit_discard_share(work);
				return false;
			}
		}

		/* pause, then restart work-request loop */
		applog(LOG_INFO, "json_rpc_call failed on submit_work, retrying");

		cgtime(&sws->tv_submit);
		json_rpc_call_async(sws->ce->curl, pool->rpc_url, pool->rpc_userpass, sws->s, false, pool, true, sws);
	
	return true;
}

static void free_sws(struct submit_work_state *sws)
{
	free(sws->s);
	free_work(sws->work);
	free(sws);
}

static void *submit_work_thread(__maybe_unused void *userdata)
{
	int wip = 0;
	CURLM *curlm;
	long curlm_timeout_us = -1;
	struct timeval curlm_timer;
	struct submit_work_state *sws, **swsp;
	struct submit_work_state *write_sws = NULL;
	unsigned tsreduce = 0;

	pthread_detach(pthread_self());

	RenameThread("submit_work");

	applog(LOG_DEBUG, "Creating extra submit work thread");

	curlm = curl_multi_init();
	curlm_timeout_us = -1;
	curl_multi_setopt(curlm, CURLMOPT_TIMERDATA, &curlm_timeout_us);
	curl_multi_setopt(curlm, CURLMOPT_TIMERFUNCTION, my_curl_timer_set);

	fd_set rfds, wfds, efds;
	int maxfd;
	struct timeval tv_timeout, tv_now;
	int n;
	CURLMsg *cm;
	FD_ZERO(&rfds);
	while (1) {
		mutex_lock(&submitting_lock);
		total_submitting -= tsreduce;
		tsreduce = 0;
		if (FD_ISSET(submit_waiting_notifier[0], &rfds)) {
			notifier_read(submit_waiting_notifier);
		}
		
		// Receive any new submissions
		while (submit_waiting) {
			struct work *work = submit_waiting;
			DL_DELETE(submit_waiting, work);
			if ( (sws = begin_submission(work)) ) {
				if (sws->ce)
					curl_multi_add_handle(curlm, sws->ce->curl);
				else if (sws->s) {
					sws->next = write_sws;
					write_sws = sws;
				}
				++wip;
			}
			else {
				--total_submitting;
				free_work(work);
			}
		}
		
		if (unlikely(shutting_down && !wip))
			break;
		mutex_unlock(&submitting_lock);
		
		FD_ZERO(&rfds);
		FD_ZERO(&wfds);
		FD_ZERO(&efds);
		tv_timeout.tv_sec = -1;
		
		// Setup cURL with select
		// Need to call perform to ensure the timeout gets updated
		curl_multi_perform(curlm, &n);
		curl_multi_fdset(curlm, &rfds, &wfds, &efds, &maxfd);
		if (curlm_timeout_us >= 0)
		{
			timer_set_delay_from_now(&curlm_timer, curlm_timeout_us);
			reduce_timeout_to(&tv_timeout, &curlm_timer);
		}
		
		// Setup waiting stratum submissions with select
		for (sws = write_sws; sws; sws = sws->next)
		{
			struct pool *pool = sws->work->pool;
			int fd = pool->sock;
			if (fd == INVSOCK || (!pool->stratum_init) || !pool->stratum_notify)
				continue;
			FD_SET(fd, &wfds);
			set_maxfd(&maxfd, fd);
		}
		
		// Setup "submit waiting" notifier with select
		FD_SET(submit_waiting_notifier[0], &rfds);
		set_maxfd(&maxfd, submit_waiting_notifier[0]);
		
		// Wait for something interesting to happen :)
		cgtime(&tv_now);
		if (select(maxfd+1, &rfds, &wfds, &efds, select_timeout(&tv_timeout, &tv_now)) < 0) {
			FD_ZERO(&rfds);
			continue;
		}
		
		// Handle any stratum ready-to-write results
		for (swsp = &write_sws; (sws = *swsp); ) {
			struct work *work = sws->work;
			struct pool *pool = work->pool;
			int fd = pool->sock;
			bool sessionid_match;
			
			if (fd == INVSOCK || (!pool->stratum_init) || (!pool->stratum_notify) || !FD_ISSET(fd, &wfds)) {
next_write_sws:
				// TODO: Check if stale, possibly discard etc
				swsp = &sws->next;
				continue;
			}
			
			cg_rlock(&pool->data_lock);
			// NOTE: cgminer only does this check on retries, but BFGMiner does it for even the first/normal submit; therefore, it needs to be such that it always is true on the same connection regardless of session management
			// NOTE: Worst case scenario for a false positive: the pool rejects it as H-not-zero
			sessionid_match = (!pool->swork.nonce1) || !strcmp(work->nonce1, pool->swork.nonce1);
			cg_runlock(&pool->data_lock);
			if (!sessionid_match)
			{
				applog(LOG_DEBUG, "No matching session id for resubmitting stratum share");
				submit_discard_share2("disconnect", work);
				++tsreduce;
next_write_sws_del:
				// Clear the fd from wfds, to avoid potentially blocking on other submissions to the same socket
				FD_CLR(fd, &wfds);
				// Delete sws for this submission, since we're done with it
				*swsp = sws->next;
				free_sws(sws);
				--wip;
				continue;
			}
			
			char *s = sws->s;
			struct stratum_share *sshare = calloc(sizeof(struct stratum_share), 1);
			int sshare_id;
			uint32_t nonce;
			char nonce2hex[(bytes_len(&work->nonce2) * 2) + 1];
			char noncehex[9];
			char ntimehex[9];
			
			sshare->work = copy_work(work);
			bin2hex(nonce2hex, bytes_buf(&work->nonce2), bytes_len(&work->nonce2));
			nonce = *((uint32_t *)(work->data + 76));
			bin2hex(noncehex, (const unsigned char *)&nonce, 4);
			bin2hex(ntimehex, (void *)&work->data[68], 4);
			
			mutex_lock(&sshare_lock);
			/* Give the stratum share a unique id */
			sshare_id =
			sshare->id = swork_id++;
			HASH_ADD_INT(stratum_shares, id, sshare);
			snprintf(s, 1024, "{\"params\": [\"%s\", \"%s\", \"%s\", \"%s\", \"%s\"], \"id\": %d, \"method\": \"mining.submit\"}",
				pool->rpc_user, work->job_id, nonce2hex, ntimehex, noncehex, sshare->id);
			mutex_unlock(&sshare_lock);
			
			applog(LOG_DEBUG, "DBG: sending %s submit RPC call: %s", pool->stratum_url, s);

			if (likely(stratum_send(pool, s, strlen(s)))) {
				if (pool_tclear(pool, &pool->submit_fail))
					applog(LOG_WARNING, "Pool %d communication resumed, submitting work", pool->pool_no);
				applog(LOG_DEBUG, "Successfully submitted, adding to stratum_shares db");
				goto next_write_sws_del;
			} else if (!pool_tset(pool, &pool->submit_fail)) {
				// Undo stuff
				mutex_lock(&sshare_lock);
				// NOTE: Need to find it again in case something else has consumed it already (like the stratum-disconnect resubmitter...)
				HASH_FIND_INT(stratum_shares, &sshare_id, sshare);
				if (sshare)
					HASH_DEL(stratum_shares, sshare);
				mutex_unlock(&sshare_lock);
				if (sshare)
				{
					free_work(sshare->work);
					free(sshare);
				}
				
				applog(LOG_WARNING, "Pool %d stratum share submission failure", pool->pool_no);
				total_ro++;
				pool->remotefail_occasions++;
				
				if (!sshare)
					goto next_write_sws_del;
				
				goto next_write_sws;
			}
		}
		
		// Handle any cURL activities
		curl_multi_perform(curlm, &n);
		while( (cm = curl_multi_info_read(curlm, &n)) ) {
			if (cm->msg == CURLMSG_DONE)
			{
				bool finished;
				json_t *val = json_rpc_call_completed(cm->easy_handle, cm->data.result, false, NULL, &sws);
				curl_multi_remove_handle(curlm, cm->easy_handle);
				finished = submit_upstream_work_completed(sws->work, sws->resubmit, &sws->tv_submit, val);
				if (!finished) {
					if (retry_submission(sws))
						curl_multi_add_handle(curlm, sws->ce->curl);
					else
						finished = true;
				}
				
				if (finished) {
					--wip;
					++tsreduce;
					struct pool *pool = sws->work->pool;
					if (pool->sws_waiting_on_curl) {
						pool->sws_waiting_on_curl->ce = sws->ce;
						sws_has_ce(pool->sws_waiting_on_curl);
						pool->sws_waiting_on_curl = pool->sws_waiting_on_curl->next;
						curl_multi_add_handle(curlm, sws->ce->curl);
					} else {
						push_curl_entry(sws->ce, sws->work->pool);
					}
					free_sws(sws);
				}
			}
		}
	}
	assert(!write_sws);
	mutex_unlock(&submitting_lock);

	curl_multi_cleanup(curlm);

	applog(LOG_DEBUG, "submit_work thread exiting");

	return NULL;
}

/* Find the pool that currently has the highest priority */
static struct pool *priority_pool(int choice)
{
	struct pool *ret = NULL;
	int i;

	for (i = 0; i < total_pools; i++) {
		struct pool *pool = pools[i];

		if (pool->prio == choice) {
			ret = pool;
			break;
		}
	}

	if (unlikely(!ret)) {
		applog(LOG_ERR, "WTF No pool %d found!", choice);
		return pools[choice];
	}
	return ret;
}

int prioritize_pools(char *param, int *pid)
{
	char *ptr, *next;
	int i, pr, prio = 0;

	if (total_pools == 0) {
		return MSG_NOPOOL;
	}

	if (param == NULL || *param == '\0') {
		return MSG_MISPID;
	}

	bool pools_changed[total_pools];
	int new_prio[total_pools];
	for (i = 0; i < total_pools; ++i)
		pools_changed[i] = false;

	next = param;
	while (next && *next) {
		ptr = next;
		next = strchr(ptr, ',');
		if (next)
			*(next++) = '\0';

		i = atoi(ptr);
		if (i < 0 || i >= total_pools) {
			*pid = i;
			return MSG_INVPID;
		}

		if (pools_changed[i]) {
			*pid = i;
			return MSG_DUPPID;
		}

		pools_changed[i] = true;
		new_prio[i] = prio++;
	}

	// Only change them if no errors
	for (i = 0; i < total_pools; i++) {
		if (pools_changed[i])
			pools[i]->prio = new_prio[i];
	}

	// In priority order, cycle through the unchanged pools and append them
	for (pr = 0; pr < total_pools; pr++)
		for (i = 0; i < total_pools; i++) {
			if (!pools_changed[i] && pools[i]->prio == pr) {
				pools[i]->prio = prio++;
				pools_changed[i] = true;
				break;
			}
		}

	if (current_pool()->prio)
		switch_pools(NULL);

	return MSG_POOLPRIO;
}

void validate_pool_priorities(void)
{
	// TODO: this should probably do some sort of logging
	int i, j;
	bool used[total_pools];
	bool valid[total_pools];

	for (i = 0; i < total_pools; i++)
		used[i] = valid[i] = false;

	for (i = 0; i < total_pools; i++) {
		if (pools[i]->prio >=0 && pools[i]->prio < total_pools) {
			if (!used[pools[i]->prio]) {
				valid[i] = true;
				used[pools[i]->prio] = true;
			}
		}
	}

	for (i = 0; i < total_pools; i++) {
		if (!valid[i]) {
			for (j = 0; j < total_pools; j++) {
				if (!used[j]) {
					applog(LOG_WARNING, "Pool %d priority changed from %d to %d", i, pools[i]->prio, j);
					pools[i]->prio = j;
					used[j] = true;
					break;
				}
			}
		}
	}
}

static void clear_pool_work(struct pool *pool);

/* Specifies whether we can switch to this pool or not. */
static bool pool_unusable(struct pool *pool)
{
	if (pool->idle)
		return true;
	if (pool->enabled != POOL_ENABLED)
		return true;
	return false;
}

void switch_pools(struct pool *selected)
{
	struct pool *pool, *last_pool, *failover_pool = NULL;
	int i, pool_no, next_pool;

	cg_wlock(&control_lock);
	last_pool = currentpool;
	pool_no = currentpool->pool_no;

	/* Switch selected to pool number 0 and move the rest down */
	if (selected) {
		if (selected->prio != 0) {
			for (i = 0; i < total_pools; i++) {
				pool = pools[i];
				if (pool->prio < selected->prio)
					pool->prio++;
			}
			selected->prio = 0;
		}
	}

	switch (pool_strategy) {
		/* All of these set to the master pool */
		case POOL_BALANCE:
		case POOL_FAILOVER:
		case POOL_LOADBALANCE:
			for (i = 0; i < total_pools; i++) {
				pool = priority_pool(i);
				if (pool_unusable(pool))
					continue;
				pool_no = pool->pool_no;
				break;
			}
			break;
		/* Both of these simply increment and cycle */
		case POOL_ROUNDROBIN:
		case POOL_ROTATE:
			if (selected && !selected->idle) {
				pool_no = selected->pool_no;
				break;
			}
			next_pool = pool_no;
			/* Select the next alive pool */
			for (i = 1; i < total_pools; i++) {
				next_pool++;
				if (next_pool >= total_pools)
					next_pool = 0;
				pool = pools[next_pool];
				if (pool_unusable(pool))
					continue;
				if (pool->failover_only)
				{
					BFGINIT(failover_pool, pool);
					continue;
				}
				pool_no = next_pool;
				break;
			}
			break;
		default:
			break;
	}

	pool = pools[pool_no];
	if (pool_unusable(pool) && failover_pool)
		pool = failover_pool;
	currentpool = pool;
	mutex_lock(&lp_lock);
	pthread_cond_broadcast(&lp_cond);
	mutex_unlock(&lp_lock);
	cg_wunlock(&control_lock);

	/* Set the lagging flag to avoid pool not providing work fast enough
	 * messages in failover only mode since  we have to get all fresh work
	 * as in restart_threads */
	if (opt_fail_only)
		pool_tset(pool, &pool->lagging);

	if (pool != last_pool)
	{
		pool->block_id = 0;
		if (pool_strategy != POOL_LOADBALANCE && pool_strategy != POOL_BALANCE) {
			applog(LOG_WARNING, "Switching to pool %d %s", pool->pool_no, pool->rpc_url);
			if (pool_localgen(pool) || opt_fail_only)
				clear_pool_work(last_pool);
		}
	}

	mutex_lock(&lp_lock);
	pthread_cond_broadcast(&lp_cond);
	mutex_unlock(&lp_lock);

}

static void discard_work(struct work *work)
{
	if (!work->clone && !work->rolls && !work->mined) {
		if (work->pool) {
			work->pool->discarded_work++;
			work->pool->quota_used--;
			work->pool->works--;
		}
		total_discarded++;
		applog(LOG_DEBUG, "Discarded work");
	} else
		applog(LOG_DEBUG, "Discarded cloned or rolled work");
	free_work(work);
}

static void wake_gws(void)
{
	mutex_lock(stgd_lock);
	pthread_cond_signal(&gws_cond);
	mutex_unlock(stgd_lock);
}

static void discard_stale(void)
{
	struct work *work, *tmp;
	int stale = 0;

	mutex_lock(stgd_lock);
	HASH_ITER(hh, staged_work, work, tmp) {
		if (stale_work(work, false)) {
			HASH_DEL(staged_work, work);
			discard_work(work);
			stale++;
			staged_full = false;
		}
	}
	pthread_cond_signal(&gws_cond);
	mutex_unlock(stgd_lock);

	if (stale)
		applog(LOG_DEBUG, "Discarded %d stales that didn't match current hash", stale);
}

bool stale_work_future(struct work *work, bool share, unsigned long ustime)
{
	bool rv;
	struct timeval tv, orig;
	ldiv_t d;
	
	d = ldiv(ustime, 1000000);
	tv = (struct timeval){
		.tv_sec = d.quot,
		.tv_usec = d.rem,
	};
	orig = work->tv_staged;
	timersub(&orig, &tv, &work->tv_staged);
	rv = stale_work(work, share);
	work->tv_staged = orig;
	
	return rv;
}

static
void pool_update_work_restart_time(struct pool * const pool)
{
	pool->work_restart_time = time(NULL);
	get_timestamp(pool->work_restart_timestamp, sizeof(pool->work_restart_timestamp), pool->work_restart_time);
}

static void restart_threads(void)
{
	struct pool *cp = current_pool();
	int i;
	struct thr_info *thr;

	/* Artificially set the lagging flag to avoid pool not providing work
	 * fast enough  messages after every long poll */
	pool_tset(cp, &cp->lagging);

	/* Discard staged work that is now stale */
	discard_stale();

	rd_lock(&mining_thr_lock);
	
	for (i = 0; i < mining_threads; i++)
	{
		thr = mining_thr[i];
		thr->work_restart = true;
	}
	
	for (i = 0; i < mining_threads; i++)
	{
		thr = mining_thr[i];
		notifier_wake(thr->work_restart_notifier);
	}
	
	rd_unlock(&mining_thr_lock);
}

static
void blkhashstr(char *rv, const unsigned char *hash)
{
	unsigned char hash_swap[32];
	
	swap256(hash_swap, hash);
	swap32tole(hash_swap, hash_swap, 32 / 4);
	bin2hex(rv, hash_swap, 32);
}

static void set_curblock(char *hexstr, unsigned char *hash)
{
	unsigned char hash_swap[32];

	current_block_id = ((uint32_t*)hash)[0];
	strcpy(current_block, hexstr);
	swap256(hash_swap, hash);
	swap32tole(hash_swap, hash_swap, 32 / 4);

	cg_wlock(&ch_lock);
	block_time = time(NULL);
	__update_block_title(hash_swap);
	free(current_fullhash);
	current_fullhash = malloc(65);
	bin2hex(current_fullhash, hash_swap, 32);
	get_timestamp(blocktime, sizeof(blocktime), block_time);
	cg_wunlock(&ch_lock);

	applog(LOG_INFO, "New block: %s diff %s (%s)", current_hash, block_diff, net_hashrate);
}

/* Search to see if this string is from a block that has been seen before */
static bool block_exists(char *hexstr)
{
	struct block *s;

	rd_lock(&blk_lock);
	HASH_FIND_STR(blocks, hexstr, s);
	rd_unlock(&blk_lock);

	if (s)
		return true;
	return false;
}

#if 0
/* Tests if this work is from a block that has been seen before */
static inline bool from_existing_block(struct work *work)
{
	char hexstr[37];
	bool ret;

	bin2hex(hexstr, work->data + 8, 18);
	ret = block_exists(hexstr);
	return ret;
}
#endif

static int block_sort(struct block *blocka, struct block *blockb)
{
	return blocka->block_no - blockb->block_no;
}

static void set_blockdiff(const struct work *work)
{
	unsigned char target[32];
	double diff;
	uint64_t diff64;

	real_block_target(target, work->data);
	diff = target_diff(target);
	diff64 = diff;

	suffix_string(diff64, block_diff, sizeof(block_diff), 0);
	format_unit2(net_hashrate, sizeof(net_hashrate),
	             true, "h/s", H2B_SHORT, diff * 7158278, -1);
	if (unlikely(current_diff != diff))
		applog(LOG_NOTICE, "Network difficulty changed to %s (%s)", block_diff, net_hashrate);
	current_diff = diff;
}

static bool test_work_current(struct work *work)
{
	bool ret = true;
	char hexstr[65];
	
	if (work->mandatory)
		return ret;
	
	uint32_t block_id = ((uint32_t*)(work->data))[1];
	
	/* Hack to work around dud work sneaking into test */
	bin2hex(hexstr, work->data + 8, 18);
	if (!strncmp(hexstr, "000000000000000000000000000000000000", 36))
		goto out_free;
	
	struct pool * const pool = work->pool;
	
	/* Search to see if this block exists yet and if not, consider it a
	 * new block and set the current block details to this one */
	if (!block_exists(hexstr))
	{
		struct block *s = calloc(sizeof(struct block), 1);
		int deleted_block = 0;
		ret = false;
		
		if (unlikely(!s))
			quit (1, "test_work_current OOM");
		strcpy(s->hash, hexstr);
		s->block_no = new_blocks++;
		
		wr_lock(&blk_lock);
		/* Only keep the last hour's worth of blocks in memory since
		 * work from blocks before this is virtually impossible and we
		 * want to prevent memory usage from continually rising */
		if (HASH_COUNT(blocks) > 6)
		{
			struct block *oldblock;
			
			HASH_SORT(blocks, block_sort);
			oldblock = blocks;
			deleted_block = oldblock->block_no;
			HASH_DEL(blocks, oldblock);
			free(oldblock);
		}
		HASH_ADD_STR(blocks, hash, s);
		set_blockdiff(work);
		wr_unlock(&blk_lock);
		pool->block_id = block_id;
		pool_update_work_restart_time(pool);
		
		if (deleted_block)
			applog(LOG_DEBUG, "Deleted block %d from database", deleted_block);
#if BLKMAKER_VERSION > 1
		template_nonce = 0;
#endif
		set_curblock(hexstr, &work->data[4]);
		if (unlikely(new_blocks == 1))
			goto out_free;
		
		if (!work->stratum)
		{
			if (work->longpoll)
			{
				applog(LOG_NOTICE, "Longpoll from pool %d detected new block",
				       pool->pool_no);
			}
			else
			if (have_longpoll)
				applog(LOG_NOTICE, "New block detected on network before longpoll");
			else
				applog(LOG_NOTICE, "New block detected on network");
		}
		restart_threads();
	}
	else
	{
		bool restart = false;
		if (unlikely(pool->block_id != block_id))
		{
			bool was_active = pool->block_id != 0;
			pool->block_id = block_id;
			pool_update_work_restart_time(pool);
			if (!work->longpoll)
				update_last_work(work);
			if (was_active)
			{
				// Pool actively changed block
				if (pool == current_pool())
					restart = true;
				if (block_id == current_block_id)
				{
					// Caught up, only announce if this pool is the one in use
					if (restart)
						applog(LOG_NOTICE, "%s %d caught up to new block",
						       work->longpoll ? "Longpoll from pool" : "Pool",
						       pool->pool_no);
				}
				else
				{
					// Switched to a block we know, but not the latest... why?
					// This might detect pools trying to double-spend or 51%,
					// but let's not make any accusations until it's had time
					// in the real world.
					blkhashstr(hexstr, &work->data[4]);
					applog(LOG_WARNING, "%s %d is issuing work for an old block: %s",
					       work->longpoll ? "Longpoll from pool" : "Pool",
					       pool->pool_no,
					       hexstr);
				}
			}
		}
		if (work->longpoll)
		{
			struct pool * const cp = current_pool();
			++pool->work_restart_id;
			if (work->tr && work->tr == pool->swork.tr)
				pool->swork.work_restart_id = pool->work_restart_id;
			update_last_work(work);
			pool_update_work_restart_time(pool);
			applog(
			       ((!opt_quiet_work_updates) && pool_actively_in_use(pool, cp) ? LOG_NOTICE : LOG_DEBUG),
			       "Longpoll from pool %d requested work update",
				pool->pool_no);
			if ((!restart) && pool == cp)
				restart = true;
		}
		if (restart)
			restart_threads();
	}
	work->longpoll = false;
out_free:
	return ret;
}

static int tv_sort(struct work *worka, struct work *workb)
{
	return worka->tv_staged.tv_sec - workb->tv_staged.tv_sec;
}

static bool work_rollable(struct work *work)
{
	return (!work->clone && work->rolltime);
}

static bool hash_push(struct work *work)
{
	bool rc = true;

	mutex_lock(stgd_lock);
	if (work_rollable(work))
		staged_rollable++;
	if (likely(!getq->frozen)) {
		HASH_ADD_INT(staged_work, id, work);
		HASH_SORT(staged_work, tv_sort);
	} else
		rc = false;
	pthread_cond_broadcast(&getq->cond);
	mutex_unlock(stgd_lock);

	return rc;
}

static void stage_work(struct work *work)
{
	applog(LOG_DEBUG, "Pushing work %d from pool %d to hash queue",
	       work->id, work->pool->pool_no);
	work->work_restart_id = work->pool->work_restart_id;
	work->pool->last_work_time = time(NULL);
	cgtime(&work->pool->tv_last_work_time);
	test_work_current(work);
	work->pool->works++;
	hash_push(work);
}

#ifdef HAVE_CURSES
int curses_int(const char *query)
{
	int ret;
	char *cvar;

	cvar = curses_input(query);
	if (unlikely(!cvar))
		return -1;
	ret = atoi(cvar);
	free(cvar);
	return ret;
}
#endif

#ifdef HAVE_CURSES
static bool input_pool(bool live);
#endif

#ifdef HAVE_CURSES
static void display_pool_summary(struct pool *pool)
{
	double efficiency = 0.0;
	char xfer[ALLOC_H2B_NOUNIT+ALLOC_H2B_SPACED+4+1], bw[ALLOC_H2B_NOUNIT+ALLOC_H2B_SPACED+6+1];
	int pool_secs;

	if (curses_active_locked()) {
		wlog("Pool: %s\n", pool->rpc_url);
		if (pool->solved)
			wlog("SOLVED %d BLOCK%s!\n", pool->solved, pool->solved > 1 ? "S" : "");
		if (!pool->has_stratum)
			wlog("%s own long-poll support\n", pool->lp_url ? "Has" : "Does not have");
		wlog(" Queued work requests: %d\n", pool->getwork_requested);
		wlog(" Share submissions: %d\n", pool->accepted + pool->rejected);
		wlog(" Accepted shares: %d\n", pool->accepted);
		wlog(" Rejected shares: %d + %d stale (%.2f%%)\n",
		     pool->rejected, pool->stale_shares,
		     (float)(pool->rejected + pool->stale_shares) / (float)(pool->rejected + pool->stale_shares + pool->accepted)
		);
		wlog(" Accepted difficulty shares: %1.f\n", pool->diff_accepted);
		wlog(" Rejected difficulty shares: %1.f\n", pool->diff_rejected);
		pool_secs = timer_elapsed(&pool->cgminer_stats.start_tv, NULL);
		wlog(" Network transfer: %s  (%s)\n",
		     multi_format_unit2(xfer, sizeof(xfer), true, "B", H2B_SPACED, " / ", 2,
		                       (float)pool->cgminer_pool_stats.net_bytes_received,
		                       (float)pool->cgminer_pool_stats.net_bytes_sent),
		     multi_format_unit2(bw, sizeof(bw), true, "B/s", H2B_SPACED, " / ", 2,
		                       (float)(pool->cgminer_pool_stats.net_bytes_received / pool_secs),
		                       (float)(pool->cgminer_pool_stats.net_bytes_sent / pool_secs)));
		uint64_t pool_bytes_xfer = pool->cgminer_pool_stats.net_bytes_received + pool->cgminer_pool_stats.net_bytes_sent;
		efficiency = pool_bytes_xfer ? pool->diff_accepted * 2048. / pool_bytes_xfer : 0.0;
		wlog(" Efficiency (accepted * difficulty / 2 KB): %.2f\n", efficiency);

		wlog(" Items worked on: %d\n", pool->works);
		wlog(" Stale submissions discarded due to new blocks: %d\n", pool->stale_shares);
		wlog(" Unable to get work from server occasions: %d\n", pool->getfail_occasions);
		wlog(" Submitting work remotely delay occasions: %d\n\n", pool->remotefail_occasions);
		unlock_curses();
	}
}
#endif

/* We can't remove the memory used for this struct pool because there may
 * still be work referencing it. We just remove it from the pools list */
void remove_pool(struct pool *pool)
{
	int i, last_pool = total_pools - 1;
	struct pool *other;

	/* Boost priority of any lower prio than this one */
	for (i = 0; i < total_pools; i++) {
		other = pools[i];
		if (other->prio > pool->prio)
			other->prio--;
	}

	if (pool->pool_no < last_pool) {
		/* Swap the last pool for this one */
		(pools[last_pool])->pool_no = pool->pool_no;
		pools[pool->pool_no] = pools[last_pool];
	}
	/* Give it an invalid number */
	pool->pool_no = total_pools;
	pool->removed = true;
	pool->has_stratum = false;
	total_pools--;
}

/* add a mutex if this needs to be thread safe in the future */
static struct JE {
	char *buf;
	struct JE *next;
} *jedata = NULL;

static void json_escape_free()
{
	struct JE *jeptr = jedata;
	struct JE *jenext;

	jedata = NULL;

	while (jeptr) {
		jenext = jeptr->next;
		free(jeptr->buf);
		free(jeptr);
		jeptr = jenext;
	}
}

static
char *json_escape(const char *str)
{
	struct JE *jeptr;
	char *buf, *ptr;

	/* 2x is the max, may as well just allocate that */
	ptr = buf = malloc(strlen(str) * 2 + 1);

	jeptr = malloc(sizeof(*jeptr));

	jeptr->buf = buf;
	jeptr->next = jedata;
	jedata = jeptr;

	while (*str) {
		if (*str == '\\' || *str == '"')
			*(ptr++) = '\\';

		*(ptr++) = *(str++);
	}

	*ptr = '\0';

	return buf;
}

static
void _write_config_string_elist(FILE *fcfg, const char *configname, struct string_elist * const elist)
{
	if (!elist)
		return;
	
	static struct string_elist *entry;
	fprintf(fcfg, ",\n\"%s\" : [", configname);
	bool first = true;
	DL_FOREACH(elist, entry)
	{
		const char * const s = entry->string;
		fprintf(fcfg, "%s\n\t\"%s\"", first ? "" : ",", json_escape(s));
		first = false;
	}
	fprintf(fcfg, "\n]");
}

void write_config(FILE *fcfg)
{
	int i;

	/* Write pool values */
	fputs("{\n\"pools\" : [", fcfg);
	for(i = 0; i < total_pools; i++) {
		struct pool *pool = pools[i];

		if (pool->quota != 1) {
			fprintf(fcfg, "%s\n\t{\n\t\t\"quota\" : \"%d;%s\",", i > 0 ? "," : "",
				pool->quota,
				json_escape(pool->rpc_url));
		} else {
			fprintf(fcfg, "%s\n\t{\n\t\t\"url\" : \"%s\",", i > 0 ? "," : "",
				json_escape(pool->rpc_url));
		}
		if (pool->rpc_proxy)
			fprintf(fcfg, "\n\t\t\"pool-proxy\" : \"%s\",", json_escape(pool->rpc_proxy));
		fprintf(fcfg, "\n\t\t\"user\" : \"%s\",", json_escape(pool->rpc_user));
		fprintf(fcfg, "\n\t\t\"pass\" : \"%s\",", json_escape(pool->rpc_pass));
		fprintf(fcfg, "\n\t\t\"pool-priority\" : \"%d\"", pool->prio);
		if (pool->force_rollntime)
			fprintf(fcfg, ",\n\t\t\"force-rollntime\" : %d", pool->force_rollntime);
		fprintf(fcfg, "\n\t}");
	}
	fputs("\n]\n", fcfg);

#ifdef HAVE_OPENCL
	write_config_opencl(fcfg);
#endif
#ifdef WANT_CPUMINE
	fprintf(fcfg, ",\n\"algo\" : \"%s\"", algo_names[opt_algo]);
#endif

	/* Simple bool and int options */
	struct opt_table *opt;
	for (opt = opt_config_table; opt->type != OPT_END; opt++) {
		char *p, *name = strdup(opt->names);
		for (p = strtok(name, "|"); p; p = strtok(NULL, "|")) {
			if (p[1] != '-')
				continue;
			if (opt->type & OPT_NOARG &&
			   ((void *)opt->cb == (void *)opt_set_bool || (void *)opt->cb == (void *)opt_set_invbool) &&
			   (*(bool *)opt->u.arg == ((void *)opt->cb == (void *)opt_set_bool)))
				fprintf(fcfg, ",\n\"%s\" : true", p+2);

			if (opt->type & OPT_HASARG &&
			   ((void *)opt->cb_arg == (void *)set_int_0_to_9999 ||
			   (void *)opt->cb_arg == (void *)set_int_1_to_65535 ||
			   (void *)opt->cb_arg == (void *)set_int_0_to_10 ||
			   (void *)opt->cb_arg == (void *)set_int_1_to_10) &&
			   opt->desc != opt_hidden &&
			   0 <= *(int *)opt->u.arg)
				fprintf(fcfg, ",\n\"%s\" : \"%d\"", p+2, *(int *)opt->u.arg);
		}
	}

	/* Special case options */
	if (request_target_str)
	{
		if (request_pdiff == (long)request_pdiff)
			fprintf(fcfg, ",\n\"request-diff\" : %ld", (long)request_pdiff);
		else
			fprintf(fcfg, ",\n\"request-diff\" : %f", request_pdiff);
	}
	fprintf(fcfg, ",\n\"shares\" : %g", opt_shares);
	if (pool_strategy == POOL_BALANCE)
		fputs(",\n\"balance\" : true", fcfg);
	if (pool_strategy == POOL_LOADBALANCE)
		fputs(",\n\"load-balance\" : true", fcfg);
	if (pool_strategy == POOL_ROUNDROBIN)
		fputs(",\n\"round-robin\" : true", fcfg);
	if (pool_strategy == POOL_ROTATE)
		fprintf(fcfg, ",\n\"rotate\" : \"%d\"", opt_rotate_period);
#if defined(unix) || defined(__APPLE__)
	if (opt_stderr_cmd && *opt_stderr_cmd)
		fprintf(fcfg, ",\n\"monitor\" : \"%s\"", json_escape(opt_stderr_cmd));
#endif // defined(unix)
	if (opt_kernel_path && *opt_kernel_path) {
		char *kpath = strdup(opt_kernel_path);
		if (kpath[strlen(kpath)-1] == '/')
			kpath[strlen(kpath)-1] = 0;
		fprintf(fcfg, ",\n\"kernel-path\" : \"%s\"", json_escape(kpath));
		free(kpath);
	}
	if (schedstart.enable)
		fprintf(fcfg, ",\n\"sched-time\" : \"%d:%d\"", schedstart.tm.tm_hour, schedstart.tm.tm_min);
	if (schedstop.enable)
		fprintf(fcfg, ",\n\"stop-time\" : \"%d:%d\"", schedstop.tm.tm_hour, schedstop.tm.tm_min);
	if (opt_socks_proxy && *opt_socks_proxy)
		fprintf(fcfg, ",\n\"socks-proxy\" : \"%s\"", json_escape(opt_socks_proxy));
	
	_write_config_string_elist(fcfg, "scan", scan_devices);
#ifdef USE_LIBMICROHTTPD
	if (httpsrv_port != -1)
		fprintf(fcfg, ",\n\"http-port\" : %d", httpsrv_port);
#endif
#ifdef USE_LIBEVENT
	if (stratumsrv_port != -1)
		fprintf(fcfg, ",\n\"stratum-port\" : %d", stratumsrv_port);
#endif
	_write_config_string_elist(fcfg, "device", opt_devices_enabled_list);
	_write_config_string_elist(fcfg, "set-device", opt_set_device_list);
	
	if (opt_api_allow)
		fprintf(fcfg, ",\n\"api-allow\" : \"%s\"", json_escape(opt_api_allow));
	if (strcmp(opt_api_mcast_addr, API_MCAST_ADDR) != 0)
		fprintf(fcfg, ",\n\"api-mcast-addr\" : \"%s\"", json_escape(opt_api_mcast_addr));
	if (strcmp(opt_api_mcast_code, API_MCAST_CODE) != 0)
		fprintf(fcfg, ",\n\"api-mcast-code\" : \"%s\"", json_escape(opt_api_mcast_code));
	if (*opt_api_mcast_des)
		fprintf(fcfg, ",\n\"api-mcast-des\" : \"%s\"", json_escape(opt_api_mcast_des));
	if (strcmp(opt_api_description, PACKAGE_STRING) != 0)
		fprintf(fcfg, ",\n\"api-description\" : \"%s\"", json_escape(opt_api_description));
	if (opt_api_groups)
		fprintf(fcfg, ",\n\"api-groups\" : \"%s\"", json_escape(opt_api_groups));
	fputs("\n}\n", fcfg);

	json_escape_free();
}

void zero_bestshare(void)
{
	int i;

	best_diff = 0;
	suffix_string(best_diff, best_share, sizeof(best_share), 0);

	for (i = 0; i < total_pools; i++) {
		struct pool *pool = pools[i];
		pool->best_diff = 0;
	}
}

void zero_stats(void)
{
	int i;
	
	applog(LOG_DEBUG, "Zeroing stats");

	cgtime(&total_tv_start);
	miner_started = total_tv_start;
	total_rolling = 0;
	total_mhashes_done = 0;
	total_getworks = 0;
	total_accepted = 0;
	total_rejected = 0;
	hw_errors = 0;
	total_stale = 0;
	total_discarded = 0;
	total_bytes_rcvd = total_bytes_sent = 0;
	new_blocks = 0;
	local_work = 0;
	total_go = 0;
	total_ro = 0;
	total_secs = 1.0;
	total_diff1 = 0;
	total_bad_diff1 = 0;
	found_blocks = 0;
	total_diff_accepted = 0;
	total_diff_rejected = 0;
	total_diff_stale = 0;
#ifdef HAVE_CURSES
	awidth = rwidth = swidth = hwwidth = 1;
#endif

	for (i = 0; i < total_pools; i++) {
		struct pool *pool = pools[i];

		pool->getwork_requested = 0;
		pool->accepted = 0;
		pool->rejected = 0;
		pool->solved = 0;
		pool->getwork_requested = 0;
		pool->stale_shares = 0;
		pool->discarded_work = 0;
		pool->getfail_occasions = 0;
		pool->remotefail_occasions = 0;
		pool->last_share_time = 0;
		pool->works = 0;
		pool->diff1 = 0;
		pool->diff_accepted = 0;
		pool->diff_rejected = 0;
		pool->diff_stale = 0;
		pool->last_share_diff = 0;
		pool->cgminer_stats.start_tv = total_tv_start;
		pool->cgminer_stats.getwork_calls = 0;
		pool->cgminer_stats.getwork_wait_min.tv_sec = MIN_SEC_UNSET;
		pool->cgminer_stats.getwork_wait_max.tv_sec = 0;
		pool->cgminer_stats.getwork_wait_max.tv_usec = 0;
		pool->cgminer_pool_stats.getwork_calls = 0;
		pool->cgminer_pool_stats.getwork_attempts = 0;
		pool->cgminer_pool_stats.getwork_wait_min.tv_sec = MIN_SEC_UNSET;
		pool->cgminer_pool_stats.getwork_wait_max.tv_sec = 0;
		pool->cgminer_pool_stats.getwork_wait_max.tv_usec = 0;
		pool->cgminer_pool_stats.min_diff = 0;
		pool->cgminer_pool_stats.max_diff = 0;
		pool->cgminer_pool_stats.min_diff_count = 0;
		pool->cgminer_pool_stats.max_diff_count = 0;
		pool->cgminer_pool_stats.times_sent = 0;
		pool->cgminer_pool_stats.bytes_sent = 0;
		pool->cgminer_pool_stats.net_bytes_sent = 0;
		pool->cgminer_pool_stats.times_received = 0;
		pool->cgminer_pool_stats.bytes_received = 0;
		pool->cgminer_pool_stats.net_bytes_received = 0;
	}

	zero_bestshare();

	for (i = 0; i < total_devices; ++i) {
		struct cgpu_info *cgpu = get_devices(i);

		mutex_lock(&hash_lock);
		cgpu->total_mhashes = 0;
		cgpu->accepted = 0;
		cgpu->rejected = 0;
		cgpu->stale = 0;
		cgpu->hw_errors = 0;
		cgpu->utility = 0.0;
		cgpu->utility_diff1 = 0;
		cgpu->last_share_pool_time = 0;
		cgpu->bad_diff1 = 0;
		cgpu->diff1 = 0;
		cgpu->diff_accepted = 0;
		cgpu->diff_rejected = 0;
		cgpu->diff_stale = 0;
		cgpu->last_share_diff = 0;
		cgpu->thread_fail_init_count = 0;
		cgpu->thread_zero_hash_count = 0;
		cgpu->thread_fail_queue_count = 0;
		cgpu->dev_sick_idle_60_count = 0;
		cgpu->dev_dead_idle_600_count = 0;
		cgpu->dev_nostart_count = 0;
		cgpu->dev_over_heat_count = 0;
		cgpu->dev_thermal_cutoff_count = 0;
		cgpu->dev_comms_error_count = 0;
		cgpu->dev_throttle_count = 0;
		cgpu->cgminer_stats.start_tv = total_tv_start;
		cgpu->cgminer_stats.getwork_calls = 0;
		cgpu->cgminer_stats.getwork_wait_min.tv_sec = MIN_SEC_UNSET;
		cgpu->cgminer_stats.getwork_wait_max.tv_sec = 0;
		cgpu->cgminer_stats.getwork_wait_max.tv_usec = 0;
		mutex_unlock(&hash_lock);
	}
}

#ifdef HAVE_CURSES
static
void loginput_mode(const int size)
{
	clear_logwin();
	loginput_size = size;
	check_winsizes();
}

static void display_pools(void)
{
	struct pool *pool;
	int selected, i, j;
	char input;

	loginput_mode(7 + total_pools);
	immedok(logwin, true);
updated:
	for (j = 0; j < total_pools; j++) {
		for (i = 0; i < total_pools; i++) {
			pool = pools[i];

			if (pool->prio != j)
				continue;

			if (pool == current_pool())
				wattron(logwin, A_BOLD);
			if (pool->enabled != POOL_ENABLED || pool->failover_only)
				wattron(logwin, A_DIM);
			wlogprint("%d: ", pool->prio);
			switch (pool->enabled) {
				case POOL_ENABLED:
					if (pool->failover_only)
						wlogprint("Failover ");
					else
						wlogprint("Enabled  ");
					break;
				case POOL_DISABLED:
					wlogprint("Disabled ");
					break;
				case POOL_REJECTING:
					wlogprint("Rejectin ");
					break;
			}
			_wlogprint(pool_proto_str(pool));
			wlogprint(" Quota %d Pool %d: %s  User:%s\n",
				pool->quota,
				pool->pool_no,
				pool->rpc_url, pool->rpc_user);
			wattroff(logwin, A_BOLD | A_DIM);

			break; //for (i = 0; i < total_pools; i++)
		}
	}
retry:
	wlogprint("\nCurrent pool management strategy: %s\n",
		strategies[pool_strategy].s);
	if (pool_strategy == POOL_ROTATE)
		wlogprint("Set to rotate every %d minutes\n", opt_rotate_period);
	wlogprint("[F]ailover only %s\n", opt_fail_only ? "enabled" : "disabled");
	wlogprint("Pool [A]dd [R]emove [D]isable [E]nable [P]rioritize [Q]uota change\n");
	wlogprint("[C]hange management strategy [S]witch pool [I]nformation\n");
	wlogprint("Or press any other key to continue\n");
	logwin_update();
	input = getch();

	if (!strncasecmp(&input, "a", 1)) {
		if (opt_benchmark)
		{
			wlogprint("Cannot add pools in benchmark mode");
			goto retry;
		}
		input_pool(true);
		goto updated;
	} else if (!strncasecmp(&input, "r", 1)) {
		if (total_pools <= 1) {
			wlogprint("Cannot remove last pool");
			goto retry;
		}
		selected = curses_int("Select pool number");
		if (selected < 0 || selected >= total_pools) {
			wlogprint("Invalid selection\n");
			goto retry;
		}
		pool = pools[selected];
		if (pool == current_pool())
			switch_pools(NULL);
		if (pool == current_pool()) {
			wlogprint("Unable to remove pool due to activity\n");
			goto retry;
		}
		disable_pool(pool);
		remove_pool(pool);
		goto updated;
	} else if (!strncasecmp(&input, "s", 1)) {
		selected = curses_int("Select pool number");
		if (selected < 0 || selected >= total_pools) {
			wlogprint("Invalid selection\n");
			goto retry;
		}
		pool = pools[selected];
		pool->failover_only = false;
		enable_pool(pool);
		switch_pools(pool);
		goto updated;
	} else if (!strncasecmp(&input, "d", 1)) {
		if (enabled_pools <= 1) {
			wlogprint("Cannot disable last pool");
			goto retry;
		}
		selected = curses_int("Select pool number");
		if (selected < 0 || selected >= total_pools) {
			wlogprint("Invalid selection\n");
			goto retry;
		}
		pool = pools[selected];
		disable_pool(pool);
		if (pool == current_pool())
			switch_pools(NULL);
		goto updated;
	} else if (!strncasecmp(&input, "e", 1)) {
		selected = curses_int("Select pool number");
		if (selected < 0 || selected >= total_pools) {
			wlogprint("Invalid selection\n");
			goto retry;
		}
		pool = pools[selected];
		pool->failover_only = false;
		enable_pool(pool);
		if (pool->prio < current_pool()->prio)
			switch_pools(pool);
		goto updated;
	} else if (!strncasecmp(&input, "c", 1)) {
		for (i = 0; i <= TOP_STRATEGY; i++)
			wlogprint("%d: %s\n", i, strategies[i].s);
		selected = curses_int("Select strategy number type");
		if (selected < 0 || selected > TOP_STRATEGY) {
			wlogprint("Invalid selection\n");
			goto retry;
		}
		if (selected == POOL_ROTATE) {
			opt_rotate_period = curses_int("Select interval in minutes");

			if (opt_rotate_period < 0 || opt_rotate_period > 9999) {
				opt_rotate_period = 0;
				wlogprint("Invalid selection\n");
				goto retry;
			}
		}
		mutex_lock(&lp_lock);
		pool_strategy = selected;
		pthread_cond_broadcast(&lp_cond);
		mutex_unlock(&lp_lock);
		switch_pools(NULL);
		goto updated;
	} else if (!strncasecmp(&input, "i", 1)) {
		selected = curses_int("Select pool number");
		if (selected < 0 || selected >= total_pools) {
			wlogprint("Invalid selection\n");
			goto retry;
		}
		pool = pools[selected];
		display_pool_summary(pool);
		goto retry;
	} else if (!strncasecmp(&input, "q", 1)) {
		selected = curses_int("Select pool number");
		if (selected < 0 || selected >= total_pools) {
			wlogprint("Invalid selection\n");
			goto retry;
		}
		pool = pools[selected];
		selected = curses_int("Set quota");
		if (selected < 0) {
			wlogprint("Invalid negative quota\n");
			goto retry;
		}
		pool->quota = selected;
		adjust_quota_gcd();
		goto updated;
	} else if (!strncasecmp(&input, "f", 1)) {
		opt_fail_only ^= true;
		goto updated;
        } else if (!strncasecmp(&input, "p", 1)) {
			char *prilist = curses_input("Enter new pool priority (comma separated list)");
			if (!prilist)
			{
				wlogprint("Not changing priorities\n");
				goto retry;
			}
			int res = prioritize_pools(prilist, &i);
			free(prilist);
			switch (res) {
        		case MSG_NOPOOL:
        			wlogprint("No pools\n");
        			goto retry;
        		case MSG_MISPID:
        			wlogprint("Missing pool id parameter\n");
        			goto retry;
        		case MSG_INVPID:
        			wlogprint("Invalid pool id %d - range is 0 - %d\n", i, total_pools - 1);
        			goto retry;
        		case MSG_DUPPID:
        			wlogprint("Duplicate pool specified %d\n", i);
        			goto retry;
        		case MSG_POOLPRIO:
        		default:
        			goto updated;
        	}
	}

	immedok(logwin, false);
	loginput_mode(0);
}

static const char *summary_detail_level_str(void)
{
	if (opt_compact)
		return "compact";
	if (opt_show_procs)
		return "processors";
	return "devices";
}

static void display_options(void)
{
	int selected;
	char input;

	immedok(logwin, true);
	loginput_mode(12);
retry:
	clear_logwin();
	wlogprint("[N]ormal [C]lear [S]ilent mode (disable all output)\n");
	wlogprint("[D]ebug:%s\n[P]er-device:%s\n[Q]uiet:%s\n[V]erbose:%s\n"
		  "[R]PC debug:%s\n[W]orkTime details:%s\nsu[M]mary detail level:%s\n"
		  "[L]og interval:%d\nS[T]atistical counts: %s\n[Z]ero statistics\n",
		opt_debug_console ? "on" : "off",
	        want_per_device_stats? "on" : "off",
		opt_quiet ? "on" : "off",
		opt_log_output ? "on" : "off",
		opt_protocol ? "on" : "off",
		opt_worktime ? "on" : "off",
		summary_detail_level_str(),
		opt_log_interval,
		opt_weighed_stats ? "weighed" : "absolute");
	wlogprint("Select an option or any other key to return\n");
	logwin_update();
	input = getch();
	if (!strncasecmp(&input, "q", 1)) {
		opt_quiet ^= true;
		wlogprint("Quiet mode %s\n", opt_quiet ? "enabled" : "disabled");
		goto retry;
	} else if (!strncasecmp(&input, "v", 1)) {
		opt_log_output ^= true;
		if (opt_log_output)
			opt_quiet = false;
		wlogprint("Verbose mode %s\n", opt_log_output ? "enabled" : "disabled");
		goto retry;
	} else if (!strncasecmp(&input, "n", 1)) {
		opt_log_output = false;
		opt_debug_console = false;
		opt_quiet = false;
		opt_protocol = false;
		opt_compact = false;
		opt_show_procs = false;
		devsummaryYOffset = 0;
		want_per_device_stats = false;
		wlogprint("Output mode reset to normal\n");
		switch_logsize();
		goto retry;
	} else if (!strncasecmp(&input, "d", 1)) {
		opt_debug = true;
		opt_debug_console ^= true;
		opt_log_output = opt_debug_console;
		if (opt_debug_console)
			opt_quiet = false;
		wlogprint("Debug mode %s\n", opt_debug_console ? "enabled" : "disabled");
		goto retry;
	} else if (!strncasecmp(&input, "m", 1)) {
		if (opt_compact)
			opt_compact = false;
		else
		if (!opt_show_procs)
			opt_show_procs = true;
		else
		{
			opt_compact = true;
			opt_show_procs = false;
			devsummaryYOffset = 0;
		}
		wlogprint("su[M]mary detail level changed to: %s\n", summary_detail_level_str());
		switch_logsize();
		goto retry;
	} else if (!strncasecmp(&input, "p", 1)) {
		want_per_device_stats ^= true;
		opt_log_output = want_per_device_stats;
		wlogprint("Per-device stats %s\n", want_per_device_stats ? "enabled" : "disabled");
		goto retry;
	} else if (!strncasecmp(&input, "r", 1)) {
		opt_protocol ^= true;
		if (opt_protocol)
			opt_quiet = false;
		wlogprint("RPC protocol debugging %s\n", opt_protocol ? "enabled" : "disabled");
		goto retry;
	} else if (!strncasecmp(&input, "c", 1))
		clear_logwin();
	else if (!strncasecmp(&input, "l", 1)) {
		selected = curses_int("Interval in seconds");
		if (selected < 0 || selected > 9999) {
			wlogprint("Invalid selection\n");
			goto retry;
		}
		opt_log_interval = selected;
		wlogprint("Log interval set to %d seconds\n", opt_log_interval);
		goto retry;
	} else if (!strncasecmp(&input, "s", 1)) {
		opt_realquiet = true;
	} else if (!strncasecmp(&input, "w", 1)) {
		opt_worktime ^= true;
		wlogprint("WorkTime details %s\n", opt_worktime ? "enabled" : "disabled");
		goto retry;
	} else if (!strncasecmp(&input, "t", 1)) {
		opt_weighed_stats ^= true;
		wlogprint("Now displaying %s statistics\n", opt_weighed_stats ? "weighed" : "absolute");
		goto retry;
	} else if (!strncasecmp(&input, "z", 1)) {
		zero_stats();
		goto retry;
	}

	immedok(logwin, false);
	loginput_mode(0);
}
#endif

void default_save_file(char *filename)
{
#if defined(unix) || defined(__APPLE__)
	if (getenv("HOME") && *getenv("HOME")) {
	        strcpy(filename, getenv("HOME"));
		strcat(filename, "/");
	}
	else
		strcpy(filename, "");
	strcat(filename, ".bfgminer/");
	mkdir(filename, 0777);
#else
	strcpy(filename, "");
#endif
	strcat(filename, def_conf);
}

#ifdef HAVE_CURSES
static void set_options(void)
{
	int selected;
	char input;

	immedok(logwin, true);
	loginput_mode(8);
retry:
	wlogprint("\n[L]ongpoll: %s\n", want_longpoll ? "On" : "Off");
	wlogprint("[Q]ueue: %d\n[S]cantime: %d\n[E]xpiry: %d\n[R]etries: %d\n"
		  "[W]rite config file\n[B]FGMiner restart\n",
		opt_queue, opt_scantime, opt_expiry, opt_retries);
	wlogprint("Select an option or any other key to return\n");
	logwin_update();
	input = getch();

	if (!strncasecmp(&input, "q", 1)) {
		selected = curses_int("Extra work items to queue");
		if (selected < 0 || selected > 9999) {
			wlogprint("Invalid selection\n");
			goto retry;
		}
		opt_queue = selected;
		goto retry;
	} else if (!strncasecmp(&input, "l", 1)) {
		if (want_longpoll)
			stop_longpoll();
		else
			start_longpoll();
		applog(LOG_WARNING, "Longpoll %s", want_longpoll ? "enabled" : "disabled");
		goto retry;
	} else if  (!strncasecmp(&input, "s", 1)) {
		selected = curses_int("Set scantime in seconds");
		if (selected < 0 || selected > 9999) {
			wlogprint("Invalid selection\n");
			goto retry;
		}
		opt_scantime = selected;
		goto retry;
	} else if  (!strncasecmp(&input, "e", 1)) {
		selected = curses_int("Set expiry time in seconds");
		if (selected < 0 || selected > 9999) {
			wlogprint("Invalid selection\n");
			goto retry;
		}
		opt_expiry = selected;
		goto retry;
	} else if  (!strncasecmp(&input, "r", 1)) {
		selected = curses_int("Retries before failing (-1 infinite)");
		if (selected < -1 || selected > 9999) {
			wlogprint("Invalid selection\n");
			goto retry;
		}
		opt_retries = selected;
		goto retry;
	} else if  (!strncasecmp(&input, "w", 1)) {
		FILE *fcfg;
		char *str, filename[PATH_MAX], prompt[PATH_MAX + 50];

		default_save_file(filename);
		snprintf(prompt, sizeof(prompt), "Config filename to write (Enter for default) [%s]", filename);
		str = curses_input(prompt);
		if (str) {
			struct stat statbuf;

			strcpy(filename, str);
			free(str);
			if (!stat(filename, &statbuf)) {
				wlogprint("File exists, overwrite?\n");
				input = getch();
				if (strncasecmp(&input, "y", 1))
					goto retry;
			}
		}
		fcfg = fopen(filename, "w");
		if (!fcfg) {
			wlogprint("Cannot open or create file\n");
			goto retry;
		}
		write_config(fcfg);
		fclose(fcfg);
		goto retry;

	} else if (!strncasecmp(&input, "b", 1)) {
		wlogprint("Are you sure?\n");
		input = getch();
		if (!strncasecmp(&input, "y", 1))
			app_restart();
		else
			clear_logwin();
	} else
		clear_logwin();

	loginput_mode(0);
	immedok(logwin, false);
}

int scan_serial(const char *);

static
void _managetui_msg(const char *repr, const char **msg)
{
	if (*msg)
	{
		applog(LOG_DEBUG, "ManageTUI: %"PRIpreprv": %s", repr, *msg);
		wattron(logwin, A_BOLD);
		wlogprint("%s", *msg);
		wattroff(logwin, A_BOLD);
		*msg = NULL;
	}
	logwin_update();
}

void manage_device(void)
{
	char logline[256];
	const char *msg = NULL;
	struct cgpu_info *cgpu;
	const struct device_drv *drv;
	
	selecting_device = true;
	immedok(logwin, true);
	loginput_mode(12);
	
devchange:
	if (unlikely(!total_devices))
	{
		clear_logwin();
		wlogprint("(no devices)\n");
		wlogprint("[Plus] Add device(s)  [Enter] Close device manager\n");
		_managetui_msg("(none)", &msg);
		int input = getch();
		switch (input)
		{
			case '+':  case '=':  // add new device
				goto addnew;
			default:
				goto out;
		}
	}
	
	cgpu = devices[selected_device];
	drv = cgpu->drv;
	refresh_devstatus();
	
refresh:
	clear_logwin();
	wlogprint("Select processor to manage using up/down arrow keys\n");
	
	get_statline3(logline, sizeof(logline), cgpu, true, true);
	wattron(logwin, A_BOLD);
	wlogprint("%s", logline);
	wattroff(logwin, A_BOLD);
	wlogprint("\n");
	
	if (cgpu->dev_manufacturer)
		wlogprint("  %s from %s\n", (cgpu->dev_product ?: "Device"), cgpu->dev_manufacturer);
	else
	if (cgpu->dev_product)
		wlogprint("  %s\n", cgpu->dev_product);
	
	if (cgpu->dev_serial)
		wlogprint("Serial: %s\n", cgpu->dev_serial);
	
	if (cgpu->kname)
		wlogprint("Kernel: %s\n", cgpu->kname);
	
	if (drv->proc_wlogprint_status && likely(cgpu->status != LIFE_INIT))
		drv->proc_wlogprint_status(cgpu);
	
	wlogprint("\n");
	// TODO: Last share at TIMESTAMP on pool N
	// TODO: Custom device info/commands
	if (cgpu->deven != DEV_ENABLED)
		wlogprint("[E]nable ");
	if (cgpu->deven != DEV_DISABLED)
		wlogprint("[D]isable ");
	if (drv->identify_device)
		wlogprint("[I]dentify ");
	if (drv->proc_tui_wlogprint_choices && likely(cgpu->status != LIFE_INIT))
		drv->proc_tui_wlogprint_choices(cgpu);
	wlogprint("\n");
	wlogprint("[Slash] Find processor  [Plus] Add device(s)  [Enter] Close device manager\n");
	_managetui_msg(cgpu->proc_repr, &msg);
	
	while (true)
	{
		int input = getch();
		applog(LOG_DEBUG, "ManageTUI: %"PRIpreprv": (choice %d)", cgpu->proc_repr, input);
		switch (input) {
			case 'd': case 'D':
				if (cgpu->deven == DEV_DISABLED)
					msg = "Processor already disabled\n";
				else
				{
					cgpu->deven = DEV_DISABLED;
					msg = "Processor being disabled\n";
				}
				goto refresh;
			case 'e': case 'E':
				if (cgpu->deven == DEV_ENABLED)
					msg = "Processor already enabled\n";
				else
				{
					proc_enable(cgpu);
					msg = "Processor being enabled\n";
				}
				goto refresh;
			case 'i': case 'I':
				if (drv->identify_device && drv->identify_device(cgpu))
					msg = "Identify command sent\n";
				else
					goto key_default;
				goto refresh;
			case KEY_DOWN:
				if (selected_device >= total_devices - 1)
					break;
				++selected_device;
				goto devchange;
			case KEY_UP:
				if (selected_device <= 0)
					break;
				--selected_device;
				goto devchange;
			case KEY_NPAGE:
			{
				if (selected_device >= total_devices - 1)
					break;
				struct cgpu_info *mdev = devices[selected_device]->device;
				do {
					++selected_device;
				} while (devices[selected_device]->device == mdev && selected_device < total_devices - 1);
				goto devchange;
			}
			case KEY_PPAGE:
			{
				if (selected_device <= 0)
					break;
				struct cgpu_info *mdev = devices[selected_device]->device;
				do {
					--selected_device;
				} while (devices[selected_device]->device == mdev && selected_device > 0);
				goto devchange;
			}
			case '/':  case '?':  // find device
			{
				static char *pattern = NULL;
				char *newpattern = curses_input("Enter pattern");
				if (newpattern)
				{
					free(pattern);
					pattern = newpattern;
				}
				else
				if (!pattern)
					pattern = calloc(1, 1);
				int match = cgpu_search(pattern, selected_device + 1);
				if (match == -1)
				{
					msg = "Couldn't find device\n";
					goto refresh;
				}
				selected_device = match;
				goto devchange;
			}
			case '+':  case '=':  // add new device
			{
addnew:
				clear_logwin();
				_wlogprint(
					"Enter \"auto\", \"all\", or a serial port to probe for mining devices.\n"
					"Prefix by a driver name and colon to only probe a specific driver.\n"
					"For example: erupter:"
#ifdef WIN32
					"\\\\.\\COM40"
#elif defined(__APPLE__)
					"/dev/cu.SLAB_USBtoUART"
#else
					"/dev/ttyUSB39"
#endif
					"\n"
				);
				char *scanser = curses_input("Enter target");
				if (scan_serial(scanser))
				{
					selected_device = total_devices - 1;
					msg = "Device scan succeeded\n";
				}
				else
					msg = "No new devices found\n";
				goto devchange;
			}
			case 'Q': case 'q':
			case KEY_BREAK: case KEY_BACKSPACE: case KEY_CANCEL: case KEY_CLOSE: case KEY_EXIT:
			case '\x1b':  // ESC
			case KEY_ENTER:
			case '\r':  // Ctrl-M on Windows, with nonl
#ifdef PADENTER
			case PADENTER:  // pdcurses, used by Enter key on Windows with nonl
#endif
			case '\n':
				goto out;
			default:
				;
key_default:
				if (drv->proc_tui_handle_choice && likely(drv_ready(cgpu)))
				{
					msg = drv->proc_tui_handle_choice(cgpu, input);
					if (msg)
						goto refresh;
				}
		}
	}

out:
	selecting_device = false;
	loginput_mode(0);
	immedok(logwin, false);
}

void show_help(void)
{
	loginput_mode(11);
	
	// NOTE: wlogprint is a macro with a buffer limit
	_wlogprint(
		"LU: oldest explicit work update currently being used for new work\n"
		"ST: work in queue              | F: network fails   | NB: new blocks detected\n"
		"AS: shares being submitted     | BW: bandwidth (up/down)\n"
		"E: # shares * diff per 2kB bw  | I: expected income | BS: best share ever found\n"
		U8_HLINE U8_HLINE U8_HLINE U8_HLINE U8_HLINE U8_HLINE U8_HLINE U8_HLINE
		U8_HLINE U8_HLINE U8_HLINE U8_HLINE U8_HLINE U8_HLINE U8_HLINE U8_HLINE
		U8_HLINE U8_HLINE U8_HLINE U8_HLINE U8_HLINE U8_HLINE U8_HLINE U8_HLINE
		U8_HLINE U8_HLINE U8_HLINE U8_HLINE U8_HLINE U8_HLINE U8_HLINE U8_BTEE
		U8_HLINE U8_HLINE U8_HLINE U8_HLINE U8_HLINE U8_HLINE U8_HLINE U8_HLINE
		U8_HLINE U8_HLINE U8_HLINE U8_HLINE U8_HLINE U8_HLINE U8_HLINE U8_HLINE
		U8_HLINE U8_HLINE U8_HLINE U8_HLINE U8_BTEE  U8_HLINE U8_HLINE U8_HLINE
		U8_HLINE U8_HLINE U8_HLINE U8_HLINE U8_HLINE U8_HLINE U8_HLINE U8_HLINE
		U8_HLINE U8_HLINE U8_HLINE U8_HLINE U8_HLINE U8_HLINE U8_HLINE U8_HLINE
		U8_HLINE U8_HLINE U8_HLINE U8_HLINE U8_HLINE U8_HLINE U8_HLINE U8_HLINE
		"\n"
		"devices/processors hashing (only for totals line), hottest temperature\n"
	);
	wlogprint(
		"hashrates: %ds decaying / all-time average / all-time average (effective)\n"
		, opt_log_interval);
	_wlogprint(
		"A: accepted shares | R: rejected+discarded(% of total)\n"
		"HW: hardware errors / % nonces invalid\n"
		"\n"
		"Press any key to clear"
	);
	
	logwin_update();
	getch();
	
	loginput_mode(0);
}

static void *input_thread(void __maybe_unused *userdata)
{
	RenameThread("input");

	if (!curses_active)
		return NULL;

	while (1) {
		int input;

		input = getch();
		switch (input) {
			case 'h': case 'H': case '?':
			case KEY_F(1):
				show_help();
				break;
		case 'q': case 'Q':
			kill_work();
			return NULL;
		case 'd': case 'D':
			display_options();
			break;
		case 'm': case 'M':
			manage_device();
			break;
		case 'p': case 'P':
			display_pools();
			break;
		case 's': case 'S':
			set_options();
			break;
#ifdef HAVE_CURSES
		case KEY_DOWN:
		{
			const int visible_lines = logcursor - devcursor;
			const int invisible_lines = total_lines - visible_lines;
			if (devsummaryYOffset <= -invisible_lines)
				break;
			devsummaryYOffset -= 2;
		}
		case KEY_UP:
			if (devsummaryYOffset == 0)
				break;
			++devsummaryYOffset;
			refresh_devstatus();
			break;
		case KEY_NPAGE:
		{
			const int visible_lines = logcursor - devcursor;
			const int invisible_lines = total_lines - visible_lines;
			if (devsummaryYOffset - visible_lines <= -invisible_lines)
				devsummaryYOffset = -invisible_lines;
			else
				devsummaryYOffset -= visible_lines;
			refresh_devstatus();
			break;
		}
		case KEY_PPAGE:
		{
			const int visible_lines = logcursor - devcursor;
			if (devsummaryYOffset + visible_lines >= 0)
				devsummaryYOffset = 0;
			else
				devsummaryYOffset += visible_lines;
			refresh_devstatus();
			break;
		}
#endif
		}
		if (opt_realquiet) {
			disable_curses();
			break;
		}
	}

	return NULL;
}
#endif

static void *api_thread(void *userdata)
{
	struct thr_info *mythr = userdata;

	pthread_detach(pthread_self());
	pthread_setcanceltype(PTHREAD_CANCEL_ASYNCHRONOUS, NULL);

	RenameThread("rpc");

	api(api_thr_id);

	mythr->has_pth = false;

	return NULL;
}

void thread_reportin(struct thr_info *thr)
{
	cgtime(&thr->last);
	thr->cgpu->status = LIFE_WELL;
	thr->getwork = 0;
	thr->cgpu->device_last_well = time(NULL);
}

void thread_reportout(struct thr_info *thr)
{
	thr->getwork = time(NULL);
}

static void hashmeter(int thr_id, struct timeval *diff,
		      uint64_t hashes_done)
{
	char logstatusline[256];
	struct timeval temp_tv_end, total_diff;
	double secs;
	double local_secs;
	static double local_mhashes_done = 0;
	double local_mhashes = (double)hashes_done / 1000000.0;
	bool showlog = false;
	char cHr[ALLOC_H2B_NOUNIT+1], aHr[ALLOC_H2B_NOUNIT+1], uHr[ALLOC_H2B_SPACED+3+1];
	char rejpcbuf[6];
	char bnbuf[6];
	struct thr_info *thr;

	/* Update the last time this thread reported in */
	if (thr_id >= 0) {
		thr = get_thread(thr_id);
		cgtime(&(thr->last));
		thr->cgpu->device_last_well = time(NULL);
	}

	secs = (double)diff->tv_sec + ((double)diff->tv_usec / 1000000.0);

	/* So we can call hashmeter from a non worker thread */
	if (thr_id >= 0) {
		struct cgpu_info *cgpu = thr->cgpu;
		int threadobj = cgpu->threads ?: 1;
		double thread_rolling = 0.0;
		int i;

		applog(LOG_DEBUG, "[thread %d: %"PRIu64" hashes, %.1f khash/sec]",
			thr_id, hashes_done, hashes_done / 1000 / secs);

		/* Rolling average for each thread and each device */
		decay_time(&thr->rolling, local_mhashes / secs, secs);
		for (i = 0; i < threadobj; i++)
			thread_rolling += cgpu->thr[i]->rolling;

		mutex_lock(&hash_lock);
		decay_time(&cgpu->rolling, thread_rolling, secs);
		cgpu->total_mhashes += local_mhashes;
		mutex_unlock(&hash_lock);

		// If needed, output detailed, per-device stats
		if (want_per_device_stats) {
			struct timeval now;
			struct timeval elapsed;
			struct timeval *last_msg_tv = opt_show_procs ? &thr->cgpu->last_message_tv : &thr->cgpu->device->last_message_tv;

			cgtime(&now);
			timersub(&now, last_msg_tv, &elapsed);
			if (opt_log_interval <= elapsed.tv_sec) {
				struct cgpu_info *cgpu = thr->cgpu;
				char logline[255];

				*last_msg_tv = now;

				get_statline(logline, sizeof(logline), cgpu);
				if (!curses_active) {
					printf("\n%s\r", logline);
					fflush(stdout);
				} else
					applog(LOG_INFO, "%s", logline);
			}
		}
	}

	/* Totals are updated by all threads so can race without locking */
	mutex_lock(&hash_lock);
	cgtime(&temp_tv_end);
	timersub(&temp_tv_end, &total_tv_end, &total_diff);

	total_mhashes_done += local_mhashes;
	local_mhashes_done += local_mhashes;
	/* Only update with opt_log_interval */
	if (total_diff.tv_sec < opt_log_interval)
		goto out_unlock;
	showlog = true;
	cgtime(&total_tv_end);

	local_secs = (double)total_diff.tv_sec + ((double)total_diff.tv_usec / 1000000.0);
	decay_time(&total_rolling, local_mhashes_done / local_secs, local_secs);
	global_hashrate = ((unsigned long long)lround(total_rolling)) * 1000000;

	timersub(&total_tv_end, &total_tv_start, &total_diff);
	total_secs = (double)total_diff.tv_sec +
		((double)total_diff.tv_usec / 1000000.0);

	double wtotal = (total_diff_accepted + total_diff_rejected + total_diff_stale);
	
	multi_format_unit_array2(
		((char*[]){cHr, aHr, uHr}),
		((size_t[]){sizeof(cHr), sizeof(aHr), sizeof(uHr)}),
		true, "h/s", H2B_SHORT,
		3,
		1e6*total_rolling,
		1e6*total_mhashes_done / total_secs,
		utility_to_hashrate(total_diff1 * (wtotal ? (total_diff_accepted / wtotal) : 1) * 60 / total_secs));

	int ui_accepted, ui_rejected, ui_stale;
	if (opt_weighed_stats)
	{
		ui_accepted = total_diff_accepted;
		ui_rejected = total_diff_rejected;
		ui_stale = total_diff_stale;
	}
	else
	{
		ui_accepted = total_accepted;
		ui_rejected = total_rejected;
		ui_stale = total_stale;
	}
	
#ifdef HAVE_CURSES
	if (curses_active_locked()) {
		float temp = 0;
		struct cgpu_info *proc, *last_working_dev = NULL;
		int i, working_devs = 0, working_procs = 0;
		int divx;
		bool bad = false;
		
		// Find the highest temperature of all processors
		for (i = 0; i < total_devices; ++i)
		{
			proc = get_devices(i);
			
			if (proc->temp > temp)
				temp = proc->temp;
			
			if (unlikely(proc->deven == DEV_DISABLED))
				;  // Just need to block it off from both conditions
			else
			if (likely(proc->status == LIFE_WELL && proc->deven == DEV_ENABLED))
			{
				if (proc->rolling > .1)
				{
					++working_procs;
					if (proc->device != last_working_dev)
					{
						++working_devs;
						last_working_dev = proc->device;
					}
				}
			}
			else
				bad = true;
		}
		
		if (working_devs == working_procs)
			snprintf(statusline, sizeof(statusline), "%s%d        ", bad ? U8_BAD_START : "", working_devs);
		else
			snprintf(statusline, sizeof(statusline), "%s%d/%d     ", bad ? U8_BAD_START : "", working_devs, working_procs);
		
		divx = 7;
		if (opt_show_procs && !opt_compact)
			++divx;
		
		if (bad)
		{
			divx += sizeof(U8_BAD_START)-1;
			strcpy(&statusline[divx], U8_BAD_END);
			divx += sizeof(U8_BAD_END)-1;
		}
		
		temperature_column(&statusline[divx], sizeof(statusline)-divx, true, &temp);
		
		format_statline(statusline, sizeof(statusline),
		                cHr, aHr,
		                uHr,
		                ui_accepted,
		                ui_rejected,
		                ui_stale,
		                total_diff_rejected + total_diff_stale, total_diff_accepted,
		                hw_errors,
		                total_bad_diff1, total_bad_diff1 + total_diff1);
		unlock_curses();
	}
#endif
	
	// Add a space
	memmove(&uHr[6], &uHr[5], strlen(&uHr[5]) + 1);
	uHr[5] = ' ';
	
	percentf4(rejpcbuf, sizeof(rejpcbuf), total_diff_rejected + total_diff_stale, total_diff_accepted);
	percentf4(bnbuf, sizeof(bnbuf), total_bad_diff1, total_diff1);
	
	snprintf(logstatusline, sizeof(logstatusline),
	         "%s%ds:%s avg:%s u:%s | A:%d R:%d+%d(%s) HW:%d/%s",
		want_per_device_stats ? "ALL " : "",
		opt_log_interval,
		cHr, aHr,
		uHr,
		ui_accepted,
		ui_rejected,
		ui_stale,
		rejpcbuf,
		hw_errors,
		bnbuf
	);


	local_mhashes_done = 0;
out_unlock:
	mutex_unlock(&hash_lock);

	if (showlog) {
		if (!curses_active) {
			if (want_per_device_stats)
				printf("\n%s\r", logstatusline);
			else
			{
				const int logstatusline_len = strlen(logstatusline);
				int padding;
				if (last_logstatusline_len > logstatusline_len)
					padding = (last_logstatusline_len - logstatusline_len);
				else
				{
					padding = 0;
					if (last_logstatusline_len == -1)
						puts("");
				}
				printf("%s%*s\r", logstatusline, padding, "");
				last_logstatusline_len = logstatusline_len;
			}
			fflush(stdout);
		} else
			applog(LOG_INFO, "%s", logstatusline);
	}
}

void hashmeter2(struct thr_info *thr)
{
	struct timeval tv_now, tv_elapsed;
	
	timerclear(&thr->tv_hashes_done);
	
	cgtime(&tv_now);
	timersub(&tv_now, &thr->tv_lastupdate, &tv_elapsed);
	/* Update the hashmeter at most 5 times per second */
	if ((thr->hashes_done && (tv_elapsed.tv_sec > 0 || tv_elapsed.tv_usec > 200000)) ||
	    tv_elapsed.tv_sec >= opt_log_interval) {
		hashmeter(thr->id, &tv_elapsed, thr->hashes_done);
		thr->hashes_done = 0;
		thr->tv_lastupdate = tv_now;
	}
}

static void stratum_share_result(json_t *val, json_t *res_val, json_t *err_val,
				 struct stratum_share *sshare)
{
	struct work *work = sshare->work;

	share_result(val, res_val, err_val, work, false, "");
}

/* Parses stratum json responses and tries to find the id that the request
 * matched to and treat it accordingly. */
bool parse_stratum_response(struct pool *pool, char *s)
{
	json_t *val = NULL, *err_val, *res_val, *id_val;
	struct stratum_share *sshare;
	json_error_t err;
	bool ret = false;
	int id;

	val = JSON_LOADS(s, &err);
	if (!val) {
		applog(LOG_INFO, "JSON decode failed(%d): %s", err.line, err.text);
		goto out;
	}

	res_val = json_object_get(val, "result");
	err_val = json_object_get(val, "error");
	id_val = json_object_get(val, "id");

	if (json_is_null(id_val) || !id_val) {
		char *ss;

		if (err_val)
			ss = json_dumps(err_val, JSON_INDENT(3));
		else
			ss = strdup("(unknown reason)");

		applog(LOG_INFO, "JSON-RPC non method decode failed: %s", ss);

		free(ss);

		goto out;
	}

	if (!json_is_integer(id_val)) {
		if (json_is_string(id_val)
		 && !strncmp(json_string_value(id_val), "txlist", 6))
		{
			const bool is_array = json_is_array(res_val);
			applog(LOG_DEBUG, "Received %s for pool %u job %s",
			       is_array ? "transaction list" : "no-transaction-list response",
			       pool->pool_no, &json_string_value(id_val)[6]);
			if (!is_array)
			{
				// No need to wait for a timeout
				timer_unset(&pool->swork.tv_transparency);
				pool_set_opaque(pool, true);
				goto fishy;
			}
			if (strcmp(json_string_value(id_val) + 6, pool->swork.job_id))
				// We only care about a transaction list for the current job id
				goto fishy;
			
			// Check that the transactions actually hash to the merkle links
			{
				unsigned maxtx = 1 << pool->swork.merkles;
				unsigned mintx = maxtx >> 1;
				--maxtx;
				unsigned acttx = (unsigned)json_array_size(res_val);
				if (acttx < mintx || acttx > maxtx) {
					applog(LOG_WARNING, "Pool %u is sending mismatched block contents to us (%u is not %u-%u)",
					       pool->pool_no, acttx, mintx, maxtx);
					goto fishy;
				}
				// TODO: Check hashes match actual merkle links
			}

			pool_set_opaque(pool, false);
			timer_unset(&pool->swork.tv_transparency);

fishy:
			ret = true;
		}

		goto out;
	}

	id = json_integer_value(id_val);

	mutex_lock(&sshare_lock);
	HASH_FIND_INT(stratum_shares, &id, sshare);
	if (sshare)
		HASH_DEL(stratum_shares, sshare);
	mutex_unlock(&sshare_lock);

	if (!sshare) {
		double pool_diff;

		/* Since the share is untracked, we can only guess at what the
		 * work difficulty is based on the current pool diff. */
		cg_rlock(&pool->data_lock);
		pool_diff = target_diff(pool->swork.target);
		cg_runlock(&pool->data_lock);

		if (json_is_true(res_val)) {
			applog(LOG_NOTICE, "Accepted untracked stratum share from pool %d", pool->pool_no);

			/* We don't know what device this came from so we can't
			 * attribute the work to the relevant cgpu */
			mutex_lock(&stats_lock);
			total_accepted++;
			pool->accepted++;
			total_diff_accepted += pool_diff;
			pool->diff_accepted += pool_diff;
			mutex_unlock(&stats_lock);
		} else {
			applog(LOG_NOTICE, "Rejected untracked stratum share from pool %d", pool->pool_no);

			mutex_lock(&stats_lock);
			total_rejected++;
			pool->rejected++;
			total_diff_rejected += pool_diff;
			pool->diff_rejected += pool_diff;
			mutex_unlock(&stats_lock);
		}
		goto out;
	}
	else {
		mutex_lock(&submitting_lock);
		--total_submitting;
		mutex_unlock(&submitting_lock);
	}
	stratum_share_result(val, res_val, err_val, sshare);
	free_work(sshare->work);
	free(sshare);

	ret = true;
out:
	if (val)
		json_decref(val);

	return ret;
}

static void shutdown_stratum(struct pool *pool)
{
	// Shut down Stratum as if we never had it
	pool->stratum_active = false;
	pool->stratum_init = false;
	pool->has_stratum = false;
	shutdown(pool->sock, SHUT_RDWR);
	free(pool->stratum_url);
	if (pool->sockaddr_url == pool->stratum_url)
		pool->sockaddr_url = NULL;
	pool->stratum_url = NULL;
}

void clear_stratum_shares(struct pool *pool)
{
	int my_mining_threads = mining_threads;  // Cached outside of locking
	struct stratum_share *sshare, *tmpshare;
	struct work *work;
	struct cgpu_info *cgpu;
	double diff_cleared = 0;
	double thr_diff_cleared[my_mining_threads];
	int cleared = 0;
	int thr_cleared[my_mining_threads];
	
	// NOTE: This is per-thread rather than per-device to avoid getting devices lock in stratum_shares loop
	for (int i = 0; i < my_mining_threads; ++i)
	{
		thr_diff_cleared[i] = 0;
		thr_cleared[i] = 0;
	}

	mutex_lock(&sshare_lock);
	HASH_ITER(hh, stratum_shares, sshare, tmpshare) {
		work = sshare->work;
		if (sshare->work->pool == pool && work->thr_id < my_mining_threads) {
			HASH_DEL(stratum_shares, sshare);
			
			sharelog("disconnect", work);
			
			diff_cleared += sshare->work->work_difficulty;
			thr_diff_cleared[work->thr_id] += work->work_difficulty;
			++thr_cleared[work->thr_id];
			free_work(sshare->work);
			free(sshare);
			cleared++;
		}
	}
	mutex_unlock(&sshare_lock);

	if (cleared) {
		applog(LOG_WARNING, "Lost %d shares due to stratum disconnect on pool %d", cleared, pool->pool_no);
		mutex_lock(&stats_lock);
		pool->stale_shares += cleared;
		total_stale += cleared;
		pool->diff_stale += diff_cleared;
		total_diff_stale += diff_cleared;
		for (int i = 0; i < my_mining_threads; ++i)
			if (thr_cleared[i])
			{
				cgpu = get_thr_cgpu(i);
				cgpu->diff_stale += thr_diff_cleared[i];
				cgpu->stale += thr_cleared[i];
			}
		mutex_unlock(&stats_lock);

		mutex_lock(&submitting_lock);
		total_submitting -= cleared;
		mutex_unlock(&submitting_lock);
	}
}

static void resubmit_stratum_shares(struct pool *pool)
{
	struct stratum_share *sshare, *tmpshare;
	struct work *work;
	unsigned resubmitted = 0;

	mutex_lock(&sshare_lock);
	mutex_lock(&submitting_lock);
	HASH_ITER(hh, stratum_shares, sshare, tmpshare) {
		if (sshare->work->pool != pool)
			continue;
		
		HASH_DEL(stratum_shares, sshare);
		
		work = sshare->work;
		DL_APPEND(submit_waiting, work);
		
		free(sshare);
		++resubmitted;
	}
	mutex_unlock(&submitting_lock);
	mutex_unlock(&sshare_lock);

	if (resubmitted) {
		notifier_wake(submit_waiting_notifier);
		applog(LOG_DEBUG, "Resubmitting %u shares due to stratum disconnect on pool %u", resubmitted, pool->pool_no);
	}
}

static void clear_pool_work(struct pool *pool)
{
	struct work *work, *tmp;
	int cleared = 0;

	mutex_lock(stgd_lock);
	HASH_ITER(hh, staged_work, work, tmp) {
		if (work->pool == pool) {
			HASH_DEL(staged_work, work);
			free_work(work);
			cleared++;
			staged_full = false;
		}
	}
	mutex_unlock(stgd_lock);
}

static int cp_prio(void)
{
	int prio;

	cg_rlock(&control_lock);
	prio = currentpool->prio;
	cg_runlock(&control_lock);

	return prio;
}

/* We only need to maintain a secondary pool connection when we need the
 * capacity to get work from the backup pools while still on the primary */
static bool cnx_needed(struct pool *pool)
{
	struct pool *cp;

	if (pool->enabled != POOL_ENABLED)
		return false;

	/* Idle stratum pool needs something to kick it alive again */
	if (pool->has_stratum && pool->idle)
		return true;

	/* Getwork pools without opt_fail_only need backup pools up to be able
	 * to leak shares */
	cp = current_pool();
	if (pool_actively_desired(pool, cp))
		return true;
	if (!pool_localgen(cp) && (!opt_fail_only || !cp->hdr_path))
		return true;

	/* Keep the connection open to allow any stray shares to be submitted
	 * on switching pools for 2 minutes. */
	if (timer_elapsed(&pool->tv_last_work_time, NULL) < 120)
		return true;

	/* If the pool has only just come to life and is higher priority than
	 * the current pool keep the connection open so we can fail back to
	 * it. */
	if (pool_strategy == POOL_FAILOVER && pool->prio < cp_prio())
		return true;

	if (pool_unworkable(cp))
		return true;
	
	/* We've run out of work, bring anything back to life. */
	if (no_work)
		return true;
	
	// If the current pool lacks its own block change detection, see if we are needed for that
	if (pool_active_lp_pool(cp) == pool)
		return true;

	return false;
}

static void wait_lpcurrent(struct pool *pool);
static void pool_resus(struct pool *pool);
static void gen_stratum_work(struct pool *pool, struct work *work);

static void stratum_resumed(struct pool *pool)
{
	if (!pool->stratum_notify)
		return;
	if (pool_tclear(pool, &pool->idle)) {
		applog(LOG_INFO, "Stratum connection to pool %d resumed", pool->pool_no);
		pool_resus(pool);
	}
}

static bool supports_resume(struct pool *pool)
{
	bool ret;

	cg_rlock(&pool->data_lock);
	ret = (pool->sessionid != NULL);
	cg_runlock(&pool->data_lock);

	return ret;
}

static bool pools_active;

/* One stratum thread per pool that has stratum waits on the socket checking
 * for new messages and for the integrity of the socket connection. We reset
 * the connection based on the integrity of the receive side only as the send
 * side will eventually expire data it fails to send. */
static void *stratum_thread(void *userdata)
{
	struct pool *pool = (struct pool *)userdata;

	pthread_detach(pthread_self());

	char threadname[20];
	snprintf(threadname, 20, "stratum%u", pool->pool_no);
	RenameThread(threadname);

	srand(time(NULL) + (intptr_t)userdata);

	while (42) {
		struct timeval timeout;
		int sel_ret;
		fd_set rd;
		char *s;
		int sock;

		if (unlikely(!pool->has_stratum))
			break;

		/* Check to see whether we need to maintain this connection
		 * indefinitely or just bring it up when we switch to this
		 * pool */
		while (true)
		{
			sock = pool->sock;
			
			if (sock == INVSOCK)
				applog(LOG_DEBUG, "Pool %u: Invalid socket, suspending",
				       pool->pool_no);
			else
			if (!sock_full(pool) && !cnx_needed(pool) && pools_active)
				applog(LOG_DEBUG, "Pool %u: Connection not needed, suspending",
				       pool->pool_no);
			else
				break;
			
			suspend_stratum(pool);
			clear_stratum_shares(pool);
			clear_pool_work(pool);

			wait_lpcurrent(pool);
			if (!restart_stratum(pool)) {
				pool_died(pool);
				while (!restart_stratum(pool)) {
					if (pool->removed)
						goto out;
					cgsleep_ms(30000);
				}
			}
		}

		FD_ZERO(&rd);
		FD_SET(sock, &rd);
		timeout.tv_sec = 120;
		timeout.tv_usec = 0;

		/* If we fail to receive any notify messages for 2 minutes we
		 * assume the connection has been dropped and treat this pool
		 * as dead */
		if (!sock_full(pool) && (sel_ret = select(sock + 1, &rd, NULL, NULL, &timeout)) < 1) {
			applog(LOG_DEBUG, "Stratum select failed on pool %d with value %d", pool->pool_no, sel_ret);
			s = NULL;
		} else
			s = recv_line(pool);
		if (!s) {
			if (!pool->has_stratum)
				break;

			applog(LOG_NOTICE, "Stratum connection to pool %d interrupted", pool->pool_no);
			pool->getfail_occasions++;
			total_go++;

			mutex_lock(&pool->stratum_lock);
			pool->stratum_active = pool->stratum_notify = false;
			pool->sock = INVSOCK;
			mutex_unlock(&pool->stratum_lock);

			/* If the socket to our stratum pool disconnects, all
			 * submissions need to be discarded or resent. */
			if (!supports_resume(pool))
				clear_stratum_shares(pool);
			else
				resubmit_stratum_shares(pool);
			clear_pool_work(pool);
			if (pool == current_pool())
				restart_threads();

			if (restart_stratum(pool))
				continue;

			shutdown_stratum(pool);
			pool_died(pool);
			break;
		}

		/* Check this pool hasn't died while being a backup pool and
		 * has not had its idle flag cleared */
		stratum_resumed(pool);

		if (!parse_method(pool, s) && !parse_stratum_response(pool, s))
			applog(LOG_INFO, "Unknown stratum msg: %s", s);
		free(s);
		if (pool->swork.clean) {
			struct work *work = make_work();

			/* Generate a single work item to update the current
			 * block database */
			pool->swork.clean = false;
			gen_stratum_work(pool, work);

			/* Try to extract block height from coinbase scriptSig */
			uint8_t *bin_height = &bytes_buf(&pool->swork.coinbase)[4 /*version*/ + 1 /*txin count*/ + 36 /*prevout*/ + 1 /*scriptSig len*/ + 1 /*push opcode*/];
			unsigned char cb_height_sz;
			cb_height_sz = bin_height[-1];
			if (cb_height_sz == 3) {
				// FIXME: The block number will overflow this by AD 2173
				uint32_t block_id = ((uint32_t*)work->data)[1];
				uint32_t height = 0;
				memcpy(&height, bin_height, 3);
				height = le32toh(height);
				have_block_height(block_id, height);
			}

			pool->swork.work_restart_id =
			++pool->work_restart_id;
			pool_update_work_restart_time(pool);
			if (test_work_current(work)) {
				/* Only accept a work update if this stratum
				 * connection is from the current pool */
				struct pool * const cp = current_pool();
				if (pool == cp)
					restart_threads();
				
				applog(
				       ((!opt_quiet_work_updates) && pool_actively_in_use(pool, cp) ? LOG_NOTICE : LOG_DEBUG),
				       "Stratum from pool %d requested work update", pool->pool_no);
			} else
				applog(LOG_NOTICE, "Stratum from pool %d detected new block", pool->pool_no);
			free_work(work);
		}

		if (timer_passed(&pool->swork.tv_transparency, NULL)) {
			// More than 4 timmills past since requested transactions
			timer_unset(&pool->swork.tv_transparency);
			pool_set_opaque(pool, true);
		}
	}

out:
	return NULL;
}

static void init_stratum_thread(struct pool *pool)
{
	have_longpoll = true;

	if (unlikely(pthread_create(&pool->stratum_thread, NULL, stratum_thread, (void *)pool)))
		quit(1, "Failed to create stratum thread");
}

static void *longpoll_thread(void *userdata);

static bool stratum_works(struct pool *pool)
{
	applog(LOG_INFO, "Testing pool %d stratum %s", pool->pool_no, pool->stratum_url);
	if (!extract_sockaddr(pool->stratum_url, &pool->sockaddr_url, &pool->stratum_port))
		return false;

	if (pool->stratum_active)
		return true;
	
	if (!initiate_stratum(pool))
		return false;

	return true;
}

static
bool pool_recently_got_work(struct pool * const pool, const struct timeval * const tvp_now)
{
	return (timer_isset(&pool->tv_last_work_time) && timer_elapsed(&pool->tv_last_work_time, tvp_now) < 60);
}

static bool pool_active(struct pool *pool, bool pinging)
{
	struct timeval tv_now, tv_getwork, tv_getwork_reply;
	bool ret = false;
	json_t *val;
	CURL *curl = NULL;
	int rolltime;
	char *rpc_req;
	struct work *work;
	enum pool_protocol proto;

	if (pool->stratum_init)
	{
		if (pool->stratum_active)
			return true;
	}
	else
	if (!pool->idle)
	{
		timer_set_now(&tv_now);
		if (pool_recently_got_work(pool, &tv_now))
			return true;
	}
	
	mutex_lock(&pool->pool_test_lock);
	
	if (pool->stratum_init)
	{
		ret = pool->stratum_active;
		goto out;
	}
	
	timer_set_now(&tv_now);
	
	if (pool->idle)
	{
		if (timer_elapsed(&pool->tv_idle, &tv_now) < 30)
			goto out;
	}
	else
	if (pool_recently_got_work(pool, &tv_now))
	{
		ret = true;
		goto out;
	}
	
		applog(LOG_INFO, "Testing pool %s", pool->rpc_url);

	/* This is the central point we activate stratum when we can */
	curl = curl_easy_init();
	if (unlikely(!curl)) {
		applog(LOG_ERR, "CURL initialisation failed");
		goto out;
	}

	if (!(want_gbt || want_getwork))
		goto nohttp;

	work = make_work();

	/* Probe for GBT support on first pass */
	proto = want_gbt ? PLP_GETBLOCKTEMPLATE : PLP_GETWORK;

tryagain:
	rpc_req = prepare_rpc_req_probe(work, proto, NULL);
	work->pool = pool;
	if (!rpc_req)
		goto out;

	pool->probed = false;
	cgtime(&tv_getwork);
	val = json_rpc_call(curl, pool->rpc_url, pool->rpc_userpass, rpc_req,
			true, false, &rolltime, pool, false);
	cgtime(&tv_getwork_reply);

	free(rpc_req);

	/* Detect if a http getwork pool has an X-Stratum header at startup,
	 * and if so, switch to that in preference to getwork if it works */
	if (pool->stratum_url && want_stratum && pool_may_redirect_to(pool, pool->stratum_url) && (pool->has_stratum || stratum_works(pool))) {
		if (!pool->has_stratum) {

		applog(LOG_NOTICE, "Switching pool %d %s to %s", pool->pool_no, pool->rpc_url, pool->stratum_url);
		if (!pool->rpc_url)
			pool_set_uri(pool, strdup(pool->stratum_url));
		pool->has_stratum = true;

		}

		free_work(work);
		if (val)
			json_decref(val);

retry_stratum:
		;
		/* We create the stratum thread for each pool just after
		 * successful authorisation. Once the init flag has been set
		 * we never unset it and the stratum thread is responsible for
		 * setting/unsetting the active flag */
		bool init = pool_tset(pool, &pool->stratum_init);

		if (!init) {
			ret = initiate_stratum(pool) && auth_stratum(pool);

			if (ret)
			{
				detect_algo = 2;
				init_stratum_thread(pool);
			}
			else
			{
				pool_tclear(pool, &pool->stratum_init);
				pool->tv_idle = tv_getwork_reply;
			}
			goto out;
		}
		ret = pool->stratum_active;
		goto out;
	}
	else if (pool->has_stratum)
		shutdown_stratum(pool);

	if (val) {
		bool rc;
		json_t *res;

		res = json_object_get(val, "result");
		if ((!json_is_object(res)) || (proto == PLP_GETBLOCKTEMPLATE && !json_object_get(res, "bits")))
			goto badwork;

		work->rolltime = rolltime;
		rc = work_decode(pool, work, val);
		if (rc) {
			applog(LOG_DEBUG, "Successfully retrieved and deciphered work from pool %u %s",
			       pool->pool_no, pool->rpc_url);
			work->pool = pool;
			copy_time(&work->tv_getwork, &tv_getwork);
			copy_time(&work->tv_getwork_reply, &tv_getwork_reply);
			work->getwork_mode = GETWORK_MODE_TESTPOOL;
			calc_diff(work, 0);

			update_last_work(work);

			applog(LOG_DEBUG, "Pushing pooltest work to base pool");

			stage_work(work);
			total_getworks++;
			pool->getwork_requested++;
			ret = true;
			pool->tv_idle = tv_getwork_reply;
		} else {
badwork:
			json_decref(val);
			applog(LOG_DEBUG, "Successfully retrieved but FAILED to decipher work from pool %u %s",
			       pool->pool_no, pool->rpc_url);
			pool->proto = proto = pool_protocol_fallback(proto);
			if (PLP_NONE != proto)
				goto tryagain;
			pool->tv_idle = tv_getwork_reply;
			free_work(work);
			goto out;
		}
		json_decref(val);

		if (proto != pool->proto) {
			pool->proto = proto;
			applog(LOG_INFO, "Selected %s protocol for pool %u", pool_protocol_name(proto), pool->pool_no);
		}

		if (pool->lp_url)
			goto out;

		/* Decipher the longpoll URL, if any, and store it in ->lp_url */

		const struct blktmpl_longpoll_req *lp;
		if (work->tr && (lp = blktmpl_get_longpoll(work->tr->tmpl))) {
			// NOTE: work_decode takes care of lp id
			pool->lp_url = lp->uri ? absolute_uri(lp->uri, pool->rpc_url) : pool->rpc_url;
			if (!pool->lp_url)
			{
				ret = false;
				goto out;
			}
			pool->lp_proto = PLP_GETBLOCKTEMPLATE;
		}
		else
		if (pool->hdr_path && want_getwork) {
			pool->lp_url = absolute_uri(pool->hdr_path, pool->rpc_url);
			if (!pool->lp_url)
			{
				ret = false;
				goto out;
			}
			pool->lp_proto = PLP_GETWORK;
		} else
			pool->lp_url = NULL;

		if (want_longpoll && !pool->lp_started) {
			pool->lp_started = true;
			if (unlikely(pthread_create(&pool->longpoll_thread, NULL, longpoll_thread, (void *)pool)))
				quit(1, "Failed to create pool longpoll thread");
		}
	} else if (PLP_NONE != (proto = pool_protocol_fallback(proto))) {
		pool->proto = proto;
		goto tryagain;
	} else {
		pool->tv_idle = tv_getwork_reply;
		free_work(work);
nohttp:
		/* If we failed to parse a getwork, this could be a stratum
		 * url without the prefix stratum+tcp:// so let's check it */
		if (extract_sockaddr(pool->rpc_url, &pool->sockaddr_url, &pool->stratum_port) && initiate_stratum(pool)) {
			pool->has_stratum = true;
			goto retry_stratum;
		}
		applog(LOG_DEBUG, "FAILED to retrieve work from pool %u %s",
		       pool->pool_no, pool->rpc_url);
		if (!pinging)
			applog(LOG_WARNING, "Pool %u slow/down or URL or credentials invalid", pool->pool_no);
	}
out:
	if (curl)
		curl_easy_cleanup(curl);
	mutex_unlock(&pool->pool_test_lock);
	return ret;
}

static void pool_resus(struct pool *pool)
{
	if (pool_strategy == POOL_FAILOVER && pool->prio < cp_prio())
		applog(LOG_WARNING, "Pool %d %s alive, testing stability", pool->pool_no, pool->rpc_url);
	else
		applog(LOG_INFO, "Pool %d %s alive", pool->pool_no, pool->rpc_url);
}

static struct work *hash_pop(void)
{
	struct work *work = NULL, *tmp;
	int hc;
	struct timespec ts;

retry:
	mutex_lock(stgd_lock);
	while (!HASH_COUNT(staged_work))
	{
		if (unlikely(staged_full))
		{
			if (likely(opt_queue < 10 + mining_threads))
			{
				++opt_queue;
				applog(LOG_WARNING, "Staged work underrun; increasing queue minimum to %d", opt_queue);
			}
			else
				applog(LOG_WARNING, "Staged work underrun; not automatically increasing above %d", opt_queue);
			staged_full = false;  // Let it fill up before triggering an underrun again
			no_work = true;
		}
		ts = (struct timespec){ .tv_sec = opt_log_interval, };
		pthread_cond_signal(&gws_cond);
		if (ETIMEDOUT == pthread_cond_timedwait(&getq->cond, stgd_lock, &ts))
		{
			run_cmd(cmd_idle);
			pthread_cond_signal(&gws_cond);
			pthread_cond_wait(&getq->cond, stgd_lock);
		}
	}
	
	no_work = false;

	hc = HASH_COUNT(staged_work);
	/* Find clone work if possible, to allow masters to be reused */
	if (hc > staged_rollable) {
		HASH_ITER(hh, staged_work, work, tmp) {
			if (!work_rollable(work))
				break;
		}
	} else
		work = staged_work;
	
	if (can_roll(work) && should_roll(work))
	{
		// Instead of consuming it, force it to be cloned and grab the clone
		mutex_unlock(stgd_lock);
		clone_available();
		goto retry;
	}
	
	HASH_DEL(staged_work, work);
	if (work_rollable(work))
		staged_rollable--;

	/* Signal the getwork scheduler to look for more work */
	pthread_cond_signal(&gws_cond);

	/* Signal hash_pop again in case there are mutliple hash_pop waiters */
	pthread_cond_signal(&getq->cond);
	mutex_unlock(stgd_lock);
	work->pool->last_work_time = time(NULL);
	cgtime(&work->pool->tv_last_work_time);

	return work;
}

/* Clones work by rolling it if possible, and returning a clone instead of the
 * original work item which gets staged again to possibly be rolled again in
 * the future */
static struct work *clone_work(struct work *work)
{
	int mrs = mining_threads + opt_queue - total_staged();
	struct work *work_clone;
	bool cloned;

	if (mrs < 1)
		return work;

	cloned = false;
	work_clone = make_clone(work);
	while (mrs-- > 0 && can_roll(work) && should_roll(work)) {
		applog(LOG_DEBUG, "Pushing rolled converted work to stage thread");
		stage_work(work_clone);
		roll_work(work);
		work_clone = make_clone(work);
		/* Roll it again to prevent duplicates should this be used
		 * directly later on */
		roll_work(work);
		cloned = true;
	}

	if (cloned) {
		stage_work(work);
		return work_clone;
	}

	free_work(work_clone);

	return work;
}

void gen_hash(unsigned char *data, unsigned char *hash, int len)
{
	unsigned char hash1[32];

	sha256(data, len, hash1);
	sha256(hash1, 32, hash);
}

/* PDiff 1 is a 256 bit unsigned integer of
 * 0x00000000ffffffffffffffffffffffffffffffffffffffffffffffffffffffff
 * so we use a big endian 32 bit unsigned integer positioned at the Nth byte to
 * cover a huge range of difficulty targets, though not all 256 bits' worth */
static void pdiff_target_leadzero(void * const target_p, double diff)
{
	uint8_t *target = target_p;
	diff *= 0x100000000;
	int skip = log2(diff) / 8;
	if (skip)
	{
		if (skip > 0x1c)
			skip = 0x1c;
		diff /= pow(0x100, skip);
		memset(target, 0, skip);
	}
	uint32_t n = 0xffffffff;
	n = (double)n / diff;
	n = htobe32(n);
	memcpy(&target[skip], &n, sizeof(n));
	memset(&target[skip + sizeof(n)], 0xff, 32 - (skip + sizeof(n)));
}

void set_target_to_pdiff(void * const dest_target, const double pdiff)
{
	unsigned char rtarget[32];
	pdiff_target_leadzero(rtarget, pdiff);
	swab256(dest_target, rtarget);
	
	if (opt_debug) {
		char htarget[65];
		bin2hex(htarget, rtarget, 32);
		applog(LOG_DEBUG, "Generated target %s", htarget);
	}
}

void set_target_to_bdiff(void * const dest_target, const double bdiff)
{
	set_target_to_pdiff(dest_target, bdiff_to_pdiff(bdiff));
}

void _test_target(void * const funcp, const char * const funcname, const bool little_endian, const void * const expectp, const double diff)
{
	uint8_t bufr[32], buf[32], expectr[32], expect[32];
	int off;
	void (*func)(void *, double) = funcp;
	
	func(little_endian ? bufr : buf, diff);
	if (little_endian)
		swab256(buf, bufr);
	
	swap32tobe(expect, expectp, 256/32);
	
	// Fuzzy comparison: the first 32 bits set must match, and the actual target must be >= the expected
	for (off = 0; off < 28 && !buf[off]; ++off)
	{}
	
	if (memcmp(&buf[off], &expect[off], 4))
	{
testfail: ;
		char hexbuf[65], expectbuf[65];
		bin2hex(hexbuf, buf, 32);
		bin2hex(expectbuf, expect, 32);
		applogr(, LOG_WARNING, "%s test failed: diff %g got %s (expected %s)",
		        funcname, diff, hexbuf, expectbuf);
	}
	
	if (!little_endian)
		swab256(bufr, buf);
	swab256(expectr, expect);
	
	if (!hash_target_check(expectr, bufr))
		goto testfail;
}

#define TEST_TARGET(func, le, expect, diff)  \
	_test_target(func, #func, le, expect, diff)

void test_target()
{
	uint32_t expect[8] = {0};
	// bdiff 1 should be exactly 00000000ffff0000000006f29cfd29510a6caee84634e86a57257cf03152537f due to floating-point imprecision (pdiff1 / 1.0000152590218966)
	expect[0] = 0x0000ffff;
	TEST_TARGET(set_target_to_bdiff, true, expect, 1./0x10000);
	expect[0] = 0;
	expect[1] = 0xffff0000;
	TEST_TARGET(set_target_to_bdiff, true, expect, 1);
	expect[1] >>= 1;
	TEST_TARGET(set_target_to_bdiff, true, expect, 2);
	expect[1] >>= 3;
	TEST_TARGET(set_target_to_bdiff, true, expect, 0x10);
	expect[1] >>= 4;
	TEST_TARGET(set_target_to_bdiff, true, expect, 0x100);
	
	memset(&expect[1], '\xff', 28);
	expect[0] = 0x0000ffff;
	TEST_TARGET(set_target_to_pdiff, true, expect, 1./0x10000);
	expect[0] = 0;
	TEST_TARGET(set_target_to_pdiff, true, expect, 1);
	expect[1] >>= 1;
	TEST_TARGET(set_target_to_pdiff, true, expect, 2);
	expect[1] >>= 3;
	TEST_TARGET(set_target_to_pdiff, true, expect, 0x10);
	expect[1] >>= 4;
	TEST_TARGET(set_target_to_pdiff, true, expect, 0x100);
}

void stratum_work_cpy(struct stratum_work * const dst, const struct stratum_work * const src)
{
	*dst = *src;
	if (dst->tr)
		tmpl_incref(dst->tr);
	dst->nonce1 = maybe_strdup(src->nonce1);
	dst->job_id = maybe_strdup(src->job_id);
	bytes_cpy(&dst->coinbase, &src->coinbase);
	bytes_cpy(&dst->merkle_bin, &src->merkle_bin);
}

void stratum_work_clean(struct stratum_work * const swork)
{
	if (swork->tr)
		tmpl_decref(swork->tr);
	free(swork->nonce1);
	free(swork->job_id);
	bytes_free(&swork->coinbase);
	bytes_free(&swork->merkle_bin);
}

bool pool_has_usable_swork(const struct pool * const pool)
{
	if (opt_benchmark)
		return true;
	if (pool->swork.tr)
	{
		// GBT
		struct timeval tv_now;
		timer_set_now(&tv_now);
		return blkmk_time_left(pool->swork.tr->tmpl, tv_now.tv_sec);
	}
	return pool->stratum_notify;
}

/* Generates stratum based work based on the most recent notify information
 * from the pool. This will keep generating work while a pool is down so we use
 * other means to detect when the pool has died in stratum_thread */
static void gen_stratum_work(struct pool *pool, struct work *work)
{
	clean_work(work);
	
	cg_wlock(&pool->data_lock);
	pool->swork.data_lock_p = &pool->data_lock;
	
	const int n2size = pool->swork.n2size;
	bytes_resize(&work->nonce2, n2size);
	if (pool->nonce2sz < n2size)
		memset(&bytes_buf(&work->nonce2)[pool->nonce2sz], 0, n2size - pool->nonce2sz);
	memcpy(bytes_buf(&work->nonce2),
#ifdef WORDS_BIGENDIAN
	// NOTE: On big endian, the most significant bits are stored at the end, so skip the LSBs
	       &((char*)&pool->nonce2)[pool->nonce2off],
#else
	       &pool->nonce2,
#endif
	       pool->nonce2sz);
	pool->nonce2++;
	
	work->pool = pool;
	work->work_restart_id = pool->swork.work_restart_id;
	gen_stratum_work2(work, &pool->swork);
	
	cgtime(&work->tv_staged);
}

void gen_stratum_work2(struct work *work, struct stratum_work *swork)
{
	unsigned char *coinbase, merkle_root[32], merkle_sha[64];
	uint8_t *merkle_bin;
	uint32_t *data32, *swap32;
	int i;

	/* Generate coinbase */
	coinbase = bytes_buf(&swork->coinbase);
	memcpy(&coinbase[swork->nonce2_offset], bytes_buf(&work->nonce2), bytes_len(&work->nonce2));

	/* Downgrade to a read lock to read off the variables */
	if (swork->data_lock_p)
		cg_dwlock(swork->data_lock_p);

	/* Generate merkle root */
	gen_hash(coinbase, merkle_root, bytes_len(&swork->coinbase));
	memcpy(merkle_sha, merkle_root, 32);
	merkle_bin = bytes_buf(&swork->merkle_bin);
	for (i = 0; i < swork->merkles; ++i, merkle_bin += 32) {
		memcpy(merkle_sha + 32, merkle_bin, 32);
		gen_hash(merkle_sha, merkle_root, 64);
		memcpy(merkle_sha, merkle_root, 32);
	}
	data32 = (uint32_t *)merkle_sha;
	swap32 = (uint32_t *)merkle_root;
	flip32(swap32, data32);
	
	memcpy(&work->data[0], swork->header1, 36);
	memcpy(&work->data[36], merkle_root, 32);
	*((uint32_t*)&work->data[68]) = htobe32(swork->ntime + timer_elapsed(&swork->tv_received, NULL));
	memcpy(&work->data[72], swork->diffbits, 4);
	memset(&work->data[76], 0, 4);  // nonce
	memcpy(&work->data[80], workpadding_bin, 48);
	
	work->ntime_roll_limits = swork->ntime_roll_limits;

	/* Copy parameters required for share submission */
	memcpy(work->target, swork->target, sizeof(work->target));
	work->job_id = maybe_strdup(swork->job_id);
	work->nonce1 = maybe_strdup(swork->nonce1);
	if (swork->data_lock_p)
		cg_runlock(swork->data_lock_p);

	if (opt_debug)
	{
		char header[161];
		char nonce2hex[(bytes_len(&work->nonce2) * 2) + 1];
		bin2hex(header, work->data, 80);
		bin2hex(nonce2hex, bytes_buf(&work->nonce2), bytes_len(&work->nonce2));
		applog(LOG_DEBUG, "Generated stratum header %s", header);
		applog(LOG_DEBUG, "Work job_id %s nonce2 %s", work->job_id, nonce2hex);
	}

	calc_midstate(work);

	local_work++;
	work->stratum = true;
	work->blk.nonce = 0;
	work->id = total_work++;
	work->longpoll = false;
	work->getwork_mode = GETWORK_MODE_STRATUM;
	calc_diff(work, 0);
}

void request_work(struct thr_info *thr)
{
	struct cgpu_info *cgpu = thr->cgpu;
	struct cgminer_stats *dev_stats = &(cgpu->cgminer_stats);

	/* Tell the watchdog thread this thread is waiting on getwork and
	 * should not be restarted */
	thread_reportout(thr);
	
	// HACK: Since get_work still blocks, reportout all processors dependent on this thread
	for (struct cgpu_info *proc = thr->cgpu->next_proc; proc; proc = proc->next_proc)
	{
		if (proc->threads)
			break;
		thread_reportout(proc->thr[0]);
	}

	cgtime(&dev_stats->_get_start);
}

// FIXME: Make this non-blocking (and remove HACK above)
struct work *get_work(struct thr_info *thr)
{
	const int thr_id = thr->id;
	struct cgpu_info *cgpu = thr->cgpu;
	struct cgminer_stats *dev_stats = &(cgpu->cgminer_stats);
	struct cgminer_stats *pool_stats;
	struct timeval tv_get;
	struct work *work = NULL;

	applog(LOG_DEBUG, "%"PRIpreprv": Popping work from get queue to get work", cgpu->proc_repr);
	while (!work) {
		work = hash_pop();
		if (stale_work(work, false)) {
			staged_full = false;  // It wasn't really full, since it was stale :(
			discard_work(work);
			work = NULL;
			wake_gws();
		}
	}
	last_getwork = time(NULL);
	applog(LOG_DEBUG, "%"PRIpreprv": Got work %d from get queue to get work for thread %d",
	       cgpu->proc_repr, work->id, thr_id);

	work->thr_id = thr_id;
	thread_reportin(thr);
	
	// HACK: Since get_work still blocks, reportin all processors dependent on this thread
	for (struct cgpu_info *proc = thr->cgpu->next_proc; proc; proc = proc->next_proc)
	{
		if (proc->threads)
			break;
		thread_reportin(proc->thr[0]);
	}
	
	work->mined = true;
	work->blk.nonce = 0;

	cgtime(&tv_get);
	timersub(&tv_get, &dev_stats->_get_start, &tv_get);

	timeradd(&tv_get, &dev_stats->getwork_wait, &dev_stats->getwork_wait);
	if (timercmp(&tv_get, &dev_stats->getwork_wait_max, >))
		dev_stats->getwork_wait_max = tv_get;
	if (timercmp(&tv_get, &dev_stats->getwork_wait_min, <))
		dev_stats->getwork_wait_min = tv_get;
	++dev_stats->getwork_calls;

	pool_stats = &(work->pool->cgminer_stats);
	timeradd(&tv_get, &pool_stats->getwork_wait, &pool_stats->getwork_wait);
	if (timercmp(&tv_get, &pool_stats->getwork_wait_max, >))
		pool_stats->getwork_wait_max = tv_get;
	if (timercmp(&tv_get, &pool_stats->getwork_wait_min, <))
		pool_stats->getwork_wait_min = tv_get;
	++pool_stats->getwork_calls;
	
	if (work->work_difficulty < 1)
	{
		if (unlikely(work->work_difficulty < cgpu->min_nonce_diff))
		{
			if (cgpu->min_nonce_diff - work->work_difficulty > 1./0x10000000)
				applog(LOG_WARNING, "%"PRIpreprv": Using work with lower difficulty than device supports",
				       cgpu->proc_repr);
			work->nonce_diff = cgpu->min_nonce_diff;
		}
		else
			work->nonce_diff = work->work_difficulty;
	}
	else
		work->nonce_diff = 1;

	return work;
}

static
void _submit_work_async(struct work *work)
{
	applog(LOG_DEBUG, "Pushing submit work to work thread");
	
	if (opt_benchmark)
	{
		json_t * const jn = json_null();
		work_check_for_block(work);
		share_result(jn, jn, jn, work, false, "");
		free_work(work);
		return;
	}

	mutex_lock(&submitting_lock);
	++total_submitting;
	DL_APPEND(submit_waiting, work);
	mutex_unlock(&submitting_lock);

	notifier_wake(submit_waiting_notifier);
}

/* Submit a copy of the tested, statistic recorded work item asynchronously */
static void submit_work_async2(struct work *work, struct timeval *tv_work_found)
{
	if (tv_work_found)
		copy_time(&work->tv_work_found, tv_work_found);
	
	_submit_work_async(work);
}

void inc_hw_errors3(struct thr_info *thr, const struct work *work, const uint32_t *bad_nonce_p, float nonce_diff)
{
	struct cgpu_info * const cgpu = thr->cgpu;
	
	if (bad_nonce_p)
	{
		if (bad_nonce_p == UNKNOWN_NONCE)
			applog(LOG_DEBUG, "%"PRIpreprv": invalid nonce - HW error",
			       cgpu->proc_repr);
		else
			applog(LOG_DEBUG, "%"PRIpreprv": invalid nonce (%08lx) - HW error",
			       cgpu->proc_repr, (unsigned long)be32toh(*bad_nonce_p));
	}
	
	mutex_lock(&stats_lock);
	hw_errors++;
	++cgpu->hw_errors;
	if (bad_nonce_p)
	{
		total_bad_diff1 += nonce_diff;
		cgpu->bad_diff1 += nonce_diff;
	}
	mutex_unlock(&stats_lock);

	if (thr->cgpu->drv->hw_error)
		thr->cgpu->drv->hw_error(thr);
}

void work_hash(struct work * const work)
{
#ifdef USE_SCRYPT
	if (opt_scrypt)
		scrypt_hash_data(work->hash, work->data);
	else
#endif
		hash_data(work->hash, work->data);
}

static
bool test_hash(const void * const phash, const float diff)
{
	const uint32_t * const hash = phash;
	if (diff >= 1.)
		// FIXME: > 1 should check more
		return !hash[7];
	
	const uint32_t Htarg = (uint32_t)(0x100000000 * diff) - 1;
	const uint32_t tmp_hash7 = le32toh(hash[7]);
	
	applog(LOG_DEBUG, "htarget %08lx hash %08lx",
				(long unsigned int)Htarg,
				(long unsigned int)tmp_hash7);
	return (tmp_hash7 <= Htarg);
}

enum test_nonce2_result _test_nonce2(struct work *work, uint32_t nonce, bool checktarget)
{
	uint32_t *work_nonce = (uint32_t *)(work->data + 64 + 12);
	*work_nonce = htole32(nonce);

	work_hash(work);
	
	if (!test_hash(work->hash, work->nonce_diff))
		return TNR_BAD;
	
	if (checktarget && !hash_target_check_v(work->hash, work->target))
	{
		bool high_hash = true;
		struct pool * const pool = work->pool;
		if (pool->stratum_active)
		{
			// Some stratum pools are buggy and expect difficulty changes to be immediate retroactively, so if the target has changed, check and submit just in case
			if (memcmp(pool->swork.target, work->target, sizeof(work->target)))
			{
				applog(LOG_DEBUG, "Stratum pool %u target has changed since work job issued, checking that too",
				       pool->pool_no);
				if (hash_target_check_v(work->hash, pool->swork.target))
					high_hash = false;
			}
		}
		if (high_hash)
			return TNR_HIGH;
	}
	
	return TNR_GOOD;
}

/* Returns true if nonce for work was a valid share */
bool submit_nonce(struct thr_info *thr, struct work *work, uint32_t nonce)
{
	return submit_noffset_nonce(thr, work, nonce, 0);
}

/* Allows drivers to submit work items where the driver has changed the ntime
 * value by noffset. Must be only used with a work protocol that does not ntime
 * roll itself intrinsically to generate work (eg stratum). We do not touch
 * the original work struct, but the copy of it only. */
bool submit_noffset_nonce(struct thr_info *thr, struct work *work_in, uint32_t nonce,
			  int noffset)
{
	struct work *work = make_work();
	_copy_work(work, work_in, noffset);
	
	uint32_t *work_nonce = (uint32_t *)(work->data + 64 + 12);
	struct timeval tv_work_found;
	enum test_nonce2_result res;
	bool ret = true;

	thread_reportout(thr);

	cgtime(&tv_work_found);
	*work_nonce = htole32(nonce);
	work->thr_id = thr->id;

	/* Do one last check before attempting to submit the work */
	/* Side effect: sets work->data and work->hash for us */
	res = test_nonce2(work, nonce);
	
	if (unlikely(res == TNR_BAD))
		{
			inc_hw_errors(thr, work, nonce);
			ret = false;
			goto out;
		}
	
	mutex_lock(&stats_lock);
	total_diff1       += work->nonce_diff;
	thr ->cgpu->diff1 += work->nonce_diff;
	work->pool->diff1 += work->nonce_diff;
	thr->cgpu->last_device_valid_work = time(NULL);
	mutex_unlock(&stats_lock);
	
	if (noncelog_file)
		noncelog(work);
	
	if (res == TNR_HIGH)
	{
			// Share above target, normal
			/* Check the diff of the share, even if it didn't reach the
			 * target, just to set the best share value if it's higher. */
			share_diff(work);
			goto out;
	}
	
	submit_work_async2(work, &tv_work_found);
	work = NULL;  // Taken by submit_work_async2
out:
	if (work)
		free_work(work);
	thread_reportin(thr);

	return ret;
}

bool abandon_work(struct work *work, struct timeval *wdiff, uint64_t hashes)
{
	if (wdiff->tv_sec > opt_scantime ||
	    work->blk.nonce >= 0xfffffffe - hashes ||
	    hashes >= 0xfffffffe ||
	    stale_work(work, false))
		return true;
	return false;
}

void __thr_being_msg(int prio, struct thr_info *thr, const char *being)
{
	struct cgpu_info *proc = thr->cgpu;
	
	if (proc->threads > 1)
		applog(prio, "%"PRIpreprv" (thread %d) %s", proc->proc_repr, thr->id, being);
	else
		applog(prio, "%"PRIpreprv" %s", proc->proc_repr, being);
}

// Called by asynchronous minerloops, when they find their processor should be disabled
void mt_disable_start(struct thr_info *mythr)
{
	struct cgpu_info *cgpu = mythr->cgpu;
	struct device_drv *drv = cgpu->drv;
	
	if (drv->thread_disable)
		drv->thread_disable(mythr);
	
	hashmeter2(mythr);
	__thr_being_msg(LOG_WARNING, mythr, "being disabled");
	mythr->rolling = mythr->cgpu->rolling = 0;
	thread_reportout(mythr);
	mythr->_mt_disable_called = true;
}

/* Put a new unqueued work item in cgpu->unqueued_work under cgpu->qlock till
 * the driver tells us it's full so that it may extract the work item using
 * the get_queued() function which adds it to the hashtable on
 * cgpu->queued_work. */
static void fill_queue(struct thr_info *mythr, struct cgpu_info *cgpu, struct device_drv *drv, const int thr_id)
{
	thread_reportout(mythr);
	do {
		bool need_work;

		/* Do this lockless just to know if we need more unqueued work. */
		need_work = (!cgpu->unqueued_work);

		/* get_work is a blocking function so do it outside of lock
		 * to prevent deadlocks with other locks. */
		if (need_work) {
			struct work *work = get_work(mythr);

			wr_lock(&cgpu->qlock);
			/* Check we haven't grabbed work somehow between
			 * checking and picking up the lock. */
			if (likely(!cgpu->unqueued_work))
				cgpu->unqueued_work = work;
			else
				need_work = false;
			wr_unlock(&cgpu->qlock);

			if (unlikely(!need_work))
				discard_work(work);
		}
		/* The queue_full function should be used by the driver to
		 * actually place work items on the physical device if it
		 * does have a queue. */
	} while (drv->queue_full && !drv->queue_full(cgpu));
}

/* Add a work item to a cgpu's queued hashlist */
void __add_queued(struct cgpu_info *cgpu, struct work *work)
{
	cgpu->queued_count++;
	HASH_ADD_INT(cgpu->queued_work, id, work);
}

/* This function is for retrieving one work item from the unqueued pointer and
 * adding it to the hashtable of queued work. Code using this function must be
 * able to handle NULL as a return which implies there is no work available. */
struct work *get_queued(struct cgpu_info *cgpu)
{
	struct work *work = NULL;

	wr_lock(&cgpu->qlock);
	if (cgpu->unqueued_work) {
		work = cgpu->unqueued_work;
		if (unlikely(stale_work(work, false))) {
			discard_work(work);
			work = NULL;
			wake_gws();
		} else
			__add_queued(cgpu, work);
		cgpu->unqueued_work = NULL;
	}
	wr_unlock(&cgpu->qlock);

	return work;
}

void add_queued(struct cgpu_info *cgpu, struct work *work)
{
	wr_lock(&cgpu->qlock);
	__add_queued(cgpu, work);
	wr_unlock(&cgpu->qlock);
}

/* Get fresh work and add it to cgpu's queued hashlist */
struct work *get_queue_work(struct thr_info *thr, struct cgpu_info *cgpu, int thr_id)
{
	struct work *work = get_work(thr);

	add_queued(cgpu, work);
	return work;
}

/* This function is for finding an already queued work item in the
 * given que hashtable. Code using this function must be able
 * to handle NULL as a return which implies there is no matching work.
 * The calling function must lock access to the que if it is required.
 * The common values for midstatelen, offset, datalen are 32, 64, 12 */
struct work *__find_work_bymidstate(struct work *que, char *midstate, size_t midstatelen, char *data, int offset, size_t datalen)
{
	struct work *work, *tmp, *ret = NULL;

	HASH_ITER(hh, que, work, tmp) {
		if (memcmp(work->midstate, midstate, midstatelen) == 0 &&
		    memcmp(work->data + offset, data, datalen) == 0) {
			ret = work;
			break;
		}
	}

	return ret;
}

/* This function is for finding an already queued work item in the
 * device's queued_work hashtable. Code using this function must be able
 * to handle NULL as a return which implies there is no matching work.
 * The common values for midstatelen, offset, datalen are 32, 64, 12 */
struct work *find_queued_work_bymidstate(struct cgpu_info *cgpu, char *midstate, size_t midstatelen, char *data, int offset, size_t datalen)
{
	struct work *ret;

	rd_lock(&cgpu->qlock);
	ret = __find_work_bymidstate(cgpu->queued_work, midstate, midstatelen, data, offset, datalen);
	rd_unlock(&cgpu->qlock);

	return ret;
}

struct work *clone_queued_work_bymidstate(struct cgpu_info *cgpu, char *midstate, size_t midstatelen, char *data, int offset, size_t datalen)
{
	struct work *work, *ret = NULL;

	rd_lock(&cgpu->qlock);
	work = __find_work_bymidstate(cgpu->queued_work, midstate, midstatelen, data, offset, datalen);
	if (work)
		ret = copy_work(work);
	rd_unlock(&cgpu->qlock);

	return ret;
}

void __work_completed(struct cgpu_info *cgpu, struct work *work)
{
	cgpu->queued_count--;
	HASH_DEL(cgpu->queued_work, work);
}
/* This function should be used by queued device drivers when they're sure
 * the work struct is no longer in use. */
void work_completed(struct cgpu_info *cgpu, struct work *work)
{
	wr_lock(&cgpu->qlock);
	__work_completed(cgpu, work);
	wr_unlock(&cgpu->qlock);

	free_work(work);
}

/* Combines find_queued_work_bymidstate and work_completed in one function
 * withOUT destroying the work so the driver must free it. */
struct work *take_queued_work_bymidstate(struct cgpu_info *cgpu, char *midstate, size_t midstatelen, char *data, int offset, size_t datalen)
{
	struct work *work;

	wr_lock(&cgpu->qlock);
	work = __find_work_bymidstate(cgpu->queued_work, midstate, midstatelen, data, offset, datalen);
	if (work)
		__work_completed(cgpu, work);
	wr_unlock(&cgpu->qlock);

	return work;
}

static void flush_queue(struct cgpu_info *cgpu)
{
	struct work *work = NULL;

	wr_lock(&cgpu->qlock);
	work = cgpu->unqueued_work;
	cgpu->unqueued_work = NULL;
	wr_unlock(&cgpu->qlock);

	if (work) {
		free_work(work);
		applog(LOG_DEBUG, "Discarded queued work item");
	}
}

/* This version of hash work is for devices that are fast enough to always
 * perform a full nonce range and need a queue to maintain the device busy.
 * Work creation and destruction is not done from within this function
 * directly. */
void hash_queued_work(struct thr_info *mythr)
{
	const long cycle = opt_log_interval / 5 ? : 1;
	struct timeval tv_start = {0, 0}, tv_end;
	struct cgpu_info *cgpu = mythr->cgpu;
	struct device_drv *drv = cgpu->drv;
	const int thr_id = mythr->id;
	int64_t hashes_done = 0;

	if (unlikely(cgpu->deven != DEV_ENABLED))
		mt_disable(mythr);
	
	while (likely(!cgpu->shutdown)) {
		struct timeval diff;
		int64_t hashes;

		fill_queue(mythr, cgpu, drv, thr_id);

		thread_reportin(mythr);
		hashes = drv->scanwork(mythr);

		/* Reset the bool here in case the driver looks for it
		 * synchronously in the scanwork loop. */
		mythr->work_restart = false;

		if (unlikely(hashes == -1 )) {
			applog(LOG_ERR, "%s %d failure, disabling!", drv->name, cgpu->device_id);
			cgpu->deven = DEV_DISABLED;
			dev_error(cgpu, REASON_THREAD_ZERO_HASH);
			mt_disable(mythr);
		}

		hashes_done += hashes;
		cgtime(&tv_end);
		timersub(&tv_end, &tv_start, &diff);
		if (diff.tv_sec >= cycle) {
			hashmeter(thr_id, &diff, hashes_done);
			hashes_done = 0;
			copy_time(&tv_start, &tv_end);
		}

		if (unlikely(mythr->pause || cgpu->deven != DEV_ENABLED))
			mt_disable(mythr);

		if (unlikely(mythr->work_restart)) {
			flush_queue(cgpu);
			if (drv->flush_work)
				drv->flush_work(cgpu);
		}
	}
	// cgpu->deven = DEV_DISABLED; set in miner_thread
}

// Called by minerloop, when it is re-enabling a processor
void mt_disable_finish(struct thr_info *mythr)
{
	struct device_drv *drv = mythr->cgpu->drv;
	
	thread_reportin(mythr);
	__thr_being_msg(LOG_WARNING, mythr, "being re-enabled");
	if (drv->thread_enable)
		drv->thread_enable(mythr);
	mythr->_mt_disable_called = false;
}

// Called by synchronous minerloops, when they find their processor should be disabled
// Calls mt_disable_start, waits until it's re-enabled, then calls mt_disable_finish
void mt_disable(struct thr_info *mythr)
{
	const struct cgpu_info * const cgpu = mythr->cgpu;
	mt_disable_start(mythr);
	applog(LOG_DEBUG, "Waiting for wakeup notification in miner thread");
	do {
		notifier_read(mythr->notifier);
	} while (mythr->pause || cgpu->deven != DEV_ENABLED);
	mt_disable_finish(mythr);
}


enum {
	STAT_SLEEP_INTERVAL		= 1,
	STAT_CTR_INTERVAL		= 10000000,
	FAILURE_INTERVAL		= 30,
};

/* Stage another work item from the work returned in a longpoll */
static void convert_to_work(json_t *val, int rolltime, struct pool *pool, struct work *work, struct timeval *tv_lp, struct timeval *tv_lp_reply)
{
	bool rc;

	work->rolltime = rolltime;
	rc = work_decode(pool, work, val);
	if (unlikely(!rc)) {
		applog(LOG_ERR, "Could not convert longpoll data to work");
		free_work(work);
		return;
	}
	total_getworks++;
	pool->getwork_requested++;
	work->pool = pool;
	copy_time(&work->tv_getwork, tv_lp);
	copy_time(&work->tv_getwork_reply, tv_lp_reply);
	calc_diff(work, 0);

	if (pool->enabled == POOL_REJECTING)
		work->mandatory = true;

	work->longpoll = true;
	work->getwork_mode = GETWORK_MODE_LP;

	update_last_work(work);

	/* We'll be checking this work item twice, but we already know it's
	 * from a new block so explicitly force the new block detection now
	 * rather than waiting for it to hit the stage thread. This also
	 * allows testwork to know whether LP discovered the block or not. */
	test_work_current(work);

	/* Don't use backup LPs as work if we have failover-only enabled. Use
	 * the longpoll work from a pool that has been rejecting shares as a
	 * way to detect when the pool has recovered.
	 */
	if (pool != current_pool() && opt_fail_only && pool->enabled != POOL_REJECTING) {
		free_work(work);
		return;
	}

	work = clone_work(work);

	applog(LOG_DEBUG, "Pushing converted work to stage thread");

	stage_work(work);
	applog(LOG_DEBUG, "Converted longpoll data to work");
}

/* If we want longpoll, enable it for the chosen default pool, or, if
 * the pool does not support longpoll, find the first one that does
 * and use its longpoll support */
static
struct pool *_select_longpoll_pool(struct pool *cp, bool(*func)(struct pool *))
{
	int i;

	if (func(cp))
		return cp;
	for (i = 0; i < total_pools; i++) {
		struct pool *pool = pools[i];

		if (func(pool))
			return pool;
	}
	return NULL;
}

/* This will make the longpoll thread wait till it's the current pool, or it
 * has been flagged as rejecting, before attempting to open any connections.
 */
static void wait_lpcurrent(struct pool *pool)
{
	mutex_lock(&lp_lock);
	while (!cnx_needed(pool))
	{
		pool->lp_active = false;
		pthread_cond_wait(&lp_cond, &lp_lock);
	}
	mutex_unlock(&lp_lock);
}

static curl_socket_t save_curl_socket(void *vpool, __maybe_unused curlsocktype purpose, struct curl_sockaddr *addr) {
	struct pool *pool = vpool;
	curl_socket_t sock = bfg_socket(addr->family, addr->socktype, addr->protocol);
	pool->lp_socket = sock;
	return sock;
}

static void *longpoll_thread(void *userdata)
{
	struct pool *cp = (struct pool *)userdata;
	/* This *pool is the source of the actual longpoll, not the pool we've
	 * tied it to */
	struct timeval start, reply, end;
	struct pool *pool = NULL;
	char threadname[20];
	CURL *curl = NULL;
	int failures = 0;
	char *lp_url;
	int rolltime;

#ifndef HAVE_PTHREAD_CANCEL
	pthread_setcanceltype(PTHREAD_CANCEL_ASYNCHRONOUS, NULL);
#endif

	snprintf(threadname, 20, "longpoll%u", cp->pool_no);
	RenameThread(threadname);

	curl = curl_easy_init();
	if (unlikely(!curl)) {
		applog(LOG_ERR, "CURL initialisation failed");
		return NULL;
	}

retry_pool:
	pool = select_longpoll_pool(cp);
	if (!pool) {
		applog(LOG_WARNING, "No suitable long-poll found for %s", cp->rpc_url);
		while (!pool) {
			cgsleep_ms(60000);
			pool = select_longpoll_pool(cp);
		}
	}

	if (pool->has_stratum) {
		applog(LOG_WARNING, "Block change for %s detection via %s stratum",
		       cp->rpc_url, pool->rpc_url);
		goto out;
	}

	/* Any longpoll from any pool is enough for this to be true */
	have_longpoll = true;

	wait_lpcurrent(cp);

	{
		lp_url = pool->lp_url;
		if (cp == pool)
			applog(LOG_WARNING, "Long-polling activated for %s (%s)", lp_url, pool_protocol_name(pool->lp_proto));
		else
			applog(LOG_WARNING, "Long-polling activated for %s via %s (%s)", cp->rpc_url, lp_url, pool_protocol_name(pool->lp_proto));
	}

	while (42) {
		json_t *val, *soval;

		struct work *work = make_work();
		char *lpreq;
		lpreq = prepare_rpc_req(work, pool->lp_proto, pool->lp_id);
		work->pool = pool;
		if (!lpreq)
		{
			free_work(work);
			goto lpfail;
		}

		wait_lpcurrent(cp);

		cgtime(&start);

		/* Longpoll connections can be persistent for a very long time
		 * and any number of issues could have come up in the meantime
		 * so always establish a fresh connection instead of relying on
		 * a persistent one. */
		curl_easy_setopt(curl, CURLOPT_FRESH_CONNECT, 1);
		curl_easy_setopt(curl, CURLOPT_OPENSOCKETFUNCTION, save_curl_socket);
		curl_easy_setopt(curl, CURLOPT_OPENSOCKETDATA, pool);
		val = json_rpc_call(curl, lp_url, pool->rpc_userpass,
				    lpreq, false, true, &rolltime, pool, false);
		pool->lp_socket = CURL_SOCKET_BAD;

		cgtime(&reply);

		free(lpreq);

		if (likely(val)) {
			soval = json_object_get(json_object_get(val, "result"), "submitold");
			if (soval)
				pool->submit_old = json_is_true(soval);
			else
				pool->submit_old = false;
			convert_to_work(val, rolltime, pool, work, &start, &reply);
			failures = 0;
			json_decref(val);
		} else {
			/* Some pools regularly drop the longpoll request so
			 * only see this as longpoll failure if it happens
			 * immediately and just restart it the rest of the
			 * time. */
			cgtime(&end);
			free_work(work);
			if (end.tv_sec - start.tv_sec <= 30)
			{
				if (failures == 1)
					applog(LOG_WARNING, "longpoll failed for %s, retrying every 30s", lp_url);
lpfail:
				cgsleep_ms(30000);
			}
		}

		if (pool != cp) {
			pool = select_longpoll_pool(cp);
			if (pool->has_stratum) {
				applog(LOG_WARNING, "Block change for %s detection via %s stratum",
				       cp->rpc_url, pool->rpc_url);
				break;
			}
			if (unlikely(!pool))
				goto retry_pool;
		}

		if (unlikely(pool->removed))
			break;
	}

out:
	pool->lp_active = false;
	curl_easy_cleanup(curl);

	return NULL;
}

static void stop_longpoll(void)
{
	int i;
	
	want_longpoll = false;
	for (i = 0; i < total_pools; ++i)
	{
		struct pool *pool = pools[i];
		
		if (unlikely(!pool->lp_started))
			continue;
		
		pool->lp_started = false;
		pthread_cancel(pool->longpoll_thread);
	}
	have_longpoll = false;
}

static void start_longpoll(void)
{
	int i;
	
	want_longpoll = true;
	for (i = 0; i < total_pools; ++i)
	{
		struct pool *pool = pools[i];
		
		if (unlikely(pool->removed || pool->lp_started || !pool->lp_url))
			continue;
		
		pool->lp_started = true;
		if (unlikely(pthread_create(&pool->longpoll_thread, NULL, longpoll_thread, (void *)pool)))
			quit(1, "Failed to create pool longpoll thread");
	}
}

void reinit_device(struct cgpu_info *cgpu)
{
	if (cgpu->drv->reinit_device)
		cgpu->drv->reinit_device(cgpu);
}

static struct timeval rotate_tv;

/* We reap curls if they are unused for over a minute */
static void reap_curl(struct pool *pool)
{
	struct curl_ent *ent, *iter;
	struct timeval now;
	int reaped = 0;

	cgtime(&now);

	mutex_lock(&pool->pool_lock);
	LL_FOREACH_SAFE(pool->curllist, ent, iter) {
		if (pool->curls < 2)
			break;
		if (now.tv_sec - ent->tv.tv_sec > 300) {
			reaped++;
			pool->curls--;
			LL_DELETE(pool->curllist, ent);
			curl_easy_cleanup(ent->curl);
			free(ent);
		}
	}
	mutex_unlock(&pool->pool_lock);

	if (reaped)
		applog(LOG_DEBUG, "Reaped %d curl%s from pool %d", reaped, reaped > 1 ? "s" : "", pool->pool_no);
}

static void *watchpool_thread(void __maybe_unused *userdata)
{
	int intervals = 0;

#ifndef HAVE_PTHREAD_CANCEL
	pthread_setcanceltype(PTHREAD_CANCEL_ASYNCHRONOUS, NULL);
#endif

	RenameThread("watchpool");

	while (42) {
		struct timeval now;
		int i;

		if (++intervals > 20)
			intervals = 0;
		cgtime(&now);

		for (i = 0; i < total_pools; i++) {
			struct pool *pool = pools[i];

			if (!opt_benchmark)
				reap_curl(pool);

			/* Get a rolling utility per pool over 10 mins */
			if (intervals > 19) {
				int shares = pool->diff1 - pool->last_shares;

				pool->last_shares = pool->diff1;
				pool->utility = (pool->utility + (double)shares * 0.63) / 1.63;
				pool->shares = pool->utility;
			}

			if (pool->enabled == POOL_DISABLED)
				continue;

			/* Don't start testing any pools if the test threads
			 * from startup are still doing their first attempt. */
			if (unlikely(pool->testing)) {
				pthread_join(pool->test_thread, NULL);
			}

			/* Test pool is idle once every minute */
			if (pool->idle && now.tv_sec - pool->tv_idle.tv_sec > 30) {
				if (pool_active(pool, true) && pool_tclear(pool, &pool->idle))
					pool_resus(pool);
			}

			/* Only switch pools if the failback pool has been
			 * alive for more than 5 minutes (default) to prevent
			 * intermittently failing pools from being used. */
			if (!pool->idle && pool_strategy == POOL_FAILOVER && pool->prio < cp_prio() &&
			    now.tv_sec - pool->tv_idle.tv_sec > opt_fail_switch_delay) {
				if (opt_fail_switch_delay % 60)
					applog(LOG_WARNING, "Pool %d %s stable for %d second%s",
					       pool->pool_no, pool->rpc_url,
					       opt_fail_switch_delay,
					       (opt_fail_switch_delay == 1 ? "" : "s"));
				else
					applog(LOG_WARNING, "Pool %d %s stable for %d minute%s",
					       pool->pool_no, pool->rpc_url,
					       opt_fail_switch_delay / 60,
					       (opt_fail_switch_delay == 60 ? "" : "s"));
				switch_pools(NULL);
			}
		}

		if (current_pool()->idle)
			switch_pools(NULL);

		if (pool_strategy == POOL_ROTATE && now.tv_sec - rotate_tv.tv_sec > 60 * opt_rotate_period) {
			cgtime(&rotate_tv);
			switch_pools(NULL);
		}

		cgsleep_ms(30000);
			
	}
	return NULL;
}

void mt_enable(struct thr_info *thr)
{
	applog(LOG_DEBUG, "Waking up thread %d", thr->id);
	notifier_wake(thr->notifier);
}

void proc_enable(struct cgpu_info *cgpu)
{
	int j;

	cgpu->deven = DEV_ENABLED;
	for (j = cgpu->threads ?: 1; j--; )
		mt_enable(cgpu->thr[j]);
}

#define device_recovered(cgpu)  proc_enable(cgpu)

void cgpu_set_defaults(struct cgpu_info * const cgpu)
{
	struct string_elist *setstr_elist;
	const char *p, *p2;
	char replybuf[0x2000];
	size_t L;
	DL_FOREACH(opt_set_device_list, setstr_elist)
	{
		const char * const setstr = setstr_elist->string;
		p = strchr(setstr, ':');
		if (!p)
			p = setstr;
		{
			L = p - setstr;
			char pattern[L + 1];
			if (L)
				memcpy(pattern, setstr, L);
			pattern[L] = '\0';
			if (!cgpu_match(pattern, cgpu))
				continue;
		}
		
		applog(LOG_DEBUG, "%"PRIpreprv": %s: Matched with set default: %s",
		       cgpu->proc_repr, __func__, setstr);
		
		if (p[0] == ':')
			++p;
		p2 = strchr(p, '=');
		if (!p2)
		{
			L = strlen(p);
			p2 = "";
		}
		else
		{
			L = p2 - p;
			++p2;
		}
		char opt[L + 1];
		if (L)
			memcpy(opt, p, L);
		opt[L] = '\0';
		
		L = strlen(p2);
		char setval[L + 1];
		if (L)
			memcpy(setval, p2, L);
		setval[L] = '\0';
		
		enum bfg_set_device_replytype success;
		p = proc_set_device(cgpu, opt, setval, replybuf, &success);
		switch (success)
		{
			case SDR_OK:
				applog(LOG_DEBUG, "%"PRIpreprv": Applied rule %s%s%s",
				       cgpu->proc_repr, setstr,
				       p ? ": " : "", p ?: "");
				break;
			case SDR_ERR:
			case SDR_HELP:
			case SDR_UNKNOWN:
				applog(LOG_DEBUG, "%"PRIpreprv": Applying rule %s: %s",
				       cgpu->proc_repr, setstr, p);
				break;
			case SDR_AUTO:
			case SDR_NOSUPP:
				applog(LOG_DEBUG, "%"PRIpreprv": set_device is not implemented (trying to apply rule: %s)",
				       cgpu->proc_repr, setstr);
		}
	}
	cgpu->already_set_defaults = true;
}

void drv_set_defaults(const struct device_drv * const drv, const void *datap, void *userp, const char * const devpath, const char * const serial, const int mode)
{
	struct device_drv dummy_drv = *drv;
	struct cgpu_info dummy_cgpu = {
		.drv = &dummy_drv,
		.device = &dummy_cgpu,
		.device_id = -1,
		.proc_id = -1,
		.device_data = userp,
		.device_path = devpath,
		.dev_serial = serial,
	};
	strcpy(dummy_cgpu.proc_repr, drv->name);
	switch (mode)
	{
		case 0:
			dummy_drv.set_device = datap;
			break;
		case 1:
			dummy_drv.set_device = NULL;
			dummy_cgpu.set_device_funcs = datap;
			break;
	}
	cgpu_set_defaults(&dummy_cgpu);
}

/* Makes sure the hashmeter keeps going even if mining threads stall, updates
 * the screen at regular intervals, and restarts threads if they appear to have
 * died. */
#define WATCHDOG_SICK_TIME		60
#define WATCHDOG_DEAD_TIME		600
#define WATCHDOG_SICK_COUNT		(WATCHDOG_SICK_TIME/WATCHDOG_INTERVAL)
#define WATCHDOG_DEAD_COUNT		(WATCHDOG_DEAD_TIME/WATCHDOG_INTERVAL)

static void *watchdog_thread(void __maybe_unused *userdata)
{
	const unsigned int interval = WATCHDOG_INTERVAL;
	struct timeval zero_tv;

#ifndef HAVE_PTHREAD_CANCEL
	pthread_setcanceltype(PTHREAD_CANCEL_ASYNCHRONOUS, NULL);
#endif

	RenameThread("watchdog");

	memset(&zero_tv, 0, sizeof(struct timeval));
	cgtime(&rotate_tv);

	while (1) {
		int i;
		struct timeval now;

		sleep(interval);

		discard_stale();

		hashmeter(-1, &zero_tv, 0);

#ifdef HAVE_CURSES
		const int ts = total_staged();
		if (curses_active_locked()) {
			change_logwinsize();
			curses_print_status(ts);
			_refresh_devstatus(true);
			touchwin(logwin);
			wrefresh(logwin);
			unlock_curses();
		}
#endif

		cgtime(&now);

		if (!sched_paused && !should_run()) {
			applog(LOG_WARNING, "Pausing execution as per stop time %02d:%02d scheduled",
			       schedstop.tm.tm_hour, schedstop.tm.tm_min);
			if (!schedstart.enable) {
				quit(0, "Terminating execution as planned");
				break;
			}

			applog(LOG_WARNING, "Will restart execution as scheduled at %02d:%02d",
			       schedstart.tm.tm_hour, schedstart.tm.tm_min);
			sched_paused = true;

			rd_lock(&mining_thr_lock);
			for (i = 0; i < mining_threads; i++)
				mining_thr[i]->pause = true;
			rd_unlock(&mining_thr_lock);
		} else if (sched_paused && should_run()) {
			applog(LOG_WARNING, "Restarting execution as per start time %02d:%02d scheduled",
				schedstart.tm.tm_hour, schedstart.tm.tm_min);
			if (schedstop.enable)
				applog(LOG_WARNING, "Will pause execution as scheduled at %02d:%02d",
					schedstop.tm.tm_hour, schedstop.tm.tm_min);
			sched_paused = false;

			for (i = 0; i < mining_threads; i++) {
				struct thr_info *thr;

				thr = get_thread(i);
				thr->pause = false;
			}
			
			for (i = 0; i < total_devices; ++i)
			{
				struct cgpu_info *cgpu = get_devices(i);
				
				/* Don't touch disabled devices */
				if (cgpu->deven == DEV_DISABLED)
					continue;
				proc_enable(cgpu);
			}
		}

		for (i = 0; i < total_devices; ++i) {
			struct cgpu_info *cgpu = get_devices(i);
			if (!cgpu->disable_watchdog)
				bfg_watchdog(cgpu, &now);
		}
	}

	return NULL;
}

void bfg_watchdog(struct cgpu_info * const cgpu, struct timeval * const tvp_now)
{
			struct thr_info *thr = cgpu->thr[0];
			enum dev_enable *denable;
			char *dev_str = cgpu->proc_repr;

			if (likely(drv_ready(cgpu)))
			{
				if (unlikely(!cgpu->already_set_defaults))
					cgpu_set_defaults(cgpu);
				if (cgpu->drv->get_stats)
					cgpu->drv->get_stats(cgpu);
			}

			denable = &cgpu->deven;

			if (cgpu->drv->watchdog)
				cgpu->drv->watchdog(cgpu, tvp_now);
			
			/* Thread is disabled */
			if (*denable == DEV_DISABLED)
				return;
			else
			if (*denable == DEV_RECOVER_ERR) {
				if (opt_restart && timer_elapsed(&cgpu->tv_device_last_not_well, NULL) > cgpu->reinit_backoff) {
					applog(LOG_NOTICE, "Attempting to reinitialize %s",
					       dev_str);
					if (cgpu->reinit_backoff < 300)
						cgpu->reinit_backoff *= 2;
					device_recovered(cgpu);
				}
				return;
			}
			else
			if (*denable == DEV_RECOVER) {
				if (opt_restart && cgpu->temp < cgpu->targettemp) {
					applog(LOG_NOTICE, "%s recovered to temperature below target, re-enabling",
					       dev_str);
					device_recovered(cgpu);
				}
				dev_error_update(cgpu, REASON_DEV_THERMAL_CUTOFF);
				return;
			}
			else
			if (cgpu->temp > cgpu->cutofftemp)
			{
				applog(LOG_WARNING, "%s hit thermal cutoff limit at %dC, disabling!",
				       dev_str, (int)cgpu->temp);
				*denable = DEV_RECOVER;

				dev_error(cgpu, REASON_DEV_THERMAL_CUTOFF);
				run_cmd(cmd_idle);
			}

			if (thr->getwork) {
				if (cgpu->status == LIFE_WELL && thr->getwork < tvp_now->tv_sec - opt_log_interval) {
					int thrid;
					bool cgpu_idle = true;
					thr->rolling = 0;
					for (thrid = 0; thrid < cgpu->threads; ++thrid)
						if (!cgpu->thr[thrid]->getwork)
							cgpu_idle = false;
					if (cgpu_idle) {
						cgpu->rolling = 0;
						cgpu->status = LIFE_WAIT;
					}
				}
				return;
			}
			else if (cgpu->status == LIFE_WAIT)
				cgpu->status = LIFE_WELL;

#ifdef WANT_CPUMINE
			if (!strcmp(cgpu->drv->dname, "cpu"))
				return;
#endif
			if (cgpu->status != LIFE_WELL && (tvp_now->tv_sec - thr->last.tv_sec < WATCHDOG_SICK_TIME)) {
				if (likely(cgpu->status != LIFE_INIT && cgpu->status != LIFE_INIT2))
				applog(LOG_ERR, "%s: Recovered, declaring WELL!", dev_str);
				cgpu->status = LIFE_WELL;
				cgpu->device_last_well = time(NULL);
			} else if (cgpu->status == LIFE_WELL && (tvp_now->tv_sec - thr->last.tv_sec > WATCHDOG_SICK_TIME)) {
				thr->rolling = cgpu->rolling = 0;
				cgpu->status = LIFE_SICK;
				applog(LOG_ERR, "%s: Idle for more than 60 seconds, declaring SICK!", dev_str);
				cgtime(&thr->sick);

				dev_error(cgpu, REASON_DEV_SICK_IDLE_60);
				run_cmd(cmd_sick);
				
				if (opt_restart && cgpu->drv->reinit_device) {
					applog(LOG_ERR, "%s: Attempting to restart", dev_str);
					reinit_device(cgpu);
				}
			} else if (cgpu->status == LIFE_SICK && (tvp_now->tv_sec - thr->last.tv_sec > WATCHDOG_DEAD_TIME)) {
				cgpu->status = LIFE_DEAD;
				applog(LOG_ERR, "%s: Not responded for more than 10 minutes, declaring DEAD!", dev_str);
				cgtime(&thr->sick);

				dev_error(cgpu, REASON_DEV_DEAD_IDLE_600);
				run_cmd(cmd_dead);
			} else if (tvp_now->tv_sec - thr->sick.tv_sec > 60 &&
				   (cgpu->status == LIFE_SICK || cgpu->status == LIFE_DEAD)) {
				/* Attempt to restart a GPU that's sick or dead once every minute */
				cgtime(&thr->sick);
				if (opt_restart)
					reinit_device(cgpu);
			}
}

static void log_print_status(struct cgpu_info *cgpu)
{
	char logline[255];

	get_statline(logline, sizeof(logline), cgpu);
	applog(LOG_WARNING, "%s", logline);
}

void print_summary(void)
{
	struct timeval diff;
	int hours, mins, secs, i;
	double utility, efficiency = 0.0;
	char xfer[(ALLOC_H2B_SPACED*2)+4+1], bw[(ALLOC_H2B_SPACED*2)+6+1];
	int pool_secs;

	timersub(&total_tv_end, &total_tv_start, &diff);
	hours = diff.tv_sec / 3600;
	mins = (diff.tv_sec % 3600) / 60;
	secs = diff.tv_sec % 60;

	utility = total_accepted / total_secs * 60;
	efficiency = total_bytes_xfer ? total_diff_accepted * 2048. / total_bytes_xfer : 0.0;

	applog(LOG_WARNING, "\nSummary of runtime statistics:\n");
	applog(LOG_WARNING, "Started at %s", datestamp);
	if (total_pools == 1)
		applog(LOG_WARNING, "Pool: %s", pools[0]->rpc_url);
#ifdef WANT_CPUMINE
	if (opt_n_threads > 0)
		applog(LOG_WARNING, "CPU hasher algorithm used: %s", algo_names[opt_algo]);
#endif
	applog(LOG_WARNING, "Runtime: %d hrs : %d mins : %d secs", hours, mins, secs);
	applog(LOG_WARNING, "Average hashrate: %.1f Megahash/s", total_mhashes_done / total_secs);
	applog(LOG_WARNING, "Solved blocks: %d", found_blocks);
	applog(LOG_WARNING, "Best share difficulty: %s", best_share);
	applog(LOG_WARNING, "Share submissions: %d", total_accepted + total_rejected);
	applog(LOG_WARNING, "Accepted shares: %d", total_accepted);
	applog(LOG_WARNING, "Rejected shares: %d + %d stale (%.2f%%)",
	       total_rejected, total_stale,
	       (float)(total_rejected + total_stale) / (float)(total_rejected + total_stale + total_accepted)
	);
	applog(LOG_WARNING, "Accepted difficulty shares: %1.f", total_diff_accepted);
	applog(LOG_WARNING, "Rejected difficulty shares: %1.f", total_diff_rejected);
	applog(LOG_WARNING, "Hardware errors: %d", hw_errors);
	applog(LOG_WARNING, "Network transfer: %s  (%s)",
	       multi_format_unit2(xfer, sizeof(xfer), true, "B", H2B_SPACED, " / ", 2,
	                         (float)total_bytes_rcvd,
	                         (float)total_bytes_sent),
	       multi_format_unit2(bw, sizeof(bw), true, "B/s", H2B_SPACED, " / ", 2,
	                         (float)(total_bytes_rcvd / total_secs),
	                         (float)(total_bytes_sent / total_secs)));
	applog(LOG_WARNING, "Efficiency (accepted shares * difficulty / 2 KB): %.2f", efficiency);
	applog(LOG_WARNING, "Utility (accepted shares / min): %.2f/min\n", utility);

	applog(LOG_WARNING, "Unable to get work from server occasions: %d", total_go);
	applog(LOG_WARNING, "Work items generated locally: %d", local_work);
	applog(LOG_WARNING, "Submitting work remotely delay occasions: %d", total_ro);
	applog(LOG_WARNING, "New blocks detected on network: %d\n", new_blocks);

	if (total_pools > 1) {
		for (i = 0; i < total_pools; i++) {
			struct pool *pool = pools[i];

			applog(LOG_WARNING, "Pool: %s", pool->rpc_url);
			if (pool->solved)
				applog(LOG_WARNING, "SOLVED %d BLOCK%s!", pool->solved, pool->solved > 1 ? "S" : "");
			applog(LOG_WARNING, " Share submissions: %d", pool->accepted + pool->rejected);
			applog(LOG_WARNING, " Accepted shares: %d", pool->accepted);
			applog(LOG_WARNING, " Rejected shares: %d + %d stale (%.2f%%)",
			       pool->rejected, pool->stale_shares,
			       (float)(pool->rejected + pool->stale_shares) / (float)(pool->rejected + pool->stale_shares + pool->accepted)
			);
			applog(LOG_WARNING, " Accepted difficulty shares: %1.f", pool->diff_accepted);
			applog(LOG_WARNING, " Rejected difficulty shares: %1.f", pool->diff_rejected);
			pool_secs = timer_elapsed(&pool->cgminer_stats.start_tv, NULL);
			applog(LOG_WARNING, " Network transfer: %s  (%s)",
			       multi_format_unit2(xfer, sizeof(xfer), true, "B", H2B_SPACED, " / ", 2,
			                         (float)pool->cgminer_pool_stats.net_bytes_received,
			                         (float)pool->cgminer_pool_stats.net_bytes_sent),
			       multi_format_unit2(bw, sizeof(bw), true, "B/s", H2B_SPACED, " / ", 2,
			                         (float)(pool->cgminer_pool_stats.net_bytes_received / pool_secs),
			                         (float)(pool->cgminer_pool_stats.net_bytes_sent / pool_secs)));
			uint64_t pool_bytes_xfer = pool->cgminer_pool_stats.net_bytes_received + pool->cgminer_pool_stats.net_bytes_sent;
			efficiency = pool_bytes_xfer ? pool->diff_accepted * 2048. / pool_bytes_xfer : 0.0;
			applog(LOG_WARNING, " Efficiency (accepted * difficulty / 2 KB): %.2f", efficiency);

			applog(LOG_WARNING, " Items worked on: %d", pool->works);
			applog(LOG_WARNING, " Unable to get work from server occasions: %d", pool->getfail_occasions);
			applog(LOG_WARNING, " Submitting work remotely delay occasions: %d\n", pool->remotefail_occasions);
		}
	}

	if (opt_quit_summary != BQS_NONE)
	{
		if (opt_quit_summary == BQS_DEFAULT)
		{
			if (total_devices < 25)
				opt_quit_summary = BQS_PROCS;
			else
				opt_quit_summary = BQS_DEVS;
		}
		
		if (opt_quit_summary == BQS_DETAILED)
			include_serial_in_statline = true;
		applog(LOG_WARNING, "Summary of per device statistics:\n");
		for (i = 0; i < total_devices; ++i) {
			struct cgpu_info *cgpu = get_devices(i);
			
			if (!cgpu->proc_id)
			{
				// Device summary line
				opt_show_procs = false;
				log_print_status(cgpu);
				opt_show_procs = true;
			}
			if ((opt_quit_summary == BQS_PROCS || opt_quit_summary == BQS_DETAILED) && cgpu->procs > 1)
				log_print_status(cgpu);
		}
	}

	if (opt_shares) {
		applog(LOG_WARNING, "Mined %g accepted shares of %g requested\n", total_diff_accepted, opt_shares);
		if (opt_shares > total_diff_accepted)
			applog(LOG_WARNING, "WARNING - Mined only %g shares of %g requested.", total_diff_accepted, opt_shares);
	}
	applog(LOG_WARNING, " ");

	fflush(stderr);
	fflush(stdout);
}

void _bfg_clean_up(bool restarting)
{
#ifdef HAVE_OPENCL
	clear_adl(nDevs);
#endif
#ifdef HAVE_LIBUSB
	if (likely(have_libusb))
        libusb_exit(NULL);
#endif

	cgtime(&total_tv_end);
#ifdef WIN32
	timeEndPeriod(1);
#endif
	if (!restarting) {
		/* Attempting to disable curses or print a summary during a
		 * restart can lead to a deadlock. */
#ifdef HAVE_CURSES
		disable_curses();
#endif
		if (!opt_realquiet && successful_connect)
			print_summary();
	}

	if (opt_n_threads > 0)
		free(cpus);

	curl_global_cleanup();
	
#ifdef WIN32
	WSACleanup();
#endif
}

void _quit(int status)
{
	if (status) {
		const char *ev = getenv("__BFGMINER_SEGFAULT_ERRQUIT");
		if (unlikely(ev && ev[0] && ev[0] != '0')) {
			int *p = NULL;
			// NOTE debugger can bypass with: p = &p
			*p = status;  // Segfault, hopefully dumping core
		}
	}

#if defined(unix) || defined(__APPLE__)
	if (forkpid > 0) {
		kill(forkpid, SIGTERM);
		forkpid = 0;
	}
#endif

	exit(status);
}

#ifdef HAVE_CURSES
char *curses_input(const char *query)
{
	char *input;

	echo();
	input = malloc(255);
	if (!input)
		quit(1, "Failed to malloc input");
	leaveok(logwin, false);
	wlogprint("%s:\n", query);
	wgetnstr(logwin, input, 255);
	if (!strlen(input))
	{
		free(input);
		input = NULL;
	}
	leaveok(logwin, true);
	noecho();
	return input;
}
#endif

static void *test_pool_thread(void *arg)
{
	struct pool *pool = (struct pool *)arg;

	if (pool_active(pool, false)) {
		pool_tset(pool, &pool->lagging);
		pool_tclear(pool, &pool->idle);
		bool first_pool = false;

		cg_wlock(&control_lock);
		if (!pools_active) {
			currentpool = pool;
			if (pool->pool_no != 0)
				first_pool = true;
			pools_active = true;
		}
		cg_wunlock(&control_lock);

		if (unlikely(first_pool))
			applog(LOG_NOTICE, "Switching to pool %d %s - first alive pool", pool->pool_no, pool->rpc_url);
		else
			applog(LOG_NOTICE, "Pool %d %s alive", pool->pool_no, pool->rpc_url);

		switch_pools(NULL);
	} else
		pool_died(pool);

	pool->testing = false;
	return NULL;
}

/* Always returns true that the pool details were added unless we are not
 * live, implying this is the only pool being added, so if no pools are
 * active it returns false. */
bool add_pool_details(struct pool *pool, bool live, char *url, char *user, char *pass)
{
	size_t siz;

	pool_set_uri(pool, url);
	pool->rpc_user = user;
	pool->rpc_pass = pass;
	siz = strlen(pool->rpc_user) + strlen(pool->rpc_pass) + 2;
	pool->rpc_userpass = malloc(siz);
	if (!pool->rpc_userpass)
		quit(1, "Failed to malloc userpass");
	snprintf(pool->rpc_userpass, siz, "%s:%s", pool->rpc_user, pool->rpc_pass);

	pool->testing = true;
	pool->idle = true;
	enable_pool(pool);

	pthread_create(&pool->test_thread, NULL, test_pool_thread, (void *)pool);
	if (!live) {
		pthread_join(pool->test_thread, NULL);
		return pools_active;
	}
	return true;
}

#ifdef HAVE_CURSES
static bool input_pool(bool live)
{
	char *url = NULL, *user = NULL, *pass = NULL;
	struct pool *pool;
	bool ret = false;

	immedok(logwin, true);
	wlogprint("Input server details.\n");

	url = curses_input("URL");
	if (!url)
		goto out;

	user = curses_input("Username");
	if (!user)
		goto out;

	pass = curses_input("Password");
	if (!pass)
		pass = calloc(1, 1);

	pool = add_pool();

	if (!detect_stratum(pool, url) && strncmp(url, "http://", 7) &&
	    strncmp(url, "https://", 8)) {
		char *httpinput;

		httpinput = malloc(256);
		if (!httpinput)
			quit(1, "Failed to malloc httpinput");
		strcpy(httpinput, "http://");
		strncat(httpinput, url, 248);
		free(url);
		url = httpinput;
	}

	ret = add_pool_details(pool, live, url, user, pass);
out:
	immedok(logwin, false);

	if (!ret) {
		if (url)
			free(url);
		if (user)
			free(user);
		if (pass)
			free(pass);
	}
	return ret;
}
#endif

static
bool _add_local_gbt(const char * const filepath, void *userp)
{
	const bool * const live_p = userp;
	struct pool *pool;
	char buf[0x100];
	char *rpcuser = NULL, *rpcpass = NULL;
	int rpcport = 0, rpcssl = -101;
	FILE * const F = fopen(filepath, "r");
	if (!F)
		applogr(false, LOG_WARNING, "%s: Failed to open %s for reading", "add_local_gbt", filepath);
	
	while (fgets(buf, sizeof(buf), F))
	{
		if (!strncasecmp(buf, "rpcuser=", 8))
			rpcuser = trimmed_strdup(&buf[8]);
		else
		if (!strncasecmp(buf, "rpcpassword=", 12))
			rpcpass = trimmed_strdup(&buf[12]);
		else
		if (!strncasecmp(buf, "rpcport=", 8))
			rpcport = atoi(&buf[8]);
		else
		if (!strncasecmp(buf, "rpcssl=", 7))
			rpcssl = atoi(&buf[7]);
		else
			continue;
		if (rpcuser && rpcpass && rpcport && rpcssl != -101)
			break;
	}
	
	fclose(F);
	
	if (!rpcpass)
	{
		applog(LOG_DEBUG, "%s: Did not find rpcpassword in %s", "add_local_gbt", filepath);
err:
		free(rpcuser);
		free(rpcpass);
		goto out;
	}
	
	if (!rpcport)
		rpcport = 8332;
	
	if (rpcssl == -101)
		rpcssl = 0;
	
	const int uri_sz = 0x30;
	char * const uri = malloc(uri_sz);
	snprintf(uri, uri_sz, "http%s://localhost:%d/#getcbaddr#allblocks", rpcssl ? "s" : "", rpcport);
	
	applog(LOG_DEBUG, "Local bitcoin RPC server on port %d found in %s", rpcport, filepath);
	
	pool = add_pool();
	if (!pool)
	{
		applog(LOG_ERR, "%s: Error adding pool for bitcoin configured in %s", "add_local_gbt", filepath);
		goto err;
	}
	
	if (!rpcuser)
		rpcuser = "";
	
	pool->quota = 0;
	adjust_quota_gcd();
	pool->failover_only = true;
	add_pool_details(pool, *live_p, uri, rpcuser, rpcpass);
	
	applog(LOG_NOTICE, "Added local bitcoin RPC server on port %d as pool %d", rpcport, pool->pool_no);
	
out:
	return false;
}

static
void add_local_gbt(bool live)
{
	appdata_file_call("Bitcoin", "bitcoin.conf", _add_local_gbt, &live);
}

#if defined(unix) || defined(__APPLE__)
static void fork_monitor()
{
	// Make a pipe: [readFD, writeFD]
	int pfd[2];
	int r = pipe(pfd);

	if (r < 0) {
		perror("pipe - failed to create pipe for --monitor");
		exit(1);
	}

	// Make stderr write end of pipe
	fflush(stderr);
	r = dup2(pfd[1], 2);
	if (r < 0) {
		perror("dup2 - failed to alias stderr to write end of pipe for --monitor");
		exit(1);
	}
	r = close(pfd[1]);
	if (r < 0) {
		perror("close - failed to close write end of pipe for --monitor");
		exit(1);
	}

	// Don't allow a dying monitor to kill the main process
	sighandler_t sr0 = signal(SIGPIPE, SIG_IGN);
	sighandler_t sr1 = signal(SIGPIPE, SIG_IGN);
	if (SIG_ERR == sr0 || SIG_ERR == sr1) {
		perror("signal - failed to edit signal mask for --monitor");
		exit(1);
	}

	// Fork a child process
	forkpid = fork();
	if (forkpid < 0) {
		perror("fork - failed to fork child process for --monitor");
		exit(1);
	}

	// Child: launch monitor command
	if (0 == forkpid) {
		// Make stdin read end of pipe
		r = dup2(pfd[0], 0);
		if (r < 0) {
			perror("dup2 - in child, failed to alias read end of pipe to stdin for --monitor");
			exit(1);
		}
		close(pfd[0]);
		if (r < 0) {
			perror("close - in child, failed to close read end of  pipe for --monitor");
			exit(1);
		}

		// Launch user specified command
		execl("/bin/bash", "/bin/bash", "-c", opt_stderr_cmd, (char*)NULL);
		perror("execl - in child failed to exec user specified command for --monitor");
		exit(1);
	}

	// Parent: clean up unused fds and bail
	r = close(pfd[0]);
	if (r < 0) {
		perror("close - failed to close read end of pipe for --monitor");
		exit(1);
	}
}
#endif // defined(unix)

#ifdef HAVE_CURSES
#ifdef USE_UNICODE
static
wchar_t select_unicode_char(const wchar_t *opt)
{
	for ( ; *opt; ++opt)
		if (iswprint(*opt))
			return *opt;
	return '?';
}
#endif

void enable_curses(void) {
	int x;
	__maybe_unused int y;

	lock_curses();
	if (curses_active) {
		unlock_curses();
		return;
	}

#ifdef USE_UNICODE
	if (use_unicode)
	{
		setlocale(LC_CTYPE, "");
		if (iswprint(0xb0))
			have_unicode_degrees = true;
		unicode_micro = select_unicode_char(L"\xb5\u03bcu");
	}
#endif
	mainwin = initscr();
	start_color();
#if defined(PDCURSES) || defined(NCURSES_VERSION)
	if (ERR != use_default_colors())
		default_bgcolor = -1;
#endif
	if (has_colors() && ERR != init_pair(1, COLOR_WHITE, COLOR_BLUE))
	{
		menu_attr = COLOR_PAIR(1);
		if (ERR != init_pair(2, COLOR_RED, default_bgcolor))
			attr_bad |= COLOR_PAIR(2);
	}
	keypad(mainwin, true);
	getmaxyx(mainwin, y, x);
	statuswin = newwin(logstart, x, 0, 0);
	leaveok(statuswin, true);
	// For whatever reason, PDCurses crashes if the logwin is initialized to height y-logcursor
	// We resize the window later anyway, so just start it off at 1 :)
	logwin = newwin(1, 0, logcursor, 0);
	idlok(logwin, true);
	scrollok(logwin, true);
	leaveok(logwin, true);
	cbreak();
	noecho();
	nonl();
	curses_active = true;
	statusy = logstart;
	unlock_curses();
}
#endif

/* TODO: fix need a dummy CPU device_drv even if no support for CPU mining */
#ifndef WANT_CPUMINE
struct device_drv cpu_drv;
struct device_drv cpu_drv = {
	.name = "CPU",
};
#endif

static int cgminer_id_count = 0;
static int device_line_id_count;

void register_device(struct cgpu_info *cgpu)
{
	cgpu->deven = DEV_ENABLED;

	wr_lock(&devices_lock);
	devices[cgpu->cgminer_id = cgminer_id_count++] = cgpu;
	wr_unlock(&devices_lock);

	if (!cgpu->proc_id)
		cgpu->device_line_id = device_line_id_count++;
	mining_threads += cgpu->threads ?: 1;
#ifdef HAVE_CURSES
	adj_width(mining_threads, &dev_width);
#endif

	rwlock_init(&cgpu->qlock);
	cgpu->queued_work = NULL;
}

struct _cgpu_devid_counter {
	char name[4];
	int lastid;
	UT_hash_handle hh;
};

void renumber_cgpu(struct cgpu_info *cgpu)
{
	static struct _cgpu_devid_counter *devids = NULL;
	struct _cgpu_devid_counter *d;
	
	HASH_FIND_STR(devids, cgpu->drv->name, d);
	if (d)
		cgpu->device_id = ++d->lastid;
	else {
		d = malloc(sizeof(*d));
		memcpy(d->name, cgpu->drv->name, sizeof(d->name));
		cgpu->device_id = d->lastid = 0;
		HASH_ADD_STR(devids, name, d);
	}
	
	// Build repr strings
	sprintf(cgpu->dev_repr, "%s%2u", cgpu->drv->name, cgpu->device_id % 100);
	sprintf(cgpu->dev_repr_ns, "%s%u", cgpu->drv->name, cgpu->device_id % 100);
	strcpy(cgpu->proc_repr, cgpu->dev_repr);
	sprintf(cgpu->proc_repr_ns, "%s%u", cgpu->drv->name, cgpu->device_id);
	
	const int lpcount = cgpu->procs;
	if (lpcount > 1)
	{
		int ns;
		struct cgpu_info *slave;
		int lpdigits = 1;
		for (int i = lpcount; i > 26 && lpdigits < 3; i /= 26)
			++lpdigits;
		
		memset(&cgpu->proc_repr[5], 'a', lpdigits);
		cgpu->proc_repr[5 + lpdigits] = '\0';
		ns = strlen(cgpu->proc_repr_ns);
		strcpy(&cgpu->proc_repr_ns[ns], &cgpu->proc_repr[5]);
		
		slave = cgpu;
		for (int i = 1; i < lpcount; ++i)
		{
			slave = slave->next_proc;
			strcpy(slave->proc_repr, cgpu->proc_repr);
			strcpy(slave->proc_repr_ns, cgpu->proc_repr_ns);
			for (int x = i, y = lpdigits; --y, x; x /= 26)
			{
				slave->proc_repr_ns[ns + y] =
				slave->proc_repr[5 + y] += (x % 26);
			}
		}
	}
}

static bool my_blkmaker_sha256_callback(void *digest, const void *buffer, size_t length)
{
	sha256(buffer, length, digest);
	return true;
}

static
int drv_algo_check(const struct device_drv * const drv)
{
	const int algomatch = opt_scrypt ? POW_SCRYPT : POW_SHA256D;
	const supported_algos_t algos = drv->supported_algos ?: POW_SHA256D;
	return (algos & algomatch);
}

#ifndef HAVE_PTHREAD_CANCEL
extern void setup_pthread_cancel_workaround();
extern struct sigaction pcwm_orig_term_handler;
#endif

bool bfg_need_detect_rescan;
extern void probe_device(struct lowlevel_device_info *);
static void schedule_rescan(const struct timeval *);

static
void drv_detect_all()
{
	bool rescanning = false;
rescan:
	bfg_need_detect_rescan = false;
	
#ifdef HAVE_BFG_LOWLEVEL
	struct lowlevel_device_info * const infolist = lowlevel_scan(), *info, *infotmp;
	
	LL_FOREACH_SAFE(infolist, info, infotmp)
		probe_device(info);
	LL_FOREACH_SAFE(infolist, info, infotmp)
		pthread_join(info->probe_pth, NULL);
#endif
	
	struct driver_registration *reg, *tmp;
	BFG_FOREACH_DRIVER_BY_PRIORITY(reg, tmp)
	{
		const struct device_drv * const drv = reg->drv;
		if (!(drv_algo_check(drv) && drv->drv_detect))
			continue;
		
		drv->drv_detect();
	}

#ifdef HAVE_BFG_LOWLEVEL
	lowlevel_scan_free();
#endif
	
	if (bfg_need_detect_rescan)
	{
		if (rescanning)
		{
			applog(LOG_DEBUG, "Device rescan requested a second time, delaying");
			struct timeval tv_when;
			timer_set_delay_from_now(&tv_when, rescan_delay_ms * 1000);
			schedule_rescan(&tv_when);
		}
		else
		{
			rescanning = true;
			applog(LOG_DEBUG, "Device rescan requested");
			goto rescan;
		}
	}
}

static
void allocate_cgpu(struct cgpu_info *cgpu, unsigned int *kp)
{
	struct thr_info *thr;
	int j;
	
	struct device_drv *api = cgpu->drv;
	cgpu->cgminer_stats.getwork_wait_min.tv_sec = MIN_SEC_UNSET;
	
	int threadobj = cgpu->threads;
	if (!threadobj)
		// Create a fake thread object to handle hashmeter etc
		threadobj = 1;
	cgpu->thr = calloc(threadobj + 1, sizeof(*cgpu->thr));
	cgpu->thr[threadobj] = NULL;
	cgpu->status = LIFE_INIT;
	
	if (opt_devices_enabled_list)
	{
		struct string_elist *enablestr_elist;
		cgpu->deven = DEV_DISABLED;
		DL_FOREACH(opt_devices_enabled_list, enablestr_elist)
		{
			const char * const enablestr = enablestr_elist->string;
			if (cgpu_match(enablestr, cgpu))
			{
				cgpu->deven = DEV_ENABLED;
				break;
			}
		}
	}

	cgpu->max_hashes = 0;
	BFGINIT(cgpu->min_nonce_diff, 1);
	
	BFGINIT(cgpu->cutofftemp, opt_cutofftemp);
	BFGINIT(cgpu->targettemp, cgpu->cutofftemp - 6);

	// Setup thread structs before starting any of the threads, in case they try to interact
	for (j = 0; j < threadobj; ++j, ++*kp) {
		thr = get_thread(*kp);
		thr->id = *kp;
		thr->cgpu = cgpu;
		thr->device_thread = j;
		thr->work_restart_notifier[1] = INVSOCK;
		thr->mutex_request[1] = INVSOCK;
		thr->_job_transition_in_progress = true;
		timerclear(&thr->tv_morework);

		thr->scanhash_working = true;
		thr->hashes_done = 0;
		timerclear(&thr->tv_hashes_done);
		cgtime(&thr->tv_lastupdate);
		thr->tv_poll.tv_sec = -1;
		thr->_max_nonce = api->can_limit_work ? api->can_limit_work(thr) : 0xffffffff;

		cgpu->thr[j] = thr;
	}
	
	if (!cgpu->device->threads)
		notifier_init_invalid(cgpu->thr[0]->notifier);
	else
	if (!cgpu->threads)
		memcpy(&cgpu->thr[0]->notifier, &cgpu->device->thr[0]->notifier, sizeof(cgpu->thr[0]->notifier));
	else
	for (j = 0; j < cgpu->threads; ++j)
	{
		thr = cgpu->thr[j];
		notifier_init(thr->notifier);
	}
}

static
void start_cgpu(struct cgpu_info *cgpu)
{
	struct thr_info *thr;
	int j;
	
	for (j = 0; j < cgpu->threads; ++j) {
		thr = cgpu->thr[j];

		/* Enable threads for devices set not to mine but disable
		 * their queue in case we wish to enable them later */
		if (cgpu->drv->thread_prepare && !cgpu->drv->thread_prepare(thr))
			continue;

		thread_reportout(thr);

		if (unlikely(thr_info_create(thr, NULL, miner_thread, thr)))
			quit(1, "thread %d create failed", thr->id);
		
		notifier_wake(thr->notifier);
	}
	if (cgpu->deven == DEV_ENABLED)
		proc_enable(cgpu);
}

static
void _scan_serial(void *p)
{
	const char *s = p;
	struct string_elist *iter, *tmp;
	struct string_elist *orig_scan_devices = scan_devices;
	
	if (s)
	{
		// Make temporary scan_devices list
		scan_devices = NULL;
		string_elist_add("noauto", &scan_devices);
		add_serial(s);
	}
	
	drv_detect_all();
	
	if (s)
	{
		DL_FOREACH_SAFE(scan_devices, iter, tmp)
		{
			string_elist_del(&scan_devices, iter);
		}
		scan_devices = orig_scan_devices;
	}
}

#ifdef HAVE_BFG_LOWLEVEL
static
bool _probe_device_match(const struct lowlevel_device_info * const info, const char * const ser)
{
	if (!(false
		|| (info->serial && !strcasecmp(ser, info->serial))
		|| (info->path   && !strcasecmp(ser, info->path  ))
		|| (info->devid  && !strcasecmp(ser, info->devid ))
	))
	{
		char *devid = devpath_to_devid(ser);
		if (!devid)
			return false;
		const bool different = strcmp(info->devid, devid);
		free(devid);
		if (different)
			return false;
	}
	return true;
}

static
const struct device_drv *_probe_device_find_drv(const char * const _dname, const size_t dnamelen)
{
	struct driver_registration *dreg;
	char dname[dnamelen];
	int i;
	
	for (i = 0; i < dnamelen; ++i)
		dname[i] = tolower(_dname[i]);
	BFG_FIND_DRV_BY_DNAME(dreg, dname, dnamelen);
	if (!dreg)
	{
		for (i = 0; i < dnamelen; ++i)
			dname[i] = toupper(_dname[i]);
		BFG_FIND_DRV_BY_NAME(dreg, dname, dnamelen);
		if (!dreg)
			return NULL;
	}
	
	if (!drv_algo_check(dreg->drv))
		return NULL;
	
	return dreg->drv;
}

static
bool _probe_device_do_probe(const struct device_drv * const drv, const struct lowlevel_device_info * const info, bool * const request_rescan_p)
{
	bfg_probe_result_flags = 0;
	if (drv->lowl_probe(info))
	{
		if (!(bfg_probe_result_flags & BPR_CONTINUE_PROBES))
			return true;
	}
	else
	if (request_rescan_p && opt_hotplug && !(bfg_probe_result_flags & BPR_DONT_RESCAN))
		*request_rescan_p = true;
	return false;
}

bool dummy_check_never_true = false;

static
void *probe_device_thread(void *p)
{
	struct lowlevel_device_info * const infolist = p;
	struct lowlevel_device_info *info = infolist;
	bool request_rescan = false;
	
	{
		char threadname[5 + strlen(info->devid) + 1];
		sprintf(threadname, "probe_%s", info->devid);
		RenameThread(threadname);
	}
	
	// If already in use, ignore
	if (bfg_claim_any(NULL, NULL, info->devid))
		applogr(NULL, LOG_DEBUG, "%s: \"%s\" already in use",
		        __func__, info->product);
	
	// if lowlevel device matches specific user assignment, probe requested driver(s)
	struct string_elist *sd_iter, *sd_tmp;
	struct driver_registration *dreg, *dreg_tmp;
	DL_FOREACH_SAFE(scan_devices, sd_iter, sd_tmp)
	{
		const char * const dname = sd_iter->string;
		const char * const colon = strpbrk(dname, ":@");
		if (!(colon && colon != dname))
			continue;
		const char * const ser = &colon[1];
		LL_FOREACH2(infolist, info, same_devid_next)
		{
			if (!_probe_device_match(info, ser))
				continue;
			const size_t dnamelen = (colon - dname);
			const struct device_drv * const drv = _probe_device_find_drv(dname, dnamelen);
			if (!(drv && drv->lowl_probe && drv_algo_check(drv)))
				continue;
			if (_probe_device_do_probe(drv, info, &request_rescan))
				return NULL;
		}
	}
	
	// probe driver(s) with auto enabled and matching VID/PID/Product/etc of device
	BFG_FOREACH_DRIVER_BY_PRIORITY(dreg, dreg_tmp)
	{
		const struct device_drv * const drv = dreg->drv;
		
		if (!drv_algo_check(drv))
			continue;
		
		// Check for "noauto" flag
		// NOTE: driver-specific configuration overrides general
		bool doauto = true;
		DL_FOREACH_SAFE(scan_devices, sd_iter, sd_tmp)
		{
			const char * const dname = sd_iter->string;
			// NOTE: Only checking flags here, NOT path/serial, so @ is unacceptable
			const char *colon = strchr(dname, ':');
			if (!colon)
				colon = &dname[-1];
			if (strcasecmp("noauto", &colon[1]) && strcasecmp("auto", &colon[1]))
				continue;
			const ssize_t dnamelen = (colon - dname);
			if (dnamelen >= 0 && _probe_device_find_drv(dname, dnamelen) != drv)
				continue;
			doauto = (tolower(colon[1]) == 'a');
			if (dnamelen != -1)
				break;
		}
		
		if (doauto && drv->lowl_match)
		{
			LL_FOREACH2(infolist, info, same_devid_next)
			{
				/*
				 The below call to applog is absolutely necessary
				 Starting with commit 76d0cc183b1c9ddcc0ef34d2e43bc696ef9de92e installing BFGMiner on
				 Mac OS X using Homebrew results in a binary that segfaults on startup
				 There are two unresolved issues:

				 1) The BFGMiner authors cannot find a way to install BFGMiner with Homebrew that results
				    in debug symbols being available to help troubleshoot the issue
				 2) The issue disappears when unrelated code changes are made, such as adding the following
				    call to applog with infolist and / or p
				 
				 We would encourage revisiting this in the future to come up with a more concrete solution
				 Reproducing should only require commenting / removing the following line and installing
				 BFGMiner using "brew install bfgminer --HEAD"
				 */
				if (dummy_check_never_true)
					applog(LOG_DEBUG, "lowl_match: %p(%s) %p %p %p", drv, drv->dname, info, infolist, p);
				
				if (!drv->lowl_match(info))
					continue;
				if (_probe_device_do_probe(drv, info, &request_rescan))
					return NULL;
			}
		}
	}
	
	// probe driver(s) with 'all' enabled
	DL_FOREACH_SAFE(scan_devices, sd_iter, sd_tmp)
	{
		const char * const dname = sd_iter->string;
		// NOTE: Only checking flags here, NOT path/serial, so @ is unacceptable
		const char * const colon = strchr(dname, ':');
		if (!colon)
		{
			LL_FOREACH2(infolist, info, same_devid_next)
			{
				if (
#ifdef NEED_BFG_LOWL_VCOM
					(info->lowl == &lowl_vcom && !strcasecmp(dname, "all")) ||
#endif
					_probe_device_match(info, (dname[0] == '@') ? &dname[1] : dname))
				{
					bool dont_rescan = false;
					BFG_FOREACH_DRIVER_BY_PRIORITY(dreg, dreg_tmp)
					{
						const struct device_drv * const drv = dreg->drv;
						if (!drv_algo_check(drv))
							continue;
						if (drv->lowl_probe_by_name_only)
							continue;
						if (!drv->lowl_probe)
							continue;
						if (_probe_device_do_probe(drv, info, NULL))
							return NULL;
						if (bfg_probe_result_flags & BPR_DONT_RESCAN)
							dont_rescan = true;
					}
					if (opt_hotplug && !dont_rescan)
						request_rescan = true;
					break;
				}
			}
			continue;
		}
		if (strcasecmp(&colon[1], "all"))
			continue;
		const size_t dnamelen = (colon - dname);
		const struct device_drv * const drv = _probe_device_find_drv(dname, dnamelen);
		if (!(drv && drv->lowl_probe && drv_algo_check(drv)))
			continue;
		LL_FOREACH2(infolist, info, same_devid_next)
		{
			if (info->lowl->exclude_from_all)
				continue;
			if (_probe_device_do_probe(drv, info, NULL))
				return NULL;
		}
	}
	
	// Only actually request a rescan if we never found any cgpu
	if (request_rescan)
		bfg_need_detect_rescan = true;
	
	return NULL;
}

void probe_device(struct lowlevel_device_info * const info)
{
	pthread_create(&info->probe_pth, NULL, probe_device_thread, info);
}
#endif

int create_new_cgpus(void (*addfunc)(void*), void *arg)
{
	static pthread_mutex_t mutex = PTHREAD_MUTEX_INITIALIZER;
	int devcount, i, mining_threads_new = 0;
	unsigned int k;
	struct cgpu_info *cgpu;
	struct thr_info *thr;
	void *p;
	
	mutex_lock(&mutex);
	devcount = total_devices;
	
	addfunc(arg);
	
	if (!total_devices_new)
		goto out;
	
	wr_lock(&devices_lock);
	p = realloc(devices, sizeof(struct cgpu_info *) * (total_devices + total_devices_new + 1));
	if (unlikely(!p))
	{
		wr_unlock(&devices_lock);
		applog(LOG_ERR, "scan_serial: realloc failed trying to grow devices array");
		goto out;
	}
	devices = p;
	wr_unlock(&devices_lock);
	
	for (i = 0; i < total_devices_new; ++i)
	{
		cgpu = devices_new[i];
		mining_threads_new += cgpu->threads ?: 1;
	}
	
	wr_lock(&mining_thr_lock);
	mining_threads_new += mining_threads;
	p = realloc(mining_thr, sizeof(struct thr_info *) * mining_threads_new);
	if (unlikely(!p))
	{
		wr_unlock(&mining_thr_lock);
		applog(LOG_ERR, "scan_serial: realloc failed trying to grow mining_thr");
		goto out;
	}
	mining_thr = p;
	wr_unlock(&mining_thr_lock);
	for (i = mining_threads; i < mining_threads_new; ++i) {
		mining_thr[i] = calloc(1, sizeof(*thr));
		if (!mining_thr[i])
		{
			applog(LOG_ERR, "scan_serial: Failed to calloc mining_thr[%d]", i);
			for ( ; --i >= mining_threads; )
				free(mining_thr[i]);
			goto out;
		}
	}
	
	k = mining_threads;
	for (i = 0; i < total_devices_new; ++i)
	{
		cgpu = devices_new[i];
		
		allocate_cgpu(cgpu, &k);
	}
	for (i = 0; i < total_devices_new; ++i)
	{
		cgpu = devices_new[i];
		
		start_cgpu(cgpu);
		register_device(cgpu);
		++total_devices;
	}
	
#ifdef HAVE_CURSES
	switch_logsize();
#endif
	
out:
	total_devices_new = 0;
	
	devcount = total_devices - devcount;
	mutex_unlock(&mutex);
	
	return devcount;
}

int scan_serial(const char *s)
{
	return create_new_cgpus(_scan_serial, (void*)s);
}

static pthread_mutex_t rescan_mutex = PTHREAD_MUTEX_INITIALIZER;
static bool rescan_active;
static struct timeval tv_rescan;
static notifier_t rescan_notifier;

static
void *rescan_thread(__maybe_unused void *p)
{
	pthread_detach(pthread_self());
	RenameThread("rescan");
	
	struct timeval tv_timeout, tv_now;
	fd_set rfds;
	
	while (true)
	{
		mutex_lock(&rescan_mutex);
		tv_timeout = tv_rescan;
		if (!timer_isset(&tv_timeout))
		{
			rescan_active = false;
			mutex_unlock(&rescan_mutex);
			break;
		}
		mutex_unlock(&rescan_mutex);
		
		FD_ZERO(&rfds);
		FD_SET(rescan_notifier[0], &rfds);
		const int maxfd = rescan_notifier[0];
		
		timer_set_now(&tv_now);
		if (select(maxfd+1, &rfds, NULL, NULL, select_timeout(&tv_timeout, &tv_now)) > 0)
			notifier_read(rescan_notifier);
		
		mutex_lock(&rescan_mutex);
		if (timer_passed(&tv_rescan, NULL))
		{
			timer_unset(&tv_rescan);
			mutex_unlock(&rescan_mutex);
			applog(LOG_DEBUG, "Rescan timer expired, triggering");
			scan_serial(NULL);
		}
		else
			mutex_unlock(&rescan_mutex);
	}
	return NULL;
}

static
void _schedule_rescan(const struct timeval * const tvp_when)
{
	if (rescan_active)
	{
		if (timercmp(tvp_when, &tv_rescan, <))
			applog(LOG_DEBUG, "schedule_rescan: New schedule is before current, waiting it out");
		else
		{
			applog(LOG_DEBUG, "schedule_rescan: New schedule is after current, delaying rescan");
			tv_rescan = *tvp_when;
		}
		return;
	}
	
	applog(LOG_DEBUG, "schedule_rescan: Scheduling rescan (no rescans currently pending)");
	tv_rescan = *tvp_when;
	rescan_active = true;
	
	static pthread_t pth;
	if (unlikely(pthread_create(&pth, NULL, rescan_thread, NULL)))
		applog(LOG_ERR, "Failed to start rescan thread");
}

static
void schedule_rescan(const struct timeval * const tvp_when)
{
	mutex_lock(&rescan_mutex);
	_schedule_rescan(tvp_when);
	mutex_unlock(&rescan_mutex);
}

#ifdef HAVE_BFG_HOTPLUG
static
void hotplug_trigger()
{
	applog(LOG_DEBUG, "%s: Scheduling rescan immediately", __func__);
	struct timeval tv_now;
	timer_set_now(&tv_now);
	schedule_rescan(&tv_now);
}
#endif

#if defined(HAVE_LIBUDEV) && defined(HAVE_SYS_EPOLL_H)

static
void *hotplug_thread(__maybe_unused void *p)
{
	pthread_detach(pthread_self());
	RenameThread("hotplug");
	
	struct udev * const udev = udev_new();
	if (unlikely(!udev))
		applogfailr(NULL, LOG_ERR, "udev_new");
	struct udev_monitor * const mon = udev_monitor_new_from_netlink(udev, "udev");
	if (unlikely(!mon))
		applogfailr(NULL, LOG_ERR, "udev_monitor_new_from_netlink");
	if (unlikely(udev_monitor_enable_receiving(mon)))
		applogfailr(NULL, LOG_ERR, "udev_monitor_enable_receiving");
	const int epfd = epoll_create(1);
	if (unlikely(epfd == -1))
		applogfailr(NULL, LOG_ERR, "epoll_create");
	{
		const int fd = udev_monitor_get_fd(mon);
		struct epoll_event ev = {
			.events = EPOLLIN | EPOLLPRI,
			.data.fd = fd,
		};
		if (epoll_ctl(epfd, EPOLL_CTL_ADD, fd, &ev))
			applogfailr(NULL, LOG_ERR, "epoll_ctl");
	}
	
	struct epoll_event ev;
	int rv;
	bool pending = false;
	while (true)
	{
		rv = epoll_wait(epfd, &ev, 1, pending ? hotplug_delay_ms : -1);
		if (rv == -1)
		{
			if (errno == EAGAIN || errno == EINTR)
				continue;
			break;
		}
		if (!rv)
		{
			hotplug_trigger();
			pending = false;
			continue;
		}
		struct udev_device * const device = udev_monitor_receive_device(mon);
		if (!device)
			continue;
		const char * const action = udev_device_get_action(device);
		applog(LOG_DEBUG, "%s: Received %s event", __func__, action);
		if (!strcmp(action, "add"))
			pending = true;
		udev_device_unref(device);
	}
	
	applogfailr(NULL, LOG_ERR, "epoll_wait");
}

#elif defined(WIN32)

static UINT_PTR _hotplug_wintimer_id;

VOID CALLBACK hotplug_win_timer(HWND hwnd, UINT msg, UINT_PTR idEvent, DWORD dwTime)
{
	KillTimer(NULL, _hotplug_wintimer_id);
	_hotplug_wintimer_id = 0;
	hotplug_trigger();
}

LRESULT CALLBACK hotplug_win_callback(HWND hwnd, UINT msg, WPARAM wParam, LPARAM lParam)
{
	if (msg == WM_DEVICECHANGE && wParam == DBT_DEVNODES_CHANGED)
	{
		applog(LOG_DEBUG, "%s: Received DBT_DEVNODES_CHANGED event", __func__);
		_hotplug_wintimer_id = SetTimer(NULL, _hotplug_wintimer_id, hotplug_delay_ms, hotplug_win_timer);
	}
	return DefWindowProc(hwnd, msg, wParam, lParam);
}

static
void *hotplug_thread(__maybe_unused void *p)
{
	pthread_detach(pthread_self());
	
	WNDCLASS DummyWinCls = {
		.lpszClassName = "BFGDummyWinCls",
		.lpfnWndProc = hotplug_win_callback,
	};
	ATOM a = RegisterClass(&DummyWinCls);
	if (unlikely(!a))
		applogfailinfor(NULL, LOG_ERR, "RegisterClass", "%d", (int)GetLastError());
	HWND hwnd = CreateWindow((void*)(intptr_t)a, NULL, WS_OVERLAPPED, CW_USEDEFAULT, CW_USEDEFAULT, CW_USEDEFAULT, CW_USEDEFAULT, NULL, NULL, NULL, NULL);
	if (unlikely(!hwnd))
		applogfailinfor(NULL, LOG_ERR, "CreateWindow", "%d", (int)GetLastError());
	MSG msg;
	while (GetMessage(&msg, NULL, 0, 0))
	{
		TranslateMessage(&msg);
		DispatchMessage(&msg);
	}
	quit(0, "WM_QUIT received");
	return NULL;
}

#endif

#ifdef HAVE_BFG_HOTPLUG
static
void hotplug_start()
{
	pthread_t pth;
	if (unlikely(pthread_create(&pth, NULL, hotplug_thread, NULL)))
		applog(LOG_ERR, "Failed to start hotplug thread");
}
#endif

static void probe_pools(void)
{
	int i;

	for (i = 0; i < total_pools; i++) {
		struct pool *pool = pools[i];

		pool->testing = true;
		pthread_create(&pool->test_thread, NULL, test_pool_thread, (void *)pool);
	}
}

static void raise_fd_limits(void)
{
#ifdef HAVE_SETRLIMIT
	struct rlimit fdlimit;
	rlim_t old_soft_limit;
	char frombuf[0x10] = "unlimited";
	char hardbuf[0x10] = "unlimited";
	
	if (getrlimit(RLIMIT_NOFILE, &fdlimit))
		applogr(, LOG_DEBUG, "setrlimit: Failed to getrlimit(RLIMIT_NOFILE)");
	
	old_soft_limit = fdlimit.rlim_cur;
	
	if (fdlimit.rlim_max > FD_SETSIZE || fdlimit.rlim_max == RLIM_INFINITY)
		fdlimit.rlim_cur = FD_SETSIZE;
	else
		fdlimit.rlim_cur = fdlimit.rlim_max;
	
	if (fdlimit.rlim_max != RLIM_INFINITY)
		snprintf(hardbuf, sizeof(hardbuf), "%lu", (unsigned long)fdlimit.rlim_max);
	if (old_soft_limit != RLIM_INFINITY)
		snprintf(frombuf, sizeof(frombuf), "%lu", (unsigned long)old_soft_limit);
	
	if (fdlimit.rlim_cur == old_soft_limit)
		applogr(, LOG_DEBUG, "setrlimit: Soft fd limit not being changed from %lu (FD_SETSIZE=%lu; hard limit=%s)",
		        (unsigned long)old_soft_limit, (unsigned long)FD_SETSIZE, hardbuf);
	
	if (setrlimit(RLIMIT_NOFILE, &fdlimit))
		applogr(, LOG_DEBUG, "setrlimit: Failed to change soft fd limit from %s to %lu (FD_SETSIZE=%lu; hard limit=%s)",
		        frombuf, (unsigned long)fdlimit.rlim_cur, (unsigned long)FD_SETSIZE, hardbuf);
	
	applog(LOG_DEBUG, "setrlimit: Changed soft fd limit from %s to %lu (FD_SETSIZE=%lu; hard limit=%s)",
	       frombuf, (unsigned long)fdlimit.rlim_cur, (unsigned long)FD_SETSIZE, hardbuf);
#else
	applog(LOG_DEBUG, "setrlimit: Not supported by platform");
#endif
}

extern void bfg_init_threadlocal();
extern void stratumsrv_start();

int main(int argc, char *argv[])
{
	struct sigaction handler;
	struct thr_info *thr;
	struct block *block;
	unsigned int k;
	int i;
	int rearrange_pools = 0;
	char *s;

#ifdef WIN32
	LoadLibrary("backtrace.dll");
#endif

	blkmk_sha256_impl = my_blkmaker_sha256_callback;

	bfg_init_threadlocal();
#ifndef HAVE_PTHREAD_CANCEL
	setup_pthread_cancel_workaround();
#endif
	bfg_init_checksums();

#ifdef WIN32
	{
		WSADATA wsa;
		i = WSAStartup(MAKEWORD(2, 2), &wsa);
		if (i)
			quit(1, "Failed to initialise Winsock: %s", bfg_strerror(i, BST_SOCKET));
	}
#endif
	
	/* This dangerous functions tramples random dynamically allocated
	 * variables so do it before anything at all */
	if (unlikely(curl_global_init(CURL_GLOBAL_ALL)))
		quit(1, "Failed to curl_global_init");

	initial_args = malloc(sizeof(char *) * (argc + 1));
	for  (i = 0; i < argc; i++)
		initial_args[i] = strdup(argv[i]);
	initial_args[argc] = NULL;

	mutex_init(&hash_lock);
	mutex_init(&console_lock);
	cglock_init(&control_lock);
	mutex_init(&stats_lock);
	mutex_init(&sharelog_lock);
	cglock_init(&ch_lock);
	mutex_init(&sshare_lock);
	rwlock_init(&blk_lock);
	rwlock_init(&netacc_lock);
	rwlock_init(&mining_thr_lock);
	rwlock_init(&devices_lock);

	mutex_init(&lp_lock);
	if (unlikely(pthread_cond_init(&lp_cond, NULL)))
		quit(1, "Failed to pthread_cond_init lp_cond");

	if (unlikely(pthread_cond_init(&gws_cond, NULL)))
		quit(1, "Failed to pthread_cond_init gws_cond");

	notifier_init(submit_waiting_notifier);
	timer_unset(&tv_rescan);
	notifier_init(rescan_notifier);

	/* Create a unique get work queue */
	getq = tq_new();
	if (!getq)
		quit(1, "Failed to create getq");
	/* We use the getq mutex as the staged lock */
	stgd_lock = &getq->mutex;

	snprintf(packagename, sizeof(packagename), "%s %s", PACKAGE, VERSION);

#ifdef WANT_CPUMINE
	init_max_name_len();
#endif

	handler.sa_handler = &sighandler;
	handler.sa_flags = 0;
	sigemptyset(&handler.sa_mask);
#ifdef HAVE_PTHREAD_CANCEL
	sigaction(SIGTERM, &handler, &termhandler);
#else
	// Need to let pthread_cancel emulation handle SIGTERM first
	termhandler = pcwm_orig_term_handler;
	pcwm_orig_term_handler = handler;
#endif
	sigaction(SIGINT, &handler, &inthandler);
#ifndef WIN32
	signal(SIGPIPE, SIG_IGN);
#else
	timeBeginPeriod(1);
#endif
	opt_kernel_path = CGMINER_PREFIX;
	cgminer_path = alloca(PATH_MAX);
	s = strdup(argv[0]);
	strcpy(cgminer_path, dirname(s));
	free(s);
	strcat(cgminer_path, "/");
#if defined(WANT_CPUMINE) && defined(WIN32)
	{
		char buf[32];
		int gev = GetEnvironmentVariable("BFGMINER_BENCH_ALGO", buf, sizeof(buf));
		if (gev > 0 && gev < sizeof(buf))
		{
			setup_benchmark_pool();
			double rate = bench_algo_stage3(atoi(buf));
			
			// Write result to shared memory for parent
			char unique_name[64];
			
			if (GetEnvironmentVariable("BFGMINER_SHARED_MEM", unique_name, 32))
			{
				HANDLE map_handle = CreateFileMapping(
					INVALID_HANDLE_VALUE,   // use paging file
					NULL,                   // default security attributes
					PAGE_READWRITE,         // read/write access
					0,                      // size: high 32-bits
					4096,                   // size: low 32-bits
					unique_name             // name of map object
				);
				if (NULL != map_handle) {
					void *shared_mem = MapViewOfFile(
						map_handle,     // object to map view of
						FILE_MAP_WRITE, // read/write access
						0,              // high offset:  map from
						0,              // low offset:   beginning
						0               // default: map entire file
					);
					if (NULL != shared_mem)
						CopyMemory(shared_mem, &rate, sizeof(rate));
					(void)UnmapViewOfFile(shared_mem);
				}
				(void)CloseHandle(map_handle);
			}
			exit(0);
		}
	}
#endif

	devcursor = 8;
	logstart = devcursor;
	logcursor = logstart;

	block = calloc(sizeof(struct block), 1);
	if (unlikely(!block))
		quit (1, "main OOM");
	for (i = 0; i < 36; i++)
		strcat(block->hash, "0");
	HASH_ADD_STR(blocks, hash, block);
	strcpy(current_block, block->hash);

	mutex_init(&submitting_lock);

#ifdef HAVE_OPENCL
	opencl_early_init();
#endif

	schedstart.tm.tm_sec = 1;
	schedstop .tm.tm_sec = 1;

	opt_register_table(opt_early_table, NULL);
	opt_register_table(opt_config_table, NULL);
	opt_register_table(opt_cmdline_table, NULL);
	opt_early_parse(argc, argv, applog_and_exit);
	
	if (!config_loaded)
	{
		load_default_config();
		rearrange_pools = total_pools;
	}
	
	opt_free_table();
	
	/* parse command line */
	opt_register_table(opt_config_table,
			   "Options for both config file and command line");
	opt_register_table(opt_cmdline_table,
			   "Options for command line only");

	opt_parse(&argc, argv, applog_and_exit);
	if (argc != 1)
		quit(1, "Unexpected extra commandline arguments");
	
	if (rearrange_pools && rearrange_pools < total_pools)
	{
		// Prioritise commandline pools before default-config pools
		for (i = 0; i < rearrange_pools; ++i)
			pools[i]->prio += rearrange_pools;
		for ( ; i < total_pools; ++i)
			pools[i]->prio -= rearrange_pools;
	}

#ifndef HAVE_PTHREAD_CANCEL
	// Can't do this any earlier, or config isn't loaded
	applog(LOG_DEBUG, "pthread_cancel workaround in use");
#endif

#ifdef HAVE_PWD_H
	struct passwd *user_info = NULL;
	if (opt_setuid != NULL) {
		if ((user_info = getpwnam(opt_setuid)) == NULL) {
			quit(1, "Unable to find setuid user information");
		}
	}
#endif

#ifdef HAVE_CHROOT
        if (chroot_dir != NULL) {
#ifdef HAVE_PWD_H
                if (user_info == NULL && getuid() == 0) {
                        applog(LOG_WARNING, "Running as root inside chroot");
                }
#endif
                if (chroot(chroot_dir) != 0) {
                       quit(1, "Unable to chroot");
                }
		if (chdir("/"))
			quit(1, "Unable to chdir to chroot");
        }
#endif

#ifdef HAVE_PWD_H
		if (user_info != NULL) {
			if (setgid((*user_info).pw_gid) != 0)
				quit(1, "Unable to setgid");
			if (setuid((*user_info).pw_uid) != 0)
				quit(1, "Unable to setuid");
		}
#endif
	raise_fd_limits();
	
	if (opt_benchmark) {
		while (total_pools)
			remove_pool(pools[0]);

		setup_benchmark_pool();
	}
	
	if (opt_unittest) {
		test_cgpu_match();
		test_intrange();
		test_decimal_width();
		test_domain_funcs();
#ifdef USE_SCRYPT
		test_scrypt();
#endif
		test_target();
		test_uri_get_param();
		utf8_test();
	}

#ifdef HAVE_CURSES
	if (opt_realquiet || opt_display_devs)
		use_curses = false;

	setlocale(LC_ALL, "C");
	if (use_curses)
		enable_curses();
#endif

#ifdef HAVE_LIBUSB
	int err = libusb_init(NULL);
	if (err)
		applog(LOG_WARNING, "libusb_init() failed err %d", err);
	else
		have_libusb = true;
#endif

	applog(LOG_WARNING, "Started %s", packagename);
	{
		struct bfg_loaded_configfile *configfile;
		LL_FOREACH(bfg_loaded_configfiles, configfile)
		{
			char * const cnfbuf = configfile->filename;
			int fileconf_load = configfile->fileconf_load;
			applog(LOG_NOTICE, "Loaded configuration file %s", cnfbuf);
			switch (fileconf_load) {
				case 0:
					applog(LOG_WARNING, "Fatal JSON error in configuration file.");
					applog(LOG_WARNING, "Configuration file could not be used.");
					break;
				case -1:
					applog(LOG_WARNING, "Error in configuration file, partially loaded.");
					if (use_curses)
						applog(LOG_WARNING, "Start BFGMiner with -T to see what failed to load.");
					break;
				default:
					break;
			}
		}
	}

	i = strlen(opt_kernel_path) + 2;
	char __kernel_path[i];
	snprintf(__kernel_path, i, "%s/", opt_kernel_path);
	opt_kernel_path = __kernel_path;

	if (want_per_device_stats)
		opt_log_output = true;

#ifdef WANT_CPUMINE
#ifdef USE_SCRYPT
	if (opt_scrypt)
		set_scrypt_algo(&opt_algo);
#endif
#endif

	bfg_devapi_init();
	drv_detect_all();
	total_devices = total_devices_new;
	devices = devices_new;
	total_devices_new = 0;
	devices_new = NULL;

	if (opt_display_devs) {
		int devcount = 0;
		applog(LOG_ERR, "Devices detected:");
		for (i = 0; i < total_devices; ++i) {
			struct cgpu_info *cgpu = devices[i];
			char buf[0x100];
			if (cgpu->device != cgpu)
				continue;
			if (cgpu->name)
				snprintf(buf, sizeof(buf), " %s", cgpu->name);
			else
			if (cgpu->dev_manufacturer)
				snprintf(buf, sizeof(buf), " %s by %s", (cgpu->dev_product ?: "Device"), cgpu->dev_manufacturer);
			else
			if (cgpu->dev_product)
				snprintf(buf, sizeof(buf), " %s", cgpu->dev_product);
			else
				strcpy(buf, " Device");
			tailsprintf(buf, sizeof(buf), " (driver=%s; procs=%d", cgpu->drv->dname, cgpu->procs);
			if (cgpu->dev_serial)
				tailsprintf(buf, sizeof(buf), "; serial=%s", cgpu->dev_serial);
			if (cgpu->device_path)
				tailsprintf(buf, sizeof(buf), "; path=%s", cgpu->device_path);
			tailsprintf(buf, sizeof(buf), ")");
			_applog(LOG_NOTICE, buf);
			++devcount;
		}
		quit(0, "%d devices listed", devcount);
	}

	mining_threads = 0;
	for (i = 0; i < total_devices; ++i)
		register_device(devices[i]);

	if (!total_devices) {
		applog(LOG_WARNING, "No devices detected!");
		if (use_curses)
			applog(LOG_WARNING, "Waiting for devices; press 'M+' to add, or 'Q' to quit");
		else
			applog(LOG_WARNING, "Waiting for devices");
	}
	
#ifdef HAVE_CURSES
	switch_logsize();
#endif

	if (opt_load_bitcoin_conf && !(opt_scrypt || opt_benchmark))
		add_local_gbt(total_pools);
	
	if (!total_pools) {
		applog(LOG_WARNING, "Need to specify at least one pool server.");
#ifdef HAVE_CURSES
		if (!use_curses || !input_pool(false))
#endif
			quit(1, "Pool setup failed");
	}

	for (i = 0; i < total_pools; i++) {
		struct pool *pool = pools[i];
		size_t siz;

		if (!pool->rpc_url)
			quit(1, "No URI supplied for pool %u", i);
		
		if (!pool->rpc_userpass) {
			if (!pool->rpc_user || !pool->rpc_pass)
				quit(1, "No login credentials supplied for pool %u %s", i, pool->rpc_url);
			siz = strlen(pool->rpc_user) + strlen(pool->rpc_pass) + 2;
			pool->rpc_userpass = malloc(siz);
			if (!pool->rpc_userpass)
				quit(1, "Failed to malloc userpass");
			snprintf(pool->rpc_userpass, siz, "%s:%s", pool->rpc_user, pool->rpc_pass);
		}
	}
	/* Set the currentpool to pool with priority 0 */
	validate_pool_priorities();
	for (i = 0; i < total_pools; i++) {
		struct pool *pool  = pools[i];

		if (!pool->prio)
			currentpool = pool;
	}

#ifdef HAVE_SYSLOG_H
	if (use_syslog)
		openlog(PACKAGE, LOG_PID, LOG_USER);
#endif

	#if defined(unix) || defined(__APPLE__)
		if (opt_stderr_cmd)
			fork_monitor();
	#endif // defined(unix)

	mining_thr = calloc(mining_threads, sizeof(thr));
	if (!mining_thr)
		quit(1, "Failed to calloc mining_thr");
	for (i = 0; i < mining_threads; i++) {
		mining_thr[i] = calloc(1, sizeof(*thr));
		if (!mining_thr[i])
			quit(1, "Failed to calloc mining_thr[%d]", i);
	}

	total_control_threads = 6;
	control_thr = calloc(total_control_threads, sizeof(*thr));
	if (!control_thr)
		quit(1, "Failed to calloc control_thr");

	if (opt_benchmark)
		goto begin_bench;

	applog(LOG_NOTICE, "Probing for an alive pool");
	do {
		bool still_testing;
		int i;

		/* Look for at least one active pool before starting */
		probe_pools();
		do {
			sleep(1);
			if (pools_active)
				break;
			still_testing = false;
			for (int i = 0; i < total_pools; ++i)
				if (pools[i]->testing)
					still_testing = true;
		} while (still_testing);

		if (!pools_active) {
			applog(LOG_ERR, "No servers were found that could be used to get work from.");
			applog(LOG_ERR, "Please check the details from the list below of the servers you have input");
			applog(LOG_ERR, "Most likely you have input the wrong URL, forgotten to add a port, or have not set up workers");
			for (i = 0; i < total_pools; i++) {
				struct pool *pool;

				pool = pools[i];
				applog(LOG_WARNING, "Pool: %d  URL: %s  User: %s  Password: %s",
				       i, pool->rpc_url, pool->rpc_user, pool->rpc_pass);
			}
#ifdef HAVE_CURSES
			if (use_curses) {
				halfdelay(150);
				applog(LOG_ERR, "Press any key to exit, or BFGMiner will try again in 15s.");
				if (getch() != ERR)
					quit(0, "No servers could be used! Exiting.");
				cbreak();
			} else
#endif
				quit(0, "No servers could be used! Exiting.");
		}
	} while (!pools_active);

#ifdef USE_SCRYPT
	if (detect_algo == 1 && !opt_scrypt) {
		applog(LOG_NOTICE, "Detected scrypt algorithm");
		opt_scrypt = true;
	}
#endif
	detect_algo = 0;

begin_bench:
	total_mhashes_done = 0;
	for (i = 0; i < total_devices; i++) {
		struct cgpu_info *cgpu = devices[i];

		cgpu->rolling = cgpu->total_mhashes = 0;
	}
	
	cgtime(&total_tv_start);
	cgtime(&total_tv_end);
	miner_started = total_tv_start;
	time_t miner_start_ts = time(NULL);
	if (schedstart.tm.tm_sec)
		localtime_r(&miner_start_ts, &schedstart.tm);
	if (schedstop.tm.tm_sec)
		localtime_r(&miner_start_ts, &schedstop .tm);
	get_datestamp(datestamp, sizeof(datestamp), miner_start_ts);

	// Initialise processors and threads
	k = 0;
	for (i = 0; i < total_devices; ++i) {
		struct cgpu_info *cgpu = devices[i];
		allocate_cgpu(cgpu, &k);
	}

	// Start threads
	for (i = 0; i < total_devices; ++i) {
		struct cgpu_info *cgpu = devices[i];
		start_cgpu(cgpu);
	}

#ifdef HAVE_OPENCL
	for (i = 0; i < nDevs; i++)
		pause_dynamic_threads(i);
#endif

#ifdef WANT_CPUMINE
	if (opt_n_threads > 0)
		applog(LOG_INFO, "%d cpu miner threads started, using '%s' algorithm.",
		       opt_n_threads, algo_names[opt_algo]);
#endif

	cgtime(&total_tv_start);
	cgtime(&total_tv_end);

	if (!opt_benchmark)
	{
		pthread_t submit_thread;
		if (unlikely(pthread_create(&submit_thread, NULL, submit_work_thread, NULL)))
			quit(1, "submit_work thread create failed");
	}

	watchpool_thr_id = 1;
	thr = &control_thr[watchpool_thr_id];
	/* start watchpool thread */
	if (thr_info_create(thr, NULL, watchpool_thread, NULL))
		quit(1, "watchpool thread create failed");
	pthread_detach(thr->pth);

	watchdog_thr_id = 2;
	thr = &control_thr[watchdog_thr_id];
	/* start watchdog thread */
	if (thr_info_create(thr, NULL, watchdog_thread, NULL))
		quit(1, "watchdog thread create failed");
	pthread_detach(thr->pth);

#ifdef HAVE_OPENCL
	/* Create reinit gpu thread */
	gpur_thr_id = 3;
	thr = &control_thr[gpur_thr_id];
	thr->q = tq_new();
	if (!thr->q)
		quit(1, "tq_new failed for gpur_thr_id");
	if (thr_info_create(thr, NULL, reinit_gpu, thr))
		quit(1, "reinit_gpu thread create failed");
#endif	

	/* Create API socket thread */
	api_thr_id = 4;
	thr = &control_thr[api_thr_id];
	if (thr_info_create(thr, NULL, api_thread, thr))
		quit(1, "API thread create failed");
	
#ifdef USE_LIBMICROHTTPD
	if (httpsrv_port != -1)
		httpsrv_start(httpsrv_port);
#endif

#ifdef USE_LIBEVENT
	if (stratumsrv_port != -1)
		stratumsrv_start();
#endif

#ifdef HAVE_BFG_HOTPLUG
	if (opt_hotplug)
		hotplug_start();
#endif

#ifdef HAVE_CURSES
	/* Create curses input thread for keyboard input. Create this last so
	 * that we know all threads are created since this can call kill_work
	 * to try and shut down ll previous threads. */
	input_thr_id = 5;
	thr = &control_thr[input_thr_id];
	if (thr_info_create(thr, NULL, input_thread, thr))
		quit(1, "input thread create failed");
	pthread_detach(thr->pth);
#endif

	/* Just to be sure */
	if (total_control_threads != 6)
		quit(1, "incorrect total_control_threads (%d) should be 7", total_control_threads);

	/* Once everything is set up, main() becomes the getwork scheduler */
	while (42) {
		int ts, max_staged = opt_queue;
		struct pool *pool, *cp;
		bool lagging = false;
		struct curl_ent *ce;
		struct work *work;

		cp = current_pool();

		// Generally, each processor needs a new work, and all at once during work restarts
		max_staged += mining_threads;

		mutex_lock(stgd_lock);
		ts = __total_staged();

		if (!pool_localgen(cp) && !ts && !opt_fail_only)
			lagging = true;

		/* Wait until hash_pop tells us we need to create more work */
		if (ts > max_staged) {
			staged_full = true;
			pthread_cond_wait(&gws_cond, stgd_lock);
			ts = __total_staged();
		}
		mutex_unlock(stgd_lock);

		if (ts > max_staged)
			continue;

		work = make_work();

		if (lagging && !pool_tset(cp, &cp->lagging)) {
			applog(LOG_WARNING, "Pool %d not providing work fast enough", cp->pool_no);
			cp->getfail_occasions++;
			total_go++;
		}
		pool = select_pool(lagging);
retry:
		if (pool->has_stratum) {
			while (!pool->stratum_active || !pool->stratum_notify) {
				struct pool *altpool = select_pool(true);

				if (altpool == pool && pool->has_stratum)
					cgsleep_ms(5000);
				pool = altpool;
				goto retry;
			}
			gen_stratum_work(pool, work);
			applog(LOG_DEBUG, "Generated stratum work");
			stage_work(work);
			continue;
		}

		if (pool->last_work_copy) {
			mutex_lock(&pool->last_work_lock);
			struct work *last_work = pool->last_work_copy;
			if (!last_work)
				{}
			else
			if (can_roll(last_work) && should_roll(last_work)) {
				struct timeval tv_now;
				cgtime(&tv_now);
				free_work(work);
				work = make_clone(pool->last_work_copy);
				mutex_unlock(&pool->last_work_lock);
				roll_work(work);
				applog(LOG_DEBUG, "Generated work from latest GBT job in get_work_thread with %d seconds left", (int)blkmk_time_left(work->tr->tmpl, tv_now.tv_sec));
				stage_work(work);
				continue;
			} else if (last_work->tr && pool->proto == PLP_GETBLOCKTEMPLATE && blkmk_work_left(last_work->tr->tmpl) > (unsigned long)mining_threads) {
				// Don't free last_work_copy, since it is used to detect upstream provides plenty of work per template
			} else {
				free_work(last_work);
				pool->last_work_copy = NULL;
			}
			mutex_unlock(&pool->last_work_lock);
		}

		if (clone_available()) {
			applog(LOG_DEBUG, "Cloned getwork work");
			free_work(work);
			continue;
		}

		if (opt_benchmark) {
			get_benchmark_work(work);
			applog(LOG_DEBUG, "Generated benchmark work");
			stage_work(work);
			continue;
		}

		work->pool = pool;
		ce = pop_curl_entry3(pool, 2);
		/* obtain new work from bitcoin via JSON-RPC */
		if (!get_upstream_work(work, ce->curl)) {
			struct pool *next_pool;

			/* Make sure the pool just hasn't stopped serving
			 * requests but is up as we'll keep hammering it */
			push_curl_entry(ce, pool);
			++pool->seq_getfails;
			pool_died(pool);
			next_pool = select_pool(!opt_fail_only);
			if (pool == next_pool) {
				applog(LOG_DEBUG, "Pool %d json_rpc_call failed on get work, retrying in 5s", pool->pool_no);
				cgsleep_ms(5000);
			} else {
				applog(LOG_DEBUG, "Pool %d json_rpc_call failed on get work, failover activated", pool->pool_no);
				pool = next_pool;
			}
			goto retry;
		}
		if (ts >= max_staged)
			pool_tclear(pool, &pool->lagging);
		if (pool_tclear(pool, &pool->idle))
			pool_resus(pool);

		applog(LOG_DEBUG, "Generated getwork work");
		stage_work(work);
		push_curl_entry(ce, pool);
	}

	return 0;
}<|MERGE_RESOLUTION|>--- conflicted
+++ resolved
@@ -1072,7 +1072,6 @@
 	pools = realloc(pools, sizeof(struct pool *) * (total_pools + 2));
 	pools[total_pools++] = pool;
 	
-<<<<<<< HEAD
 	if (opt_benchmark)
 	{
 		// Immediately remove it
@@ -1083,10 +1082,9 @@
 	adjust_quota_gcd();
 	
 	enable_pool(pool);
-=======
+	
 	if (!currentpool)
 		currentpool = pool;
->>>>>>> 22251595
 
 	return pool;
 }
