/*
 * Copyright 2011-2013 Con Kolivas
 * Copyright 2011-2013 Luke Dashjr
 * Copyright 2012-2013 Andrew Smith
 * Copyright 2010 Jeff Garzik
 *
 * This program is free software; you can redistribute it and/or modify it
 * under the terms of the GNU General Public License as published by the Free
 * Software Foundation; either version 3 of the License, or (at your option)
 * any later version.  See COPYING for more details.
 */

#include "config.h"

#ifdef HAVE_CURSES
#ifdef USE_UNICODE
#define PDC_WIDE
#endif
// Must be before stdbool, since pdcurses typedefs bool :/
#include <curses.h>
#endif

#include <ctype.h>
#include <float.h>
#include <limits.h>
#include <locale.h>
#include <stdio.h>
#include <stdlib.h>
#include <string.h>
#include <stdbool.h>
#include <stdint.h>
#include <unistd.h>
#include <sys/time.h>
#include <time.h>
#include <math.h>
#include <stdarg.h>
#include <assert.h>
#include <signal.h>
#include <wctype.h>

#include <sys/stat.h>
#include <sys/types.h>
#include <dirent.h>

#ifdef HAVE_PWD_H
#include <pwd.h>
#endif

#ifndef WIN32
#include <sys/resource.h>
#include <sys/socket.h>
#if defined(HAVE_LIBUDEV) && defined(HAVE_SYS_EPOLL_H)
#include <libudev.h>
#include <sys/epoll.h>
#define HAVE_BFG_HOTPLUG
#endif
#else
#include <winsock2.h>
#include <windows.h>
#include <dbt.h>
#define HAVE_BFG_HOTPLUG
#endif
#include <ccan/opt/opt.h>
#include <jansson.h>
#include <curl/curl.h>
#include <libgen.h>
#include <sha2.h>
#include <utlist.h>

#include <blkmaker.h>
#include <blkmaker_jansson.h>
#include <blktemplate.h>

#include "compat.h"
#include "deviceapi.h"
#include "logging.h"
#include "miner.h"
#include "adl.h"
#include "driver-cpu.h"
#include "driver-opencl.h"
#include "scrypt.h"

#ifdef USE_AVALON
#include "driver-avalon.h"
#endif

#ifdef HAVE_BFG_LOWLEVEL
#include "lowlevel.h"
#endif

#if defined(unix) || defined(__APPLE__)
	#include <errno.h>
	#include <fcntl.h>
	#include <sys/wait.h>
#endif

#ifdef USE_SCRYPT
#include "scrypt.h"
#endif

#if defined(USE_AVALON) || defined(USE_BITFORCE) || defined(USE_ICARUS) || defined(USE_MODMINER) || defined(USE_NANOFURY) || defined(USE_X6500) || defined(USE_ZTEX)
#	define USE_FPGA
#endif

enum bfg_quit_summary {
	BQS_DEFAULT,
	BQS_NONE,
	BQS_DEVS,
	BQS_PROCS,
	BQS_DETAILED,
};

struct strategies strategies[] = {
	{ "Failover" },
	{ "Round Robin" },
	{ "Rotate" },
	{ "Load Balance" },
	{ "Balance" },
};

static char packagename[256];

bool opt_protocol;
bool opt_dev_protocol;
static bool opt_benchmark;
static bool want_longpoll = true;
static bool want_gbt = true;
static bool want_getwork = true;
#if BLKMAKER_VERSION > 1
struct _cbscript_t {
	char *data;
	size_t sz;
};
static struct _cbscript_t opt_coinbase_script;
static uint32_t template_nonce;
#endif
#if BLKMAKER_VERSION > 0
char *opt_coinbase_sig;
#endif
static enum bfg_quit_summary opt_quit_summary = BQS_DEFAULT;
static bool include_serial_in_statline;
char *request_target_str;
float request_pdiff = 1.0;
double request_bdiff;
static bool want_stratum = true;
bool have_longpoll;
int opt_skip_checks;
bool want_per_device_stats;
bool use_syslog;
bool opt_quiet_work_updates = true;
bool opt_quiet;
bool opt_realquiet;
int loginput_size;
bool opt_compact;
bool opt_show_procs;
const int opt_cutofftemp = 95;
int opt_hysteresis = 3;
static int opt_retries = -1;
int opt_fail_pause = 5;
int opt_log_interval = 20;
int opt_queue = 1;
int opt_scantime = 60;
int opt_expiry = 120;
int opt_expiry_lp = 3600;
unsigned long long global_hashrate;
static bool opt_unittest = false;
unsigned long global_quota_gcd = 1;
time_t last_getwork;

#ifdef HAVE_OPENCL
int opt_dynamic_interval = 7;
int nDevs;
int opt_g_threads = -1;
#endif
#ifdef USE_SCRYPT
static char detect_algo = 1;
bool opt_scrypt;
#else
static char detect_algo;
#endif
bool opt_restart = true;

#ifdef USE_LIBMICROHTTPD
#include "httpsrv.h"
int httpsrv_port = -1;
#endif
#ifdef USE_LIBEVENT
int stratumsrv_port = -1;
#endif

const
int rescan_delay_ms = 1000;
#ifdef HAVE_BFG_HOTPLUG
bool opt_hotplug = 1;
const
int hotplug_delay_ms = 100;
#else
const bool opt_hotplug;
#endif
struct string_elist *scan_devices;
static struct string_elist *opt_set_device_list;
bool opt_force_dev_init;
static struct string_elist *opt_devices_enabled_list;
static bool opt_display_devs;
int total_devices;
struct cgpu_info **devices;
int total_devices_new;
struct cgpu_info **devices_new;
bool have_opencl;
int opt_n_threads = -1;
int mining_threads;
int num_processors;
#ifdef HAVE_CURSES
bool use_curses = true;
#else
bool use_curses;
#endif
#ifdef HAVE_LIBUSB
bool have_libusb;
#endif
static bool opt_submit_stale = true;
static float opt_shares;
static int opt_submit_threads = 0x40;
bool opt_fail_only;
int opt_fail_switch_delay = 300;
bool opt_autofan;
bool opt_autoengine;
bool opt_noadl;
char *opt_api_allow = NULL;
char *opt_api_groups;
char *opt_api_description = PACKAGE_STRING;
int opt_api_port = 4028;
bool opt_api_listen;
bool opt_api_mcast;
char *opt_api_mcast_addr = API_MCAST_ADDR;
char *opt_api_mcast_code = API_MCAST_CODE;
char *opt_api_mcast_des = "";
int opt_api_mcast_port = 4028;
bool opt_api_network;
bool opt_delaynet;
bool opt_disable_pool;
bool opt_disable_client_reconnect = false;
static bool no_work;
bool opt_worktime;
bool opt_weighed_stats;

char *opt_kernel_path;
char *cgminer_path;

#if defined(USE_BITFORCE)
bool opt_bfl_noncerange;
#endif
#define QUIET	(opt_quiet || opt_realquiet)

struct thr_info *control_thr;
struct thr_info **mining_thr;
static int gwsched_thr_id;
static int watchpool_thr_id;
static int watchdog_thr_id;
#ifdef HAVE_CURSES
static int input_thr_id;
#endif
int gpur_thr_id;
static int api_thr_id;
static int total_control_threads;

pthread_mutex_t hash_lock;
static pthread_mutex_t *stgd_lock;
pthread_mutex_t console_lock;
cglock_t ch_lock;
static pthread_rwlock_t blk_lock;
static pthread_mutex_t sshare_lock;

pthread_rwlock_t netacc_lock;
pthread_rwlock_t mining_thr_lock;
pthread_rwlock_t devices_lock;

static pthread_mutex_t lp_lock;
static pthread_cond_t lp_cond;

pthread_cond_t gws_cond;

bool shutting_down;

double total_rolling;
double total_mhashes_done;
static struct timeval total_tv_start, total_tv_end;
static struct timeval miner_started;

cglock_t control_lock;
pthread_mutex_t stats_lock;

static pthread_mutex_t submitting_lock;
static int total_submitting;
static struct work *submit_waiting;
notifier_t submit_waiting_notifier;

int hw_errors;
int total_accepted, total_rejected;
int total_getworks, total_stale, total_discarded;
uint64_t total_bytes_rcvd, total_bytes_sent;
double total_diff1, total_bad_diff1;
double total_diff_accepted, total_diff_rejected, total_diff_stale;
static int staged_rollable;
unsigned int new_blocks;
unsigned int found_blocks;

unsigned int local_work;
unsigned int total_go, total_ro;

struct pool **pools;
static struct pool *currentpool = NULL;

int total_pools, enabled_pools;
enum pool_strategy pool_strategy = POOL_FAILOVER;
int opt_rotate_period;
static int total_urls, total_users, total_passes;

static
#ifndef HAVE_CURSES
const
#endif
bool curses_active;

#ifdef HAVE_CURSES
#if !(defined(PDCURSES) || defined(NCURSES_VERSION))
const
#endif
short default_bgcolor = COLOR_BLACK;
static int attr_title = A_BOLD;
#endif

static
#if defined(HAVE_CURSES) && defined(USE_UNICODE)
bool use_unicode;
static
bool have_unicode_degrees;
static
wchar_t unicode_micro = 'u';
#else
const bool use_unicode;
static
const bool have_unicode_degrees;
static
const char unicode_micro = 'u';
#endif

#ifdef HAVE_CURSES
#define U8_BAD_START "\xef\x80\x81"
#define U8_BAD_END   "\xef\x80\x80"
#define AS_BAD(x) U8_BAD_START x U8_BAD_END

bool selecting_device;
unsigned selected_device;
#endif

static char current_block[40];

/* Protected by ch_lock */
static char *current_hash;
static uint32_t current_block_id;
char *current_fullhash;

static char datestamp[40];
static char blocktime[32];
time_t block_time;
static char best_share[ALLOC_H2B_SHORTV] = "0";
double current_diff = 0xFFFFFFFFFFFFFFFFULL;
static char block_diff[ALLOC_H2B_SHORTV];
static char net_hashrate[ALLOC_H2B_SHORT];
double best_diff = 0;

static bool known_blkheight_current;
static uint32_t known_blkheight;
static uint32_t known_blkheight_blkid;
static uint64_t block_subsidy;

struct block {
	char hash[40];
	UT_hash_handle hh;
	int block_no;
};

static struct block *blocks = NULL;


int swork_id;

/* For creating a hash database of stratum shares submitted that have not had
 * a response yet */
struct stratum_share {
	UT_hash_handle hh;
	bool block;
	struct work *work;
	int id;
};

static struct stratum_share *stratum_shares = NULL;

char *opt_socks_proxy = NULL;

static const char def_conf[] = "bfgminer.conf";
static bool config_loaded;
static int include_count;
#define JSON_INCLUDE_CONF "include"
#define JSON_LOAD_ERROR "JSON decode of file '%s' failed\n %s"
#define JSON_LOAD_ERROR_LEN strlen(JSON_LOAD_ERROR)
#define JSON_MAX_DEPTH 10
#define JSON_MAX_DEPTH_ERR "Too many levels of JSON includes (limit 10) or a loop"

char *cmd_idle, *cmd_sick, *cmd_dead;

#if defined(unix) || defined(__APPLE__)
	static char *opt_stderr_cmd = NULL;
	static int forkpid;
#endif // defined(unix)

#ifdef HAVE_CHROOT
char *chroot_dir;
#endif

#ifdef HAVE_PWD_H
char *opt_setuid;
#endif

struct sigaction termhandler, inthandler;

struct thread_q *getq;

static int total_work;
static bool staged_full;
struct work *staged_work = NULL;

struct schedtime {
	bool enable;
	struct tm tm;
};

struct schedtime schedstart;
struct schedtime schedstop;
bool sched_paused;

static bool time_before(struct tm *tm1, struct tm *tm2)
{
	if (tm1->tm_hour < tm2->tm_hour)
		return true;
	if (tm1->tm_hour == tm2->tm_hour && tm1->tm_min < tm2->tm_min)
		return true;
	return false;
}

static bool should_run(void)
{
	struct tm tm;
	time_t tt;
	bool within_range;

	if (!schedstart.enable && !schedstop.enable)
		return true;

	tt = time(NULL);
	localtime_r(&tt, &tm);

	// NOTE: This is delicately balanced so that should_run is always false if schedstart==schedstop
	if (time_before(&schedstop.tm, &schedstart.tm))
		within_range = (time_before(&tm, &schedstop.tm) || !time_before(&tm, &schedstart.tm));
	else
		within_range = (time_before(&tm, &schedstop.tm) && !time_before(&tm, &schedstart.tm));

	if (within_range && !schedstop.enable)
		/* This is a once off event with no stop time set */
		schedstart.enable = false;

	return within_range;
}

void get_datestamp(char *f, size_t fsiz, time_t tt)
{
	struct tm _tm;
	struct tm *tm = &_tm;
	
	if (tt == INVALID_TIMESTAMP)
		tt = time(NULL);

	localtime_r(&tt, tm);
	snprintf(f, fsiz, "[%d-%02d-%02d %02d:%02d:%02d]",
		tm->tm_year + 1900,
		tm->tm_mon + 1,
		tm->tm_mday,
		tm->tm_hour,
		tm->tm_min,
		tm->tm_sec);
}

static
void get_timestamp(char *f, size_t fsiz, time_t tt)
{
	struct tm _tm;
	struct tm *tm = &_tm;

	localtime_r(&tt, tm);
	snprintf(f, fsiz, "[%02d:%02d:%02d]",
		tm->tm_hour,
		tm->tm_min,
		tm->tm_sec);
}

static void applog_and_exit(const char *fmt, ...) FORMAT_SYNTAX_CHECK(printf, 1, 2);

static char exit_buf[512];

static void applog_and_exit(const char *fmt, ...)
{
	va_list ap;

	va_start(ap, fmt);
	vsnprintf(exit_buf, sizeof(exit_buf), fmt, ap);
	va_end(ap);
	_applog(LOG_ERR, exit_buf);
	exit(1);
}

char *devpath_to_devid(const char *devpath)
{
#ifndef WIN32
	struct stat my_stat;
	if (stat(devpath, &my_stat))
		return NULL;
	char *devs = malloc(6 + (sizeof(dev_t) * 2) + 1);
	memcpy(devs, "dev_t:", 6);
	bin2hex(&devs[6], &my_stat.st_rdev, sizeof(dev_t));
#else
	if (!strncmp(devpath, "\\\\.\\", 4))
		devpath += 4;
	if (strncasecmp(devpath, "COM", 3) || !devpath[3])
		return NULL;
	devpath += 3;
	char *p;
	strtol(devpath, &p, 10);
	if (p[0])
		return NULL;
	const int sz = (p - devpath);
	char *devs = malloc(4 + sz + 1);
	sprintf(devs, "com:%s", devpath);
#endif
	return devs;
}

static
bool devpaths_match(const char * const ap, const char * const bp)
{
	char * const a = devpath_to_devid(ap);
	if (!a)
		return false;
	char * const b = devpath_to_devid(bp);
	bool rv = false;
	if (b)
	{
		rv = !strcmp(a, b);
		free(b);
	}
	free(a);
	return rv;
}

static
int proc_letter_to_number(const char *s, const char ** const rem)
{
	int n = 0, c;
	for ( ; s[0]; ++s)
	{
		if (unlikely(n > INT_MAX / 26))
			break;
		c = tolower(s[0]) - 'a';
		if (unlikely(c < 0 || c > 25))
			break;
		if (unlikely(INT_MAX - c < n))
			break;
		n = (n * 26) + c;
	}
	*rem = s;
	return n;
}

static
bool cgpu_match(const char * const pattern, const struct cgpu_info * const cgpu)
{
	// all - matches anything
	// d0 - matches all processors of device 0
	// d0-3 - matches all processors of device 0, 1, 2, or 3
	// d0a - matches first processor of device 0
	// 0 - matches processor 0
	// 0-4 - matches processors 0, 1, 2, 3, or 4
	// ___ - matches all processors on all devices using driver/name ___
	// ___0 - matches all processors of 0th device using driver/name ___
	// ___0a - matches first processor of 0th device using driver/name ___
	// @* - matches device with serial or path *
	// @*@a - matches first processor of device with serial or path *
	// ___@* - matches device with serial or path * using driver/name ___
	if (!strcasecmp(pattern, "all"))
		return true;
	
	const struct device_drv * const drv = cgpu->drv;
	const char *p = pattern, *p2;
	size_t L;
	int n, i, c = -1;
	int n2;
	int proc_first = -1, proc_last = -1;
	struct cgpu_info *device;
	
	if (!(strncasecmp(drv->dname, p, (L = strlen(drv->dname)))
	   && strncasecmp(drv-> name, p, (L = strlen(drv-> name)))))
		// dname or name
		p = &pattern[L];
	else
	if (p[0] == 'd' && (isdigit(p[1]) || p[1] == '-'))
		// d#
		++p;
	else
	if (isdigit(p[0]) || p[0] == '@' || p[0] == '-')
		// # or @
		{}
	else
		return false;
	
	L = p - pattern;
	while (isspace(p[0]))
		++p;
	if (p[0] == '@')
	{
		// Serial/path
		const char * const ser = &p[1];
		for (p = ser; p[0] != '@' && p[0] != '\0'; ++p)
		{}
		p2 = (p[0] == '@') ? &p[1] : p;
		const size_t serlen = (p - ser);
		p = "";
		n = n2 = 0;
		const char * const devpath = cgpu->device_path ?: "";
		const char * const devser = cgpu->dev_serial ?: "";
		if ((!strncmp(devpath, ser, serlen)) && devpath[serlen] == '\0')
		{}  // Match
		else
		if ((!strncmp(devser, ser, serlen)) && devser[serlen] == '\0')
		{}  // Match
		else
		{
			char devpath2[serlen + 1];
			memcpy(devpath2, ser, serlen);
			devpath2[serlen] = '\0';
			if (!devpaths_match(devpath, ser))
				return false;
		}
	}
	else
	{
		if (isdigit(p[0]))
			n = strtol(p, (void*)&p2, 0);
		else
		{
			n = 0;
			p2 = p;
		}
		if (p2[0] == '-')
		{
			++p2;
			if (p2[0] && isdigit(p2[0]))
				n2 = strtol(p2, (void*)&p2, 0);
			else
				n2 = INT_MAX;
		}
		else
			n2 = n;
		if (p == pattern)
		{
			if (!p[0])
				return true;
			if (p2 && p2[0])
				goto invsyntax;
			for (i = n; i <= n2; ++i)
			{
				if (i >= total_devices)
					break;
				if (cgpu == devices[i])
					return true;
			}
			return false;
		}
	}
	
	if (p2[0])
	{
		proc_first = proc_letter_to_number(&p2[0], &p2);
		if (p2[0] == '-')
		{
			++p2;
			if (p2[0])
				proc_last = proc_letter_to_number(p2, &p2);
			else
				proc_last = INT_MAX;
		}
		else
			proc_last = proc_first;
		if (p2[0])
			goto invsyntax;
	}
	
	if (L > 1 || tolower(pattern[0]) != 'd' || !p[0])
	{
		if ((L == 3 && !strncasecmp(pattern, drv->name, 3)) ||
			(!L) ||
			(L == strlen(drv->dname) && !strncasecmp(pattern, drv->dname, L)))
			{}  // Matched name or dname
		else
			return false;
		if (p[0] && (cgpu->device_id < n || cgpu->device_id > n2))
			return false;
		if (proc_first != -1 && (cgpu->proc_id < proc_first || cgpu->proc_id > proc_last))
			return false;
		return true;
	}
	
	// d#
	
	c = -1;
	for (i = 0; ; ++i)
	{
		if (i == total_devices)
			return false;
		if (devices[i]->device != devices[i])
			continue;
		++c;
		if (c < n)
			continue;
		if (c > n2)
			break;
		
		for (device = devices[i]; device; device = device->next_proc)
		{
			if (proc_first != -1 && (device->proc_id < proc_first || device->proc_id > proc_last))
				continue;
			if (device == cgpu)
				return true;
		}
	}
	return false;

invsyntax:
	applog(LOG_WARNING, "%s: Invalid syntax: %s", __func__, pattern);
	return false;
}

#define TEST_CGPU_MATCH(pattern)  \
	if (!cgpu_match(pattern, &cgpu))  \
		applog(LOG_ERR, "%s: Pattern \"%s\" should have matched!", __func__, pattern);  \
// END TEST_CGPU_MATCH
#define TEST_CGPU_NOMATCH(pattern)  \
	if (cgpu_match(pattern, &cgpu))  \
		applog(LOG_ERR, "%s: Pattern \"%s\" should NOT have matched!", __func__, pattern);  \
// END TEST_CGPU_MATCH
static __maybe_unused
void test_cgpu_match()
{
	struct device_drv drv = {
		.dname = "test",
		.name = "TST",
	};
	struct cgpu_info cgpu = {
		.drv = &drv,
		.device = &cgpu,
		.device_id = 1,
		.proc_id = 1,
		.proc_repr = "TST 1b",
	}, cgpu0a = {
		.drv = &drv,
		.device = &cgpu0a,
		.device_id = 0,
		.proc_id = 0,
		.proc_repr = "TST 0a",
	}, cgpu1a = {
		.drv = &drv,
		.device = &cgpu0a,
		.device_id = 1,
		.proc_id = 0,
		.proc_repr = "TST 1a",
	};
	struct cgpu_info *devices_list[3] = {&cgpu0a, &cgpu1a, &cgpu,};
	devices = devices_list;
	total_devices = 3;
	TEST_CGPU_MATCH("all")
	TEST_CGPU_MATCH("d1")
	TEST_CGPU_NOMATCH("d2")
	TEST_CGPU_MATCH("d0-5")
	TEST_CGPU_NOMATCH("d0-0")
	TEST_CGPU_NOMATCH("d2-5")
	TEST_CGPU_MATCH("d-1")
	TEST_CGPU_MATCH("d1-")
	TEST_CGPU_NOMATCH("d-0")
	TEST_CGPU_NOMATCH("d2-")
	TEST_CGPU_MATCH("2")
	TEST_CGPU_NOMATCH("3")
	TEST_CGPU_MATCH("1-2")
	TEST_CGPU_MATCH("2-3")
	TEST_CGPU_NOMATCH("1-1")
	TEST_CGPU_NOMATCH("3-4")
	TEST_CGPU_MATCH("TST")
	TEST_CGPU_MATCH("test")
	TEST_CGPU_MATCH("tst")
	TEST_CGPU_MATCH("TEST")
	TEST_CGPU_NOMATCH("TSF")
	TEST_CGPU_NOMATCH("TS")
	TEST_CGPU_NOMATCH("TSTF")
	TEST_CGPU_MATCH("TST1")
	TEST_CGPU_MATCH("test1")
	TEST_CGPU_MATCH("TST0-1")
	TEST_CGPU_MATCH("TST 1")
	TEST_CGPU_MATCH("TST 1-2")
	TEST_CGPU_MATCH("TEST 1-2")
	TEST_CGPU_NOMATCH("TST2")
	TEST_CGPU_NOMATCH("TST2-3")
	TEST_CGPU_NOMATCH("TST0-0")
	TEST_CGPU_MATCH("TST1b")
	TEST_CGPU_MATCH("tst1b")
	TEST_CGPU_NOMATCH("TST1c")
	TEST_CGPU_NOMATCH("TST1bb")
	TEST_CGPU_MATCH("TST0-1b")
	TEST_CGPU_NOMATCH("TST0-1c")
	TEST_CGPU_MATCH("TST1a-d")
	TEST_CGPU_NOMATCH("TST1a-a")
	TEST_CGPU_NOMATCH("TST1-a")
	TEST_CGPU_NOMATCH("TST1c-z")
	TEST_CGPU_NOMATCH("TST1c-")
	TEST_CGPU_MATCH("@")
	TEST_CGPU_NOMATCH("@abc")
	TEST_CGPU_MATCH("@@b")
	TEST_CGPU_NOMATCH("@@c")
	TEST_CGPU_MATCH("TST@")
	TEST_CGPU_NOMATCH("TST@abc")
	TEST_CGPU_MATCH("TST@@b")
	TEST_CGPU_NOMATCH("TST@@c")
	TEST_CGPU_MATCH("TST@@b-f")
	TEST_CGPU_NOMATCH("TST@@c-f")
	TEST_CGPU_NOMATCH("TST@@-a")
	cgpu.device_path = "/dev/test";
	cgpu.dev_serial = "testy";
	TEST_CGPU_MATCH("TST@/dev/test")
	TEST_CGPU_MATCH("TST@testy")
	TEST_CGPU_NOMATCH("TST@")
	TEST_CGPU_NOMATCH("TST@/dev/test5@b")
	TEST_CGPU_NOMATCH("TST@testy3@b")
	TEST_CGPU_MATCH("TST@/dev/test@b")
	TEST_CGPU_MATCH("TST@testy@b")
	TEST_CGPU_NOMATCH("TST@/dev/test@c")
	TEST_CGPU_NOMATCH("TST@testy@c")
	cgpu.device_path = "usb:000:999";
	TEST_CGPU_MATCH("TST@usb:000:999")
	drv.dname = "test7";
	TEST_CGPU_MATCH("test7")
	TEST_CGPU_MATCH("TEST7")
	TEST_CGPU_NOMATCH("test&")
	TEST_CGPU_MATCH("test7 1-2")
	TEST_CGPU_MATCH("test7@testy@b")
}

static
int cgpu_search(const char * const pattern, const int first)
{
	int i;
	struct cgpu_info *cgpu;
	
#define CHECK_CGPU_SEARCH  do{      \
	cgpu = get_devices(i);          \
	if (cgpu_match(pattern, cgpu))  \
		return i;                   \
}while(0)
	for (i = first; i < total_devices; ++i)
		CHECK_CGPU_SEARCH;
	for (i = 0; i < first; ++i)
		CHECK_CGPU_SEARCH;
#undef CHECK_CGPU_SEARCH
	return -1;
}

static pthread_mutex_t sharelog_lock;
static FILE *sharelog_file = NULL;

struct thr_info *get_thread(int thr_id)
{
	struct thr_info *thr;

	rd_lock(&mining_thr_lock);
	thr = mining_thr[thr_id];
	rd_unlock(&mining_thr_lock);

	return thr;
}

static struct cgpu_info *get_thr_cgpu(int thr_id)
{
	struct thr_info *thr = get_thread(thr_id);

	return thr->cgpu;
}

struct cgpu_info *get_devices(int id)
{
	struct cgpu_info *cgpu;

	rd_lock(&devices_lock);
	cgpu = devices[id];
	rd_unlock(&devices_lock);

	return cgpu;
}

static pthread_mutex_t noncelog_lock = PTHREAD_MUTEX_INITIALIZER;
static FILE *noncelog_file = NULL;

static
void noncelog(const struct work * const work)
{
	const int thr_id = work->thr_id;
	const struct cgpu_info *proc = get_thr_cgpu(thr_id);
	char buf[0x200], hash[65], data[161], midstate[65];
	int rv;
	size_t ret;
	
	bin2hex(hash, work->hash, 32);
	bin2hex(data, work->data, 80);
	bin2hex(midstate, work->midstate, 32);
	
	// timestamp,proc,hash,data,midstate
	rv = snprintf(buf, sizeof(buf), "%lu,%s,%s,%s,%s\n",
	              (unsigned long)time(NULL), proc->proc_repr_ns,
	              hash, data, midstate);
	
	if (unlikely(rv < 1))
	{
		applog(LOG_ERR, "noncelog printf error");
		return;
	}
	
	mutex_lock(&noncelog_lock);
	ret = fwrite(buf, rv, 1, noncelog_file);
	fflush(noncelog_file);
	mutex_unlock(&noncelog_lock);
	
	if (ret != 1)
		applog(LOG_ERR, "noncelog fwrite error");
}

static void sharelog(const char*disposition, const struct work*work)
{
	char target[(sizeof(work->target) * 2) + 1];
	char hash[(sizeof(work->hash) * 2) + 1];
	char data[(sizeof(work->data) * 2) + 1];
	struct cgpu_info *cgpu;
	unsigned long int t;
	struct pool *pool;
	int thr_id, rv;
	char s[1024];
	size_t ret;

	if (!sharelog_file)
		return;

	thr_id = work->thr_id;
	cgpu = get_thr_cgpu(thr_id);
	pool = work->pool;
	t = work->ts_getwork + timer_elapsed(&work->tv_getwork, &work->tv_work_found);
	bin2hex(target, work->target, sizeof(work->target));
	bin2hex(hash, work->hash, sizeof(work->hash));
	bin2hex(data, work->data, sizeof(work->data));

	// timestamp,disposition,target,pool,dev,thr,sharehash,sharedata
	rv = snprintf(s, sizeof(s), "%lu,%s,%s,%s,%s,%u,%s,%s\n", t, disposition, target, pool->rpc_url, cgpu->proc_repr_ns, thr_id, hash, data);
	if (rv >= (int)(sizeof(s)))
		s[sizeof(s) - 1] = '\0';
	else if (rv < 0) {
		applog(LOG_ERR, "sharelog printf error");
		return;
	}

	mutex_lock(&sharelog_lock);
	ret = fwrite(s, rv, 1, sharelog_file);
	fflush(sharelog_file);
	mutex_unlock(&sharelog_lock);

	if (ret != 1)
		applog(LOG_ERR, "sharelog fwrite error");
}

static char *getwork_req = "{\"method\": \"getwork\", \"params\": [], \"id\":0}\n";

/* Adjust all the pools' quota to the greatest common denominator after a pool
 * has been added or the quotas changed. */
void adjust_quota_gcd(void)
{
	unsigned long gcd, lowest_quota = ~0UL, quota;
	struct pool *pool;
	int i;

	for (i = 0; i < total_pools; i++) {
		pool = pools[i];
		quota = pool->quota;
		if (!quota)
			continue;
		if (quota < lowest_quota)
			lowest_quota = quota;
	}

	if (likely(lowest_quota < ~0UL)) {
		gcd = lowest_quota;
		for (i = 0; i < total_pools; i++) {
			pool = pools[i];
			quota = pool->quota;
			if (!quota)
				continue;
			while (quota % gcd)
				gcd--;
		}
	} else
		gcd = 1;

	for (i = 0; i < total_pools; i++) {
		pool = pools[i];
		pool->quota_used *= global_quota_gcd;
		pool->quota_used /= gcd;
		pool->quota_gcd = pool->quota / gcd;
	}

	global_quota_gcd = gcd;
	applog(LOG_DEBUG, "Global quota greatest common denominator set to %lu", gcd);
}

/* Return value is ignored if not called from add_pool_details */
struct pool *add_pool(void)
{
	struct pool *pool;

	pool = calloc(sizeof(struct pool), 1);
	if (!pool)
		quit(1, "Failed to malloc pool in add_pool");
	pool->pool_no = pool->prio = total_pools;
	mutex_init(&pool->last_work_lock);
	mutex_init(&pool->pool_lock);
	if (unlikely(pthread_cond_init(&pool->cr_cond, NULL)))
		quit(1, "Failed to pthread_cond_init in add_pool");
	cglock_init(&pool->data_lock);
	mutex_init(&pool->stratum_lock);
	timer_unset(&pool->swork.tv_transparency);

	/* Make sure the pool doesn't think we've been idle since time 0 */
	pool->tv_idle.tv_sec = ~0UL;
	
	cgtime(&pool->cgminer_stats.start_tv);

	pool->rpc_proxy = NULL;
	pool->quota = 1;

	pool->sock = INVSOCK;
	pool->lp_socket = CURL_SOCKET_BAD;

	if (opt_benchmark)
	{
		// Don't add to pools array, but immediately remove it
		remove_pool(pool);
		return pool;
	}
	
	pools = realloc(pools, sizeof(struct pool *) * (total_pools + 2));
	pools[total_pools++] = pool;
	
	adjust_quota_gcd();

	return pool;
}

/* Pool variant of test and set */
static bool pool_tset(struct pool *pool, bool *var)
{
	bool ret;

	mutex_lock(&pool->pool_lock);
	ret = *var;
	*var = true;
	mutex_unlock(&pool->pool_lock);

	return ret;
}

bool pool_tclear(struct pool *pool, bool *var)
{
	bool ret;

	mutex_lock(&pool->pool_lock);
	ret = *var;
	*var = false;
	mutex_unlock(&pool->pool_lock);

	return ret;
}

struct pool *current_pool(void)
{
	struct pool *pool;

	cg_rlock(&control_lock);
	pool = currentpool;
	cg_runlock(&control_lock);

	return pool;
}

// Copied from ccan/opt/helpers.c
static char *arg_bad(const char *fmt, const char *arg)
{
	char *str = malloc(strlen(fmt) + strlen(arg));
	sprintf(str, fmt, arg);
	return str;
}

static
char *opt_set_floatval(const char *arg, float *f)
{
	char *endp;

	errno = 0;
	*f = strtof(arg, &endp);
	if (*endp || !arg[0])
		return arg_bad("'%s' is not a number", arg);
	if (errno)
		return arg_bad("'%s' is out of range", arg);
	return NULL;
}

static
void opt_show_floatval(char buf[OPT_SHOW_LEN], const float *f)
{
	snprintf(buf, OPT_SHOW_LEN, "%.1f", *f);
}

static
char *set_bool_ignore_arg(const char * const arg, bool * const b)
{
	return opt_set_bool(b);
}

char *set_int_range(const char *arg, int *i, int min, int max)
{
	char *err = opt_set_intval(arg, i);

	if (err)
		return err;

	if (*i < min || *i > max)
		return "Value out of range";

	return NULL;
}

static char *set_int_0_to_9999(const char *arg, int *i)
{
	return set_int_range(arg, i, 0, 9999);
}

static char *set_int_1_to_65535(const char *arg, int *i)
{
	return set_int_range(arg, i, 1, 65535);
}

static char *set_int_0_to_10(const char *arg, int *i)
{
	return set_int_range(arg, i, 0, 10);
}

static char *set_int_1_to_10(const char *arg, int *i)
{
	return set_int_range(arg, i, 1, 10);
}

char *set_strdup(const char *arg, char **p)
{
	*p = strdup((char *)arg);
	return NULL;
}

#if BLKMAKER_VERSION > 1
static char *set_b58addr(const char *arg, struct _cbscript_t *p)
{
	size_t scriptsz = blkmk_address_to_script(NULL, 0, arg);
	if (!scriptsz)
		return "Invalid address";
	char *script = malloc(scriptsz);
	if (blkmk_address_to_script(script, scriptsz, arg) != scriptsz) {
		free(script);
		return "Failed to convert address to script";
	}
	p->data = script;
	p->sz = scriptsz;
	return NULL;
}
#endif

static
char *set_quit_summary(const char * const arg)
{
	if (!(strcasecmp(arg, "none") && strcasecmp(arg, "no")))
		opt_quit_summary = BQS_NONE;
	else
	if (!(strcasecmp(arg, "devs") && strcasecmp(arg, "devices")))
		opt_quit_summary = BQS_DEVS;
	else
	if (!(strcasecmp(arg, "procs") && strcasecmp(arg, "processors") && strcasecmp(arg, "chips") && strcasecmp(arg, "cores")))
		opt_quit_summary = BQS_PROCS;
	else
	if (!(strcasecmp(arg, "detailed") && strcasecmp(arg, "detail") && strcasecmp(arg, "all")))
		opt_quit_summary = BQS_DETAILED;
	else
		return "Quit summary must be one of none/devs/procs/detailed";
	return NULL;
}

static void pdiff_target_leadzero(void *, double);

char *set_request_diff(const char *arg, float *p)
{
	unsigned char target[32];
	char *e = opt_set_floatval(arg, p);
	if (e)
		return e;
	
	request_bdiff = (double)*p * 0.9999847412109375;
	pdiff_target_leadzero(target, *p);
	request_target_str = malloc(65);
	bin2hex(request_target_str, target, 32);
	
	return NULL;
}

#ifdef NEED_BFG_LOWL_VCOM
extern struct lowlevel_device_info *_vcom_devinfo_findorcreate(struct lowlevel_device_info **, const char *);

#ifdef WIN32
void _vcom_devinfo_scan_querydosdevice(struct lowlevel_device_info ** const devinfo_list)
{
	char dev[PATH_MAX];
	char *devp = dev;
	size_t bufLen = 0x100;
tryagain: ;
	char buf[bufLen];
	if (!QueryDosDevice(NULL, buf, bufLen)) {
		if (GetLastError() == ERROR_INSUFFICIENT_BUFFER) {
			bufLen *= 2;
			applog(LOG_DEBUG, "QueryDosDevice returned insufficent buffer error; enlarging to %lx", (unsigned long)bufLen);
			goto tryagain;
		}
		applogr(, LOG_WARNING, "Error occurred trying to enumerate COM ports with QueryDosDevice");
	}
	size_t tLen;
	memcpy(devp, "\\\\.\\", 4);
	devp = &devp[4];
	for (char *t = buf; *t; t += tLen) {
		tLen = strlen(t) + 1;
		if (strncmp("COM", t, 3))
			continue;
		memcpy(devp, t, tLen);
		// NOTE: We depend on _vcom_devinfo_findorcreate to further check that there's a number (and only a number) on the end
		_vcom_devinfo_findorcreate(devinfo_list, dev);
	}
}
#else
void _vcom_devinfo_scan_lsdev(struct lowlevel_device_info ** const devinfo_list)
{
	char dev[PATH_MAX];
	char *devp = dev;
	DIR *D;
	struct dirent *de;
	const char devdir[] = "/dev";
	const size_t devdirlen = sizeof(devdir) - 1;
	char *devpath = devp;
	char *devfile = devpath + devdirlen + 1;
	
	D = opendir(devdir);
	if (!D)
		applogr(, LOG_DEBUG, "No /dev directory to look for VCOM devices in");
	memcpy(devpath, devdir, devdirlen);
	devpath[devdirlen] = '/';
	while ( (de = readdir(D)) ) {
		if (!strncmp(de->d_name, "cu.", 3)
			//don't probe Bluetooth devices - causes bus errors and segfaults
			&& strncmp(de->d_name, "cu.Bluetooth", 12))
			goto trydev;
		if (strncmp(de->d_name, "tty", 3))
			continue;
		if (strncmp(&de->d_name[3], "USB", 3) && strncmp(&de->d_name[3], "ACM", 3))
			continue;
		
trydev:
		strcpy(devfile, de->d_name);
		_vcom_devinfo_findorcreate(devinfo_list, dev);
	}
	closedir(D);
}
#endif
#endif

static char *add_serial(const char *arg)
{
	string_elist_add(arg, &scan_devices);
	return NULL;
}

static
char *opt_string_elist_add(const char *arg, struct string_elist **elist)
{
	string_elist_add(arg, elist);
	return NULL;
}

bool get_intrange(const char *arg, int *val1, int *val2)
{
	// NOTE: This could be done with sscanf, but its %n is broken in strange ways on Windows
	char *p, *p2;
	
	*val1 = strtol(arg, &p, 0);
	if (arg == p)
		// Zero-length ending number, invalid
		return false;
	while (true)
	{
		if (!p[0])
		{
			*val2 = *val1;
			return true;
		}
		if (p[0] == '-')
			break;
		if (!isspace(p[0]))
			// Garbage, invalid
			return false;
		++p;
	}
	p2 = &p[1];
	*val2 = strtol(p2, &p, 0);
	if (p2 == p)
		// Zero-length ending number, invalid
		return false;
	while (true)
	{
		if (!p[0])
			return true;
		if (!isspace(p[0]))
			// Garbage, invalid
			return false;
		++p;
	}
}

static
void _test_intrange(const char *s, const int v[2])
{
	int a[2];
	if (!get_intrange(s, &a[0], &a[1]))
		applog(LOG_ERR, "Test \"%s\" failed: returned false", s);
	for (int i = 0; i < 2; ++i)
		if (unlikely(a[i] != v[i]))
			applog(LOG_ERR, "Test \"%s\" failed: value %d should be %d but got %d", s, i, v[i], a[i]);
}
#define _test_intrange(s, ...)  _test_intrange(s, (int[]){ __VA_ARGS__ })

static
void _test_intrange_fail(const char *s)
{
	int a[2];
	if (get_intrange(s, &a[0], &a[1]))
		applog(LOG_ERR, "Test !\"%s\" failed: returned true with %d and %d", s, a[0], a[1]);
}

static
void test_intrange()
{
	_test_intrange("-1--2", -1, -2);
	_test_intrange("-1-2", -1, 2);
	_test_intrange("1--2", 1, -2);
	_test_intrange("1-2", 1, 2);
	_test_intrange("111-222", 111, 222);
	_test_intrange(" 11 - 22 ", 11, 22);
	_test_intrange("+11-+22", 11, 22);
	_test_intrange("-1", -1, -1);
	_test_intrange_fail("all");
	_test_intrange_fail("1-");
	_test_intrange_fail("");
	_test_intrange_fail("1-54x");
}

static char *set_devices(char *arg)
{
	if (*arg) {
		if (*arg == '?') {
			opt_display_devs = true;
			return NULL;
		}
	} else
		return "Invalid device parameters";

	string_elist_add(arg, &opt_devices_enabled_list);

	return NULL;
}

static char *set_balance(enum pool_strategy *strategy)
{
	*strategy = POOL_BALANCE;
	return NULL;
}

static char *set_loadbalance(enum pool_strategy *strategy)
{
	*strategy = POOL_LOADBALANCE;
	return NULL;
}

static char *set_rotate(const char *arg, int *i)
{
	pool_strategy = POOL_ROTATE;
	return set_int_range(arg, i, 0, 9999);
}

static char *set_rr(enum pool_strategy *strategy)
{
	*strategy = POOL_ROUNDROBIN;
	return NULL;
}

/* Detect that url is for a stratum protocol either via the presence of
 * stratum+tcp or by detecting a stratum server response */
bool detect_stratum(struct pool *pool, char *url)
{
	if (!extract_sockaddr(url, &pool->sockaddr_url, &pool->stratum_port))
		return false;

	if (!strncasecmp(url, "stratum+tcp://", 14)) {
		pool->rpc_url = strdup(url);
		pool->has_stratum = true;
		pool->stratum_url = pool->sockaddr_url;
		return true;
	}

	return false;
}

static struct pool *add_url(void)
{
	total_urls++;
	if (total_urls > total_pools)
		add_pool();
	return pools[total_urls - 1];
}

static void setup_url(struct pool *pool, char *arg)
{
	if (detect_stratum(pool, arg))
		return;

	opt_set_charp(arg, &pool->rpc_url);
	if (strncmp(arg, "http://", 7) &&
	    strncmp(arg, "https://", 8)) {
		const size_t L = strlen(arg);
		char *httpinput;

		httpinput = malloc(8 + L);
		if (!httpinput)
			quit(1, "Failed to malloc httpinput");
		sprintf(httpinput, "http://%s", arg);
		pool->rpc_url = httpinput;
	}
}

static char *set_url(char *arg)
{
	struct pool *pool = add_url();

	setup_url(pool, arg);
	return NULL;
}

static char *set_quota(char *arg)
{
	char *semicolon = strchr(arg, ';'), *url;
	int len, qlen, quota;
	struct pool *pool;

	if (!semicolon)
		return "No semicolon separated quota;URL pair found";
	len = strlen(arg);
	*semicolon = '\0';
	qlen = strlen(arg);
	if (!qlen)
		return "No parameter for quota found";
	len -= qlen + 1;
	if (len < 1)
		return "No parameter for URL found";
	quota = atoi(arg);
	if (quota < 0)
		return "Invalid negative parameter for quota set";
	url = arg + qlen + 1;
	pool = add_url();
	setup_url(pool, url);
	pool->quota = quota;
	applog(LOG_INFO, "Setting pool %d to quota %d", pool->pool_no, pool->quota);
	adjust_quota_gcd();

	return NULL;
}

static char *set_user(const char *arg)
{
	struct pool *pool;

	total_users++;
	if (total_users > total_pools)
		add_pool();

	pool = pools[total_users - 1];
	opt_set_charp(arg, &pool->rpc_user);

	return NULL;
}

static char *set_pass(const char *arg)
{
	struct pool *pool;

	total_passes++;
	if (total_passes > total_pools)
		add_pool();

	pool = pools[total_passes - 1];
	opt_set_charp(arg, &pool->rpc_pass);

	return NULL;
}

static char *set_userpass(const char *arg)
{
	struct pool *pool;
	char *updup;

	if (total_users != total_passes)
		return "User + pass options must be balanced before userpass";
	++total_users;
	++total_passes;
	if (total_users > total_pools)
		add_pool();

	pool = pools[total_users - 1];
	updup = strdup(arg);
	opt_set_charp(arg, &pool->rpc_userpass);
	pool->rpc_user = strtok(updup, ":");
	if (!pool->rpc_user)
		return "Failed to find : delimited user info";
	pool->rpc_pass = strtok(NULL, ":");
	if (!pool->rpc_pass)
		pool->rpc_pass = "";

	return NULL;
}

static char *set_pool_priority(const char *arg)
{
	struct pool *pool;

	if (!total_pools)
		return "Usage of --pool-priority before pools are defined does not make sense";

	pool = pools[total_pools - 1];
	opt_set_intval(arg, &pool->prio);

	return NULL;
}

static char *set_pool_proxy(const char *arg)
{
	struct pool *pool;

	if (!total_pools)
		return "Usage of --pool-proxy before pools are defined does not make sense";

	if (!our_curl_supports_proxy_uris())
		return "Your installed cURL library does not support proxy URIs. At least version 7.21.7 is required.";

	pool = pools[total_pools - 1];
	opt_set_charp(arg, &pool->rpc_proxy);

	return NULL;
}

static char *set_pool_force_rollntime(const char *arg)
{
	struct pool *pool;
	
	if (!total_pools)
		return "Usage of --force-rollntime before pools are defined does not make sense";
	
	pool = pools[total_pools - 1];
	opt_set_intval(arg, &pool->force_rollntime);
	
	return NULL;
}

static char *enable_debug(bool *flag)
{
	*flag = true;
	opt_debug_console = true;
	/* Turn on verbose output, too. */
	opt_log_output = true;
	return NULL;
}

static char *set_schedtime(const char *arg, struct schedtime *st)
{
	if (sscanf(arg, "%d:%d", &st->tm.tm_hour, &st->tm.tm_min) != 2)
	{
		if (strcasecmp(arg, "now"))
		return "Invalid time set, should be HH:MM";
	} else
		schedstop.tm.tm_sec = 0;
	if (st->tm.tm_hour > 23 || st->tm.tm_min > 59 || st->tm.tm_hour < 0 || st->tm.tm_min < 0)
		return "Invalid time set.";
	st->enable = true;
	return NULL;
}

static
char *set_log_file(char *arg)
{
	char *r = "";
	long int i = strtol(arg, &r, 10);
	int fd, stderr_fd = fileno(stderr);

	if ((!*r) && i >= 0 && i <= INT_MAX)
		fd = i;
	else
	if (!strcmp(arg, "-"))
	{
		fd = fileno(stdout);
		if (unlikely(fd == -1))
			return "Standard output missing for log-file";
	}
	else
	{
		fd = open(arg, O_WRONLY | O_APPEND | O_CREAT, S_IRUSR | S_IWUSR);
		if (unlikely(fd == -1))
			return "Failed to open log-file";
	}
	
	close(stderr_fd);
	if (unlikely(-1 == dup2(fd, stderr_fd)))
		return "Failed to dup2 for log-file";
	close(fd);
	
	return NULL;
}

static
char *_bfgopt_set_file(const char *arg, FILE **F, const char *mode, const char *purpose)
{
	char *r = "";
	long int i = strtol(arg, &r, 10);
	static char *err = NULL;
	const size_t errbufsz = 0x100;

	free(err);
	err = NULL;
	
	if ((!*r) && i >= 0 && i <= INT_MAX) {
		*F = fdopen((int)i, mode);
		if (!*F)
		{
			err = malloc(errbufsz);
			snprintf(err, errbufsz, "Failed to open fd %d for %s",
			         (int)i, purpose);
			return err;
		}
	} else if (!strcmp(arg, "-")) {
		*F = (mode[0] == 'a') ? stdout : stdin;
		if (!*F)
		{
			err = malloc(errbufsz);
			snprintf(err, errbufsz, "Standard %sput missing for %s",
			         (mode[0] == 'a') ? "out" : "in", purpose);
			return err;
		}
	} else {
		*F = fopen(arg, mode);
		if (!*F)
		{
			err = malloc(errbufsz);
			snprintf(err, errbufsz, "Failed to open %s for %s",
			         arg, purpose);
			return err;
		}
	}

	return NULL;
}

static char *set_noncelog(char *arg)
{
	return _bfgopt_set_file(arg, &noncelog_file, "a", "nonce log");
}

static char *set_sharelog(char *arg)
{
	return _bfgopt_set_file(arg, &sharelog_file, "a", "share log");
}

static
void _add_set_device_option(const char * const func, const char * const buf)
{
	applog(LOG_DEBUG, "%s: Using --set-device %s", func, buf);
	string_elist_add(buf, &opt_set_device_list);
}

#define add_set_device_option(...)  do{  \
	char _tmp1718[0x100];  \
	snprintf(_tmp1718, sizeof(_tmp1718), __VA_ARGS__);  \
	_add_set_device_option(__func__, _tmp1718);  \
}while(0)

char *set_temp_cutoff(char *arg)
{
	if (strchr(arg, ','))
		return "temp-cutoff no longer supports comma-delimited syntax, use --set-device for better control";
	applog(LOG_WARNING, "temp-cutoff is deprecated! Use --set-device for better control");
	
	add_set_device_option("all:temp-cutoff=%s", arg);
	
	return NULL;
}

char *set_temp_target(char *arg)
{
	if (strchr(arg, ','))
		return "temp-target no longer supports comma-delimited syntax, use --set-device for better control";
	applog(LOG_WARNING, "temp-target is deprecated! Use --set-device for better control");
	
	add_set_device_option("all:temp-target=%s", arg);
	
	return NULL;
}

#ifdef HAVE_OPENCL
static
char *set_no_opencl_binaries(__maybe_unused void * const dummy)
{
	applog(LOG_WARNING, "The --no-opencl-binaries option is deprecated! Use --set-device OCL:binary=no");
	add_set_device_option("OCL:binary=no");
	return NULL;
}
#endif

static
char *disable_pool_redirect(__maybe_unused void * const dummy)
{
	opt_disable_client_reconnect = true;
	want_stratum = false;
	return NULL;
}

static char *set_api_allow(const char *arg)
{
	opt_set_charp(arg, &opt_api_allow);

	return NULL;
}

static char *set_api_groups(const char *arg)
{
	opt_set_charp(arg, &opt_api_groups);

	return NULL;
}

static char *set_api_description(const char *arg)
{
	opt_set_charp(arg, &opt_api_description);

	return NULL;
}

static char *set_api_mcast_des(const char *arg)
{
	opt_set_charp(arg, &opt_api_mcast_des);

	return NULL;
}

#ifdef USE_ICARUS
extern const struct bfg_set_device_definition icarus_set_device_funcs[];

static char *set_icarus_options(const char *arg)
{
	if (strchr(arg, ','))
		return "icarus-options no longer supports comma-delimited syntax, see README.FPGA for better control";
	applog(LOG_WARNING, "icarus-options is deprecated! See README.FPGA for better control");
	
	char *opts = strdup(arg), *argdup;
	argdup = opts;
	const struct bfg_set_device_definition *sdf = icarus_set_device_funcs;
	const char *drivers[] = {"antminer", "cairnsmore", "erupter", "icarus"};
	char *saveptr, *opt;
	for (int i = 0; i < 4; ++i, ++sdf)
	{
		opt = strtok_r(opts, ":", &saveptr);
		opts = NULL;
		
		if (!opt)
			break;
		
		if (!opt[0])
			continue;
		
		for (int j = 0; j < 4; ++j)
			add_set_device_option("%s:%s=%s", drivers[j], sdf->optname, opt);
	}
	free(argdup);
	return NULL;
}

static char *set_icarus_timing(const char *arg)
{
	if (strchr(arg, ','))
		return "icarus-timing no longer supports comma-delimited syntax, see README.FPGA for better control";
	applog(LOG_WARNING, "icarus-timing is deprecated! See README.FPGA for better control");
	
	const char *drivers[] = {"antminer", "cairnsmore", "erupter", "icarus"};
	for (int j = 0; j < 4; ++j)
		add_set_device_option("%s:timing=%s", drivers[j], arg);
	return NULL;
}
#endif

#ifdef USE_AVALON
extern const struct bfg_set_device_definition avalon_set_device_funcs[];

static char *set_avalon_options(const char *arg)
{
	if (strchr(arg, ','))
		return "avalon-options no longer supports comma-delimited syntax, see README.FPGA for better control";
	applog(LOG_WARNING, "avalon-options is deprecated! See README.FPGA for better control");
	
	char *opts = strdup(arg), *argdup;
	argdup = opts;
	const struct bfg_set_device_definition *sdf = avalon_set_device_funcs;
	char *saveptr, *opt;
	for (int i = 0; i < 5; ++i, ++sdf)
	{
		opt = strtok_r(opts, ":", &saveptr);
		opts = NULL;
		
		if (!opt)
			break;
		
		if (!opt[0])
			continue;
		
		add_set_device_option("avalon:%s=%s", sdf->optname, opt);
	}
	free(argdup);
	return NULL;
}
#endif

#ifdef USE_KLONDIKE
static char *set_klondike_options(const char *arg)
{
	int hashclock;
	double temptarget;
	switch (sscanf(arg, "%d:%lf", &hashclock, &temptarget))
	{
		default:
			return "Unrecognised --klondike-options";
		case 2:
			add_set_device_option("klondike:temp-target=%lf", temptarget);
			// fallthru
		case 1:
			add_set_device_option("klondike:clock=%d", hashclock);
	}
	applog(LOG_WARNING, "klondike-options is deprecated! Use --set-device for better control");
	
	return NULL;
}
#endif

__maybe_unused
static char *set_null(const char __maybe_unused *arg)
{
	return NULL;
}

/* These options are available from config file or commandline */
static struct opt_table opt_config_table[] = {
#ifdef WANT_CPUMINE
	OPT_WITH_ARG("--algo",
		     set_algo, show_algo, &opt_algo,
		     "Specify sha256 implementation for CPU mining:\n"
		     "\tfastauto*\tQuick benchmark at startup to pick a working algorithm\n"
		     "\tauto\t\tBenchmark at startup and pick fastest algorithm"
		     "\n\tc\t\tLinux kernel sha256, implemented in C"
#ifdef WANT_SSE2_4WAY
		     "\n\t4way\t\ttcatm's 4-way SSE2 implementation"
#endif
#ifdef WANT_VIA_PADLOCK
		     "\n\tvia\t\tVIA padlock implementation"
#endif
		     "\n\tcryptopp\tCrypto++ C/C++ implementation"
#ifdef WANT_CRYPTOPP_ASM32
		     "\n\tcryptopp_asm32\tCrypto++ 32-bit assembler implementation"
#endif
#ifdef WANT_X8632_SSE2
		     "\n\tsse2_32\t\tSSE2 32 bit implementation for i386 machines"
#endif
#ifdef WANT_X8664_SSE2
		     "\n\tsse2_64\t\tSSE2 64 bit implementation for x86_64 machines"
#endif
#ifdef WANT_X8664_SSE4
		     "\n\tsse4_64\t\tSSE4.1 64 bit implementation for x86_64 machines"
#endif
#ifdef WANT_ALTIVEC_4WAY
    "\n\taltivec_4way\tAltivec implementation for PowerPC G4 and G5 machines"
#endif
		),
	OPT_WITH_ARG("-a",
	             set_algo, show_algo, &opt_algo,
	             opt_hidden),
#endif
	OPT_WITH_ARG("--api-allow",
		     set_api_allow, NULL, NULL,
		     "Allow API access only to the given list of [G:]IP[/Prefix] addresses[/subnets]"),
	OPT_WITH_ARG("--api-description",
		     set_api_description, NULL, NULL,
		     "Description placed in the API status header, default: BFGMiner version"),
	OPT_WITH_ARG("--api-groups",
		     set_api_groups, NULL, NULL,
		     "API one letter groups G:cmd:cmd[,P:cmd:*...] defining the cmds a groups can use"),
	OPT_WITHOUT_ARG("--api-listen",
			opt_set_bool, &opt_api_listen,
			"Enable API, default: disabled"),
	OPT_WITHOUT_ARG("--api-mcast",
			opt_set_bool, &opt_api_mcast,
			"Enable API Multicast listener, default: disabled"),
	OPT_WITH_ARG("--api-mcast-addr",
		     opt_set_charp, opt_show_charp, &opt_api_mcast_addr,
		     "API Multicast listen address"),
	OPT_WITH_ARG("--api-mcast-code",
		     opt_set_charp, opt_show_charp, &opt_api_mcast_code,
		     "Code expected in the API Multicast message, don't use '-'"),
	OPT_WITH_ARG("--api-mcast-des",
		     set_api_mcast_des, NULL, NULL,
		     "Description appended to the API Multicast reply, default: ''"),
	OPT_WITH_ARG("--api-mcast-port",
		     set_int_1_to_65535, opt_show_intval, &opt_api_mcast_port,
		     "API Multicast listen port"),
	OPT_WITHOUT_ARG("--api-network",
			opt_set_bool, &opt_api_network,
			"Allow API (if enabled) to listen on/for any address, default: only 127.0.0.1"),
	OPT_WITH_ARG("--api-port",
		     set_int_1_to_65535, opt_show_intval, &opt_api_port,
		     "Port number of miner API"),
#ifdef HAVE_ADL
	OPT_WITHOUT_ARG("--auto-fan",
			opt_set_bool, &opt_autofan,
			opt_hidden),
	OPT_WITHOUT_ARG("--auto-gpu",
			opt_set_bool, &opt_autoengine,
			opt_hidden),
#endif
	OPT_WITHOUT_ARG("--balance",
		     set_balance, &pool_strategy,
		     "Change multipool strategy from failover to even share balance"),
	OPT_WITHOUT_ARG("--benchmark",
			opt_set_bool, &opt_benchmark,
			"Run BFGMiner in benchmark mode - produces no shares"),
#if defined(USE_BITFORCE)
	OPT_WITHOUT_ARG("--bfl-range",
			opt_set_bool, &opt_bfl_noncerange,
			"Use nonce range on bitforce devices if supported"),
#endif
#ifdef HAVE_CHROOT
        OPT_WITH_ARG("--chroot-dir",
                     opt_set_charp, NULL, &chroot_dir,
                     "Chroot to a directory right after startup"),
#endif
	OPT_WITH_ARG("--cmd-idle",
	             opt_set_charp, NULL, &cmd_idle,
	             "Execute a command when a device is allowed to be idle (rest or wait)"),
	OPT_WITH_ARG("--cmd-sick",
	             opt_set_charp, NULL, &cmd_sick,
	             "Execute a command when a device is declared sick"),
	OPT_WITH_ARG("--cmd-dead",
	             opt_set_charp, NULL, &cmd_dead,
	             "Execute a command when a device is declared dead"),
#if BLKMAKER_VERSION > 1
	OPT_WITH_ARG("--coinbase-addr",
		     set_b58addr, NULL, &opt_coinbase_script,
		     "Set coinbase payout address for solo mining"),
	OPT_WITH_ARG("--coinbase-address|--coinbase-payout|--cbaddress|--cbaddr|--cb-address|--cb-addr|--payout",
		     set_b58addr, NULL, &opt_coinbase_script,
		     opt_hidden),
#endif
#if BLKMAKER_VERSION > 0
	OPT_WITH_ARG("--coinbase-sig",
		     set_strdup, NULL, &opt_coinbase_sig,
		     "Set coinbase signature when possible"),
	OPT_WITH_ARG("--coinbase|--cbsig|--cb-sig|--cb|--prayer",
		     set_strdup, NULL, &opt_coinbase_sig,
		     opt_hidden),
#endif
#ifdef HAVE_CURSES
	OPT_WITHOUT_ARG("--compact",
			opt_set_bool, &opt_compact,
			"Use compact display without per device statistics"),
#endif
#ifdef WANT_CPUMINE
	OPT_WITH_ARG("--cpu-threads",
		     force_nthreads_int, opt_show_intval, &opt_n_threads,
		     "Number of miner CPU threads"),
	OPT_WITH_ARG("-t",
	             force_nthreads_int, opt_show_intval, &opt_n_threads,
	             opt_hidden),
#endif
	OPT_WITHOUT_ARG("--debug|-D",
		     enable_debug, &opt_debug,
		     "Enable debug output"),
	OPT_WITHOUT_ARG("--debuglog",
		     opt_set_bool, &opt_debug,
		     "Enable debug logging"),
	OPT_WITHOUT_ARG("--device-protocol-dump",
			opt_set_bool, &opt_dev_protocol,
			"Verbose dump of device protocol-level activities"),
	OPT_WITH_ARG("--device|-d",
		     set_devices, NULL, NULL,
	             "Enable only devices matching pattern (default: all)"),
	OPT_WITHOUT_ARG("--disable-rejecting",
			opt_set_bool, &opt_disable_pool,
			"Automatically disable pools that continually reject shares"),
#ifdef USE_LIBMICROHTTPD
	OPT_WITH_ARG("--http-port",
	             opt_set_intval, opt_show_intval, &httpsrv_port,
	             "Port number to listen on for HTTP getwork miners (-1 means disabled)"),
#endif
	OPT_WITH_ARG("--expiry",
		     set_int_0_to_9999, opt_show_intval, &opt_expiry,
		     "Upper bound on how many seconds after getting work we consider a share from it stale (w/o longpoll active)"),
	OPT_WITH_ARG("-E",
	             set_int_0_to_9999, opt_show_intval, &opt_expiry,
	             opt_hidden),
	OPT_WITH_ARG("--expiry-lp",
		     set_int_0_to_9999, opt_show_intval, &opt_expiry_lp,
		     "Upper bound on how many seconds after getting work we consider a share from it stale (with longpoll active)"),
	OPT_WITHOUT_ARG("--failover-only",
			opt_set_bool, &opt_fail_only,
			"Don't leak work to backup pools when primary pool is lagging"),
	OPT_WITH_ARG("--failover-switch-delay",
			set_int_1_to_65535, opt_show_intval, &opt_fail_switch_delay,
			"Delay in seconds before switching back to a failed pool"),
#ifdef USE_FPGA
	OPT_WITHOUT_ARG("--force-dev-init",
	        opt_set_bool, &opt_force_dev_init,
	        "Always initialize devices when possible (such as bitstream uploads to some FPGAs)"),
#endif
#ifdef HAVE_OPENCL
	OPT_WITH_ARG("--gpu-dyninterval",
		     set_int_1_to_65535, opt_show_intval, &opt_dynamic_interval,
		     opt_hidden),
	OPT_WITH_ARG("--gpu-platform",
		     set_int_0_to_9999, opt_show_intval, &opt_platform_id,
		     "Select OpenCL platform ID to use for GPU mining"),
	OPT_WITH_ARG("--gpu-threads|-g",
	             set_gpu_threads, opt_show_intval, &opt_g_threads,
	             opt_hidden),
#ifdef HAVE_ADL
	OPT_WITH_ARG("--gpu-engine",
		     set_gpu_engine, NULL, NULL,
	             opt_hidden),
	OPT_WITH_ARG("--gpu-fan",
		     set_gpu_fan, NULL, NULL,
	             opt_hidden),
	OPT_WITH_ARG("--gpu-map",
		     set_gpu_map, NULL, NULL,
		     "Map OpenCL to ADL device order manually, paired CSV (e.g. 1:0,2:1 maps OpenCL 1 to ADL 0, 2 to 1)"),
	OPT_WITH_ARG("--gpu-memclock",
		     set_gpu_memclock, NULL, NULL,
	             opt_hidden),
	OPT_WITH_ARG("--gpu-memdiff",
		     set_gpu_memdiff, NULL, NULL,
	             opt_hidden),
	OPT_WITH_ARG("--gpu-powertune",
		     set_gpu_powertune, NULL, NULL,
	             opt_hidden),
	OPT_WITHOUT_ARG("--gpu-reorder",
			opt_set_bool, &opt_reorder,
			"Attempt to reorder GPU devices according to PCI Bus ID"),
	OPT_WITH_ARG("--gpu-vddc",
		     set_gpu_vddc, NULL, NULL,
	             opt_hidden),
#endif
#ifdef USE_SCRYPT
	OPT_WITH_ARG("--lookup-gap",
		     set_lookup_gap, NULL, NULL,
	             opt_hidden),
#endif
	OPT_WITH_ARG("--intensity|-I",
	             set_intensity, NULL, NULL,
	             opt_hidden),
#endif
#if defined(HAVE_OPENCL) || defined(USE_MODMINER) || defined(USE_X6500) || defined(USE_ZTEX)
	OPT_WITH_ARG("--kernel-path",
		     opt_set_charp, opt_show_charp, &opt_kernel_path,
	             "Specify a path to where bitstream and kernel files are"),
	OPT_WITH_ARG("-K",
	             opt_set_charp, opt_show_charp, &opt_kernel_path,
	             opt_hidden),
#endif
#ifdef HAVE_OPENCL
	OPT_WITH_ARG("--kernel|-k",
	             set_kernel, NULL, NULL,
	             opt_hidden),
#endif
#ifdef USE_ICARUS
	OPT_WITH_ARG("--icarus-options",
		     set_icarus_options, NULL, NULL,
		     opt_hidden),
	OPT_WITH_ARG("--icarus-timing",
		     set_icarus_timing, NULL, NULL,
		     opt_hidden),
#endif
#ifdef USE_AVALON
	OPT_WITH_ARG("--avalon-options",
		     set_avalon_options, NULL, NULL,
		     opt_hidden),
#endif
#ifdef USE_KLONDIKE
	OPT_WITH_ARG("--klondike-options",
		     set_klondike_options, NULL, NULL,
		     "Set klondike options clock:temptarget"),
#endif
	OPT_WITHOUT_ARG("--load-balance",
		     set_loadbalance, &pool_strategy,
		     "Change multipool strategy from failover to quota based balance"),
	OPT_WITH_ARG("--log|-l",
		     set_int_0_to_9999, opt_show_intval, &opt_log_interval,
		     "Interval in seconds between log output"),
	OPT_WITH_ARG("--log-file|-L",
	             set_log_file, NULL, NULL,
	             "Append log file for output messages"),
	OPT_WITH_ARG("--logfile",
	             set_log_file, NULL, NULL,
	             opt_hidden),
	OPT_WITHOUT_ARG("--log-microseconds",
	                opt_set_bool, &opt_log_microseconds,
	                "Include microseconds in log output"),
#if defined(unix) || defined(__APPLE__)
	OPT_WITH_ARG("--monitor|-m",
		     opt_set_charp, NULL, &opt_stderr_cmd,
		     "Use custom pipe cmd for output messages"),
#endif // defined(unix)
	OPT_WITHOUT_ARG("--net-delay",
			opt_set_bool, &opt_delaynet,
			"Impose small delays in networking to avoid overloading slow routers"),
	OPT_WITHOUT_ARG("--no-adl",
			opt_set_bool, &opt_noadl,
#ifdef HAVE_ADL
			"Disable the ATI display library used for monitoring and setting GPU parameters"
#else
			opt_hidden
#endif
			),
	OPT_WITHOUT_ARG("--no-gbt",
			opt_set_invbool, &want_gbt,
			"Disable getblocktemplate support"),
	OPT_WITHOUT_ARG("--no-getwork",
			opt_set_invbool, &want_getwork,
			"Disable getwork support"),
	OPT_WITHOUT_ARG("--no-hotplug",
#ifdef HAVE_BFG_HOTPLUG
	                opt_set_invbool, &opt_hotplug,
	                "Disable hotplug detection"
#else
	                set_null, &opt_hotplug,
	                opt_hidden
#endif
	),
	OPT_WITHOUT_ARG("--no-longpoll",
			opt_set_invbool, &want_longpoll,
			"Disable X-Long-Polling support"),
	OPT_WITHOUT_ARG("--no-pool-disable",
			opt_set_invbool, &opt_disable_pool,
			opt_hidden),
	OPT_WITHOUT_ARG("--no-client-reconnect",
			opt_set_invbool, &opt_disable_client_reconnect,
			opt_hidden),
	OPT_WITHOUT_ARG("--no-pool-redirect",
			disable_pool_redirect, NULL,
			"Ignore pool requests to redirect to another server"),
	OPT_WITHOUT_ARG("--no-restart",
			opt_set_invbool, &opt_restart,
			"Do not attempt to restart devices that hang"
	),
	OPT_WITHOUT_ARG("--no-show-processors",
			opt_set_invbool, &opt_show_procs,
			opt_hidden),
	OPT_WITHOUT_ARG("--no-show-procs",
			opt_set_invbool, &opt_show_procs,
			opt_hidden),
	OPT_WITHOUT_ARG("--no-stratum",
			opt_set_invbool, &want_stratum,
			"Disable Stratum detection"),
	OPT_WITHOUT_ARG("--no-submit-stale",
			opt_set_invbool, &opt_submit_stale,
		        "Don't submit shares if they are detected as stale"),
#ifdef HAVE_OPENCL
	OPT_WITHOUT_ARG("--no-opencl-binaries",
	                set_no_opencl_binaries, NULL,
	                opt_hidden),
#endif
	OPT_WITHOUT_ARG("--no-unicode",
#ifdef USE_UNICODE
	                opt_set_invbool, &use_unicode,
	                "Don't use Unicode characters in TUI"
#else
	                set_null, &use_unicode,
	                opt_hidden
#endif
	),
	OPT_WITH_ARG("--noncelog",
		     set_noncelog, NULL, NULL,
		     "Create log of all nonces found"),
	OPT_WITH_ARG("--pass|-p",
		     set_pass, NULL, NULL,
		     "Password for bitcoin JSON-RPC server"),
	OPT_WITHOUT_ARG("--per-device-stats",
			opt_set_bool, &want_per_device_stats,
			"Force verbose mode and output per-device statistics"),
	OPT_WITH_ARG("--userpass|-O",  // duplicate to ensure config loads it before pool-priority
	             set_userpass, NULL, NULL,
	             opt_hidden),
	OPT_WITH_ARG("--pool-priority",
			 set_pool_priority, NULL, NULL,
			 "Priority for just the previous-defined pool"),
	OPT_WITH_ARG("--pool-proxy|-x",
		     set_pool_proxy, NULL, NULL,
		     "Proxy URI to use for connecting to just the previous-defined pool"),
	OPT_WITH_ARG("--force-rollntime",  // NOTE: must be after --pass for config file ordering
			 set_pool_force_rollntime, NULL, NULL,
			 opt_hidden),
	OPT_WITHOUT_ARG("--protocol-dump|-P",
			opt_set_bool, &opt_protocol,
			"Verbose dump of protocol-level activities"),
	OPT_WITH_ARG("--queue|-Q",
		     set_int_0_to_9999, opt_show_intval, &opt_queue,
		     "Minimum number of work items to have queued (0+)"),
	OPT_WITHOUT_ARG("--quiet|-q",
			opt_set_bool, &opt_quiet,
			"Disable logging output, display status and errors"),
	OPT_WITHOUT_ARG("--quiet-work-updates|--quiet-work-update",
			opt_set_bool, &opt_quiet_work_updates,
			opt_hidden),
	OPT_WITH_ARG("--quit-summary",
	             set_quit_summary, NULL, NULL,
	             "Summary printed when you quit: none/devs/procs/detailed"),
	OPT_WITH_ARG("--quota|-U",
		     set_quota, NULL, NULL,
		     "quota;URL combination for server with load-balance strategy quotas"),
	OPT_WITHOUT_ARG("--real-quiet",
			opt_set_bool, &opt_realquiet,
			"Disable all output"),
	OPT_WITH_ARG("--request-diff",
	             set_request_diff, opt_show_floatval, &request_pdiff,
	             "Request a specific difficulty from pools"),
	OPT_WITH_ARG("--retries",
		     opt_set_intval, opt_show_intval, &opt_retries,
		     "Number of times to retry failed submissions before giving up (-1 means never)"),
	OPT_WITH_ARG("--retry-pause",
		     set_null, NULL, NULL,
		     opt_hidden),
	OPT_WITH_ARG("--rotate",
		     set_rotate, opt_show_intval, &opt_rotate_period,
		     "Change multipool strategy from failover to regularly rotate at N minutes"),
	OPT_WITHOUT_ARG("--round-robin",
		     set_rr, &pool_strategy,
		     "Change multipool strategy from failover to round robin on failure"),
	OPT_WITH_ARG("--scan|-S",
		     add_serial, NULL, NULL,
		     "Configure how to scan for mining devices"),
	OPT_WITH_ARG("--scan-device|--scan-serial|--devscan",
		     add_serial, NULL, NULL,
		     opt_hidden),
	OPT_WITH_ARG("--scan-time",
		     set_int_0_to_9999, opt_show_intval, &opt_scantime,
		     "Upper bound on time spent scanning current work, in seconds"),
	OPT_WITH_ARG("-s",
		     set_int_0_to_9999, opt_show_intval, &opt_scantime,
		     opt_hidden),
	OPT_WITH_ARG("--scantime",
		     set_int_0_to_9999, opt_show_intval, &opt_scantime,
		     opt_hidden),
	OPT_WITH_ARG("--sched-start",
		     set_schedtime, NULL, &schedstart,
		     "Set a time of day in HH:MM to start mining (a once off without a stop time)"),
	OPT_WITH_ARG("--sched-stop",
		     set_schedtime, NULL, &schedstop,
		     "Set a time of day in HH:MM to stop mining (will quit without a start time)"),
#ifdef USE_SCRYPT
	OPT_WITHOUT_ARG("--scrypt",
			opt_set_bool, &opt_scrypt,
			"Use the scrypt algorithm for mining (non-bitcoin)"),
#endif
	OPT_WITH_ARG("--set-device|--set",
			opt_string_elist_add, NULL, &opt_set_device_list,
			"Set default parameters on devices; eg, NFY:osc6_bits=50"),
#if defined(USE_SCRYPT) && defined(HAVE_OPENCL)
	OPT_WITH_ARG("--shaders",
		     set_shaders, NULL, NULL,
	             opt_hidden),
#endif
#ifdef HAVE_PWD_H
        OPT_WITH_ARG("--setuid",
                     opt_set_charp, NULL, &opt_setuid,
                     "Username of an unprivileged user to run as"),
#endif
	OPT_WITH_ARG("--sharelog",
		     set_sharelog, NULL, NULL,
		     "Append share log to file"),
	OPT_WITH_ARG("--shares",
		     opt_set_floatval, NULL, &opt_shares,
		     "Quit after mining 2^32 * N hashes worth of shares (default: unlimited)"),
	OPT_WITHOUT_ARG("--show-processors",
			opt_set_bool, &opt_show_procs,
			"Show per processor statistics in summary"),
	OPT_WITHOUT_ARG("--show-procs",
			opt_set_bool, &opt_show_procs,
			opt_hidden),
	OPT_WITH_ARG("--skip-security-checks",
			set_int_0_to_9999, NULL, &opt_skip_checks,
			"Skip security checks sometimes to save bandwidth; only check 1/<arg>th of the time (default: never skip)"),
	OPT_WITH_ARG("--socks-proxy",
		     opt_set_charp, NULL, &opt_socks_proxy,
		     "Set socks proxy (host:port)"),
#ifdef USE_LIBEVENT
	OPT_WITH_ARG("--stratum-port",
	             opt_set_intval, opt_show_intval, &stratumsrv_port,
	             "Port number to listen on for stratum miners (-1 means disabled)"),
#endif
	OPT_WITHOUT_ARG("--submit-stale",
			opt_set_bool, &opt_submit_stale,
	                opt_hidden),
	OPT_WITH_ARG("--submit-threads",
	                opt_set_intval, opt_show_intval, &opt_submit_threads,
	                "Minimum number of concurrent share submissions (default: 64)"),
#ifdef HAVE_SYSLOG_H
	OPT_WITHOUT_ARG("--syslog",
			opt_set_bool, &use_syslog,
			"Use system log for output messages (default: standard error)"),
#endif
	OPT_WITH_ARG("--temp-cutoff",
		     set_temp_cutoff, NULL, &opt_cutofftemp,
		     opt_hidden),
	OPT_WITH_ARG("--temp-hysteresis",
		     set_int_1_to_10, opt_show_intval, &opt_hysteresis,
		     "Set how much the temperature can fluctuate outside limits when automanaging speeds"),
#ifdef HAVE_ADL
	OPT_WITH_ARG("--temp-overheat",
		     set_temp_overheat, opt_show_intval, &opt_overheattemp,
	             opt_hidden),
#endif
	OPT_WITH_ARG("--temp-target",
		     set_temp_target, NULL, NULL,
		     opt_hidden),
	OPT_WITHOUT_ARG("--text-only|-T",
			opt_set_invbool, &use_curses,
#ifdef HAVE_CURSES
			"Disable ncurses formatted screen output"
#else
			opt_hidden
#endif
	),
#if defined(USE_SCRYPT) && defined(HAVE_OPENCL)
	OPT_WITH_ARG("--thread-concurrency",
		     set_thread_concurrency, NULL, NULL,
	             opt_hidden),
#endif
#ifdef USE_UNICODE
	OPT_WITHOUT_ARG("--unicode",
	                opt_set_bool, &use_unicode,
	                "Use Unicode characters in TUI"),
#endif
	OPT_WITH_ARG("--url|-o",
		     set_url, NULL, NULL,
		     "URL for bitcoin JSON-RPC server"),
	OPT_WITH_ARG("--user|-u",
		     set_user, NULL, NULL,
		     "Username for bitcoin JSON-RPC server"),
#ifdef HAVE_OPENCL
	OPT_WITH_ARG("--vectors|-v",
	             set_vector, NULL, NULL,
	             opt_hidden),
#endif
	OPT_WITHOUT_ARG("--verbose",
			opt_set_bool, &opt_log_output,
			"Log verbose output to stderr as well as status output"),
	OPT_WITHOUT_ARG("--verbose-work-updates|--verbose-work-update",
			opt_set_invbool, &opt_quiet_work_updates,
			opt_hidden),
	OPT_WITHOUT_ARG("--weighed-stats",
	                opt_set_bool, &opt_weighed_stats,
	                "Display statistics weighed to difficulty 1"),
#ifdef HAVE_OPENCL
	OPT_WITH_ARG("--worksize|-w",
	             set_worksize, NULL, NULL,
	             opt_hidden),
#endif
	OPT_WITHOUT_ARG("--unittest",
			opt_set_bool, &opt_unittest, opt_hidden),
	OPT_WITH_ARG("--userpass|-O",
		     set_userpass, NULL, NULL,
		     "Username:Password pair for bitcoin JSON-RPC server"),
	OPT_WITHOUT_ARG("--worktime",
			opt_set_bool, &opt_worktime,
			"Display extra work time debug information"),
	OPT_WITH_ARG("--pools",
			opt_set_bool, NULL, NULL, opt_hidden),
	OPT_ENDTABLE
};

static char *load_config(const char *arg, void __maybe_unused *unused);

static int fileconf_load;

static char *parse_config(json_t *config, bool fileconf)
{
	static char err_buf[200];
	struct opt_table *opt;
	json_t *val;

	if (fileconf && !fileconf_load)
		fileconf_load = 1;

	for (opt = opt_config_table; opt->type != OPT_END; opt++) {
		char *p, *name, *sp;

		/* We don't handle subtables. */
		assert(!(opt->type & OPT_SUBTABLE));

		if (!opt->names)
			continue;

		/* Pull apart the option name(s). */
		name = strdup(opt->names);
		for (p = strtok_r(name, "|", &sp); p; p = strtok_r(NULL, "|", &sp)) {
			char *err = "Invalid value";

			/* Ignore short options. */
			if (p[1] != '-')
				continue;

			val = json_object_get(config, p+2);
			if (!val)
				continue;

			if (opt->type & OPT_HASARG) {
			  if (json_is_string(val)) {
				err = opt->cb_arg(json_string_value(val),
						  opt->u.arg);
			  } else if (json_is_number(val)) {
					char buf[256], *p, *q;
					snprintf(buf, 256, "%f", json_number_value(val));
					if ( (p = strchr(buf, '.')) ) {
						// Trim /\.0*$/ to work properly with integer-only arguments
						q = p;
						while (*(++q) == '0') {}
						if (*q == '\0')
							*p = '\0';
					}
					err = opt->cb_arg(buf, opt->u.arg);
			  } else if (json_is_array(val)) {
				int n, size = json_array_size(val);

				err = NULL;
				for (n = 0; n < size && !err; n++) {
					if (json_is_string(json_array_get(val, n)))
						err = opt->cb_arg(json_string_value(json_array_get(val, n)), opt->u.arg);
					else if (json_is_object(json_array_get(val, n)))
						err = parse_config(json_array_get(val, n), false);
				}
			  }
			} else if (opt->type & OPT_NOARG) {
				if (json_is_true(val))
					err = opt->cb(opt->u.arg);
				else if (json_is_boolean(val)) {
					if (opt->cb == (void*)opt_set_bool)
						err = opt_set_invbool(opt->u.arg);
					else if (opt->cb == (void*)opt_set_invbool)
						err = opt_set_bool(opt->u.arg);
				}
			}

			if (err) {
				/* Allow invalid values to be in configuration
				 * file, just skipping over them provided the
				 * JSON is still valid after that. */
				if (fileconf) {
					applog(LOG_ERR, "Invalid config option %s: %s", p, err);
					fileconf_load = -1;
				} else {
					snprintf(err_buf, sizeof(err_buf), "Parsing JSON option %s: %s",
						p, err);
					return err_buf;
				}
			}
		}
		free(name);
	}

	val = json_object_get(config, JSON_INCLUDE_CONF);
	if (val && json_is_string(val))
		return load_config(json_string_value(val), NULL);

	return NULL;
}

char *cnfbuf = NULL;

static char *load_config(const char *arg, void __maybe_unused *unused)
{
	json_error_t err;
	json_t *config;
	char *json_error;
	size_t siz;

	if (!cnfbuf)
		cnfbuf = strdup(arg);

	if (++include_count > JSON_MAX_DEPTH)
		return JSON_MAX_DEPTH_ERR;

#if JANSSON_MAJOR_VERSION > 1
	config = json_load_file(arg, 0, &err);
#else
	config = json_load_file(arg, &err);
#endif
	if (!json_is_object(config)) {
		siz = JSON_LOAD_ERROR_LEN + strlen(arg) + strlen(err.text);
		json_error = malloc(siz);
		if (!json_error)
			quit(1, "Malloc failure in json error");

		snprintf(json_error, siz, JSON_LOAD_ERROR, arg, err.text);
		return json_error;
	}

	config_loaded = true;

	/* Parse the config now, so we can override it.  That can keep pointers
	 * so don't free config object. */
	return parse_config(config, true);
}

static void load_default_config(void)
{
	cnfbuf = malloc(PATH_MAX);

#if defined(unix)
	if (getenv("HOME") && *getenv("HOME")) {
	        strcpy(cnfbuf, getenv("HOME"));
		strcat(cnfbuf, "/");
	} else
		strcpy(cnfbuf, "");
	char *dirp = cnfbuf + strlen(cnfbuf);
	strcpy(dirp, ".bfgminer/");
	strcat(dirp, def_conf);
	if (access(cnfbuf, R_OK))
		// No BFGMiner config, try Cgminer's...
		strcpy(dirp, ".cgminer/cgminer.conf");
#else
	strcpy(cnfbuf, "");
	strcat(cnfbuf, def_conf);
#endif
	if (!access(cnfbuf, R_OK))
		load_config(cnfbuf, NULL);
	else {
		free(cnfbuf);
		cnfbuf = NULL;
	}
}

extern const char *opt_argv0;

static char *opt_verusage_and_exit(const char *extra)
{
	puts(packagename);
	printf("  Lowlevel:%s\n", BFG_LOWLLIST);
	printf("  Drivers:%s\n", BFG_DRIVERLIST);
	printf("  Algorithms:%s\n", BFG_ALGOLIST);
	printf("  Options:%s\n", BFG_OPTLIST);
	printf("%s", opt_usage(opt_argv0, extra));
	fflush(stdout);
	exit(0);
}

/* These options are parsed before anything else */
static struct opt_table opt_early_table[] = {
	OPT_EARLY_WITH_ARG("--config|-c",
	                   set_bool_ignore_arg, NULL, &config_loaded,
	                   opt_hidden),
	OPT_EARLY_WITHOUT_ARG("--no-config",
	                opt_set_bool, &config_loaded,
	                "Inhibit loading default config file"),
	OPT_ENDTABLE
};

/* These options are available from commandline only */
static struct opt_table opt_cmdline_table[] = {
	OPT_WITH_ARG("--config|-c",
		     load_config, NULL, NULL,
		     "Load a JSON-format configuration file\n"
		     "See example.conf for an example configuration."),
	OPT_EARLY_WITHOUT_ARG("--no-config",
	                opt_set_bool, &config_loaded,
	                "Inhibit loading default config file"),
	OPT_WITHOUT_ARG("--help|-h",
			opt_verusage_and_exit, NULL,
			"Print this message"),
#ifdef HAVE_OPENCL
	OPT_WITHOUT_ARG("--ndevs|-n",
			print_ndevs_and_exit, &nDevs,
			opt_hidden),
#endif
	OPT_WITHOUT_ARG("--version|-V",
			opt_version_and_exit, packagename,
			"Display version and exit"),
	OPT_ENDTABLE
};

static bool jobj_binary(const json_t *obj, const char *key,
			void *buf, size_t buflen, bool required)
{
	const char *hexstr;
	json_t *tmp;

	tmp = json_object_get(obj, key);
	if (unlikely(!tmp)) {
		if (unlikely(required))
			applog(LOG_ERR, "JSON key '%s' not found", key);
		return false;
	}
	hexstr = json_string_value(tmp);
	if (unlikely(!hexstr)) {
		applog(LOG_ERR, "JSON key '%s' is not a string", key);
		return false;
	}
	if (!hex2bin(buf, hexstr, buflen))
		return false;

	return true;
}

static void calc_midstate(struct work *work)
{
	union {
		unsigned char c[64];
		uint32_t i[16];
	} data;

	swap32yes(&data.i[0], work->data, 16);
	sha256_ctx ctx;
	sha256_init(&ctx);
	sha256_update(&ctx, data.c, 64);
	memcpy(work->midstate, ctx.h, sizeof(work->midstate));
	swap32tole(work->midstate, work->midstate, 8);
}

static struct work *make_work(void)
{
	struct work *work = calloc(1, sizeof(struct work));

	if (unlikely(!work))
		quit(1, "Failed to calloc work in make_work");

	cg_wlock(&control_lock);
	work->id = total_work++;
	cg_wunlock(&control_lock);

	return work;
}

/* This is the central place all work that is about to be retired should be
 * cleaned to remove any dynamically allocated arrays within the struct */
void clean_work(struct work *work)
{
	free(work->job_id);
	bytes_free(&work->nonce2);
	free(work->nonce1);
	if (work->device_data_free_func)
		work->device_data_free_func(work);

	if (work->tmpl) {
		struct pool *pool = work->pool;
		mutex_lock(&pool->pool_lock);
		bool free_tmpl = !--*work->tmpl_refcount;
		mutex_unlock(&pool->pool_lock);
		if (free_tmpl) {
			blktmpl_free(work->tmpl);
			free(work->tmpl_refcount);
		}
	}

	memset(work, 0, sizeof(struct work));
}

/* All dynamically allocated work structs should be freed here to not leak any
 * ram from arrays allocated within the work struct */
void free_work(struct work *work)
{
	clean_work(work);
	free(work);
}

static const char *workpadding_bin = "\0\0\0\x80\0\0\0\0\0\0\0\0\0\0\0\0\0\0\0\0\0\0\0\0\0\0\0\0\0\0\0\0\0\0\0\0\0\0\0\0\0\0\0\0\x80\x02\0\0";

// Must only be called with ch_lock held!
static
void __update_block_title(const unsigned char *hash_swap)
{
	if (hash_swap) {
		char tmp[17];
		// Only provided when the block has actually changed
		free(current_hash);
		current_hash = malloc(3 /* ... */ + 16 /* block hash segment */ + 1);
		bin2hex(tmp, &hash_swap[24], 8);
		memset(current_hash, '.', 3);
		memcpy(&current_hash[3], tmp, 17);
		known_blkheight_current = false;
	} else if (likely(known_blkheight_current)) {
		return;
	}
	if (current_block_id == known_blkheight_blkid) {
		// FIXME: The block number will overflow this sometime around AD 2025-2027
		if (known_blkheight < 1000000) {
			memmove(&current_hash[3], &current_hash[11], 8);
			snprintf(&current_hash[11], 20-11, " #%6u", known_blkheight);
		}
		known_blkheight_current = true;
	}
}

static
void have_block_height(uint32_t block_id, uint32_t blkheight)
{
	if (known_blkheight == blkheight)
		return;
	applog(LOG_DEBUG, "Learned that block id %08" PRIx32 " is height %" PRIu32, (uint32_t)be32toh(block_id), blkheight);
	cg_wlock(&ch_lock);
	known_blkheight = blkheight;
	known_blkheight_blkid = block_id;
	block_subsidy = 5000000000LL >> (blkheight / 210000);
	if (block_id == current_block_id)
		__update_block_title(NULL);
	cg_wunlock(&ch_lock);
}

static
void pool_set_opaque(struct pool *pool, bool opaque)
{
	if (pool->swork.opaque == opaque)
		return;
	
	pool->swork.opaque = opaque;
	if (opaque)
		applog(LOG_WARNING, "Pool %u is hiding block contents from us",
		       pool->pool_no);
	else
		applog(LOG_NOTICE, "Pool %u now providing block contents to us",
		       pool->pool_no);
}

bool pool_may_redirect_to(struct pool * const pool, const char * const uri)
{
	const char *p = strchr(pool->rpc_url, '#');
	if (unlikely(p && strstr(&p[1], "redirect")))
		return true;
	return match_domains(pool->rpc_url, strlen(pool->rpc_url), uri, strlen(uri));
}

static bool work_decode(struct pool *pool, struct work *work, json_t *val)
{
	json_t *res_val = json_object_get(val, "result");
	json_t *tmp_val;
	bool ret = false;

	if (unlikely(detect_algo == 1)) {
		json_t *tmp = json_object_get(res_val, "algorithm");
		const char *v = tmp ? json_string_value(tmp) : "";
		if (strncasecmp(v, "scrypt", 6))
			detect_algo = 2;
	}
	
	if (work->tmpl) {
		struct timeval tv_now;
		cgtime(&tv_now);
		const char *err = blktmpl_add_jansson(work->tmpl, res_val, tv_now.tv_sec);
		if (err) {
			applog(LOG_ERR, "blktmpl error: %s", err);
			return false;
		}
		work->rolltime = blkmk_time_left(work->tmpl, tv_now.tv_sec);
#if BLKMAKER_VERSION > 1
		if (opt_coinbase_script.sz)
		{
			bool newcb;
#if BLKMAKER_VERSION > 2
			blkmk_init_generation2(work->tmpl, opt_coinbase_script.data, opt_coinbase_script.sz, &newcb);
#else
			newcb = !work->tmpl->cbtxn;
			blkmk_init_generation(work->tmpl, opt_coinbase_script.data, opt_coinbase_script.sz);
#endif
			if (newcb)
			{
				ssize_t ae = blkmk_append_coinbase_safe(work->tmpl, &template_nonce, sizeof(template_nonce));
				if (ae < (ssize_t)sizeof(template_nonce))
					applog(LOG_WARNING, "Cannot append template-nonce to coinbase on pool %u (%"PRId64") - you might be wasting hashing!", work->pool->pool_no, (int64_t)ae);
				++template_nonce;
			}
		}
#endif
#if BLKMAKER_VERSION > 0
		{
			ssize_t ae = blkmk_append_coinbase_safe(work->tmpl, opt_coinbase_sig, 101);
			static bool appenderr = false;
			if (ae <= 0) {
				if (opt_coinbase_sig) {
					applog((appenderr ? LOG_DEBUG : LOG_WARNING), "Cannot append coinbase signature at all on pool %u (%"PRId64")", pool->pool_no, (int64_t)ae);
					appenderr = true;
				}
			} else if (ae >= 3 || opt_coinbase_sig) {
				const char *cbappend = opt_coinbase_sig;
				const char full[] = PACKAGE " " VERSION;
				if (!cbappend) {
					if ((size_t)ae >= sizeof(full) - 1)
						cbappend = full;
					else if ((size_t)ae >= sizeof(PACKAGE) - 1)
						cbappend = PACKAGE;
					else
						cbappend = "BFG";
				}
				size_t cbappendsz = strlen(cbappend);
				static bool truncatewarning = false;
				if (cbappendsz <= (size_t)ae) {
					if (cbappendsz < (size_t)ae)
						// If we have space, include the trailing \0
						++cbappendsz;
					ae = cbappendsz;
					truncatewarning = false;
				} else {
					char *tmp = malloc(ae + 1);
					memcpy(tmp, opt_coinbase_sig, ae);
					tmp[ae] = '\0';
					applog((truncatewarning ? LOG_DEBUG : LOG_WARNING),
					       "Pool %u truncating appended coinbase signature at %"PRId64" bytes: %s(%s)",
					       pool->pool_no, (int64_t)ae, tmp, &opt_coinbase_sig[ae]);
					free(tmp);
					truncatewarning = true;
				}
				ae = blkmk_append_coinbase_safe(work->tmpl, cbappend, ae);
				if (ae <= 0) {
					applog((appenderr ? LOG_DEBUG : LOG_WARNING), "Error appending coinbase signature (%"PRId64")", (int64_t)ae);
					appenderr = true;
				} else
					appenderr = false;
			}
		}
#endif
		if (blkmk_get_data(work->tmpl, work->data, 80, tv_now.tv_sec, NULL, &work->dataid) < 76)
			return false;
		swap32yes(work->data, work->data, 80 / 4);
		memcpy(&work->data[80], workpadding_bin, 48);

		const struct blktmpl_longpoll_req *lp;
		if ((lp = blktmpl_get_longpoll(work->tmpl)) && ((!pool->lp_id) || strcmp(lp->id, pool->lp_id))) {
			free(pool->lp_id);
			pool->lp_id = strdup(lp->id);

#if 0  /* This just doesn't work :( */
			curl_socket_t sock = pool->lp_socket;
			if (sock != CURL_SOCKET_BAD) {
				pool->lp_socket = CURL_SOCKET_BAD;
				applog(LOG_WARNING, "Pool %u long poll request hanging, reconnecting", pool->pool_no);
				shutdown(sock, SHUT_RDWR);
			}
#endif
		}
	}
	else
	if (unlikely(!jobj_binary(res_val, "data", work->data, sizeof(work->data), true))) {
		applog(LOG_ERR, "JSON inval data");
		return false;
	}

	if (!jobj_binary(res_val, "midstate", work->midstate, sizeof(work->midstate), false)) {
		// Calculate it ourselves
		applog(LOG_DEBUG, "Calculating midstate locally");
		calc_midstate(work);
	}

	if (unlikely(!jobj_binary(res_val, "target", work->target, sizeof(work->target), true))) {
		applog(LOG_ERR, "JSON inval target");
		return false;
	}
	if (work->tmpl) {
		for (size_t i = 0; i < sizeof(work->target) / 2; ++i)
		{
			int p = (sizeof(work->target) - 1) - i;
			unsigned char c = work->target[i];
			work->target[i] = work->target[p];
			work->target[p] = c;
		}
	}

	if ( (tmp_val = json_object_get(res_val, "height")) ) {
		uint32_t blkheight = json_number_value(tmp_val);
		uint32_t block_id = ((uint32_t*)work->data)[1];
		have_block_height(block_id, blkheight);
	}

	memset(work->hash, 0, sizeof(work->hash));

	cgtime(&work->tv_staged);
	
	pool_set_opaque(pool, !work->tmpl);

	ret = true;

	return ret;
}

/* Returns whether the pool supports local work generation or not. */
static bool pool_localgen(struct pool *pool)
{
	return (pool->last_work_copy || pool->has_stratum);
}

int dev_from_id(int thr_id)
{
	struct cgpu_info *cgpu = get_thr_cgpu(thr_id);

	return cgpu->device_id;
}

/* Create an exponentially decaying average over the opt_log_interval */
void decay_time(double *f, double fadd, double fsecs)
{
	double ftotal, fprop;

	fprop = 1.0 - 1 / (exp(fsecs / (double)opt_log_interval));
	ftotal = 1.0 + fprop;
	*f += (fadd * fprop);
	*f /= ftotal;
}

static int __total_staged(void)
{
	return HASH_COUNT(staged_work);
}

static int total_staged(void)
{
	int ret;

	mutex_lock(stgd_lock);
	ret = __total_staged();
	mutex_unlock(stgd_lock);

	return ret;
}

#ifdef HAVE_CURSES
WINDOW *mainwin, *statuswin, *logwin;
#endif
double total_secs = 1.0;
static char statusline[256];
/* logstart is where the log window should start */
static int devcursor, logstart, logcursor;
#ifdef HAVE_CURSES
/* statusy is where the status window goes up to in cases where it won't fit at startup */
static int statusy;
static int devsummaryYOffset;
static int total_lines;
#endif
#ifdef HAVE_OPENCL
struct cgpu_info gpus[MAX_GPUDEVICES]; /* Maximum number apparently possible */
#endif
struct cgpu_info *cpus;

bool _bfg_console_cancel_disabled;
int _bfg_console_prev_cancelstate;

#ifdef HAVE_CURSES
#define   lock_curses()  bfg_console_lock()
#define unlock_curses()  bfg_console_unlock()

static bool curses_active_locked(void)
{
	bool ret;

	lock_curses();
	ret = curses_active;
	if (!ret)
		unlock_curses();
	return ret;
}

// Cancellable getch
int my_cancellable_getch(void)
{
	// This only works because the macro only hits direct getch() calls
	typedef int (*real_getch_t)(void);
	const real_getch_t real_getch = __real_getch;

	int type, rv;
	bool sct;

	sct = !pthread_setcanceltype(PTHREAD_CANCEL_ASYNCHRONOUS, &type);
	rv = real_getch();
	if (sct)
		pthread_setcanceltype(type, &type);

	return rv;
}

#ifdef PDCURSES
static
int bfg_wresize(WINDOW *win, int lines, int columns)
{
	int rv = wresize(win, lines, columns);
	int x, y;
	getyx(win, y, x);
	if (unlikely(y >= lines || x >= columns))
	{
		if (y >= lines)
			y = lines - 1;
		if (x >= columns)
			x = columns - 1;
		wmove(win, y, x);
	}
	return rv;
}
#else
#	define bfg_wresize wresize
#endif

#endif

void tailsprintf(char *buf, size_t bufsz, const char *fmt, ...)
{
	va_list ap;
	size_t presz = strlen(buf);
	
	va_start(ap, fmt);
	vsnprintf(&buf[presz], bufsz - presz, fmt, ap);
	va_end(ap);
}

double stats_elapsed(struct cgminer_stats *stats)
{
	struct timeval now;
	double elapsed;

	if (stats->start_tv.tv_sec == 0)
		elapsed = total_secs;
	else {
		cgtime(&now);
		elapsed = tdiff(&now, &stats->start_tv);
	}

	if (elapsed < 1.0)
		elapsed = 1.0;

	return elapsed;
}

bool drv_ready(struct cgpu_info *cgpu)
{
	switch (cgpu->status) {
		case LIFE_INIT:
		case LIFE_DEAD2:
			return false;
		default:
			return true;
	}
}

double cgpu_utility(struct cgpu_info *cgpu)
{
	double dev_runtime = cgpu_runtime(cgpu);
	return cgpu->utility = cgpu->accepted / dev_runtime * 60;
}

#define suffix_string(val, buf, bufsiz, sigdigits)  do{ \
	_Static_assert(sigdigits == 0, "suffix_string only supported with sigdigits==0");  \
	format_unit3(buf, bufsiz, FUP_DIFF, "", H2B_SHORTV, val, -1);  \
}while(0)

static float
utility_to_hashrate(double utility)
{
	return utility * 0x4444444;
}

static const char*_unitchar = "pn\xb5m kMGTPEZY?";
static const int _unitbase = 4;

static
void pick_unit(float hashrate, unsigned char *unit)
{
	unsigned char i;
	
	if (hashrate == 0)
	{
		if (*unit < _unitbase)
			*unit = _unitbase;
		return;
	}
	
	hashrate *= 1e12;
	for (i = 0; i < *unit; ++i)
		hashrate /= 1e3;
	
	// 1000 but with tolerance for floating-point rounding, avoid showing "1000.0"
	while (hashrate >= 999.95)
	{
		hashrate /= 1e3;
		if (likely(_unitchar[*unit] != '?'))
			++*unit;
	}
}
#define hashrate_pick_unit(hashrate, unit)  pick_unit(hashrate, unit)

enum h2bs_fmt {
	H2B_NOUNIT,  // "xxx.x"
	H2B_SHORT,   // "xxx.xMH/s"
	H2B_SPACED,  // "xxx.x MH/s"
	H2B_SHORTV,  // Like H2B_SHORT, but omit space for base unit
};

enum bfu_floatprec {
	FUP_INTEGER,
	FUP_HASHES,
	FUP_BTC,
	FUP_DIFF,
};

static
int format_unit3(char *buf, size_t sz, enum bfu_floatprec fprec, const char *measurement, enum h2bs_fmt fmt, float hashrate, signed char unitin)
{
	char *s = buf;
	unsigned char prec, i, unit;
	int rv = 0;
	
	if (unitin == -1)
	{
		unit = 0;
		hashrate_pick_unit(hashrate, &unit);
	}
	else
		unit = unitin;
	
	hashrate *= 1e12;
	
	for (i = 0; i < unit; ++i)
		hashrate /= 1000;
	
	switch (fprec)
	{
	case FUP_HASHES:
		// 100 but with tolerance for floating-point rounding, max "99.99" then "100.0"
		if (hashrate >= 99.995 || unit < 6)
			prec = 1;
		else
			prec = 2;
		_SNP("%5.*f", prec, hashrate);
		break;
	case FUP_INTEGER:
		_SNP("%3d", (int)hashrate);
		break;
	case FUP_BTC:
		if (hashrate >= 99.995)
			prec = 0;
		else
			prec = 2;
		_SNP("%5.*f", prec, hashrate);
		break;
	case FUP_DIFF:
		if (unit > _unitbase)
			_SNP("%.3g", hashrate);
		else
			_SNP("%u", (unsigned int)hashrate);
	}
	
	if (fmt != H2B_NOUNIT)
	{
		char uc[3] = {_unitchar[unit], '\0'};
		switch (fmt) {
			case H2B_SPACED:
				_SNP(" ");
			default:
				break;
			case H2B_SHORTV:
				if (isspace(uc[0]))
					uc[0] = '\0';
		}
		
		if (uc[0] == '\xb5')
			// Convert to UTF-8
			snprintf(uc, sizeof(uc), "%s", U8_MICRO);
		
		_SNP("%s%s", uc, measurement);
	}
	
	return rv;
}
#define format_unit2(buf, sz, floatprec, measurement, fmt, n, unit)  \
	format_unit3(buf, sz, floatprec ? FUP_HASHES : FUP_INTEGER, measurement, fmt, n, unit)

static
char *_multi_format_unit(char **buflist, size_t *bufszlist, bool floatprec, const char *measurement, enum h2bs_fmt fmt, const char *delim, int count, const float *numbers, bool isarray)
{
	unsigned char unit = 0;
	bool allzero = true;
	int i;
	size_t delimsz = 0;
	char *buf = buflist[0];
	size_t bufsz = bufszlist[0];
	size_t itemwidth = (floatprec ? 5 : 3);
	
	if (!isarray)
		delimsz = strlen(delim);
	
	for (i = 0; i < count; ++i)
		if (numbers[i] != 0)
		{
			pick_unit(numbers[i], &unit);
			allzero = false;
		}
	
	if (allzero)
		unit = _unitbase;
	
	--count;
	for (i = 0; i < count; ++i)
	{
		format_unit2(buf, bufsz, floatprec, NULL, H2B_NOUNIT, numbers[i], unit);
		if (isarray)
		{
			buf = buflist[i + 1];
			bufsz = bufszlist[i + 1];
		}
		else
		{
			buf += itemwidth;
			bufsz -= itemwidth;
			if (delimsz > bufsz)
				delimsz = bufsz;
			memcpy(buf, delim, delimsz);
			buf += delimsz;
			bufsz -= delimsz;
		}
	}
	
	// Last entry has the unit
	format_unit2(buf, bufsz, floatprec, measurement, fmt, numbers[count], unit);
	
	return buflist[0];
}
#define multi_format_unit2(buf, bufsz, floatprec, measurement, fmt, delim, count, ...)  _multi_format_unit((char *[]){buf}, (size_t[]){bufsz}, floatprec, measurement, fmt, delim, count, (float[]){ __VA_ARGS__ }, false)
#define multi_format_unit_array2(buflist, bufszlist, floatprec, measurement, fmt, count, ...)  (void)_multi_format_unit(buflist, bufszlist, floatprec, measurement, fmt, NULL, count, (float[]){ __VA_ARGS__ }, true)

static
int percentf3(char * const buf, size_t sz, double p, const double t)
{
	char *s = buf;
	int rv = 0;
	if (!p)
		_SNP("none");
	else
	if (t <= p)
		_SNP("100%%");
	else
	{

	p /= t;
	if (p < 0.00995)  // 0.01 but with tolerance for floating-point rounding, max ".99%"
		_SNP(".%02.0f%%", p * 10000);  // ".01%"
	else
	if (p < 0.0995)  // 0.1 but with tolerance for floating-point rounding, max "9.9%"
		_SNP("%.1f%%", p * 100);  // "9.1%"
	else
		_SNP("%3.0f%%", p * 100);  // " 99%"

	}
	
	return rv;
}
#define percentf4(buf, bufsz, p, t)  percentf3(buf, bufsz, p, p + t)

static
void test_decimal_width()
{
	// The pipe character at end of each line should perfectly line up
	char printbuf[512];
	char testbuf1[64];
	char testbuf2[64];
	char testbuf3[64];
	char testbuf4[64];
	double testn;
	int width;
	int saved;
	
	// Hotspots around 0.1 and 0.01
	saved = -1;
	for (testn = 0.09; testn <= 0.11; testn += 0.000001) {
		percentf3(testbuf1, sizeof(testbuf1), testn,  1.0);
		percentf3(testbuf2, sizeof(testbuf2), testn, 10.0);
		width = snprintf(printbuf, sizeof(printbuf), "%10g %s %s |", testn, testbuf1, testbuf2);
		if (unlikely((saved != -1) && (width != saved))) {
			applog(LOG_ERR, "Test width mismatch in percentf3! %d not %d at %10g", width, saved, testn);
			applog(LOG_ERR, "%s", printbuf);
		}
		saved = width;
	}
	
	// Hotspot around 100 (but test this in several units because format_unit2 also has unit<2 check)
	saved = -1;
	for (testn = 99.0; testn <= 101.0; testn += 0.0001) {
		format_unit2(testbuf1, sizeof(testbuf1), true, "x", H2B_SHORT, testn      , -1);
		format_unit2(testbuf2, sizeof(testbuf2), true, "x", H2B_SHORT, testn * 1e3, -1);
		format_unit2(testbuf3, sizeof(testbuf3), true, "x", H2B_SHORT, testn * 1e6, -1);
		snprintf(printbuf, sizeof(printbuf), "%10g %s %s %s |", testn, testbuf1, testbuf2, testbuf3);
		width = utf8_strlen(printbuf);
		if (unlikely((saved != -1) && (width != saved))) {
			applog(LOG_ERR, "Test width mismatch in format_unit2! %d not %d at %10g", width, saved, testn);
			applog(LOG_ERR, "%s", printbuf);
		}
		saved = width;
	}
	
	// Hotspot around unit transition boundary in pick_unit
	saved = -1;
	for (testn = 999.0; testn <= 1001.0; testn += 0.0001) {
		format_unit2(testbuf1, sizeof(testbuf1), true, "x", H2B_SHORT, testn      , -1);
		format_unit2(testbuf2, sizeof(testbuf2), true, "x", H2B_SHORT, testn * 1e3, -1);
		format_unit2(testbuf3, sizeof(testbuf3), true, "x", H2B_SHORT, testn * 1e6, -1);
		format_unit2(testbuf4, sizeof(testbuf4), true, "x", H2B_SHORT, testn * 1e9, -1);
		snprintf(printbuf, sizeof(printbuf), "%10g %s %s %s %s |", testn, testbuf1, testbuf2, testbuf3, testbuf4);
		width = utf8_strlen(printbuf);
		if (unlikely((saved != -1) && (width != saved))) {
			applog(LOG_ERR, "Test width mismatch in pick_unit! %d not %d at %10g", width, saved, testn);
			applog(LOG_ERR, "%s", printbuf);
		}
		saved = width;
	}
}

#ifdef HAVE_CURSES
static void adj_width(int var, int *length);
#endif

#ifdef HAVE_CURSES
static int awidth = 1, rwidth = 1, swidth = 1, hwwidth = 1;

static
void format_statline(char *buf, size_t bufsz, const char *cHr, const char *aHr, const char *uHr, int accepted, int rejected, int stale, int wnotaccepted, int waccepted, int hwerrs, int bad_diff1, int allnonces)
{
	char rejpcbuf[6];
	char bnbuf[6];
	
	adj_width(accepted, &awidth);
	adj_width(rejected, &rwidth);
	adj_width(stale, &swidth);
	adj_width(hwerrs, &hwwidth);
	percentf4(rejpcbuf, sizeof(rejpcbuf), wnotaccepted, waccepted);
	percentf3(bnbuf, sizeof(bnbuf), bad_diff1, allnonces);
	
	tailsprintf(buf, bufsz, "%s/%s/%s | A:%*d R:%*d+%*d(%s) HW:%*d/%s",
	            cHr, aHr, uHr,
	            awidth, accepted,
	            rwidth, rejected,
	            swidth, stale,
	            rejpcbuf,
	            hwwidth, hwerrs,
	            bnbuf
	);
}

static
const char *pool_proto_str(const struct pool * const pool)
{
	if (pool->idle)
		return "Dead ";
	if (pool->has_stratum)
		return "Strtm";
	if (pool->lp_url && pool->proto != pool->lp_proto)
		return "Mixed";
	switch (pool->proto)
	{
		case PLP_GETBLOCKTEMPLATE:
			return " GBT ";
		case PLP_GETWORK:
			return "GWork";
		default:
			return "Alive";
	}
}

#endif

static inline
void temperature_column(char *buf, size_t bufsz, bool maybe_unicode, const float * const temp)
{
	if (!(use_unicode && have_unicode_degrees))
		maybe_unicode = false;
	if (temp && *temp > 0.)
		if (maybe_unicode)
			snprintf(buf, bufsz, "%4.1f"U8_DEGREE"C", *temp);
		else
			snprintf(buf, bufsz, "%4.1fC", *temp);
	else
	{
		if (temp)
			snprintf(buf, bufsz, "     ");
		if (maybe_unicode)
			tailsprintf(buf, bufsz, " ");
	}
	tailsprintf(buf, bufsz, " | ");
}

void get_statline3(char *buf, size_t bufsz, struct cgpu_info *cgpu, bool for_curses, bool opt_show_procs)
{
#ifndef HAVE_CURSES
	assert(for_curses == false);
#endif
	struct device_drv *drv = cgpu->drv;
	enum h2bs_fmt hashrate_style = for_curses ? H2B_SHORT : H2B_SPACED;
	char cHr[ALLOC_H2B_NOUNIT+1], aHr[ALLOC_H2B_NOUNIT+1], uHr[max(ALLOC_H2B_SHORT, ALLOC_H2B_SPACED)+3+1];
	char rejpcbuf[6];
	char bnbuf[6];
	double dev_runtime;
	
	if (!opt_show_procs)
		cgpu = cgpu->device;
	
	dev_runtime = cgpu_runtime(cgpu);
	
	double rolling, mhashes;
	int accepted, rejected, stale;
	double waccepted;
	double wnotaccepted;
	int hwerrs;
	double bad_diff1, good_diff1;
	
	rolling = mhashes = waccepted = wnotaccepted = 0;
	accepted = rejected = stale = hwerrs = bad_diff1 = good_diff1 = 0;
	
	{
		struct cgpu_info *slave = cgpu;
		for (int i = 0; i < cgpu->procs; ++i, (slave = slave->next_proc))
		{
			slave->utility = slave->accepted / dev_runtime * 60;
			slave->utility_diff1 = slave->diff_accepted / dev_runtime * 60;
			
			rolling += slave->rolling;
			mhashes += slave->total_mhashes;
			if (opt_weighed_stats)
			{
				accepted += slave->diff_accepted;
				rejected += slave->diff_rejected;
				stale += slave->diff_stale;
			}
			else
			{
				accepted += slave->accepted;
				rejected += slave->rejected;
				stale += slave->stale;
			}
			waccepted += slave->diff_accepted;
			wnotaccepted += slave->diff_rejected + slave->diff_stale;
			hwerrs += slave->hw_errors;
			bad_diff1 += slave->bad_diff1;
			good_diff1 += slave->diff1;
			
			if (opt_show_procs)
				break;
		}
	}
	
	double wtotal = (waccepted + wnotaccepted);
	
	multi_format_unit_array2(
		((char*[]){cHr, aHr, uHr}),
		((size_t[]){sizeof(cHr), sizeof(aHr), sizeof(uHr)}),
		true, "h/s", hashrate_style,
		3,
		1e6*rolling,
		1e6*mhashes / dev_runtime,
		utility_to_hashrate(good_diff1 * (wtotal ? (waccepted / wtotal) : 1) * 60 / dev_runtime));

	// Processor representation
#ifdef HAVE_CURSES
	if (for_curses)
	{
		if (opt_show_procs)
			snprintf(buf, bufsz, " %"PRIprepr": ", cgpu->proc_repr);
		else
			snprintf(buf, bufsz, " %s: ", cgpu->dev_repr);
	}
	else
#endif
		snprintf(buf, bufsz, "%s ", opt_show_procs ? cgpu->proc_repr_ns : cgpu->dev_repr_ns);
	
	if (include_serial_in_statline && cgpu->dev_serial)
		tailsprintf(buf, bufsz, "[serial=%s] ", cgpu->dev_serial);
	
	if (unlikely(cgpu->status == LIFE_INIT))
	{
		tailsprintf(buf, bufsz, "Initializing...");
		return;
	}
	
	{
		const size_t bufln = strlen(buf);
		const size_t abufsz = (bufln >= bufsz) ? 0 : (bufsz - bufln);
		
		if (likely(cgpu->status != LIFE_DEAD2) && drv->override_statline_temp2 && drv->override_statline_temp2(buf, bufsz, cgpu, opt_show_procs))
			temperature_column(&buf[bufln], abufsz, for_curses, NULL);
		else
		{
			float temp = cgpu->temp;
			if (!opt_show_procs)
			{
				// Find the highest temperature of all processors
				struct cgpu_info *proc = cgpu;
				for (int i = 0; i < cgpu->procs; ++i, (proc = proc->next_proc))
					if (proc->temp > temp)
						temp = proc->temp;
			}
			temperature_column(&buf[bufln], abufsz, for_curses, &temp);
		}
	}
	
#ifdef HAVE_CURSES
	if (for_curses)
	{
		const char *cHrStatsOpt[] = {AS_BAD("DEAD "), AS_BAD("SICK "), "OFF  ", AS_BAD("REST "), AS_BAD(" ERR "), AS_BAD("WAIT "), cHr};
		const char *cHrStats;
		int cHrStatsI = (sizeof(cHrStatsOpt) / sizeof(*cHrStatsOpt)) - 1;
		bool all_dead = true, all_off = true, all_rdrv = true;
		struct cgpu_info *proc = cgpu;
		for (int i = 0; i < cgpu->procs; ++i, (proc = proc->next_proc))
		{
			switch (cHrStatsI) {
				default:
					if (proc->status == LIFE_WAIT)
						cHrStatsI = 5;
				case 5:
					if (proc->deven == DEV_RECOVER_ERR)
						cHrStatsI = 4;
				case 4:
					if (proc->deven == DEV_RECOVER)
						cHrStatsI = 3;
				case 3:
					if (proc->status == LIFE_SICK || proc->status == LIFE_DEAD || proc->status == LIFE_DEAD2)
					{
						cHrStatsI = 1;
						all_off = false;
					}
					else
					{
						if (likely(proc->deven == DEV_ENABLED))
							all_off = false;
						if (proc->deven != DEV_RECOVER_DRV)
							all_rdrv = false;
					}
				case 1:
					break;
			}
			if (likely(proc->status != LIFE_DEAD && proc->status != LIFE_DEAD2))
				all_dead = false;
			if (opt_show_procs)
				break;
		}
		if (unlikely(all_dead))
			cHrStatsI = 0;
		else
		if (unlikely(all_off))
			cHrStatsI = 2;
		cHrStats = cHrStatsOpt[cHrStatsI];
		if (cHrStatsI == 2 && all_rdrv)
			cHrStats = " RST ";
		
		format_statline(buf, bufsz,
		                cHrStats,
		                aHr, uHr,
		                accepted, rejected, stale,
		                wnotaccepted, waccepted,
		                hwerrs,
		                bad_diff1, bad_diff1 + good_diff1);
	}
	else
#endif
	{
		percentf4(rejpcbuf, sizeof(rejpcbuf), wnotaccepted, waccepted);
		percentf4(bnbuf, sizeof(bnbuf), bad_diff1, good_diff1);
		tailsprintf(buf, bufsz, "%ds:%s avg:%s u:%s | A:%d R:%d+%d(%s) HW:%d/%s",
			opt_log_interval,
			cHr, aHr, uHr,
			accepted,
			rejected,
			stale,
			rejpcbuf,
			hwerrs,
			bnbuf
		);
	}
}

#define get_statline(buf, bufsz, cgpu)               get_statline3(buf, bufsz, cgpu, false, opt_show_procs)
#define get_statline2(buf, bufsz, cgpu, for_curses)  get_statline3(buf, bufsz, cgpu, for_curses, opt_show_procs)

static void text_print_status(int thr_id)
{
	struct cgpu_info *cgpu;
	char logline[256];

	cgpu = get_thr_cgpu(thr_id);
	if (cgpu) {
		get_statline(logline, sizeof(logline), cgpu);
		printf("%s\n", logline);
	}
}

#ifdef HAVE_CURSES
static int attr_bad = A_BOLD;

#ifdef WIN32
#define swprintf snwprintf
#endif

static
void bfg_waddstr(WINDOW *win, const char *s)
{
	const char *p = s;
	int32_t w;
	int wlen;
	unsigned char stop_ascii = (use_unicode ? '|' : 0x80);
	
	while (true)
	{
		while (likely(p[0] == '\n' || (p[0] >= 0x20 && p[0] < stop_ascii)))
		{
			// Printable ASCII
			++p;
		}
		if (p != s)
			waddnstr(win, s, p - s);
		w = utf8_decode(p, &wlen);
		s = p += wlen;
		switch(w)
		{
			// NOTE: U+F000-U+F7FF are reserved for font hacks
			case '\0':
				return;
			case 0xb5:  // micro symbol
				w = unicode_micro;
				goto default_addch;
			case 0xf000:  // "bad" off
				wattroff(win, attr_bad);
				break;
			case 0xf001:  // "bad" on
				wattron(win, attr_bad);
				break;
#ifdef USE_UNICODE
			case '|':
				wadd_wch(win, WACS_VLINE);
				break;
#endif
			case 0x2500:  // BOX DRAWINGS LIGHT HORIZONTAL
			case 0x2534:  // BOX DRAWINGS LIGHT UP AND HORIZONTAL
				if (!use_unicode)
				{
					waddch(win, '-');
					break;
				}
#ifdef USE_UNICODE
				wadd_wch(win, (w == 0x2500) ? WACS_HLINE : WACS_BTEE);
				break;
#endif
			case 0x2022:
				if (w > WCHAR_MAX || !iswprint(w))
					w = '*';
			default:
default_addch:
				if (w > WCHAR_MAX || !(iswprint(w) || w == '\n'))
				{
#if REPLACEMENT_CHAR <= WCHAR_MAX
					if (iswprint(REPLACEMENT_CHAR))
						w = REPLACEMENT_CHAR;
					else
#endif
						w = '?';
				}
				{
#ifdef USE_UNICODE
					wchar_t wbuf[0x10];
					int wbuflen = sizeof(wbuf) / sizeof(*wbuf);
					wbuflen = swprintf(wbuf, wbuflen, L"%lc", (wint_t)w);
					waddnwstr(win, wbuf, wbuflen);
#else
					wprintw(win, "%lc", (wint_t)w);
#endif
				}
		}
	}
}

static inline
void bfg_hline(WINDOW *win, int y)
{
	int maxx, __maybe_unused maxy;
	getmaxyx(win, maxy, maxx);
#ifdef USE_UNICODE
	if (use_unicode)
		mvwhline_set(win, y, 0, WACS_HLINE, maxx);
	else
#endif
		mvwhline(win, y, 0, '-', maxx);
}

// Spaces until end of line, using current attributes (ie, not completely clear)
static
void bfg_wspctoeol(WINDOW * const win, const int offset)
{
	int x, maxx;
	int __maybe_unused y;
	getmaxyx(win, y, maxx);
	getyx(win, y, x);
	const int space_count = (maxx - x) - offset;
	
	// Check for negative - terminal too narrow
	if (space_count <= 0)
		return;
	
	char buf[space_count];
	memset(buf, ' ', space_count);
	waddnstr(win, buf, space_count);
}

static int menu_attr = A_REVERSE;

#define CURBUFSIZ 256
#define cg_mvwprintw(win, y, x, fmt, ...) do { \
	char tmp42[CURBUFSIZ]; \
	snprintf(tmp42, sizeof(tmp42), fmt, ##__VA_ARGS__); \
	wmove(win, y, x);  \
	bfg_waddstr(win, tmp42); \
} while (0)
#define cg_wprintw(win, fmt, ...) do { \
	char tmp42[CURBUFSIZ]; \
	snprintf(tmp42, sizeof(tmp42), fmt, ##__VA_ARGS__); \
	bfg_waddstr(win, tmp42); \
} while (0)

static bool pool_unworkable(const struct pool *);

/* Must be called with curses mutex lock held and curses_active */
static void curses_print_status(const int ts)
{
	struct pool *pool = currentpool;
	struct timeval now, tv;
	float efficiency;
	double income;
	int logdiv;

	efficiency = total_bytes_xfer ? total_diff_accepted * 2048. / total_bytes_xfer : 0.0;

	wattron(statuswin, attr_title);
	cg_mvwprintw(statuswin, 0, 0, " " PACKAGE " version " VERSION " - Started: %s", datestamp);
	timer_set_now(&now);
	{
		unsigned int days, hours;
		div_t d;
		
		timersub(&now, &miner_started, &tv);
		d = div(tv.tv_sec, 86400);
		days = d.quot;
		d = div(d.rem, 3600);
		hours = d.quot;
		d = div(d.rem, 60);
		cg_wprintw(statuswin, " - [%3u day%c %02d:%02d:%02d]"
			, days
			, (days == 1) ? ' ' : 's'
			, hours
			, d.quot
			, d.rem
		);
	}
	bfg_wspctoeol(statuswin, 0);
	wattroff(statuswin, attr_title);
	
	wattron(statuswin, menu_attr);
	wmove(statuswin, 1, 0);
	bfg_waddstr(statuswin, " [M]anage devices [P]ool management [S]ettings [D]isplay options ");
	bfg_wspctoeol(statuswin, 14);
	bfg_waddstr(statuswin, "[H]elp [Q]uit ");
	wattroff(statuswin, menu_attr);

	if ((pool_strategy == POOL_LOADBALANCE  || pool_strategy == POOL_BALANCE) && enabled_pools > 1) {
		char poolinfo[20], poolinfo2[20];
		int poolinfooff = 0, poolinfo2off, workable_pools = 0;
		double lowdiff = DBL_MAX, highdiff = -1;
		struct pool *lowdiff_pool = pools[0], *highdiff_pool = pools[0];
		time_t oldest_work_restart = time(NULL) + 1;
		struct pool *oldest_work_restart_pool = pools[0];
		for (int i = 0; i < total_pools; ++i)
		{
			if (pool_unworkable(pools[i]))
				continue;
			
			// NOTE: Only set pool var when it's workable; if only one is, it gets used by single-pool code
			pool = pools[i];
			++workable_pools;
			
			if (poolinfooff < sizeof(poolinfo))
				poolinfooff += snprintf(&poolinfo[poolinfooff], sizeof(poolinfo) - poolinfooff, "%u,", pool->pool_no);
			
			struct cgminer_pool_stats * const pool_stats = &pool->cgminer_pool_stats;
			if (pool_stats->last_diff < lowdiff)
			{
				lowdiff = pool_stats->last_diff;
				lowdiff_pool = pool;
			}
			if (pool_stats->last_diff > highdiff)
			{
				highdiff = pool_stats->last_diff;
				highdiff_pool = pool;
			}
			
			if (oldest_work_restart >= pool->work_restart_time)
			{
				oldest_work_restart = pool->work_restart_time;
				oldest_work_restart_pool = pool;
			}
		}
		if (workable_pools == 1)
			goto one_workable_pool;
		poolinfo2off = snprintf(poolinfo2, sizeof(poolinfo2), "%u (", workable_pools);
		if (poolinfooff > sizeof(poolinfo2) - poolinfo2off - 1)
			snprintf(&poolinfo2[poolinfo2off], sizeof(poolinfo2) - poolinfo2off, "%.*s...)", (int)(sizeof(poolinfo2) - poolinfo2off - 5), poolinfo);
		else
			snprintf(&poolinfo2[poolinfo2off], sizeof(poolinfo2) - poolinfo2off, "%.*s)%*s", (int)(poolinfooff - 1), poolinfo, (int)(sizeof(poolinfo2)), "");
		cg_mvwprintw(statuswin, 2, 0, " Pools: %s  Diff:%s%s%s  %c  LU:%s",
		             poolinfo2,
		             lowdiff_pool->diff,
		             (lowdiff == highdiff) ? "" : "-",
		             (lowdiff == highdiff) ? "" : highdiff_pool->diff,
		             have_longpoll ? '+' : '-',
		             oldest_work_restart_pool->work_restart_timestamp);
	}
	else
	{
one_workable_pool: ;
		char pooladdr[19];
		{
			const char *rawaddr = pool->sockaddr_url;
			BFGINIT(rawaddr, pool->rpc_url);
			size_t pooladdrlen = strlen(rawaddr);
			if (pooladdrlen > 20)
				snprintf(pooladdr, sizeof(pooladdr), "...%s", &rawaddr[pooladdrlen - (sizeof(pooladdr) - 4)]);
			else
				snprintf(pooladdr, sizeof(pooladdr), "%*s", -(int)(sizeof(pooladdr) - 1), rawaddr);
		}
		cg_mvwprintw(statuswin, 2, 0, " Pool%2u: %s  Diff:%s  %c%s  LU:%s  User:%s",
		             pool->pool_no, pooladdr, pool->diff,
		             have_longpoll ? '+' : '-', pool_proto_str(pool),
		             pool->work_restart_timestamp,
		             pool->rpc_user);
	}
	wclrtoeol(statuswin);
	cg_mvwprintw(statuswin, 3, 0, " Block: %s  Diff:%s (%s)  Started: %s",
		  current_hash, block_diff, net_hashrate, blocktime);
	
	income = total_diff_accepted * 3600 * block_subsidy / total_secs / current_diff;
	char bwstr[(ALLOC_H2B_SHORT*2)+3+1], incomestr[ALLOC_H2B_SHORT+6+1];
	format_unit3(incomestr, sizeof(incomestr), FUP_BTC, "BTC/hr", H2B_SHORT, income/1e8, -1);
	cg_mvwprintw(statuswin, 4, 0, " ST:%d  F:%d  NB:%d  AS:%d  BW:[%s]  E:%.2f  I:%s  BS:%s",
		ts,
		total_go + total_ro,
		new_blocks,
		total_submitting,
		multi_format_unit2(bwstr, sizeof(bwstr),
		                   false, "B/s", H2B_SHORT, "/", 2,
		                  (float)(total_bytes_rcvd / total_secs),
		                  (float)(total_bytes_sent / total_secs)),
		efficiency,
		incomestr,
		best_share);
	wclrtoeol(statuswin);
	
	mvwaddstr(statuswin, 5, 0, " ");
	bfg_waddstr(statuswin, statusline);
	wclrtoeol(statuswin);
	
	logdiv = statusy - 1;
	bfg_hline(statuswin, 6);
	bfg_hline(statuswin, logdiv);
#ifdef USE_UNICODE
	if (use_unicode)
	{
		int offset = 8 /* device */ + 5 /* temperature */ + 1 /* padding space */;
		if (opt_show_procs && !opt_compact)
			++offset;  // proc letter
		if (have_unicode_degrees)
			++offset;  // degrees symbol
		mvwadd_wch(statuswin, 6, offset, WACS_PLUS);
		mvwadd_wch(statuswin, logdiv, offset, WACS_BTEE);
		offset += 24;  // hashrates etc
		mvwadd_wch(statuswin, 6, offset, WACS_PLUS);
		mvwadd_wch(statuswin, logdiv, offset, WACS_BTEE);
	}
#endif
}

static void adj_width(int var, int *length)
{
	if ((int)(log10(var) + 1) > *length)
		(*length)++;
}

static int dev_width;

static void curses_print_devstatus(struct cgpu_info *cgpu)
{
	char logline[256];
	int ypos;

	if (opt_compact)
		return;

	/* Check this isn't out of the window size */
	if (opt_show_procs)
	ypos = cgpu->cgminer_id;
	else
	{
		if (cgpu->proc_id)
			return;
		ypos = cgpu->device_line_id;
	}
	ypos += devsummaryYOffset;
	if (ypos < 0)
		return;
	ypos += devcursor - 1;
	if (ypos >= statusy - 1)
		return;

	if (wmove(statuswin, ypos, 0) == ERR)
		return;
	
	get_statline2(logline, sizeof(logline), cgpu, true);
	if (selecting_device && (opt_show_procs ? (selected_device == cgpu->cgminer_id) : (devices[selected_device]->device == cgpu)))
		wattron(statuswin, A_REVERSE);
	bfg_waddstr(statuswin, logline);
	wattroff(statuswin, A_REVERSE);

	wclrtoeol(statuswin);
}

static
void _refresh_devstatus(const bool already_have_lock) {
	if ((!opt_compact) && (already_have_lock || curses_active_locked())) {
		int i;
		if (unlikely(!total_devices))
		{
			const int ypos = devcursor - 1;
			if (ypos < statusy - 1 && wmove(statuswin, ypos, 0) != ERR)
			{
				wattron(statuswin, attr_bad);
				bfg_waddstr(statuswin, "NO DEVICES FOUND: Press 'M' and '+' to add");
				wclrtoeol(statuswin);
				wattroff(statuswin, attr_bad);
			}
		}
		for (i = 0; i < total_devices; i++)
			curses_print_devstatus(get_devices(i));
		touchwin(statuswin);
		wrefresh(statuswin);
		if (!already_have_lock)
			unlock_curses();
	}
}
#define refresh_devstatus() _refresh_devstatus(false)

#endif

static void print_status(int thr_id)
{
	if (!curses_active)
		text_print_status(thr_id);
}

#ifdef HAVE_CURSES
static
bool set_statusy(int maxy)
{
	if (loginput_size)
	{
		maxy -= loginput_size;
		if (maxy < 0)
			maxy = 0;
	}
	
	if (logstart < maxy)
		maxy = logstart;
	
	if (statusy == maxy)
		return false;
	
	statusy = maxy;
	logcursor = statusy;
	
	return true;
}

/* Check for window resize. Called with curses mutex locked */
static inline void change_logwinsize(void)
{
	int x, y, logx, logy;

	getmaxyx(mainwin, y, x);
	if (x < 80 || y < 25)
		return;

	if (y > statusy + 2 && statusy < logstart) {
		set_statusy(y - 2);
		mvwin(logwin, logcursor, 0);
		bfg_wresize(statuswin, statusy, x);
	}

	y -= logcursor;
	getmaxyx(logwin, logy, logx);
	/* Detect screen size change */
	if (x != logx || y != logy)
		bfg_wresize(logwin, y, x);
}

static void check_winsizes(void)
{
	if (!use_curses)
		return;
	if (curses_active_locked()) {
		int y, x;

		x = getmaxx(statuswin);
		if (set_statusy(LINES - 2))
		{
			erase();
			bfg_wresize(statuswin, statusy, x);
			getmaxyx(mainwin, y, x);
			y -= logcursor;
			bfg_wresize(logwin, y, x);
			mvwin(logwin, logcursor, 0);
		}
		unlock_curses();
	}
}

static int device_line_id_count;

static void switch_logsize(void)
{
	if (curses_active_locked()) {
		if (opt_compact) {
			logstart = devcursor - 1;
			logcursor = logstart + 1;
		} else {
			total_lines = (opt_show_procs ? total_devices : device_line_id_count) ?: 1;
			logstart = devcursor + total_lines;
			logcursor = logstart;
		}
		unlock_curses();
	}
	check_winsizes();
}

/* For mandatory printing when mutex is already locked */
void _wlog(const char *str)
{
	static bool newline;
	size_t end = strlen(str) - 1;
	
	if (newline)
		bfg_waddstr(logwin, "\n");
	
	if (str[end] == '\n')
	{
		char *s;
		
		newline = true;
		s = alloca(end + 1);
		memcpy(s, str, end);
		s[end] = '\0';
		str = s;
	}
	else
		newline = false;
	
	bfg_waddstr(logwin, str);
}

/* Mandatory printing */
void _wlogprint(const char *str)
{
	if (curses_active_locked()) {
		_wlog(str);
		unlock_curses();
	}
}
#endif

#ifdef HAVE_CURSES
bool _log_curses_only(int prio, const char *datetime, const char *str)
{
	bool high_prio;

	high_prio = (prio == LOG_WARNING || prio == LOG_ERR);

	if (curses_active)
	{
		if (!loginput_size || high_prio) {
			wlog(" %s %s\n", datetime, str);
			if (high_prio) {
				touchwin(logwin);
				wrefresh(logwin);
			}
		}
		return true;
	}
	return false;
}

void clear_logwin(void)
{
	if (curses_active_locked()) {
		wclear(logwin);
		unlock_curses();
	}
}

void logwin_update(void)
{
	if (curses_active_locked()) {
		touchwin(logwin);
		wrefresh(logwin);
		unlock_curses();
	}
}
#endif

static void enable_pool(struct pool *pool)
{
	if (pool->enabled != POOL_ENABLED) {
		enabled_pools++;
		pool->enabled = POOL_ENABLED;
	}
}

#ifdef HAVE_CURSES
static void disable_pool(struct pool *pool)
{
	if (pool->enabled == POOL_ENABLED)
		enabled_pools--;
	pool->enabled = POOL_DISABLED;
}
#endif

static void reject_pool(struct pool *pool)
{
	if (pool->enabled == POOL_ENABLED)
		enabled_pools--;
	pool->enabled = POOL_REJECTING;
}

static double share_diff(const struct work *);

static
void share_result_msg(const struct work *work, const char *disp, const char *reason, bool resubmit, const char *worktime) {
	struct cgpu_info *cgpu;
	const unsigned char *hashpart = &work->hash[opt_scrypt ? 26 : 24];
	char shrdiffdisp[ALLOC_H2B_SHORTV];
	const double tgtdiff = work->work_difficulty;
	char tgtdiffdisp[ALLOC_H2B_SHORTV];
	char where[20];
	
	cgpu = get_thr_cgpu(work->thr_id);
	
	suffix_string(work->share_diff, shrdiffdisp, sizeof(shrdiffdisp), 0);
	suffix_string(tgtdiff, tgtdiffdisp, sizeof(tgtdiffdisp), 0);
	
	if (total_pools > 1)
		snprintf(where, sizeof(where), " pool %d", work->pool->pool_no);
	else
		where[0] = '\0';
	
	applog(LOG_NOTICE, "%s %02x%02x%02x%02x %"PRIprepr"%s Diff %s/%s%s %s%s",
	       disp,
	       (unsigned)hashpart[3], (unsigned)hashpart[2], (unsigned)hashpart[1], (unsigned)hashpart[0],
	       cgpu->proc_repr,
	       where,
	       shrdiffdisp, tgtdiffdisp,
	       reason,
	       resubmit ? "(resubmit)" : "",
	       worktime
	);
}

static bool test_work_current(struct work *);
static void _submit_work_async(struct work *);

static
void maybe_local_submit(const struct work *work)
{
#if BLKMAKER_VERSION > 3
	if (unlikely(work->block && work->tmpl))
	{
		// This is a block with a full template (GBT)
		// Regardless of the result, submit to local bitcoind(s) as well
		struct work *work_cp;
		char *p;
		
		for (int i = 0; i < total_pools; ++i)
		{
			p = strchr(pools[i]->rpc_url, '#');
			if (likely(!(p && strstr(&p[1], "allblocks"))))
				continue;
			
			applog(LOG_DEBUG, "Attempting submission of full block to pool %d", pools[i]->pool_no);
			work_cp = copy_work(work);
			work_cp->pool = pools[i];
			work_cp->do_foreign_submit = true;
			_submit_work_async(work_cp);
		}
	}
#endif
}

/* Theoretically threads could race when modifying accepted and
 * rejected values but the chance of two submits completing at the
 * same time is zero so there is no point adding extra locking */
static void
share_result(json_t *val, json_t *res, json_t *err, const struct work *work,
	     /*char *hashshow,*/ bool resubmit, char *worktime)
{
	struct pool *pool = work->pool;
	struct cgpu_info *cgpu;

	cgpu = get_thr_cgpu(work->thr_id);

	if ((json_is_null(err) || !err) && (json_is_null(res) || json_is_true(res))) {
		mutex_lock(&stats_lock);
		cgpu->accepted++;
		total_accepted++;
		pool->accepted++;
		cgpu->diff_accepted += work->work_difficulty;
		total_diff_accepted += work->work_difficulty;
		pool->diff_accepted += work->work_difficulty;
		mutex_unlock(&stats_lock);

		pool->seq_rejects = 0;
		cgpu->last_share_pool = pool->pool_no;
		cgpu->last_share_pool_time = time(NULL);
		cgpu->last_share_diff = work->work_difficulty;
		pool->last_share_time = cgpu->last_share_pool_time;
		pool->last_share_diff = work->work_difficulty;
		applog(LOG_DEBUG, "PROOF OF WORK RESULT: true (yay!!!)");
		if (!QUIET) {
			share_result_msg(work, "Accepted", "", resubmit, worktime);
		}
		sharelog("accept", work);
		if (opt_shares && total_diff_accepted >= opt_shares) {
			applog(LOG_WARNING, "Successfully mined %g accepted shares as requested and exiting.", opt_shares);
			kill_work();
			return;
		}

		/* Detect if a pool that has been temporarily disabled for
		 * continually rejecting shares has started accepting shares.
		 * This will only happen with the work returned from a
		 * longpoll */
		if (unlikely(pool->enabled == POOL_REJECTING)) {
			applog(LOG_WARNING, "Rejecting pool %d now accepting shares, re-enabling!", pool->pool_no);
			enable_pool(pool);
			switch_pools(NULL);
		}

		if (unlikely(work->block)) {
			// Force moving on to this new block :)
			struct work fakework;
			memset(&fakework, 0, sizeof(fakework));
			fakework.pool = work->pool;

			// Copy block version, bits, and time from share
			memcpy(&fakework.data[ 0], &work->data[ 0], 4);
			memcpy(&fakework.data[68], &work->data[68], 8);

			// Set prevblock to winning hash (swap32'd)
			swap32yes(&fakework.data[4], &work->hash[0], 32 / 4);

			test_work_current(&fakework);
		}
	} else {
		mutex_lock(&stats_lock);
		cgpu->rejected++;
		total_rejected++;
		pool->rejected++;
		cgpu->diff_rejected += work->work_difficulty;
		total_diff_rejected += work->work_difficulty;
		pool->diff_rejected += work->work_difficulty;
		pool->seq_rejects++;
		mutex_unlock(&stats_lock);

		applog(LOG_DEBUG, "PROOF OF WORK RESULT: false (booooo)");
		if (!QUIET) {
			char where[20];
			char disposition[36] = "reject";
			char reason[32];

			strcpy(reason, "");
			if (total_pools > 1)
				snprintf(where, sizeof(where), "pool %d", work->pool->pool_no);
			else
				strcpy(where, "");

			if (!json_is_string(res))
				res = json_object_get(val, "reject-reason");
			if (res) {
				const char *reasontmp = json_string_value(res);

				size_t reasonLen = strlen(reasontmp);
				if (reasonLen > 28)
					reasonLen = 28;
				reason[0] = ' '; reason[1] = '(';
				memcpy(2 + reason, reasontmp, reasonLen);
				reason[reasonLen + 2] = ')'; reason[reasonLen + 3] = '\0';
				memcpy(disposition + 7, reasontmp, reasonLen);
				disposition[6] = ':'; disposition[reasonLen + 7] = '\0';
			} else if (work->stratum && err && json_is_array(err)) {
				json_t *reason_val = json_array_get(err, 1);
				char *reason_str;

				if (reason_val && json_is_string(reason_val)) {
					reason_str = (char *)json_string_value(reason_val);
					snprintf(reason, 31, " (%s)", reason_str);
				}
			}

			share_result_msg(work, "Rejected", reason, resubmit, worktime);
			sharelog(disposition, work);
		}

		/* Once we have more than a nominal amount of sequential rejects,
		 * at least 10 and more than 3 mins at the current utility,
		 * disable the pool because some pool error is likely to have
		 * ensued. Do not do this if we know the share just happened to
		 * be stale due to networking delays.
		 */
		if (pool->seq_rejects > 10 && !work->stale && opt_disable_pool && enabled_pools > 1) {
			double utility = total_accepted / total_secs * 60;

			if (pool->seq_rejects > utility * 3) {
				applog(LOG_WARNING, "Pool %d rejected %d sequential shares, disabling!",
				       pool->pool_no, pool->seq_rejects);
				reject_pool(pool);
				if (pool == current_pool())
					switch_pools(NULL);
				pool->seq_rejects = 0;
			}
		}
	}
	
	maybe_local_submit(work);
}

static char *submit_upstream_work_request(struct work *work)
{
	char *hexstr = NULL;
	char *s, *sd;
	struct pool *pool = work->pool;

	if (work->tmpl) {
		json_t *req;
		unsigned char data[80];
		
		swap32yes(data, work->data, 80 / 4);
#if BLKMAKER_VERSION > 3
		if (work->do_foreign_submit)
			req = blkmk_submit_foreign_jansson(work->tmpl, data, work->dataid, le32toh(*((uint32_t*)&work->data[76])));
		else
#endif
			req = blkmk_submit_jansson(work->tmpl, data, work->dataid, le32toh(*((uint32_t*)&work->data[76])));
		s = json_dumps(req, 0);
		json_decref(req);
		sd = malloc(161);
		bin2hex(sd, data, 80);
	} else {

	/* build hex string */
		hexstr = malloc((sizeof(work->data) * 2) + 1);
		bin2hex(hexstr, work->data, sizeof(work->data));

	/* build JSON-RPC request */
		s = strdup("{\"method\": \"getwork\", \"params\": [ \"");
		s = realloc_strcat(s, hexstr);
		s = realloc_strcat(s, "\" ], \"id\":1}");

		free(hexstr);
		sd = s;

	}

	applog(LOG_DEBUG, "DBG: sending %s submit RPC call: %s", pool->rpc_url, sd);
	if (work->tmpl)
		free(sd);
	else
		s = realloc_strcat(s, "\n");

	return s;
}

static bool submit_upstream_work_completed(struct work *work, bool resubmit, struct timeval *ptv_submit, json_t *val) {
	json_t *res, *err;
	bool rc = false;
	int thr_id = work->thr_id;
	struct pool *pool = work->pool;
	struct timeval tv_submit_reply;
	time_t ts_submit_reply;
	char worktime[200] = "";

	cgtime(&tv_submit_reply);
	ts_submit_reply = time(NULL);

	if (unlikely(!val)) {
		applog(LOG_INFO, "submit_upstream_work json_rpc_call failed");
		if (!pool_tset(pool, &pool->submit_fail)) {
			total_ro++;
			pool->remotefail_occasions++;
			applog(LOG_WARNING, "Pool %d communication failure, caching submissions", pool->pool_no);
		}
		goto out;
	} else if (pool_tclear(pool, &pool->submit_fail))
		applog(LOG_WARNING, "Pool %d communication resumed, submitting work", pool->pool_no);

	res = json_object_get(val, "result");
	err = json_object_get(val, "error");

	if (!QUIET) {
		if (opt_worktime) {
			char workclone[20];
			struct tm _tm;
			struct tm *tm, tm_getwork, tm_submit_reply;
			tm = &_tm;
			double getwork_time = tdiff((struct timeval *)&(work->tv_getwork_reply),
							(struct timeval *)&(work->tv_getwork));
			double getwork_to_work = tdiff((struct timeval *)&(work->tv_work_start),
							(struct timeval *)&(work->tv_getwork_reply));
			double work_time = tdiff((struct timeval *)&(work->tv_work_found),
							(struct timeval *)&(work->tv_work_start));
			double work_to_submit = tdiff(ptv_submit,
							(struct timeval *)&(work->tv_work_found));
			double submit_time = tdiff(&tv_submit_reply, ptv_submit);
			int diffplaces = 3;

			localtime_r(&work->ts_getwork, tm);
			memcpy(&tm_getwork, tm, sizeof(struct tm));
			localtime_r(&ts_submit_reply, tm);
			memcpy(&tm_submit_reply, tm, sizeof(struct tm));

			if (work->clone) {
				snprintf(workclone, sizeof(workclone), "C:%1.3f",
						tdiff((struct timeval *)&(work->tv_cloned),
						(struct timeval *)&(work->tv_getwork_reply)));
			}
			else
				strcpy(workclone, "O");

			if (work->work_difficulty < 1)
				diffplaces = 6;

			snprintf(worktime, sizeof(worktime),
				" <-%08lx.%08lx M:%c D:%1.*f G:%02d:%02d:%02d:%1.3f %s (%1.3f) W:%1.3f (%1.3f) S:%1.3f R:%02d:%02d:%02d",
				(unsigned long)be32toh(*(uint32_t *)&(work->data[opt_scrypt ? 32 : 28])),
				(unsigned long)be32toh(*(uint32_t *)&(work->data[opt_scrypt ? 28 : 24])),
				work->getwork_mode, diffplaces, work->work_difficulty,
				tm_getwork.tm_hour, tm_getwork.tm_min,
				tm_getwork.tm_sec, getwork_time, workclone,
				getwork_to_work, work_time, work_to_submit, submit_time,
				tm_submit_reply.tm_hour, tm_submit_reply.tm_min,
				tm_submit_reply.tm_sec);
		}
	}

	share_result(val, res, err, work, resubmit, worktime);

	if (!opt_realquiet)
		print_status(thr_id);
	if (!want_per_device_stats) {
		char logline[256];
		struct cgpu_info *cgpu;

		cgpu = get_thr_cgpu(thr_id);
		
		get_statline(logline, sizeof(logline), cgpu);
		applog(LOG_INFO, "%s", logline);
	}

	json_decref(val);

	rc = true;
out:
	return rc;
}

/* Specifies whether we can use this pool for work or not. */
static bool pool_unworkable(const struct pool * const pool)
{
	if (pool->idle)
		return true;
	if (pool->enabled != POOL_ENABLED)
		return true;
	if (pool->has_stratum && !pool->stratum_active)
		return true;
	return false;
}

static
bool pool_actively_desired(const struct pool * const pool, const struct pool *cp)
{
	if (pool->enabled != POOL_ENABLED)
		return false;
	if (pool_strategy == POOL_LOADBALANCE || pool_strategy == POOL_BALANCE)
		return true;
	if (!cp)
		cp = current_pool();
	return (pool == cp);
}

static
bool pool_actively_in_use(const struct pool * const pool, const struct pool *cp)
{
	return (!pool_unworkable(pool)) && pool_actively_desired(pool, cp);
}

/* In balanced mode, the amount of diff1 solutions per pool is monitored as a
 * rolling average per 10 minutes and if pools start getting more, it biases
 * away from them to distribute work evenly. The share count is reset to the
 * rolling average every 10 minutes to not send all work to one pool after it
 * has been disabled/out for an extended period. */
static struct pool *select_balanced(struct pool *cp)
{
	int i, lowest = cp->shares;
	struct pool *ret = cp;

	for (i = 0; i < total_pools; i++) {
		struct pool *pool = pools[i];

		if (pool_unworkable(pool))
			continue;
		if (pool->shares < lowest) {
			lowest = pool->shares;
			ret = pool;
		}
	}

	ret->shares++;
	return ret;
}

static bool pool_active(struct pool *, bool pinging);
static void pool_died(struct pool *);
static struct pool *priority_pool(int choice);
static bool pool_unusable(struct pool *pool);

/* Select any active pool in a rotating fashion when loadbalance is chosen if
 * it has any quota left. */
static inline struct pool *select_pool(bool lagging)
{
	static int rotating_pool = 0;
	struct pool *pool, *cp;
	bool avail = false;
	int tested, i;

	cp = current_pool();

retry:
	if (pool_strategy == POOL_BALANCE) {
		pool = select_balanced(cp);
		goto out;
	}

	if (pool_strategy != POOL_LOADBALANCE && (!lagging || opt_fail_only)) {
		pool = cp;
		goto out;
	} else
		pool = NULL;

	for (i = 0; i < total_pools; i++) {
		struct pool *tp = pools[i];

		if (tp->quota_used < tp->quota_gcd) {
			avail = true;
			break;
		}
	}

	/* There are no pools with quota, so reset them. */
	if (!avail) {
		for (i = 0; i < total_pools; i++)
			pools[i]->quota_used = 0;
		if (++rotating_pool >= total_pools)
			rotating_pool = 0;
	}

	/* Try to find the first pool in the rotation that is usable */
	tested = 0;
	while (!pool && tested++ < total_pools) {
		pool = pools[rotating_pool];
		if (pool->quota_used++ < pool->quota_gcd) {
			if (!pool_unworkable(pool))
				break;
			/* Failover-only flag for load-balance means distribute
			 * unused quota to priority pool 0. */
			if (opt_fail_only)
				priority_pool(0)->quota_used--;
		}
		pool = NULL;
		if (++rotating_pool >= total_pools)
			rotating_pool = 0;
	}

	/* If there are no alive pools with quota, choose according to
	 * priority. */
	if (!pool) {
		for (i = 0; i < total_pools; i++) {
			struct pool *tp = priority_pool(i);

			if (!pool_unusable(tp)) {
				pool = tp;
				break;
			}
		}
	}

	/* If still nothing is usable, use the current pool */
	if (!pool)
		pool = cp;

out:
	if (!pool_actively_in_use(pool, cp))
	{
		if (!pool_active(pool, false))
		{
			pool_died(pool);
			goto retry;
		}
		pool_tclear(pool, &pool->idle);
	}
	applog(LOG_DEBUG, "Selecting pool %d for work", pool->pool_no);
	return pool;
}

static double DIFFEXACTONE = 26959946667150639794667015087019630673637144422540572481103610249215.0;
static const uint64_t diffone = 0xFFFF000000000000ull;

static double target_diff(const unsigned char *target)
{
	double targ = 0;
	signed int i;

	for (i = 31; i >= 0; --i)
		targ = (targ * 0x100) + target[i];

	return DIFFEXACTONE / (targ ?: 1);
}

/*
 * Calculate the work share difficulty
 */
static void calc_diff(struct work *work, int known)
{
	struct cgminer_pool_stats *pool_stats = &(work->pool->cgminer_pool_stats);
	double difficulty;

	if (!known) {
		work->work_difficulty = target_diff(work->target);
	} else
		work->work_difficulty = known;
	difficulty = work->work_difficulty;

	pool_stats->last_diff = difficulty;
	suffix_string(difficulty, work->pool->diff, sizeof(work->pool->diff), 0);

	if (difficulty == pool_stats->min_diff)
		pool_stats->min_diff_count++;
	else if (difficulty < pool_stats->min_diff || pool_stats->min_diff == 0) {
		pool_stats->min_diff = difficulty;
		pool_stats->min_diff_count = 1;
	}

	if (difficulty == pool_stats->max_diff)
		pool_stats->max_diff_count++;
	else if (difficulty > pool_stats->max_diff) {
		pool_stats->max_diff = difficulty;
		pool_stats->max_diff_count = 1;
	}
}

static
void setup_benchmark_pool()
{
	struct pool *pool;
	
	want_longpoll = false;
	
	// Temporarily disable opt_benchmark to avoid auto-removal
	opt_benchmark = false;
	pool = add_pool();
	opt_benchmark = true;
	
	pool->rpc_url = malloc(255);
	strcpy(pool->rpc_url, "Benchmark");
	pool->rpc_user = pool->rpc_url;
	pool->rpc_pass = pool->rpc_url;
	enable_pool(pool);
	pool->idle = false;
	successful_connect = true;
}

void get_benchmark_work(struct work *work)
{
	static uint32_t blkhdr[20];
	for (int i = 18; i >= 0; --i)
		if (++blkhdr[i])
			break;
	
	memcpy(&work->data[ 0], blkhdr, 80);
	memcpy(&work->data[80], workpadding_bin, 48);
	calc_midstate(work);
	set_target_to_pdiff(work->target, 1.0);
	
	work->mandatory = true;
	work->pool = pools[0];
	cgtime(&work->tv_getwork);
	copy_time(&work->tv_getwork_reply, &work->tv_getwork);
	copy_time(&work->tv_staged, &work->tv_getwork);
	work->getwork_mode = GETWORK_MODE_BENCHMARK;
	calc_diff(work, 0);
}

static void wake_gws(void);

static void update_last_work(struct work *work)
{
	if (!work->tmpl)
		// Only save GBT jobs, since rollntime isn't coordinated well yet
		return;

	struct pool *pool = work->pool;
	mutex_lock(&pool->last_work_lock);
	if (pool->last_work_copy)
		free_work(pool->last_work_copy);
	pool->last_work_copy = copy_work(work);
	pool->last_work_copy->work_restart_id = pool->work_restart_id;
	mutex_unlock(&pool->last_work_lock);
}

static
void gbt_req_target(json_t *req)
{
	json_t *j;
	json_t *n;
	
	if (!request_target_str)
		return;
	
	j = json_object_get(req, "params");
	if (!j)
	{
		n = json_array();
		if (!n)
			return;
		if (json_object_set_new(req, "params", n))
			goto erradd;
		j = n;
	}
	
	n = json_array_get(j, 0);
	if (!n)
	{
		n = json_object();
		if (!n)
			return;
		if (json_array_append_new(j, n))
			goto erradd;
	}
	j = n;
	
	n = json_string(request_target_str);
	if (!n)
		return;
	if (json_object_set_new(j, "target", n))
		goto erradd;
	
	return;

erradd:
	json_decref(n);
}

static char *prepare_rpc_req2(struct work *work, enum pool_protocol proto, const char *lpid, bool probe)
{
	char *rpc_req;

	clean_work(work);
	switch (proto) {
		case PLP_GETWORK:
			work->getwork_mode = GETWORK_MODE_POOL;
			return strdup(getwork_req);
		case PLP_GETBLOCKTEMPLATE:
			work->getwork_mode = GETWORK_MODE_GBT;
			work->tmpl_refcount = malloc(sizeof(*work->tmpl_refcount));
			if (!work->tmpl_refcount)
				return NULL;
			work->tmpl = blktmpl_create();
			if (!work->tmpl)
				goto gbtfail2;
			*work->tmpl_refcount = 1;
			gbt_capabilities_t caps = blktmpl_addcaps(work->tmpl);
			if (!caps)
				goto gbtfail;
			caps |= GBT_LONGPOLL;
#if BLKMAKER_VERSION > 1
			if (opt_coinbase_script.sz)
				caps |= GBT_CBVALUE;
#endif
			json_t *req = blktmpl_request_jansson(caps, lpid);
			if (!req)
				goto gbtfail;
			
			if (probe)
				gbt_req_target(req);
			
			rpc_req = json_dumps(req, 0);
			if (!rpc_req)
				goto gbtfail;
			json_decref(req);
			return rpc_req;
		default:
			return NULL;
	}
	return NULL;

gbtfail:
	blktmpl_free(work->tmpl);
	work->tmpl = NULL;
gbtfail2:
	free(work->tmpl_refcount);
	work->tmpl_refcount = NULL;
	return NULL;
}

#define prepare_rpc_req(work, proto, lpid)  prepare_rpc_req2(work, proto, lpid, false)
#define prepare_rpc_req_probe(work, proto, lpid)  prepare_rpc_req2(work, proto, lpid, true)

static const char *pool_protocol_name(enum pool_protocol proto)
{
	switch (proto) {
		case PLP_GETBLOCKTEMPLATE:
			return "getblocktemplate";
		case PLP_GETWORK:
			return "getwork";
		default:
			return "UNKNOWN";
	}
}

static enum pool_protocol pool_protocol_fallback(enum pool_protocol proto)
{
	switch (proto) {
		case PLP_GETBLOCKTEMPLATE:
			if (want_getwork)
			return PLP_GETWORK;
		default:
			return PLP_NONE;
	}
}

static bool get_upstream_work(struct work *work, CURL *curl)
{
	struct pool *pool = work->pool;
	struct cgminer_pool_stats *pool_stats = &(pool->cgminer_pool_stats);
	struct timeval tv_elapsed;
	json_t *val = NULL;
	bool rc = false;
	char *url;
	enum pool_protocol proto;

	char *rpc_req;

	if (pool->proto == PLP_NONE)
		pool->proto = PLP_GETBLOCKTEMPLATE;

tryagain:
	rpc_req = prepare_rpc_req(work, pool->proto, NULL);
	work->pool = pool;
	if (!rpc_req)
		return false;

	applog(LOG_DEBUG, "DBG: sending %s get RPC call: %s", pool->rpc_url, rpc_req);

	url = pool->rpc_url;

	cgtime(&work->tv_getwork);

	val = json_rpc_call(curl, url, pool->rpc_userpass, rpc_req, false,
			    false, &work->rolltime, pool, false);
	pool_stats->getwork_attempts++;

	free(rpc_req);

	if (likely(val)) {
		rc = work_decode(pool, work, val);
		if (unlikely(!rc))
			applog(LOG_DEBUG, "Failed to decode work in get_upstream_work");
	} else if (PLP_NONE != (proto = pool_protocol_fallback(pool->proto))) {
		applog(LOG_WARNING, "Pool %u failed getblocktemplate request; falling back to getwork protocol", pool->pool_no);
		pool->proto = proto;
		goto tryagain;
	} else
		applog(LOG_DEBUG, "Failed json_rpc_call in get_upstream_work");

	cgtime(&work->tv_getwork_reply);
	timersub(&(work->tv_getwork_reply), &(work->tv_getwork), &tv_elapsed);
	pool_stats->getwork_wait_rolling += ((double)tv_elapsed.tv_sec + ((double)tv_elapsed.tv_usec / 1000000)) * 0.63;
	pool_stats->getwork_wait_rolling /= 1.63;

	timeradd(&tv_elapsed, &(pool_stats->getwork_wait), &(pool_stats->getwork_wait));
	if (timercmp(&tv_elapsed, &(pool_stats->getwork_wait_max), >)) {
		pool_stats->getwork_wait_max.tv_sec = tv_elapsed.tv_sec;
		pool_stats->getwork_wait_max.tv_usec = tv_elapsed.tv_usec;
	}
	if (timercmp(&tv_elapsed, &(pool_stats->getwork_wait_min), <)) {
		pool_stats->getwork_wait_min.tv_sec = tv_elapsed.tv_sec;
		pool_stats->getwork_wait_min.tv_usec = tv_elapsed.tv_usec;
	}
	pool_stats->getwork_calls++;

	work->pool = pool;
	work->longpoll = false;
	calc_diff(work, 0);
	total_getworks++;
	pool->getwork_requested++;

	if (rc)
		update_last_work(work);

	if (likely(val))
		json_decref(val);

	return rc;
}

#ifdef HAVE_CURSES
static void disable_curses(void)
{
	if (curses_active_locked()) {
		use_curses = false;
		curses_active = false;
		leaveok(logwin, false);
		leaveok(statuswin, false);
		leaveok(mainwin, false);
		nocbreak();
		echo();
		delwin(logwin);
		delwin(statuswin);
		delwin(mainwin);
		endwin();
#ifdef WIN32
		// Move the cursor to after curses output.
		HANDLE hout = GetStdHandle(STD_OUTPUT_HANDLE);
		CONSOLE_SCREEN_BUFFER_INFO csbi;
		COORD coord;

		if (GetConsoleScreenBufferInfo(hout, &csbi)) {
			coord.X = 0;
			coord.Y = csbi.dwSize.Y - 1;
			SetConsoleCursorPosition(hout, coord);
		}
#endif
		unlock_curses();
	}
}
#endif

static void __kill_work(void)
{
	struct cgpu_info *cgpu;
	struct thr_info *thr;
	int i;

	if (!successful_connect)
		return;

	applog(LOG_INFO, "Received kill message");

	shutting_down = true;

	applog(LOG_DEBUG, "Prompting submit_work thread to finish");
	notifier_wake(submit_waiting_notifier);

#ifdef USE_LIBMICROHTTPD
	httpsrv_stop();
#endif
	
	applog(LOG_DEBUG, "Killing off watchpool thread");
	/* Kill the watchpool thread */
	thr = &control_thr[watchpool_thr_id];
	thr_info_cancel(thr);

	applog(LOG_DEBUG, "Killing off watchdog thread");
	/* Kill the watchdog thread */
	thr = &control_thr[watchdog_thr_id];
	thr_info_cancel(thr);

	applog(LOG_DEBUG, "Shutting down mining threads");
	for (i = 0; i < mining_threads; i++) {
		thr = get_thread(i);
		if (!thr)
			continue;
		cgpu = thr->cgpu;
		if (!cgpu)
			continue;
		if (!cgpu->threads)
			continue;

		cgpu->shutdown = true;
		thr->work_restart = true;
		notifier_wake(thr->notifier);
		notifier_wake(thr->work_restart_notifier);
	}

	sleep(1);

	applog(LOG_DEBUG, "Killing off mining threads");
	/* Kill the mining threads*/
	for (i = 0; i < mining_threads; i++) {
		thr = get_thread(i);
		if (!thr)
			continue;
		cgpu = thr->cgpu;
		if (cgpu->threads)
		{
			applog(LOG_WARNING, "Killing %"PRIpreprv, thr->cgpu->proc_repr);
			thr_info_cancel(thr);
		}
		cgpu->status = LIFE_DEAD2;
	}

	/* Stop the others */
	applog(LOG_DEBUG, "Killing off API thread");
	thr = &control_thr[api_thr_id];
	thr_info_cancel(thr);
}

/* This should be the common exit path */
void kill_work(void)
{
	__kill_work();

	quit(0, "Shutdown signal received.");
}

static
#ifdef WIN32
#ifndef _WIN64
const
#endif
#endif
char **initial_args;

void _bfg_clean_up(bool);

void app_restart(void)
{
	applog(LOG_WARNING, "Attempting to restart %s", packagename);

	__kill_work();
	_bfg_clean_up(true);

#if defined(unix) || defined(__APPLE__)
	if (forkpid > 0) {
		kill(forkpid, SIGTERM);
		forkpid = 0;
	}
#endif

	execv(initial_args[0], initial_args);
	applog(LOG_WARNING, "Failed to restart application");
}

static void sighandler(int __maybe_unused sig)
{
	/* Restore signal handlers so we can still quit if kill_work fails */
	sigaction(SIGTERM, &termhandler, NULL);
	sigaction(SIGINT, &inthandler, NULL);
	kill_work();
}

static void start_longpoll(void);
static void stop_longpoll(void);

/* Called with pool_lock held. Recruit an extra curl if none are available for
 * this pool. */
static void recruit_curl(struct pool *pool)
{
	struct curl_ent *ce = calloc(sizeof(struct curl_ent), 1);

	if (unlikely(!ce))
		quit(1, "Failed to calloc in recruit_curl");

	ce->curl = curl_easy_init();
	if (unlikely(!ce->curl))
		quit(1, "Failed to init in recruit_curl");

	LL_PREPEND(pool->curllist, ce);
	pool->curls++;
}

/* Grab an available curl if there is one. If not, then recruit extra curls
 * unless we are in a submit_fail situation, or we have opt_delaynet enabled
 * and there are already 5 curls in circulation. Limit total number to the
 * number of mining threads per pool as well to prevent blasting a pool during
 * network delays/outages. */
static struct curl_ent *pop_curl_entry3(struct pool *pool, int blocking)
{
	int curl_limit = opt_delaynet ? 5 : (mining_threads + opt_queue) * 2;
	bool recruited = false;
	struct curl_ent *ce;

	mutex_lock(&pool->pool_lock);
retry:
	if (!pool->curls) {
		recruit_curl(pool);
		recruited = true;
	} else if (!pool->curllist) {
		if (blocking < 2 && pool->curls >= curl_limit && (blocking || pool->curls >= opt_submit_threads)) {
			if (!blocking) {
				mutex_unlock(&pool->pool_lock);
				return NULL;
			}
			pthread_cond_wait(&pool->cr_cond, &pool->pool_lock);
			goto retry;
		} else {
			recruit_curl(pool);
			recruited = true;
		}
	}
	ce = pool->curllist;
	LL_DELETE(pool->curllist, ce);
	mutex_unlock(&pool->pool_lock);

	if (recruited)
		applog(LOG_DEBUG, "Recruited curl for pool %d", pool->pool_no);
	return ce;
}

static struct curl_ent *pop_curl_entry2(struct pool *pool, bool blocking)
{
	return pop_curl_entry3(pool, blocking ? 1 : 0);
}

__maybe_unused
static struct curl_ent *pop_curl_entry(struct pool *pool)
{
	return pop_curl_entry3(pool, 1);
}

static void push_curl_entry(struct curl_ent *ce, struct pool *pool)
{
	mutex_lock(&pool->pool_lock);
	if (!ce || !ce->curl)
		quithere(1, "Attempted to add NULL");
	LL_PREPEND(pool->curllist, ce);
	cgtime(&ce->tv);
	pthread_cond_broadcast(&pool->cr_cond);
	mutex_unlock(&pool->pool_lock);
}

bool stale_work(struct work *work, bool share);

static inline bool should_roll(struct work *work)
{
	struct timeval now;
	time_t expiry;

	if (!pool_actively_in_use(work->pool, NULL))
		return false;

	if (stale_work(work, false))
		return false;

	if (work->rolltime > opt_scantime)
		expiry = work->rolltime;
	else
		expiry = opt_scantime;
	expiry = expiry * 2 / 3;

	/* We shouldn't roll if we're unlikely to get one shares' duration
	 * work out of doing so */
	cgtime(&now);
	if (now.tv_sec - work->tv_staged.tv_sec > expiry)
		return false;
	
	return true;
}

/* Limit rolls to 7000 to not beyond 2 hours in the future where bitcoind will
 * reject blocks as invalid. */
static inline bool can_roll(struct work *work)
{
	if (work->stratum)
		return false;
	if (!(work->pool && !work->clone))
		return false;
	if (work->tmpl) {
		if (stale_work(work, false))
			return false;
		return blkmk_work_left(work->tmpl);
	}
	return (work->rolltime &&
		work->rolls < 7000 && !stale_work(work, false));
}

static void roll_work(struct work *work)
{
	if (work->tmpl) {
		struct timeval tv_now;
		cgtime(&tv_now);
		if (blkmk_get_data(work->tmpl, work->data, 80, tv_now.tv_sec, NULL, &work->dataid) < 76)
			applog(LOG_ERR, "Failed to get next data from template; spinning wheels!");
		swap32yes(work->data, work->data, 80 / 4);
		calc_midstate(work);
		applog(LOG_DEBUG, "Successfully rolled extranonce to dataid %u", work->dataid);
	} else {

	uint32_t *work_ntime;
	uint32_t ntime;

	work_ntime = (uint32_t *)(work->data + 68);
	ntime = be32toh(*work_ntime);
	ntime++;
	*work_ntime = htobe32(ntime);

		applog(LOG_DEBUG, "Successfully rolled time header in work");
	}

	local_work++;
	work->rolls++;
	work->blk.nonce = 0;

	/* This is now a different work item so it needs a different ID for the
	 * hashtable */
	work->id = total_work++;
}

/* Duplicates any dynamically allocated arrays within the work struct to
 * prevent a copied work struct from freeing ram belonging to another struct */
static void _copy_work(struct work *work, const struct work *base_work, int noffset)
{
	int id = work->id;

	clean_work(work);
	memcpy(work, base_work, sizeof(struct work));
	/* Keep the unique new id assigned during make_work to prevent copied
	 * work from having the same id. */
	work->id = id;
	if (base_work->job_id)
		work->job_id = strdup(base_work->job_id);
	if (base_work->nonce1)
		work->nonce1 = strdup(base_work->nonce1);
	bytes_cpy(&work->nonce2, &base_work->nonce2);

	if (base_work->tmpl) {
		struct pool *pool = work->pool;
		mutex_lock(&pool->pool_lock);
		++*work->tmpl_refcount;
		mutex_unlock(&pool->pool_lock);
	}
	
	if (noffset)
	{
		uint32_t *work_ntime = (uint32_t *)(work->data + 68);
		uint32_t ntime = be32toh(*work_ntime);

		ntime += noffset;
		*work_ntime = htobe32(ntime);
	}
	
	if (work->device_data_dup_func)
		work->device_data = work->device_data_dup_func(work);
}

/* Generates a copy of an existing work struct, creating fresh heap allocations
 * for all dynamically allocated arrays within the struct */
struct work *copy_work(const struct work *base_work)
{
	struct work *work = make_work();

	_copy_work(work, base_work, 0);

	return work;
}

void __copy_work(struct work *work, const struct work *base_work)
{
	_copy_work(work, base_work, 0);
}

static struct work *make_clone(struct work *work)
{
	struct work *work_clone = copy_work(work);

	work_clone->clone = true;
	cgtime((struct timeval *)&(work_clone->tv_cloned));
	work_clone->longpoll = false;
	work_clone->mandatory = false;
	/* Make cloned work appear slightly older to bias towards keeping the
	 * master work item which can be further rolled */
	work_clone->tv_staged.tv_sec -= 1;

	return work_clone;
}

static void stage_work(struct work *work);

static bool clone_available(void)
{
	struct work *work_clone = NULL, *work, *tmp;
	bool cloned = false;

	mutex_lock(stgd_lock);
	if (!staged_rollable)
		goto out_unlock;

	HASH_ITER(hh, staged_work, work, tmp) {
		if (can_roll(work) && should_roll(work)) {
			roll_work(work);
			work_clone = make_clone(work);
			applog(LOG_DEBUG, "%s: Rolling work %d to %d", __func__, work->id, work_clone->id);
			roll_work(work);
			cloned = true;
			break;
		}
	}

out_unlock:
	mutex_unlock(stgd_lock);

	if (cloned) {
		applog(LOG_DEBUG, "Pushing cloned available work to stage thread");
		stage_work(work_clone);
	}
	return cloned;
}

static void pool_died(struct pool *pool)
{
	if (!pool_tset(pool, &pool->idle)) {
		cgtime(&pool->tv_idle);
		if (pool == current_pool()) {
			applog(LOG_WARNING, "Pool %d %s not responding!", pool->pool_no, pool->rpc_url);
			switch_pools(NULL);
		} else
			applog(LOG_INFO, "Pool %d %s failed to return work", pool->pool_no, pool->rpc_url);
	}
}

bool stale_work(struct work *work, bool share)
{
	unsigned work_expiry;
	struct pool *pool;
	uint32_t block_id;
	unsigned getwork_delay;

	if (opt_benchmark)
		return false;

	block_id = ((uint32_t*)work->data)[1];
	pool = work->pool;

	/* Technically the rolltime should be correct but some pools
	 * advertise a broken expire= that is lower than a meaningful
	 * scantime */
	if (work->rolltime >= opt_scantime || work->tmpl)
		work_expiry = work->rolltime;
	else
		work_expiry = opt_expiry;

	unsigned max_expiry = (have_longpoll ? opt_expiry_lp : opt_expiry);
	if (work_expiry > max_expiry)
		work_expiry = max_expiry;

	if (share) {
		/* If the share isn't on this pool's latest block, it's stale */
		if (pool->block_id && pool->block_id != block_id)
		{
			applog(LOG_DEBUG, "Share stale due to block mismatch (%08lx != %08lx)", (long)block_id, (long)pool->block_id);
			return true;
		}

		/* If the pool doesn't want old shares, then any found in work before
		 * the most recent longpoll is stale */
		if ((!pool->submit_old) && work->work_restart_id != pool->work_restart_id)
		{
			applog(LOG_DEBUG, "Share stale due to mandatory work update (%02x != %02x)", work->work_restart_id, pool->work_restart_id);
			return true;
		}
	} else {
		/* If this work isn't for the latest Bitcoin block, it's stale */
		/* But only care about the current pool if failover-only */
		if (enabled_pools <= 1 || opt_fail_only) {
			if (pool->block_id && block_id != pool->block_id)
			{
				applog(LOG_DEBUG, "Work stale due to block mismatch (%08lx != 1 ? %08lx : %08lx)", (long)block_id, (long)pool->block_id, (long)current_block_id);
				return true;
			}
		} else {
			if (block_id != current_block_id)
			{
				applog(LOG_DEBUG, "Work stale due to block mismatch (%08lx != 0 ? %08lx : %08lx)", (long)block_id, (long)pool->block_id, (long)current_block_id);
				return true;
			}
		}

		/* If the pool has asked us to restart since this work, it's stale */
		if (work->work_restart_id != pool->work_restart_id)
		{
			applog(LOG_DEBUG, "Work stale due to work update (%02x != %02x)", work->work_restart_id, pool->work_restart_id);
			return true;
		}

	if (pool->has_stratum && work->job_id) {
		bool same_job;

		if (!pool->stratum_active || !pool->stratum_notify) {
			applog(LOG_DEBUG, "Work stale due to stratum inactive");
			return true;
		}

		same_job = true;

		cg_rlock(&pool->data_lock);
		if (strcmp(work->job_id, pool->swork.job_id))
			same_job = false;
		cg_runlock(&pool->data_lock);

		if (!same_job) {
			applog(LOG_DEBUG, "Work stale due to stratum job_id mismatch");
			return true;
		}
	}

	/* Factor in the average getwork delay of this pool, rounding it up to
	 * the nearest second */
	getwork_delay = pool->cgminer_pool_stats.getwork_wait_rolling * 5 + 1;
	if (unlikely(work_expiry <= getwork_delay + 5))
		work_expiry = 5;
	else
		work_expiry -= getwork_delay;

	}

	int elapsed_since_staged = timer_elapsed(&work->tv_staged, NULL);
	if (elapsed_since_staged > work_expiry) {
		applog(LOG_DEBUG, "%s stale due to expiry (%d >= %u)", share?"Share":"Work", elapsed_since_staged, work_expiry);
		return true;
	}

	/* If the user only wants strict failover, any work from a pool other than
	 * the current one is always considered stale */
	if (opt_fail_only && !share && !work->mandatory && !pool_actively_in_use(pool, NULL))
	{
		applog(LOG_DEBUG, "Work stale due to fail only pool mismatch (pool %u vs %u)", pool->pool_no, current_pool()->pool_no);
		return true;
	}

	return false;
}

static double share_diff(const struct work *work)
{
	double ret;
	bool new_best = false;

	ret = target_diff(work->hash);

	cg_wlock(&control_lock);
	if (unlikely(ret > best_diff)) {
		new_best = true;
		best_diff = ret;
		suffix_string(best_diff, best_share, sizeof(best_share), 0);
	}
	if (unlikely(ret > work->pool->best_diff))
		work->pool->best_diff = ret;
	cg_wunlock(&control_lock);

	if (unlikely(new_best))
		applog(LOG_INFO, "New best share: %s", best_share);

	return ret;
}

static void regen_hash(struct work *work)
{
	hash_data(work->hash, work->data);
}

static void rebuild_hash(struct work *work)
{
	if (opt_scrypt)
		scrypt_regenhash(work);
	else
		regen_hash(work);

	work->share_diff = share_diff(work);
	if (unlikely(work->share_diff >= current_diff)) {
		work->block = true;
		work->pool->solved++;
		found_blocks++;
		work->mandatory = true;
		applog(LOG_NOTICE, "Found block for pool %d!", work->pool->pool_no);
	}
}

static void submit_discard_share2(const char *reason, struct work *work)
{
	struct cgpu_info *cgpu = get_thr_cgpu(work->thr_id);

	sharelog(reason, work);

	mutex_lock(&stats_lock);
	++total_stale;
	++cgpu->stale;
	++(work->pool->stale_shares);
	total_diff_stale += work->work_difficulty;
	cgpu->diff_stale += work->work_difficulty;
	work->pool->diff_stale += work->work_difficulty;
	mutex_unlock(&stats_lock);
}

static void submit_discard_share(struct work *work)
{
	submit_discard_share2("discard", work);
}

struct submit_work_state {
	struct work *work;
	bool resubmit;
	struct curl_ent *ce;
	int failures;
	struct timeval tv_staleexpire;
	char *s;
	struct timeval tv_submit;
	struct submit_work_state *next;
};

static int my_curl_timer_set(__maybe_unused CURLM *curlm, long timeout_ms, void *userp)
{
	long *p_timeout_us = userp;
	
	const long max_ms = LONG_MAX / 1000;
	if (max_ms < timeout_ms)
		timeout_ms = max_ms;
	
	*p_timeout_us = timeout_ms * 1000;
	return 0;
}

static void sws_has_ce(struct submit_work_state *sws)
{
	struct pool *pool = sws->work->pool;
	sws->s = submit_upstream_work_request(sws->work);
	cgtime(&sws->tv_submit);
	json_rpc_call_async(sws->ce->curl, pool->rpc_url, pool->rpc_userpass, sws->s, false, pool, true, sws);
}

static struct submit_work_state *begin_submission(struct work *work)
{
	struct pool *pool;
	struct submit_work_state *sws = NULL;

	pool = work->pool;
	sws = malloc(sizeof(*sws));
	*sws = (struct submit_work_state){
		.work = work,
	};

	rebuild_hash(work);

	if (stale_work(work, true)) {
		work->stale = true;
		if (opt_submit_stale)
			applog(LOG_NOTICE, "Pool %d stale share detected, submitting as user requested", pool->pool_no);
		else if (pool->submit_old)
			applog(LOG_NOTICE, "Pool %d stale share detected, submitting as pool requested", pool->pool_no);
		else {
			applog(LOG_NOTICE, "Pool %d stale share detected, discarding", pool->pool_no);
			submit_discard_share(work);
			goto out;
		}
		timer_set_delay_from_now(&sws->tv_staleexpire, 300000000);
	}

	if (work->stratum) {
		char *s;

		s = malloc(1024);

		sws->s = s;
	} else {
		/* submit solution to bitcoin via JSON-RPC */
		sws->ce = pop_curl_entry2(pool, false);
		if (sws->ce) {
			sws_has_ce(sws);
		} else {
			sws->next = pool->sws_waiting_on_curl;
			pool->sws_waiting_on_curl = sws;
			if (sws->next)
				applog(LOG_DEBUG, "submit_thread queuing submission");
			else
				applog(LOG_WARNING, "submit_thread queuing submissions (see --submit-threads)");
		}
	}

	return sws;

out:
	free(sws);
	return NULL;
}

static bool retry_submission(struct submit_work_state *sws)
{
	struct work *work = sws->work;
	struct pool *pool = work->pool;

		sws->resubmit = true;
		if ((!work->stale) && stale_work(work, true)) {
			work->stale = true;
			if (opt_submit_stale)
				applog(LOG_NOTICE, "Pool %d share became stale during submission failure, will retry as user requested", pool->pool_no);
			else if (pool->submit_old)
				applog(LOG_NOTICE, "Pool %d share became stale during submission failure, will retry as pool requested", pool->pool_no);
			else {
				applog(LOG_NOTICE, "Pool %d share became stale during submission failure, discarding", pool->pool_no);
				submit_discard_share(work);
				return false;
			}
			timer_set_delay_from_now(&sws->tv_staleexpire, 300000000);
		}
		if (unlikely((opt_retries >= 0) && (++sws->failures > opt_retries))) {
			applog(LOG_ERR, "Pool %d failed %d submission retries, discarding", pool->pool_no, opt_retries);
			submit_discard_share(work);
			return false;
		}
		else if (work->stale) {
			if (unlikely(opt_retries < 0 && timer_passed(&sws->tv_staleexpire, NULL)))
			{
				applog(LOG_NOTICE, "Pool %d stale share failed to submit for 5 minutes, discarding", pool->pool_no);
				submit_discard_share(work);
				return false;
			}
		}

		/* pause, then restart work-request loop */
		applog(LOG_INFO, "json_rpc_call failed on submit_work, retrying");

		cgtime(&sws->tv_submit);
		json_rpc_call_async(sws->ce->curl, pool->rpc_url, pool->rpc_userpass, sws->s, false, pool, true, sws);
	
	return true;
}

static void free_sws(struct submit_work_state *sws)
{
	free(sws->s);
	free_work(sws->work);
	free(sws);
}

static void *submit_work_thread(__maybe_unused void *userdata)
{
	int wip = 0;
	CURLM *curlm;
	long curlm_timeout_us = -1;
	struct timeval curlm_timer;
	struct submit_work_state *sws, **swsp;
	struct submit_work_state *write_sws = NULL;
	unsigned tsreduce = 0;

	pthread_detach(pthread_self());

	RenameThread("submit_work");

	applog(LOG_DEBUG, "Creating extra submit work thread");

	curlm = curl_multi_init();
	curlm_timeout_us = -1;
	curl_multi_setopt(curlm, CURLMOPT_TIMERDATA, &curlm_timeout_us);
	curl_multi_setopt(curlm, CURLMOPT_TIMERFUNCTION, my_curl_timer_set);

	fd_set rfds, wfds, efds;
	int maxfd;
	struct timeval tv_timeout, tv_now;
	int n;
	CURLMsg *cm;
	FD_ZERO(&rfds);
	while (1) {
		mutex_lock(&submitting_lock);
		total_submitting -= tsreduce;
		tsreduce = 0;
		if (FD_ISSET(submit_waiting_notifier[0], &rfds)) {
			notifier_read(submit_waiting_notifier);
		}
		
		// Receive any new submissions
		while (submit_waiting) {
			struct work *work = submit_waiting;
			DL_DELETE(submit_waiting, work);
			if ( (sws = begin_submission(work)) ) {
				if (sws->ce)
					curl_multi_add_handle(curlm, sws->ce->curl);
				else if (sws->s) {
					sws->next = write_sws;
					write_sws = sws;
				}
				++wip;
			}
			else {
				--total_submitting;
				free_work(work);
			}
		}
		
		if (unlikely(shutting_down && !wip))
			break;
		mutex_unlock(&submitting_lock);
		
		FD_ZERO(&rfds);
		FD_ZERO(&wfds);
		FD_ZERO(&efds);
		tv_timeout.tv_sec = -1;
		
		// Setup cURL with select
		// Need to call perform to ensure the timeout gets updated
		curl_multi_perform(curlm, &n);
		curl_multi_fdset(curlm, &rfds, &wfds, &efds, &maxfd);
		if (curlm_timeout_us >= 0)
		{
			timer_set_delay_from_now(&curlm_timer, curlm_timeout_us);
			reduce_timeout_to(&tv_timeout, &curlm_timer);
		}
		
		// Setup waiting stratum submissions with select
		for (sws = write_sws; sws; sws = sws->next)
		{
			struct pool *pool = sws->work->pool;
			int fd = pool->sock;
			if (fd == INVSOCK || (!pool->stratum_init) || !pool->stratum_notify)
				continue;
			FD_SET(fd, &wfds);
			set_maxfd(&maxfd, fd);
		}
		
		// Setup "submit waiting" notifier with select
		FD_SET(submit_waiting_notifier[0], &rfds);
		set_maxfd(&maxfd, submit_waiting_notifier[0]);
		
		// Wait for something interesting to happen :)
		cgtime(&tv_now);
		if (select(maxfd+1, &rfds, &wfds, &efds, select_timeout(&tv_timeout, &tv_now)) < 0) {
			FD_ZERO(&rfds);
			continue;
		}
		
		// Handle any stratum ready-to-write results
		for (swsp = &write_sws; (sws = *swsp); ) {
			struct work *work = sws->work;
			struct pool *pool = work->pool;
			int fd = pool->sock;
			bool sessionid_match;
			
			if (fd == INVSOCK || (!pool->stratum_init) || (!pool->stratum_notify) || !FD_ISSET(fd, &wfds)) {
next_write_sws:
				// TODO: Check if stale, possibly discard etc
				swsp = &sws->next;
				continue;
			}
			
			cg_rlock(&pool->data_lock);
			// NOTE: cgminer only does this check on retries, but BFGMiner does it for even the first/normal submit; therefore, it needs to be such that it always is true on the same connection regardless of session management
			// NOTE: Worst case scenario for a false positive: the pool rejects it as H-not-zero
			sessionid_match = (!pool->nonce1) || !strcmp(work->nonce1, pool->nonce1);
			cg_runlock(&pool->data_lock);
			if (!sessionid_match)
			{
				applog(LOG_DEBUG, "No matching session id for resubmitting stratum share");
				submit_discard_share2("disconnect", work);
				++tsreduce;
next_write_sws_del:
				// Clear the fd from wfds, to avoid potentially blocking on other submissions to the same socket
				FD_CLR(fd, &wfds);
				// Delete sws for this submission, since we're done with it
				*swsp = sws->next;
				free_sws(sws);
				--wip;
				continue;
			}
			
			char *s = sws->s;
			struct stratum_share *sshare = calloc(sizeof(struct stratum_share), 1);
			int sshare_id;
			uint32_t nonce;
			char nonce2hex[(bytes_len(&work->nonce2) * 2) + 1];
			char noncehex[9];
			char ntimehex[9];
			
			sshare->work = copy_work(work);
			bin2hex(nonce2hex, bytes_buf(&work->nonce2), bytes_len(&work->nonce2));
			nonce = *((uint32_t *)(work->data + 76));
			bin2hex(noncehex, (const unsigned char *)&nonce, 4);
			bin2hex(ntimehex, (void *)&work->data[68], 4);
			
			mutex_lock(&sshare_lock);
			/* Give the stratum share a unique id */
			sshare_id =
			sshare->id = swork_id++;
			HASH_ADD_INT(stratum_shares, id, sshare);
			snprintf(s, 1024, "{\"params\": [\"%s\", \"%s\", \"%s\", \"%s\", \"%s\"], \"id\": %d, \"method\": \"mining.submit\"}",
				pool->rpc_user, work->job_id, nonce2hex, ntimehex, noncehex, sshare->id);
			mutex_unlock(&sshare_lock);
			
			applog(LOG_DEBUG, "DBG: sending %s submit RPC call: %s", pool->stratum_url, s);

			if (likely(stratum_send(pool, s, strlen(s)))) {
				if (pool_tclear(pool, &pool->submit_fail))
					applog(LOG_WARNING, "Pool %d communication resumed, submitting work", pool->pool_no);
				applog(LOG_DEBUG, "Successfully submitted, adding to stratum_shares db");
				goto next_write_sws_del;
			} else if (!pool_tset(pool, &pool->submit_fail)) {
				// Undo stuff
				mutex_lock(&sshare_lock);
				// NOTE: Need to find it again in case something else has consumed it already (like the stratum-disconnect resubmitter...)
				HASH_FIND_INT(stratum_shares, &sshare_id, sshare);
				if (sshare)
					HASH_DEL(stratum_shares, sshare);
				mutex_unlock(&sshare_lock);
				if (sshare)
				{
					free_work(sshare->work);
					free(sshare);
				}
				
				applog(LOG_WARNING, "Pool %d stratum share submission failure", pool->pool_no);
				total_ro++;
				pool->remotefail_occasions++;
				
				if (!sshare)
					goto next_write_sws_del;
				
				goto next_write_sws;
			}
		}
		
		// Handle any cURL activities
		curl_multi_perform(curlm, &n);
		while( (cm = curl_multi_info_read(curlm, &n)) ) {
			if (cm->msg == CURLMSG_DONE)
			{
				bool finished;
				json_t *val = json_rpc_call_completed(cm->easy_handle, cm->data.result, false, NULL, &sws);
				curl_multi_remove_handle(curlm, cm->easy_handle);
				finished = submit_upstream_work_completed(sws->work, sws->resubmit, &sws->tv_submit, val);
				if (!finished) {
					if (retry_submission(sws))
						curl_multi_add_handle(curlm, sws->ce->curl);
					else
						finished = true;
				}
				
				if (finished) {
					--wip;
					++tsreduce;
					struct pool *pool = sws->work->pool;
					if (pool->sws_waiting_on_curl) {
						pool->sws_waiting_on_curl->ce = sws->ce;
						sws_has_ce(pool->sws_waiting_on_curl);
						pool->sws_waiting_on_curl = pool->sws_waiting_on_curl->next;
						curl_multi_add_handle(curlm, sws->ce->curl);
					} else {
						push_curl_entry(sws->ce, sws->work->pool);
					}
					free_sws(sws);
				}
			}
		}
	}
	assert(!write_sws);
	mutex_unlock(&submitting_lock);

	curl_multi_cleanup(curlm);

	applog(LOG_DEBUG, "submit_work thread exiting");

	return NULL;
}

/* Find the pool that currently has the highest priority */
static struct pool *priority_pool(int choice)
{
	struct pool *ret = NULL;
	int i;

	for (i = 0; i < total_pools; i++) {
		struct pool *pool = pools[i];

		if (pool->prio == choice) {
			ret = pool;
			break;
		}
	}

	if (unlikely(!ret)) {
		applog(LOG_ERR, "WTF No pool %d found!", choice);
		return pools[choice];
	}
	return ret;
}

int prioritize_pools(char *param, int *pid)
{
	char *ptr, *next;
	int i, pr, prio = 0;

	if (total_pools == 0) {
		return MSG_NOPOOL;
	}

	if (param == NULL || *param == '\0') {
		return MSG_MISPID;
	}

	bool pools_changed[total_pools];
	int new_prio[total_pools];
	for (i = 0; i < total_pools; ++i)
		pools_changed[i] = false;

	next = param;
	while (next && *next) {
		ptr = next;
		next = strchr(ptr, ',');
		if (next)
			*(next++) = '\0';

		i = atoi(ptr);
		if (i < 0 || i >= total_pools) {
			*pid = i;
			return MSG_INVPID;
		}

		if (pools_changed[i]) {
			*pid = i;
			return MSG_DUPPID;
		}

		pools_changed[i] = true;
		new_prio[i] = prio++;
	}

	// Only change them if no errors
	for (i = 0; i < total_pools; i++) {
		if (pools_changed[i])
			pools[i]->prio = new_prio[i];
	}

	// In priority order, cycle through the unchanged pools and append them
	for (pr = 0; pr < total_pools; pr++)
		for (i = 0; i < total_pools; i++) {
			if (!pools_changed[i] && pools[i]->prio == pr) {
				pools[i]->prio = prio++;
				pools_changed[i] = true;
				break;
			}
		}

	if (current_pool()->prio)
		switch_pools(NULL);

	return MSG_POOLPRIO;
}

void validate_pool_priorities(void)
{
	// TODO: this should probably do some sort of logging
	int i, j;
	bool used[total_pools];
	bool valid[total_pools];

	for (i = 0; i < total_pools; i++)
		used[i] = valid[i] = false;

	for (i = 0; i < total_pools; i++) {
		if (pools[i]->prio >=0 && pools[i]->prio < total_pools) {
			if (!used[pools[i]->prio]) {
				valid[i] = true;
				used[pools[i]->prio] = true;
			}
		}
	}

	for (i = 0; i < total_pools; i++) {
		if (!valid[i]) {
			for (j = 0; j < total_pools; j++) {
				if (!used[j]) {
					applog(LOG_WARNING, "Pool %d priority changed from %d to %d", i, pools[i]->prio, j);
					pools[i]->prio = j;
					used[j] = true;
					break;
				}
			}
		}
	}
}

static void clear_pool_work(struct pool *pool);

/* Specifies whether we can switch to this pool or not. */
static bool pool_unusable(struct pool *pool)
{
	if (pool->idle)
		return true;
	if (pool->enabled != POOL_ENABLED)
		return true;
	return false;
}

void switch_pools(struct pool *selected)
{
	struct pool *pool, *last_pool;
	int i, pool_no, next_pool;

	cg_wlock(&control_lock);
	last_pool = currentpool;
	pool_no = currentpool->pool_no;

	/* Switch selected to pool number 0 and move the rest down */
	if (selected) {
		if (selected->prio != 0) {
			for (i = 0; i < total_pools; i++) {
				pool = pools[i];
				if (pool->prio < selected->prio)
					pool->prio++;
			}
			selected->prio = 0;
		}
	}

	switch (pool_strategy) {
		/* All of these set to the master pool */
		case POOL_BALANCE:
		case POOL_FAILOVER:
		case POOL_LOADBALANCE:
			for (i = 0; i < total_pools; i++) {
				pool = priority_pool(i);
				if (pool_unusable(pool))
					continue;
				pool_no = pool->pool_no;
				break;
			}
			break;
		/* Both of these simply increment and cycle */
		case POOL_ROUNDROBIN:
		case POOL_ROTATE:
			if (selected && !selected->idle) {
				pool_no = selected->pool_no;
				break;
			}
			next_pool = pool_no;
			/* Select the next alive pool */
			for (i = 1; i < total_pools; i++) {
				next_pool++;
				if (next_pool >= total_pools)
					next_pool = 0;
				pool = pools[next_pool];
				if (pool_unusable(pool))
					continue;
				pool_no = next_pool;
				break;
			}
			break;
		default:
			break;
	}

	currentpool = pools[pool_no];
	pool = currentpool;
	cg_wunlock(&control_lock);

	/* Set the lagging flag to avoid pool not providing work fast enough
	 * messages in failover only mode since  we have to get all fresh work
	 * as in restart_threads */
	if (opt_fail_only)
		pool_tset(pool, &pool->lagging);

	if (pool != last_pool)
	{
		pool->block_id = 0;
		if (pool_strategy != POOL_LOADBALANCE && pool_strategy != POOL_BALANCE) {
			applog(LOG_WARNING, "Switching to pool %d %s", pool->pool_no, pool->rpc_url);
			if (pool_localgen(pool) || opt_fail_only)
				clear_pool_work(last_pool);
		}
	}

	mutex_lock(&lp_lock);
	pthread_cond_broadcast(&lp_cond);
	mutex_unlock(&lp_lock);

}

static void discard_work(struct work *work)
{
	if (!work->clone && !work->rolls && !work->mined) {
		if (work->pool) {
			work->pool->discarded_work++;
			work->pool->quota_used--;
			work->pool->works--;
		}
		total_discarded++;
		applog(LOG_DEBUG, "Discarded work");
	} else
		applog(LOG_DEBUG, "Discarded cloned or rolled work");
	free_work(work);
}

static void wake_gws(void)
{
	mutex_lock(stgd_lock);
	pthread_cond_signal(&gws_cond);
	mutex_unlock(stgd_lock);
}

static void discard_stale(void)
{
	struct work *work, *tmp;
	int stale = 0;

	mutex_lock(stgd_lock);
	HASH_ITER(hh, staged_work, work, tmp) {
		if (stale_work(work, false)) {
			HASH_DEL(staged_work, work);
			discard_work(work);
			stale++;
			staged_full = false;
		}
	}
	pthread_cond_signal(&gws_cond);
	mutex_unlock(stgd_lock);

	if (stale)
		applog(LOG_DEBUG, "Discarded %d stales that didn't match current hash", stale);
}

bool stale_work_future(struct work *work, bool share, unsigned long ustime)
{
	bool rv;
	struct timeval tv, orig;
	ldiv_t d;
	
	d = ldiv(ustime, 1000000);
	tv = (struct timeval){
		.tv_sec = d.quot,
		.tv_usec = d.rem,
	};
	orig = work->tv_staged;
	timersub(&orig, &tv, &work->tv_staged);
	rv = stale_work(work, share);
	work->tv_staged = orig;
	
	return rv;
}

static
void pool_update_work_restart_time(struct pool * const pool)
{
	pool->work_restart_time = time(NULL);
	get_timestamp(pool->work_restart_timestamp, sizeof(pool->work_restart_timestamp), pool->work_restart_time);
}

static void restart_threads(void)
{
	struct pool *cp = current_pool();
	int i;
	struct thr_info *thr;

	/* Artificially set the lagging flag to avoid pool not providing work
	 * fast enough  messages after every long poll */
	pool_tset(cp, &cp->lagging);

	/* Discard staged work that is now stale */
	discard_stale();

	rd_lock(&mining_thr_lock);
	
	for (i = 0; i < mining_threads; i++)
	{
		thr = mining_thr[i];
		thr->work_restart = true;
	}
	
	for (i = 0; i < mining_threads; i++)
	{
		thr = mining_thr[i];
		notifier_wake(thr->work_restart_notifier);
	}
	
	rd_unlock(&mining_thr_lock);
}

static
void blkhashstr(char *rv, const unsigned char *hash)
{
	unsigned char hash_swap[32];
	
	swap256(hash_swap, hash);
	swap32tole(hash_swap, hash_swap, 32 / 4);
	bin2hex(rv, hash_swap, 32);
}

static void set_curblock(char *hexstr, unsigned char *hash)
{
	unsigned char hash_swap[32];

	current_block_id = ((uint32_t*)hash)[0];
	strcpy(current_block, hexstr);
	swap256(hash_swap, hash);
	swap32tole(hash_swap, hash_swap, 32 / 4);

	cg_wlock(&ch_lock);
	block_time = time(NULL);
	__update_block_title(hash_swap);
	free(current_fullhash);
	current_fullhash = malloc(65);
	bin2hex(current_fullhash, hash_swap, 32);
	get_timestamp(blocktime, sizeof(blocktime), block_time);
	cg_wunlock(&ch_lock);

	applog(LOG_INFO, "New block: %s diff %s (%s)", current_hash, block_diff, net_hashrate);
}

/* Search to see if this string is from a block that has been seen before */
static bool block_exists(char *hexstr)
{
	struct block *s;

	rd_lock(&blk_lock);
	HASH_FIND_STR(blocks, hexstr, s);
	rd_unlock(&blk_lock);

	if (s)
		return true;
	return false;
}

/* Tests if this work is from a block that has been seen before */
static inline bool from_existing_block(struct work *work)
{
	char hexstr[37];
	bool ret;

	bin2hex(hexstr, work->data + 8, 18);
	ret = block_exists(hexstr);
	return ret;
}

static int block_sort(struct block *blocka, struct block *blockb)
{
	return blocka->block_no - blockb->block_no;
}

static void set_blockdiff(const struct work *work)
{
	unsigned char target[32];
	double diff;
	uint64_t diff64;

	real_block_target(target, work->data);
	diff = target_diff(target);
	diff64 = diff;

	suffix_string(diff64, block_diff, sizeof(block_diff), 0);
	format_unit2(net_hashrate, sizeof(net_hashrate),
	             true, "h/s", H2B_SHORT, diff * 7158278, -1);
	if (unlikely(current_diff != diff))
		applog(LOG_NOTICE, "Network difficulty changed to %s (%s)", block_diff, net_hashrate);
	current_diff = diff;
}

static bool test_work_current(struct work *work)
{
	bool ret = true;
	char hexstr[65];
	
	if (work->mandatory)
		return ret;
	
	uint32_t block_id = ((uint32_t*)(work->data))[1];
	
	/* Hack to work around dud work sneaking into test */
	bin2hex(hexstr, work->data + 8, 18);
	if (!strncmp(hexstr, "000000000000000000000000000000000000", 36))
		goto out_free;
	
	struct pool * const pool = work->pool;
	
	/* Search to see if this block exists yet and if not, consider it a
	 * new block and set the current block details to this one */
	if (!block_exists(hexstr))
	{
		struct block *s = calloc(sizeof(struct block), 1);
		int deleted_block = 0;
		ret = false;
		
		if (unlikely(!s))
			quit (1, "test_work_current OOM");
		strcpy(s->hash, hexstr);
		s->block_no = new_blocks++;
		
		wr_lock(&blk_lock);
		/* Only keep the last hour's worth of blocks in memory since
		 * work from blocks before this is virtually impossible and we
		 * want to prevent memory usage from continually rising */
		if (HASH_COUNT(blocks) > 6)
		{
			struct block *oldblock;
			
			HASH_SORT(blocks, block_sort);
			oldblock = blocks;
			deleted_block = oldblock->block_no;
			HASH_DEL(blocks, oldblock);
			free(oldblock);
		}
		HASH_ADD_STR(blocks, hash, s);
		set_blockdiff(work);
		wr_unlock(&blk_lock);
		pool->block_id = block_id;
		pool_update_work_restart_time(pool);
		
		if (deleted_block)
			applog(LOG_DEBUG, "Deleted block %d from database", deleted_block);
#if BLKMAKER_VERSION > 1
		template_nonce = 0;
#endif
		set_curblock(hexstr, &work->data[4]);
		if (unlikely(new_blocks == 1))
			goto out_free;
		
		if (!work->stratum)
		{
			if (work->longpoll)
			{
				applog(LOG_NOTICE, "Longpoll from pool %d detected new block",
				       pool->pool_no);
			}
			else
			if (have_longpoll)
				applog(LOG_NOTICE, "New block detected on network before longpoll");
			else
				applog(LOG_NOTICE, "New block detected on network");
		}
		restart_threads();
	}
	else
	{
		bool restart = false;
		if (unlikely(pool->block_id != block_id))
		{
			bool was_active = pool->block_id != 0;
			pool->block_id = block_id;
			pool_update_work_restart_time(pool);
			if (!work->longpoll)
				update_last_work(work);
			if (was_active)
			{
				// Pool actively changed block
				if (pool == current_pool())
					restart = true;
				if (block_id == current_block_id)
				{
					// Caught up, only announce if this pool is the one in use
					if (restart)
						applog(LOG_NOTICE, "%s %d caught up to new block",
						       work->longpoll ? "Longpoll from pool" : "Pool",
						       pool->pool_no);
				}
				else
				{
					// Switched to a block we know, but not the latest... why?
					// This might detect pools trying to double-spend or 51%,
					// but let's not make any accusations until it's had time
					// in the real world.
					blkhashstr(hexstr, &work->data[4]);
					applog(LOG_WARNING, "%s %d is issuing work for an old block: %s",
					       work->longpoll ? "Longpoll from pool" : "Pool",
					       pool->pool_no,
					       hexstr);
				}
			}
		}
		if (work->longpoll)
		{
			struct pool * const cp = current_pool();
			++pool->work_restart_id;
			update_last_work(work);
			pool_update_work_restart_time(pool);
			applog(
			       ((!opt_quiet_work_updates) && pool_actively_in_use(pool, cp) ? LOG_NOTICE : LOG_DEBUG),
			       "Longpoll from pool %d requested work update",
				pool->pool_no);
			if ((!restart) && pool == cp)
				restart = true;
		}
		if (restart)
			restart_threads();
	}
	work->longpoll = false;
out_free:
	return ret;
}

static int tv_sort(struct work *worka, struct work *workb)
{
	return worka->tv_staged.tv_sec - workb->tv_staged.tv_sec;
}

static bool work_rollable(struct work *work)
{
	return (!work->clone && work->rolltime);
}

static bool hash_push(struct work *work)
{
	bool rc = true;

	mutex_lock(stgd_lock);
	if (work_rollable(work))
		staged_rollable++;
	if (likely(!getq->frozen)) {
		HASH_ADD_INT(staged_work, id, work);
		HASH_SORT(staged_work, tv_sort);
	} else
		rc = false;
	pthread_cond_broadcast(&getq->cond);
	mutex_unlock(stgd_lock);

	return rc;
}

static void stage_work(struct work *work)
{
	applog(LOG_DEBUG, "Pushing work %d from pool %d to hash queue",
	       work->id, work->pool->pool_no);
	work->work_restart_id = work->pool->work_restart_id;
	work->pool->last_work_time = time(NULL);
	cgtime(&work->pool->tv_last_work_time);
	test_work_current(work);
	work->pool->works++;
	hash_push(work);
}

#ifdef HAVE_CURSES
int curses_int(const char *query)
{
	int ret;
	char *cvar;

	cvar = curses_input(query);
	if (unlikely(!cvar))
		return -1;
	ret = atoi(cvar);
	free(cvar);
	return ret;
}
#endif

#ifdef HAVE_CURSES
static bool input_pool(bool live);
#endif

#ifdef HAVE_CURSES
static void display_pool_summary(struct pool *pool)
{
	double efficiency = 0.0;
	char xfer[ALLOC_H2B_NOUNIT+ALLOC_H2B_SPACED+4+1], bw[ALLOC_H2B_NOUNIT+ALLOC_H2B_SPACED+6+1];
	int pool_secs;

	if (curses_active_locked()) {
		wlog("Pool: %s\n", pool->rpc_url);
		if (pool->solved)
			wlog("SOLVED %d BLOCK%s!\n", pool->solved, pool->solved > 1 ? "S" : "");
		if (!pool->has_stratum)
			wlog("%s own long-poll support\n", pool->lp_url ? "Has" : "Does not have");
		wlog(" Queued work requests: %d\n", pool->getwork_requested);
		wlog(" Share submissions: %d\n", pool->accepted + pool->rejected);
		wlog(" Accepted shares: %d\n", pool->accepted);
		wlog(" Rejected shares: %d + %d stale (%.2f%%)\n",
		     pool->rejected, pool->stale_shares,
		     (float)(pool->rejected + pool->stale_shares) / (float)(pool->rejected + pool->stale_shares + pool->accepted)
		);
		wlog(" Accepted difficulty shares: %1.f\n", pool->diff_accepted);
		wlog(" Rejected difficulty shares: %1.f\n", pool->diff_rejected);
		pool_secs = timer_elapsed(&pool->cgminer_stats.start_tv, NULL);
		wlog(" Network transfer: %s  (%s)\n",
		     multi_format_unit2(xfer, sizeof(xfer), true, "B", H2B_SPACED, " / ", 2,
		                       (float)pool->cgminer_pool_stats.net_bytes_received,
		                       (float)pool->cgminer_pool_stats.net_bytes_sent),
		     multi_format_unit2(bw, sizeof(bw), true, "B/s", H2B_SPACED, " / ", 2,
		                       (float)(pool->cgminer_pool_stats.net_bytes_received / pool_secs),
		                       (float)(pool->cgminer_pool_stats.net_bytes_sent / pool_secs)));
		uint64_t pool_bytes_xfer = pool->cgminer_pool_stats.net_bytes_received + pool->cgminer_pool_stats.net_bytes_sent;
		efficiency = pool_bytes_xfer ? pool->diff_accepted * 2048. / pool_bytes_xfer : 0.0;
		wlog(" Efficiency (accepted * difficulty / 2 KB): %.2f\n", efficiency);

		wlog(" Items worked on: %d\n", pool->works);
		wlog(" Stale submissions discarded due to new blocks: %d\n", pool->stale_shares);
		wlog(" Unable to get work from server occasions: %d\n", pool->getfail_occasions);
		wlog(" Submitting work remotely delay occasions: %d\n\n", pool->remotefail_occasions);
		unlock_curses();
	}
}
#endif

/* We can't remove the memory used for this struct pool because there may
 * still be work referencing it. We just remove it from the pools list */
void remove_pool(struct pool *pool)
{
	int i, last_pool = total_pools - 1;
	struct pool *other;

	/* Boost priority of any lower prio than this one */
	for (i = 0; i < total_pools; i++) {
		other = pools[i];
		if (other->prio > pool->prio)
			other->prio--;
	}

	if (pool->pool_no < last_pool) {
		/* Swap the last pool for this one */
		(pools[last_pool])->pool_no = pool->pool_no;
		pools[pool->pool_no] = pools[last_pool];
	}
	/* Give it an invalid number */
	pool->pool_no = total_pools;
	pool->removed = true;
	pool->has_stratum = false;
	total_pools--;
}

/* add a mutex if this needs to be thread safe in the future */
static struct JE {
	char *buf;
	struct JE *next;
} *jedata = NULL;

static void json_escape_free()
{
	struct JE *jeptr = jedata;
	struct JE *jenext;

	jedata = NULL;

	while (jeptr) {
		jenext = jeptr->next;
		free(jeptr->buf);
		free(jeptr);
		jeptr = jenext;
	}
}

static
char *json_escape(const char *str)
{
	struct JE *jeptr;
	char *buf, *ptr;

	/* 2x is the max, may as well just allocate that */
	ptr = buf = malloc(strlen(str) * 2 + 1);

	jeptr = malloc(sizeof(*jeptr));

	jeptr->buf = buf;
	jeptr->next = jedata;
	jedata = jeptr;

	while (*str) {
		if (*str == '\\' || *str == '"')
			*(ptr++) = '\\';

		*(ptr++) = *(str++);
	}

	*ptr = '\0';

	return buf;
}

static
void _write_config_string_elist(FILE *fcfg, const char *configname, struct string_elist * const elist)
{
	if (!elist)
		return;
	
	static struct string_elist *entry;
	fprintf(fcfg, ",\n\"%s\" : [", configname);
	bool first = true;
	DL_FOREACH(elist, entry)
	{
		const char * const s = entry->string;
		fprintf(fcfg, "%s\n\t\"%s\"", first ? "" : ",", json_escape(s));
		first = false;
	}
	fprintf(fcfg, "\n]");
}

void write_config(FILE *fcfg)
{
	int i;

	/* Write pool values */
	fputs("{\n\"pools\" : [", fcfg);
	for(i = 0; i < total_pools; i++) {
		struct pool *pool = pools[i];

		if (pool->quota != 1) {
			fprintf(fcfg, "%s\n\t{\n\t\t\"quota\" : \"%d;%s\",", i > 0 ? "," : "",
				pool->quota,
				json_escape(pool->rpc_url));
		} else {
			fprintf(fcfg, "%s\n\t{\n\t\t\"url\" : \"%s\",", i > 0 ? "," : "",
				json_escape(pool->rpc_url));
		}
		if (pool->rpc_proxy)
			fprintf(fcfg, "\n\t\t\"pool-proxy\" : \"%s\",", json_escape(pool->rpc_proxy));
		fprintf(fcfg, "\n\t\t\"user\" : \"%s\",", json_escape(pool->rpc_user));
		fprintf(fcfg, "\n\t\t\"pass\" : \"%s\",", json_escape(pool->rpc_pass));
		fprintf(fcfg, "\n\t\t\"pool-priority\" : \"%d\"", pool->prio);
		if (pool->force_rollntime)
			fprintf(fcfg, ",\n\t\t\"force-rollntime\" : %d", pool->force_rollntime);
		fprintf(fcfg, "\n\t}");
	}
	fputs("\n]\n", fcfg);

#ifdef HAVE_OPENCL
	write_config_opencl(fcfg);
#endif
#ifdef WANT_CPUMINE
	fprintf(fcfg, ",\n\"algo\" : \"%s\"", algo_names[opt_algo]);
#endif

	/* Simple bool and int options */
	struct opt_table *opt;
	for (opt = opt_config_table; opt->type != OPT_END; opt++) {
		char *p, *name = strdup(opt->names);
		for (p = strtok(name, "|"); p; p = strtok(NULL, "|")) {
			if (p[1] != '-')
				continue;
			if (opt->type & OPT_NOARG &&
			   ((void *)opt->cb == (void *)opt_set_bool || (void *)opt->cb == (void *)opt_set_invbool) &&
			   (*(bool *)opt->u.arg == ((void *)opt->cb == (void *)opt_set_bool)))
				fprintf(fcfg, ",\n\"%s\" : true", p+2);

			if (opt->type & OPT_HASARG &&
			   ((void *)opt->cb_arg == (void *)set_int_0_to_9999 ||
			   (void *)opt->cb_arg == (void *)set_int_1_to_65535 ||
			   (void *)opt->cb_arg == (void *)set_int_0_to_10 ||
			   (void *)opt->cb_arg == (void *)set_int_1_to_10) &&
			   opt->desc != opt_hidden &&
			   0 <= *(int *)opt->u.arg)
				fprintf(fcfg, ",\n\"%s\" : \"%d\"", p+2, *(int *)opt->u.arg);
		}
	}

	/* Special case options */
	if (request_target_str)
	{
		if (request_pdiff == (long)request_pdiff)
			fprintf(fcfg, ",\n\"request-diff\" : %ld", (long)request_pdiff);
		else
			fprintf(fcfg, ",\n\"request-diff\" : %f", request_pdiff);
	}
	fprintf(fcfg, ",\n\"shares\" : %g", opt_shares);
	if (pool_strategy == POOL_BALANCE)
		fputs(",\n\"balance\" : true", fcfg);
	if (pool_strategy == POOL_LOADBALANCE)
		fputs(",\n\"load-balance\" : true", fcfg);
	if (pool_strategy == POOL_ROUNDROBIN)
		fputs(",\n\"round-robin\" : true", fcfg);
	if (pool_strategy == POOL_ROTATE)
		fprintf(fcfg, ",\n\"rotate\" : \"%d\"", opt_rotate_period);
#if defined(unix) || defined(__APPLE__)
	if (opt_stderr_cmd && *opt_stderr_cmd)
		fprintf(fcfg, ",\n\"monitor\" : \"%s\"", json_escape(opt_stderr_cmd));
#endif // defined(unix)
	if (opt_kernel_path && *opt_kernel_path) {
		char *kpath = strdup(opt_kernel_path);
		if (kpath[strlen(kpath)-1] == '/')
			kpath[strlen(kpath)-1] = 0;
		fprintf(fcfg, ",\n\"kernel-path\" : \"%s\"", json_escape(kpath));
		free(kpath);
	}
	if (schedstart.enable)
		fprintf(fcfg, ",\n\"sched-time\" : \"%d:%d\"", schedstart.tm.tm_hour, schedstart.tm.tm_min);
	if (schedstop.enable)
		fprintf(fcfg, ",\n\"stop-time\" : \"%d:%d\"", schedstop.tm.tm_hour, schedstop.tm.tm_min);
	if (opt_socks_proxy && *opt_socks_proxy)
		fprintf(fcfg, ",\n\"socks-proxy\" : \"%s\"", json_escape(opt_socks_proxy));
	
	_write_config_string_elist(fcfg, "scan", scan_devices);
#ifdef USE_LIBMICROHTTPD
	if (httpsrv_port != -1)
		fprintf(fcfg, ",\n\"http-port\" : %d", httpsrv_port);
#endif
#ifdef USE_LIBEVENT
	if (stratumsrv_port != -1)
		fprintf(fcfg, ",\n\"stratum-port\" : %d", stratumsrv_port);
#endif
	_write_config_string_elist(fcfg, "device", opt_devices_enabled_list);
	_write_config_string_elist(fcfg, "set-device", opt_set_device_list);
	
	if (opt_api_allow)
		fprintf(fcfg, ",\n\"api-allow\" : \"%s\"", json_escape(opt_api_allow));
	if (strcmp(opt_api_mcast_addr, API_MCAST_ADDR) != 0)
		fprintf(fcfg, ",\n\"api-mcast-addr\" : \"%s\"", json_escape(opt_api_mcast_addr));
	if (strcmp(opt_api_mcast_code, API_MCAST_CODE) != 0)
		fprintf(fcfg, ",\n\"api-mcast-code\" : \"%s\"", json_escape(opt_api_mcast_code));
	if (*opt_api_mcast_des)
		fprintf(fcfg, ",\n\"api-mcast-des\" : \"%s\"", json_escape(opt_api_mcast_des));
	if (strcmp(opt_api_description, PACKAGE_STRING) != 0)
		fprintf(fcfg, ",\n\"api-description\" : \"%s\"", json_escape(opt_api_description));
	if (opt_api_groups)
		fprintf(fcfg, ",\n\"api-groups\" : \"%s\"", json_escape(opt_api_groups));
	fputs("\n}\n", fcfg);

	json_escape_free();
}

void zero_bestshare(void)
{
	int i;

	best_diff = 0;
	suffix_string(best_diff, best_share, sizeof(best_share), 0);

	for (i = 0; i < total_pools; i++) {
		struct pool *pool = pools[i];
		pool->best_diff = 0;
	}
}

void zero_stats(void)
{
	int i;
	
	applog(LOG_DEBUG, "Zeroing stats");

	cgtime(&total_tv_start);
	miner_started = total_tv_start;
	total_rolling = 0;
	total_mhashes_done = 0;
	total_getworks = 0;
	total_accepted = 0;
	total_rejected = 0;
	hw_errors = 0;
	total_stale = 0;
	total_discarded = 0;
	total_bytes_rcvd = total_bytes_sent = 0;
	new_blocks = 0;
	local_work = 0;
	total_go = 0;
	total_ro = 0;
	total_secs = 1.0;
	total_diff1 = 0;
	total_bad_diff1 = 0;
	found_blocks = 0;
	total_diff_accepted = 0;
	total_diff_rejected = 0;
	total_diff_stale = 0;
#ifdef HAVE_CURSES
	awidth = rwidth = swidth = hwwidth = 1;
#endif

	for (i = 0; i < total_pools; i++) {
		struct pool *pool = pools[i];

		pool->getwork_requested = 0;
		pool->accepted = 0;
		pool->rejected = 0;
		pool->solved = 0;
		pool->getwork_requested = 0;
		pool->stale_shares = 0;
		pool->discarded_work = 0;
		pool->getfail_occasions = 0;
		pool->remotefail_occasions = 0;
		pool->last_share_time = 0;
		pool->diff1 = 0;
		pool->diff_accepted = 0;
		pool->diff_rejected = 0;
		pool->diff_stale = 0;
		pool->last_share_diff = 0;
		pool->cgminer_stats.start_tv = total_tv_start;
		pool->cgminer_stats.getwork_calls = 0;
		pool->cgminer_stats.getwork_wait_min.tv_sec = MIN_SEC_UNSET;
		pool->cgminer_stats.getwork_wait_max.tv_sec = 0;
		pool->cgminer_stats.getwork_wait_max.tv_usec = 0;
		pool->cgminer_pool_stats.getwork_calls = 0;
		pool->cgminer_pool_stats.getwork_attempts = 0;
		pool->cgminer_pool_stats.getwork_wait_min.tv_sec = MIN_SEC_UNSET;
		pool->cgminer_pool_stats.getwork_wait_max.tv_sec = 0;
		pool->cgminer_pool_stats.getwork_wait_max.tv_usec = 0;
		pool->cgminer_pool_stats.min_diff = 0;
		pool->cgminer_pool_stats.max_diff = 0;
		pool->cgminer_pool_stats.min_diff_count = 0;
		pool->cgminer_pool_stats.max_diff_count = 0;
		pool->cgminer_pool_stats.times_sent = 0;
		pool->cgminer_pool_stats.bytes_sent = 0;
		pool->cgminer_pool_stats.net_bytes_sent = 0;
		pool->cgminer_pool_stats.times_received = 0;
		pool->cgminer_pool_stats.bytes_received = 0;
		pool->cgminer_pool_stats.net_bytes_received = 0;
	}

	zero_bestshare();

	for (i = 0; i < total_devices; ++i) {
		struct cgpu_info *cgpu = get_devices(i);

		mutex_lock(&hash_lock);
		cgpu->total_mhashes = 0;
		cgpu->accepted = 0;
		cgpu->rejected = 0;
		cgpu->stale = 0;
		cgpu->hw_errors = 0;
		cgpu->utility = 0.0;
		cgpu->utility_diff1 = 0;
		cgpu->last_share_pool_time = 0;
		cgpu->bad_diff1 = 0;
		cgpu->diff1 = 0;
		cgpu->diff_accepted = 0;
		cgpu->diff_rejected = 0;
		cgpu->diff_stale = 0;
		cgpu->last_share_diff = 0;
		cgpu->thread_fail_init_count = 0;
		cgpu->thread_zero_hash_count = 0;
		cgpu->thread_fail_queue_count = 0;
		cgpu->dev_sick_idle_60_count = 0;
		cgpu->dev_dead_idle_600_count = 0;
		cgpu->dev_nostart_count = 0;
		cgpu->dev_over_heat_count = 0;
		cgpu->dev_thermal_cutoff_count = 0;
		cgpu->dev_comms_error_count = 0;
		cgpu->dev_throttle_count = 0;
		cgpu->cgminer_stats.start_tv = total_tv_start;
		cgpu->cgminer_stats.getwork_calls = 0;
		cgpu->cgminer_stats.getwork_wait_min.tv_sec = MIN_SEC_UNSET;
		cgpu->cgminer_stats.getwork_wait_max.tv_sec = 0;
		cgpu->cgminer_stats.getwork_wait_max.tv_usec = 0;
		mutex_unlock(&hash_lock);
	}
}

#ifdef HAVE_CURSES
static
void loginput_mode(const int size)
{
	clear_logwin();
	loginput_size = size;
	check_winsizes();
}

static void display_pools(void)
{
	struct pool *pool;
	int selected, i, j;
	char input;

	loginput_mode(7 + total_pools);
	immedok(logwin, true);
updated:
	for (j = 0; j < total_pools; j++) {
		for (i = 0; i < total_pools; i++) {
			pool = pools[i];

			if (pool->prio != j)
				continue;

			if (pool == current_pool())
				wattron(logwin, A_BOLD);
			if (pool->enabled != POOL_ENABLED)
				wattron(logwin, A_DIM);
			wlogprint("%d: ", pool->prio);
			switch (pool->enabled) {
				case POOL_ENABLED:
					wlogprint("Enabled  ");
					break;
				case POOL_DISABLED:
					wlogprint("Disabled ");
					break;
				case POOL_REJECTING:
					wlogprint("Rejectin ");
					break;
			}
			_wlogprint(pool_proto_str(pool));
			wlogprint(" Quota %d Pool %d: %s  User:%s\n",
				pool->quota,
				pool->pool_no,
				pool->rpc_url, pool->rpc_user);
			wattroff(logwin, A_BOLD | A_DIM);

			break; //for (i = 0; i < total_pools; i++)
		}
	}
retry:
	wlogprint("\nCurrent pool management strategy: %s\n",
		strategies[pool_strategy].s);
	if (pool_strategy == POOL_ROTATE)
		wlogprint("Set to rotate every %d minutes\n", opt_rotate_period);
	wlogprint("[F]ailover only %s\n", opt_fail_only ? "enabled" : "disabled");
	wlogprint("Pool [A]dd [R]emove [D]isable [E]nable [P]rioritize [Q]uota change\n");
	wlogprint("[C]hange management strategy [S]witch pool [I]nformation\n");
	wlogprint("Or press any other key to continue\n");
	logwin_update();
	input = getch();

	if (!strncasecmp(&input, "a", 1)) {
		if (opt_benchmark)
		{
			wlogprint("Cannot add pools in benchmark mode");
			goto retry;
		}
		input_pool(true);
		goto updated;
	} else if (!strncasecmp(&input, "r", 1)) {
		if (total_pools <= 1) {
			wlogprint("Cannot remove last pool");
			goto retry;
		}
		selected = curses_int("Select pool number");
		if (selected < 0 || selected >= total_pools) {
			wlogprint("Invalid selection\n");
			goto retry;
		}
		pool = pools[selected];
		if (pool == current_pool())
			switch_pools(NULL);
		if (pool == current_pool()) {
			wlogprint("Unable to remove pool due to activity\n");
			goto retry;
		}
		disable_pool(pool);
		remove_pool(pool);
		goto updated;
	} else if (!strncasecmp(&input, "s", 1)) {
		selected = curses_int("Select pool number");
		if (selected < 0 || selected >= total_pools) {
			wlogprint("Invalid selection\n");
			goto retry;
		}
		pool = pools[selected];
		enable_pool(pool);
		switch_pools(pool);
		goto updated;
	} else if (!strncasecmp(&input, "d", 1)) {
		if (enabled_pools <= 1) {
			wlogprint("Cannot disable last pool");
			goto retry;
		}
		selected = curses_int("Select pool number");
		if (selected < 0 || selected >= total_pools) {
			wlogprint("Invalid selection\n");
			goto retry;
		}
		pool = pools[selected];
		disable_pool(pool);
		if (pool == current_pool())
			switch_pools(NULL);
		goto updated;
	} else if (!strncasecmp(&input, "e", 1)) {
		selected = curses_int("Select pool number");
		if (selected < 0 || selected >= total_pools) {
			wlogprint("Invalid selection\n");
			goto retry;
		}
		pool = pools[selected];
		enable_pool(pool);
		if (pool->prio < current_pool()->prio)
			switch_pools(pool);
		goto updated;
	} else if (!strncasecmp(&input, "c", 1)) {
		for (i = 0; i <= TOP_STRATEGY; i++)
			wlogprint("%d: %s\n", i, strategies[i].s);
		selected = curses_int("Select strategy number type");
		if (selected < 0 || selected > TOP_STRATEGY) {
			wlogprint("Invalid selection\n");
			goto retry;
		}
		if (selected == POOL_ROTATE) {
			opt_rotate_period = curses_int("Select interval in minutes");

			if (opt_rotate_period < 0 || opt_rotate_period > 9999) {
				opt_rotate_period = 0;
				wlogprint("Invalid selection\n");
				goto retry;
			}
		}
		pool_strategy = selected;
		switch_pools(NULL);
		goto updated;
	} else if (!strncasecmp(&input, "i", 1)) {
		selected = curses_int("Select pool number");
		if (selected < 0 || selected >= total_pools) {
			wlogprint("Invalid selection\n");
			goto retry;
		}
		pool = pools[selected];
		display_pool_summary(pool);
		goto retry;
	} else if (!strncasecmp(&input, "q", 1)) {
		selected = curses_int("Select pool number");
		if (selected < 0 || selected >= total_pools) {
			wlogprint("Invalid selection\n");
			goto retry;
		}
		pool = pools[selected];
		selected = curses_int("Set quota");
		if (selected < 0) {
			wlogprint("Invalid negative quota\n");
			goto retry;
		}
		pool->quota = selected;
		adjust_quota_gcd();
		goto updated;
	} else if (!strncasecmp(&input, "f", 1)) {
		opt_fail_only ^= true;
		goto updated;
        } else if (!strncasecmp(&input, "p", 1)) {
			char *prilist = curses_input("Enter new pool priority (comma separated list)");
			if (!prilist)
			{
				wlogprint("Not changing priorities\n");
				goto retry;
			}
			int res = prioritize_pools(prilist, &i);
			free(prilist);
			switch (res) {
        		case MSG_NOPOOL:
        			wlogprint("No pools\n");
        			goto retry;
        		case MSG_MISPID:
        			wlogprint("Missing pool id parameter\n");
        			goto retry;
        		case MSG_INVPID:
        			wlogprint("Invalid pool id %d - range is 0 - %d\n", i, total_pools - 1);
        			goto retry;
        		case MSG_DUPPID:
        			wlogprint("Duplicate pool specified %d\n", i);
        			goto retry;
        		case MSG_POOLPRIO:
        		default:
        			goto updated;
        	}
	}

	immedok(logwin, false);
	loginput_mode(0);
}

static const char *summary_detail_level_str(void)
{
	if (opt_compact)
		return "compact";
	if (opt_show_procs)
		return "processors";
	return "devices";
}

static void display_options(void)
{
	int selected;
	char input;

	immedok(logwin, true);
	loginput_mode(12);
retry:
	clear_logwin();
	wlogprint("[N]ormal [C]lear [S]ilent mode (disable all output)\n");
	wlogprint("[D]ebug:%s\n[P]er-device:%s\n[Q]uiet:%s\n[V]erbose:%s\n"
		  "[R]PC debug:%s\n[W]orkTime details:%s\nsu[M]mary detail level:%s\n"
		  "[L]og interval:%d\nS[T]atistical counts: %s\n[Z]ero statistics\n",
		opt_debug_console ? "on" : "off",
	        want_per_device_stats? "on" : "off",
		opt_quiet ? "on" : "off",
		opt_log_output ? "on" : "off",
		opt_protocol ? "on" : "off",
		opt_worktime ? "on" : "off",
		summary_detail_level_str(),
		opt_log_interval,
		opt_weighed_stats ? "weighed" : "absolute");
	wlogprint("Select an option or any other key to return\n");
	logwin_update();
	input = getch();
	if (!strncasecmp(&input, "q", 1)) {
		opt_quiet ^= true;
		wlogprint("Quiet mode %s\n", opt_quiet ? "enabled" : "disabled");
		goto retry;
	} else if (!strncasecmp(&input, "v", 1)) {
		opt_log_output ^= true;
		if (opt_log_output)
			opt_quiet = false;
		wlogprint("Verbose mode %s\n", opt_log_output ? "enabled" : "disabled");
		goto retry;
	} else if (!strncasecmp(&input, "n", 1)) {
		opt_log_output = false;
		opt_debug_console = false;
		opt_quiet = false;
		opt_protocol = false;
		opt_compact = false;
		opt_show_procs = false;
		devsummaryYOffset = 0;
		want_per_device_stats = false;
		wlogprint("Output mode reset to normal\n");
		switch_logsize();
		goto retry;
	} else if (!strncasecmp(&input, "d", 1)) {
		opt_debug = true;
		opt_debug_console ^= true;
		opt_log_output = opt_debug_console;
		if (opt_debug_console)
			opt_quiet = false;
		wlogprint("Debug mode %s\n", opt_debug_console ? "enabled" : "disabled");
		goto retry;
	} else if (!strncasecmp(&input, "m", 1)) {
		if (opt_compact)
			opt_compact = false;
		else
		if (!opt_show_procs)
			opt_show_procs = true;
		else
		{
			opt_compact = true;
			opt_show_procs = false;
			devsummaryYOffset = 0;
		}
		wlogprint("su[M]mary detail level changed to: %s\n", summary_detail_level_str());
		switch_logsize();
		goto retry;
	} else if (!strncasecmp(&input, "p", 1)) {
		want_per_device_stats ^= true;
		opt_log_output = want_per_device_stats;
		wlogprint("Per-device stats %s\n", want_per_device_stats ? "enabled" : "disabled");
		goto retry;
	} else if (!strncasecmp(&input, "r", 1)) {
		opt_protocol ^= true;
		if (opt_protocol)
			opt_quiet = false;
		wlogprint("RPC protocol debugging %s\n", opt_protocol ? "enabled" : "disabled");
		goto retry;
	} else if (!strncasecmp(&input, "c", 1))
		clear_logwin();
	else if (!strncasecmp(&input, "l", 1)) {
		selected = curses_int("Interval in seconds");
		if (selected < 0 || selected > 9999) {
			wlogprint("Invalid selection\n");
			goto retry;
		}
		opt_log_interval = selected;
		wlogprint("Log interval set to %d seconds\n", opt_log_interval);
		goto retry;
	} else if (!strncasecmp(&input, "s", 1)) {
		opt_realquiet = true;
	} else if (!strncasecmp(&input, "w", 1)) {
		opt_worktime ^= true;
		wlogprint("WorkTime details %s\n", opt_worktime ? "enabled" : "disabled");
		goto retry;
	} else if (!strncasecmp(&input, "t", 1)) {
		opt_weighed_stats ^= true;
		wlogprint("Now displaying %s statistics\n", opt_weighed_stats ? "weighed" : "absolute");
		goto retry;
	} else if (!strncasecmp(&input, "z", 1)) {
		zero_stats();
		goto retry;
	}

	immedok(logwin, false);
	loginput_mode(0);
}
#endif

void default_save_file(char *filename)
{
#if defined(unix) || defined(__APPLE__)
	if (getenv("HOME") && *getenv("HOME")) {
	        strcpy(filename, getenv("HOME"));
		strcat(filename, "/");
	}
	else
		strcpy(filename, "");
	strcat(filename, ".bfgminer/");
	mkdir(filename, 0777);
#else
	strcpy(filename, "");
#endif
	strcat(filename, def_conf);
}

#ifdef HAVE_CURSES
static void set_options(void)
{
	int selected;
	char input;

	immedok(logwin, true);
	loginput_mode(8);
retry:
	wlogprint("\n[L]ongpoll: %s\n", want_longpoll ? "On" : "Off");
	wlogprint("[Q]ueue: %d\n[S]cantime: %d\n[E]xpiry: %d\n[R]etries: %d\n"
		  "[W]rite config file\n[B]FGMiner restart\n",
		opt_queue, opt_scantime, opt_expiry, opt_retries);
	wlogprint("Select an option or any other key to return\n");
	logwin_update();
	input = getch();

	if (!strncasecmp(&input, "q", 1)) {
		selected = curses_int("Extra work items to queue");
		if (selected < 0 || selected > 9999) {
			wlogprint("Invalid selection\n");
			goto retry;
		}
		opt_queue = selected;
		goto retry;
	} else if (!strncasecmp(&input, "l", 1)) {
		if (want_longpoll)
			stop_longpoll();
		else
			start_longpoll();
		applog(LOG_WARNING, "Longpoll %s", want_longpoll ? "enabled" : "disabled");
		goto retry;
	} else if  (!strncasecmp(&input, "s", 1)) {
		selected = curses_int("Set scantime in seconds");
		if (selected < 0 || selected > 9999) {
			wlogprint("Invalid selection\n");
			goto retry;
		}
		opt_scantime = selected;
		goto retry;
	} else if  (!strncasecmp(&input, "e", 1)) {
		selected = curses_int("Set expiry time in seconds");
		if (selected < 0 || selected > 9999) {
			wlogprint("Invalid selection\n");
			goto retry;
		}
		opt_expiry = selected;
		goto retry;
	} else if  (!strncasecmp(&input, "r", 1)) {
		selected = curses_int("Retries before failing (-1 infinite)");
		if (selected < -1 || selected > 9999) {
			wlogprint("Invalid selection\n");
			goto retry;
		}
		opt_retries = selected;
		goto retry;
	} else if  (!strncasecmp(&input, "w", 1)) {
		FILE *fcfg;
		char *str, filename[PATH_MAX], prompt[PATH_MAX + 50];

		default_save_file(filename);
		snprintf(prompt, sizeof(prompt), "Config filename to write (Enter for default) [%s]", filename);
		str = curses_input(prompt);
		if (str) {
			struct stat statbuf;

			strcpy(filename, str);
			free(str);
			if (!stat(filename, &statbuf)) {
				wlogprint("File exists, overwrite?\n");
				input = getch();
				if (strncasecmp(&input, "y", 1))
					goto retry;
			}
		}
		fcfg = fopen(filename, "w");
		if (!fcfg) {
			wlogprint("Cannot open or create file\n");
			goto retry;
		}
		write_config(fcfg);
		fclose(fcfg);
		goto retry;

	} else if (!strncasecmp(&input, "b", 1)) {
		wlogprint("Are you sure?\n");
		input = getch();
		if (!strncasecmp(&input, "y", 1))
			app_restart();
		else
			clear_logwin();
	} else
		clear_logwin();

	loginput_mode(0);
	immedok(logwin, false);
}

int scan_serial(const char *);

static
void _managetui_msg(const char *repr, const char **msg)
{
	if (*msg)
	{
		applog(LOG_DEBUG, "ManageTUI: %"PRIpreprv": %s", repr, *msg);
		wattron(logwin, A_BOLD);
		wlogprint("%s", *msg);
		wattroff(logwin, A_BOLD);
		*msg = NULL;
	}
	logwin_update();
}

void manage_device(void)
{
	char logline[256];
	const char *msg = NULL;
	struct cgpu_info *cgpu;
	const struct device_drv *drv;
	
	selecting_device = true;
	immedok(logwin, true);
	loginput_mode(12);
	
devchange:
	if (unlikely(!total_devices))
	{
		clear_logwin();
		wlogprint("(no devices)\n");
		wlogprint("[Plus] Add device(s)  [Enter] Close device manager\n");
		_managetui_msg("(none)", &msg);
		int input = getch();
		switch (input)
		{
			case '+':  case '=':  // add new device
				goto addnew;
			default:
				goto out;
		}
	}
	
	cgpu = devices[selected_device];
	drv = cgpu->drv;
	refresh_devstatus();
	
refresh:
	clear_logwin();
	wlogprint("Select processor to manage using up/down arrow keys\n");
	
	get_statline3(logline, sizeof(logline), cgpu, true, true);
	wattron(logwin, A_BOLD);
	wlogprint("%s", logline);
	wattroff(logwin, A_BOLD);
	wlogprint("\n");
	
	if (cgpu->dev_manufacturer)
		wlogprint("  %s from %s\n", (cgpu->dev_product ?: "Device"), cgpu->dev_manufacturer);
	else
	if (cgpu->dev_product)
		wlogprint("  %s\n", cgpu->dev_product);
	
	if (cgpu->dev_serial)
		wlogprint("Serial: %s\n", cgpu->dev_serial);
	
	if (cgpu->kname)
		wlogprint("Kernel: %s\n", cgpu->kname);
	
	if (drv->proc_wlogprint_status && likely(cgpu->status != LIFE_INIT))
		drv->proc_wlogprint_status(cgpu);
	
	wlogprint("\n");
	// TODO: Last share at TIMESTAMP on pool N
	// TODO: Custom device info/commands
	if (cgpu->deven != DEV_ENABLED)
		wlogprint("[E]nable ");
	if (cgpu->deven != DEV_DISABLED)
		wlogprint("[D]isable ");
	if (drv->identify_device)
		wlogprint("[I]dentify ");
	if (drv->proc_tui_wlogprint_choices && likely(cgpu->status != LIFE_INIT))
		drv->proc_tui_wlogprint_choices(cgpu);
	wlogprint("\n");
	wlogprint("[Slash] Find processor  [Plus] Add device(s)  [Enter] Close device manager\n");
	_managetui_msg(cgpu->proc_repr, &msg);
	
	while (true)
	{
		int input = getch();
		applog(LOG_DEBUG, "ManageTUI: %"PRIpreprv": (choice %d)", cgpu->proc_repr, input);
		switch (input) {
			case 'd': case 'D':
				if (cgpu->deven == DEV_DISABLED)
					msg = "Processor already disabled\n";
				else
				{
					cgpu->deven = DEV_DISABLED;
					msg = "Processor being disabled\n";
				}
				goto refresh;
			case 'e': case 'E':
				if (cgpu->deven == DEV_ENABLED)
					msg = "Processor already enabled\n";
				else
				{
					proc_enable(cgpu);
					msg = "Processor being enabled\n";
				}
				goto refresh;
			case 'i': case 'I':
				if (drv->identify_device && drv->identify_device(cgpu))
					msg = "Identify command sent\n";
				else
					goto key_default;
				goto refresh;
			case KEY_DOWN:
				if (selected_device >= total_devices - 1)
					break;
				++selected_device;
				goto devchange;
			case KEY_UP:
				if (selected_device <= 0)
					break;
				--selected_device;
				goto devchange;
			case KEY_NPAGE:
			{
				if (selected_device >= total_devices - 1)
					break;
				struct cgpu_info *mdev = devices[selected_device]->device;
				do {
					++selected_device;
				} while (devices[selected_device]->device == mdev && selected_device < total_devices - 1);
				goto devchange;
			}
			case KEY_PPAGE:
			{
				if (selected_device <= 0)
					break;
				struct cgpu_info *mdev = devices[selected_device]->device;
				do {
					--selected_device;
				} while (devices[selected_device]->device == mdev && selected_device > 0);
				goto devchange;
			}
			case '/':  case '?':  // find device
			{
				static char *pattern = NULL;
				char *newpattern = curses_input("Enter pattern");
				if (newpattern)
				{
					free(pattern);
					pattern = newpattern;
				}
				else
				if (!pattern)
					pattern = calloc(1, 1);
				int match = cgpu_search(pattern, selected_device + 1);
				if (match == -1)
				{
					msg = "Couldn't find device\n";
					goto refresh;
				}
				selected_device = match;
				goto devchange;
			}
			case '+':  case '=':  // add new device
			{
addnew:
				clear_logwin();
				_wlogprint(
					"Enter \"auto\", \"all\", or a serial port to probe for mining devices.\n"
					"Prefix by a driver name and colon to only probe a specific driver.\n"
					"For example: erupter:"
#ifdef WIN32
					"\\\\.\\COM40"
#elif defined(__APPLE__)
					"/dev/cu.SLAB_USBtoUART"
#else
					"/dev/ttyUSB39"
#endif
					"\n"
				);
				char *scanser = curses_input("Enter target");
				if (scan_serial(scanser))
				{
					selected_device = total_devices - 1;
					msg = "Device scan succeeded\n";
				}
				else
					msg = "No new devices found\n";
				goto devchange;
			}
			case 'Q': case 'q':
			case KEY_BREAK: case KEY_BACKSPACE: case KEY_CANCEL: case KEY_CLOSE: case KEY_EXIT:
			case '\x1b':  // ESC
			case KEY_ENTER:
			case '\r':  // Ctrl-M on Windows, with nonl
#ifdef PADENTER
			case PADENTER:  // pdcurses, used by Enter key on Windows with nonl
#endif
			case '\n':
				goto out;
			default:
				;
key_default:
				if (drv->proc_tui_handle_choice && likely(drv_ready(cgpu)))
				{
					msg = drv->proc_tui_handle_choice(cgpu, input);
					if (msg)
						goto refresh;
				}
		}
	}

out:
	selecting_device = false;
	loginput_mode(0);
	immedok(logwin, false);
}

void show_help(void)
{
	loginput_mode(11);
	
	// NOTE: wlogprint is a macro with a buffer limit
	_wlogprint(
		"LU: oldest explicit work update currently being used for new work\n"
		"ST: work in queue              | F: network fails   | NB: new blocks detected\n"
		"AS: shares being submitted     | BW: bandwidth (up/down)\n"
		"E: # shares * diff per 2kB bw  | I: expected income | BS: best share ever found\n"
		U8_HLINE U8_HLINE U8_HLINE U8_HLINE U8_HLINE U8_HLINE U8_HLINE U8_HLINE
		U8_HLINE U8_HLINE U8_HLINE U8_HLINE U8_HLINE U8_HLINE U8_HLINE U8_HLINE
		U8_HLINE U8_HLINE U8_HLINE U8_HLINE U8_HLINE U8_HLINE U8_HLINE U8_HLINE
		U8_HLINE U8_HLINE U8_HLINE U8_HLINE U8_HLINE U8_HLINE U8_HLINE U8_BTEE
		U8_HLINE U8_HLINE U8_HLINE U8_HLINE U8_HLINE U8_HLINE U8_HLINE U8_HLINE
		U8_HLINE U8_HLINE U8_HLINE U8_HLINE U8_HLINE U8_HLINE U8_HLINE U8_HLINE
		U8_HLINE U8_HLINE U8_HLINE U8_HLINE U8_BTEE  U8_HLINE U8_HLINE U8_HLINE
		U8_HLINE U8_HLINE U8_HLINE U8_HLINE U8_HLINE U8_HLINE U8_HLINE U8_HLINE
		U8_HLINE U8_HLINE U8_HLINE U8_HLINE U8_HLINE U8_HLINE U8_HLINE U8_HLINE
		U8_HLINE U8_HLINE U8_HLINE U8_HLINE U8_HLINE U8_HLINE U8_HLINE U8_HLINE
		"\n"
		"devices/processors hashing (only for totals line), hottest temperature\n"
	);
	wlogprint(
		"hashrates: %ds decaying / all-time average / all-time average (effective)\n"
		, opt_log_interval);
	_wlogprint(
		"A: accepted shares | R: rejected+discarded(% of total)\n"
		"HW: hardware errors / % nonces invalid\n"
		"\n"
		"Press any key to clear"
	);
	
	logwin_update();
	getch();
	
	loginput_mode(0);
}

static void *input_thread(void __maybe_unused *userdata)
{
	RenameThread("input");

	if (!curses_active)
		return NULL;

	while (1) {
		int input;

		input = getch();
		switch (input) {
			case 'h': case 'H': case '?':
			case KEY_F(1):
				show_help();
				break;
		case 'q': case 'Q':
			kill_work();
			return NULL;
		case 'd': case 'D':
			display_options();
			break;
		case 'm': case 'M':
			manage_device();
			break;
		case 'p': case 'P':
			display_pools();
			break;
		case 's': case 'S':
			set_options();
			break;
#ifdef HAVE_CURSES
		case KEY_DOWN:
		{
			const int visible_lines = logcursor - devcursor;
			const int invisible_lines = total_lines - visible_lines;
			if (devsummaryYOffset <= -invisible_lines)
				break;
			devsummaryYOffset -= 2;
		}
		case KEY_UP:
			if (devsummaryYOffset == 0)
				break;
			++devsummaryYOffset;
			refresh_devstatus();
			break;
		case KEY_NPAGE:
		{
			const int visible_lines = logcursor - devcursor;
			const int invisible_lines = total_lines - visible_lines;
			if (devsummaryYOffset - visible_lines <= -invisible_lines)
				devsummaryYOffset = -invisible_lines;
			else
				devsummaryYOffset -= visible_lines;
			refresh_devstatus();
			break;
		}
		case KEY_PPAGE:
		{
			const int visible_lines = logcursor - devcursor;
			if (devsummaryYOffset + visible_lines >= 0)
				devsummaryYOffset = 0;
			else
				devsummaryYOffset += visible_lines;
			refresh_devstatus();
			break;
		}
#endif
		}
		if (opt_realquiet) {
			disable_curses();
			break;
		}
	}

	return NULL;
}
#endif

static void *api_thread(void *userdata)
{
	struct thr_info *mythr = userdata;

	pthread_detach(pthread_self());
	pthread_setcanceltype(PTHREAD_CANCEL_ASYNCHRONOUS, NULL);

	RenameThread("rpc");

	api(api_thr_id);

	mythr->has_pth = false;

	return NULL;
}

void thread_reportin(struct thr_info *thr)
{
	cgtime(&thr->last);
	thr->cgpu->status = LIFE_WELL;
	thr->getwork = 0;
	thr->cgpu->device_last_well = time(NULL);
}

void thread_reportout(struct thr_info *thr)
{
	thr->getwork = time(NULL);
}

static void hashmeter(int thr_id, struct timeval *diff,
		      uint64_t hashes_done)
{
	char logstatusline[256];
	struct timeval temp_tv_end, total_diff;
	double secs;
	double local_secs;
	static double local_mhashes_done = 0;
	double local_mhashes = (double)hashes_done / 1000000.0;
	bool showlog = false;
	char cHr[ALLOC_H2B_NOUNIT+1], aHr[ALLOC_H2B_NOUNIT+1], uHr[ALLOC_H2B_SPACED+3+1];
	char rejpcbuf[6];
	char bnbuf[6];
	struct thr_info *thr;

	/* Update the last time this thread reported in */
	if (thr_id >= 0) {
		thr = get_thread(thr_id);
		cgtime(&(thr->last));
		thr->cgpu->device_last_well = time(NULL);
	}

	secs = (double)diff->tv_sec + ((double)diff->tv_usec / 1000000.0);

	/* So we can call hashmeter from a non worker thread */
	if (thr_id >= 0) {
		struct cgpu_info *cgpu = thr->cgpu;
		int threadobj = cgpu->threads ?: 1;
		double thread_rolling = 0.0;
		int i;

		applog(LOG_DEBUG, "[thread %d: %"PRIu64" hashes, %.1f khash/sec]",
			thr_id, hashes_done, hashes_done / 1000 / secs);

		/* Rolling average for each thread and each device */
		decay_time(&thr->rolling, local_mhashes / secs, secs);
		for (i = 0; i < threadobj; i++)
			thread_rolling += cgpu->thr[i]->rolling;

		mutex_lock(&hash_lock);
		decay_time(&cgpu->rolling, thread_rolling, secs);
		cgpu->total_mhashes += local_mhashes;
		mutex_unlock(&hash_lock);

		// If needed, output detailed, per-device stats
		if (want_per_device_stats) {
			struct timeval now;
			struct timeval elapsed;
			struct timeval *last_msg_tv = opt_show_procs ? &thr->cgpu->last_message_tv : &thr->cgpu->device->last_message_tv;

			cgtime(&now);
			timersub(&now, last_msg_tv, &elapsed);
			if (opt_log_interval <= elapsed.tv_sec) {
				struct cgpu_info *cgpu = thr->cgpu;
				char logline[255];

				*last_msg_tv = now;

				get_statline(logline, sizeof(logline), cgpu);
				if (!curses_active) {
					printf("%s          \r", logline);
					fflush(stdout);
				} else
					applog(LOG_INFO, "%s", logline);
			}
		}
	}

	/* Totals are updated by all threads so can race without locking */
	mutex_lock(&hash_lock);
	cgtime(&temp_tv_end);
	timersub(&temp_tv_end, &total_tv_end, &total_diff);

	total_mhashes_done += local_mhashes;
	local_mhashes_done += local_mhashes;
	/* Only update with opt_log_interval */
	if (total_diff.tv_sec < opt_log_interval)
		goto out_unlock;
	showlog = true;
	cgtime(&total_tv_end);

	local_secs = (double)total_diff.tv_sec + ((double)total_diff.tv_usec / 1000000.0);
	decay_time(&total_rolling, local_mhashes_done / local_secs, local_secs);
	global_hashrate = ((unsigned long long)lround(total_rolling)) * 1000000;

	timersub(&total_tv_end, &total_tv_start, &total_diff);
	total_secs = (double)total_diff.tv_sec +
		((double)total_diff.tv_usec / 1000000.0);

	double wtotal = (total_diff_accepted + total_diff_rejected + total_diff_stale);
	
	multi_format_unit_array2(
		((char*[]){cHr, aHr, uHr}),
		((size_t[]){sizeof(cHr), sizeof(aHr), sizeof(uHr)}),
		true, "h/s", H2B_SHORT,
		3,
		1e6*total_rolling,
		1e6*total_mhashes_done / total_secs,
		utility_to_hashrate(total_diff1 * (wtotal ? (total_diff_accepted / wtotal) : 1) * 60 / total_secs));

	int ui_accepted, ui_rejected, ui_stale;
	if (opt_weighed_stats)
	{
		ui_accepted = total_diff_accepted;
		ui_rejected = total_diff_rejected;
		ui_stale = total_diff_stale;
	}
	else
	{
		ui_accepted = total_accepted;
		ui_rejected = total_rejected;
		ui_stale = total_stale;
	}
	
#ifdef HAVE_CURSES
	if (curses_active_locked()) {
		float temp = 0;
		struct cgpu_info *proc, *last_working_dev = NULL;
		int i, working_devs = 0, working_procs = 0;
		int divx;
		bool bad = false;
		
		// Find the highest temperature of all processors
		for (i = 0; i < total_devices; ++i)
		{
			proc = get_devices(i);
			
			if (proc->temp > temp)
				temp = proc->temp;
			
			if (unlikely(proc->deven == DEV_DISABLED))
				;  // Just need to block it off from both conditions
			else
			if (likely(proc->status == LIFE_WELL && proc->deven == DEV_ENABLED))
			{
				if (proc->rolling > .1)
				{
					++working_procs;
					if (proc->device != last_working_dev)
					{
						++working_devs;
						last_working_dev = proc->device;
					}
				}
			}
			else
				bad = true;
		}
		
		if (working_devs == working_procs)
			snprintf(statusline, sizeof(statusline), "%s%d        ", bad ? U8_BAD_START : "", working_devs);
		else
			snprintf(statusline, sizeof(statusline), "%s%d/%d     ", bad ? U8_BAD_START : "", working_devs, working_procs);
		
		divx = 7;
		if (opt_show_procs && !opt_compact)
			++divx;
		
		if (bad)
		{
			divx += sizeof(U8_BAD_START)-1;
			strcpy(&statusline[divx], U8_BAD_END);
			divx += sizeof(U8_BAD_END)-1;
		}
		
		temperature_column(&statusline[divx], sizeof(statusline)-divx, true, &temp);
		
		format_statline(statusline, sizeof(statusline),
		                cHr, aHr,
		                uHr,
		                ui_accepted,
		                ui_rejected,
		                ui_stale,
		                total_diff_rejected + total_diff_stale, total_diff_accepted,
		                hw_errors,
		                total_bad_diff1, total_bad_diff1 + total_diff1);
		unlock_curses();
	}
#endif
	
	// Add a space
	memmove(&uHr[6], &uHr[5], strlen(&uHr[5]) + 1);
	uHr[5] = ' ';
	
	percentf4(rejpcbuf, sizeof(rejpcbuf), total_diff_rejected + total_diff_stale, total_diff_accepted);
	percentf4(bnbuf, sizeof(bnbuf), total_bad_diff1, total_diff1);
	
	snprintf(logstatusline, sizeof(logstatusline),
	         "%s%ds:%s avg:%s u:%s | A:%d R:%d+%d(%s) HW:%d/%s",
		want_per_device_stats ? "ALL " : "",
		opt_log_interval,
		cHr, aHr,
		uHr,
		ui_accepted,
		ui_rejected,
		ui_stale,
		rejpcbuf,
		hw_errors,
		bnbuf
	);


	local_mhashes_done = 0;
out_unlock:
	mutex_unlock(&hash_lock);

	if (showlog) {
		if (!curses_active) {
			printf("%s          \r", logstatusline);
			fflush(stdout);
		} else
			applog(LOG_INFO, "%s", logstatusline);
	}
}

void hashmeter2(struct thr_info *thr)
{
	struct timeval tv_now, tv_elapsed;
	
	timerclear(&thr->tv_hashes_done);
	
	cgtime(&tv_now);
	timersub(&tv_now, &thr->tv_lastupdate, &tv_elapsed);
	/* Update the hashmeter at most 5 times per second */
	if ((thr->hashes_done && (tv_elapsed.tv_sec > 0 || tv_elapsed.tv_usec > 200000)) ||
	    tv_elapsed.tv_sec >= opt_log_interval) {
		hashmeter(thr->id, &tv_elapsed, thr->hashes_done);
		thr->hashes_done = 0;
		thr->tv_lastupdate = tv_now;
	}
}

static void stratum_share_result(json_t *val, json_t *res_val, json_t *err_val,
				 struct stratum_share *sshare)
{
	struct work *work = sshare->work;

	share_result(val, res_val, err_val, work, false, "");
}

/* Parses stratum json responses and tries to find the id that the request
 * matched to and treat it accordingly. */
bool parse_stratum_response(struct pool *pool, char *s)
{
	json_t *val = NULL, *err_val, *res_val, *id_val;
	struct stratum_share *sshare;
	json_error_t err;
	bool ret = false;
	int id;

	val = JSON_LOADS(s, &err);
	if (!val) {
		applog(LOG_INFO, "JSON decode failed(%d): %s", err.line, err.text);
		goto out;
	}

	res_val = json_object_get(val, "result");
	err_val = json_object_get(val, "error");
	id_val = json_object_get(val, "id");

	if (json_is_null(id_val) || !id_val) {
		char *ss;

		if (err_val)
			ss = json_dumps(err_val, JSON_INDENT(3));
		else
			ss = strdup("(unknown reason)");

		applog(LOG_INFO, "JSON-RPC non method decode failed: %s", ss);

		free(ss);

		goto out;
	}

	if (!json_is_integer(id_val)) {
		if (json_is_string(id_val)
		 && !strncmp(json_string_value(id_val), "txlist", 6))
		{
			const bool is_array = json_is_array(res_val);
			applog(LOG_DEBUG, "Received %s for pool %u job %s",
			       is_array ? "transaction list" : "no-transaction-list response",
			       pool->pool_no, &json_string_value(id_val)[6]);
			if (!is_array)
			{
				// No need to wait for a timeout
				timer_unset(&pool->swork.tv_transparency);
				pool_set_opaque(pool, true);
				goto fishy;
			}
			if (strcmp(json_string_value(id_val) + 6, pool->swork.job_id))
				// We only care about a transaction list for the current job id
				goto fishy;
			
			// Check that the transactions actually hash to the merkle links
			{
				unsigned maxtx = 1 << pool->swork.merkles;
				unsigned mintx = maxtx >> 1;
				--maxtx;
				unsigned acttx = (unsigned)json_array_size(res_val);
				if (acttx < mintx || acttx > maxtx) {
					applog(LOG_WARNING, "Pool %u is sending mismatched block contents to us (%u is not %u-%u)",
					       pool->pool_no, acttx, mintx, maxtx);
					goto fishy;
				}
				// TODO: Check hashes match actual merkle links
			}

			pool_set_opaque(pool, false);
			timer_unset(&pool->swork.tv_transparency);

fishy:
			ret = true;
		}

		goto out;
	}

	id = json_integer_value(id_val);

	mutex_lock(&sshare_lock);
	HASH_FIND_INT(stratum_shares, &id, sshare);
	if (sshare)
		HASH_DEL(stratum_shares, sshare);
	mutex_unlock(&sshare_lock);

	if (!sshare) {
		double pool_diff;

		/* Since the share is untracked, we can only guess at what the
		 * work difficulty is based on the current pool diff. */
		cg_rlock(&pool->data_lock);
		pool_diff = target_diff(pool->swork.target);
		cg_runlock(&pool->data_lock);

		if (json_is_true(res_val)) {
			applog(LOG_NOTICE, "Accepted untracked stratum share from pool %d", pool->pool_no);

			/* We don't know what device this came from so we can't
			 * attribute the work to the relevant cgpu */
			mutex_lock(&stats_lock);
			total_accepted++;
			pool->accepted++;
			total_diff_accepted += pool_diff;
			pool->diff_accepted += pool_diff;
			mutex_unlock(&stats_lock);
		} else {
			applog(LOG_NOTICE, "Rejected untracked stratum share from pool %d", pool->pool_no);

			mutex_lock(&stats_lock);
			total_rejected++;
			pool->rejected++;
			total_diff_rejected += pool_diff;
			pool->diff_rejected += pool_diff;
			mutex_unlock(&stats_lock);
		}
		goto out;
	}
	else {
		mutex_lock(&submitting_lock);
		--total_submitting;
		mutex_unlock(&submitting_lock);
	}
	stratum_share_result(val, res_val, err_val, sshare);
	free_work(sshare->work);
	free(sshare);

	ret = true;
out:
	if (val)
		json_decref(val);

	return ret;
}

static void shutdown_stratum(struct pool *pool)
{
	// Shut down Stratum as if we never had it
	pool->stratum_active = false;
	pool->stratum_init = false;
	pool->has_stratum = false;
	shutdown(pool->sock, SHUT_RDWR);
	free(pool->stratum_url);
	if (pool->sockaddr_url == pool->stratum_url)
		pool->sockaddr_url = NULL;
	pool->stratum_url = NULL;
}

void clear_stratum_shares(struct pool *pool)
{
	int my_mining_threads = mining_threads;  // Cached outside of locking
	struct stratum_share *sshare, *tmpshare;
	struct work *work;
	struct cgpu_info *cgpu;
	double diff_cleared = 0;
	double thr_diff_cleared[my_mining_threads];
	int cleared = 0;
	int thr_cleared[my_mining_threads];
	
	// NOTE: This is per-thread rather than per-device to avoid getting devices lock in stratum_shares loop
	for (int i = 0; i < my_mining_threads; ++i)
	{
		thr_diff_cleared[i] = 0;
		thr_cleared[i] = 0;
	}

	mutex_lock(&sshare_lock);
	HASH_ITER(hh, stratum_shares, sshare, tmpshare) {
		work = sshare->work;
		if (sshare->work->pool == pool && work->thr_id < my_mining_threads) {
			HASH_DEL(stratum_shares, sshare);
			
			sharelog("disconnect", work);
			
			diff_cleared += sshare->work->work_difficulty;
			thr_diff_cleared[work->thr_id] += work->work_difficulty;
			++thr_cleared[work->thr_id];
			free_work(sshare->work);
			free(sshare);
			cleared++;
		}
	}
	mutex_unlock(&sshare_lock);

	if (cleared) {
		applog(LOG_WARNING, "Lost %d shares due to stratum disconnect on pool %d", cleared, pool->pool_no);
		mutex_lock(&stats_lock);
		pool->stale_shares += cleared;
		total_stale += cleared;
		pool->diff_stale += diff_cleared;
		total_diff_stale += diff_cleared;
		for (int i = 0; i < my_mining_threads; ++i)
			if (thr_cleared[i])
			{
				cgpu = get_thr_cgpu(i);
				cgpu->diff_stale += thr_diff_cleared[i];
				cgpu->stale += thr_cleared[i];
			}
		mutex_unlock(&stats_lock);

		mutex_lock(&submitting_lock);
		total_submitting -= cleared;
		mutex_unlock(&submitting_lock);
	}
}

static void resubmit_stratum_shares(struct pool *pool)
{
	struct stratum_share *sshare, *tmpshare;
	struct work *work;
	unsigned resubmitted = 0;

	mutex_lock(&sshare_lock);
	mutex_lock(&submitting_lock);
	HASH_ITER(hh, stratum_shares, sshare, tmpshare) {
		if (sshare->work->pool != pool)
			continue;
		
		HASH_DEL(stratum_shares, sshare);
		
		work = sshare->work;
		DL_APPEND(submit_waiting, work);
		
		free(sshare);
		++resubmitted;
	}
	mutex_unlock(&submitting_lock);
	mutex_unlock(&sshare_lock);

	if (resubmitted) {
		notifier_wake(submit_waiting_notifier);
		applog(LOG_DEBUG, "Resubmitting %u shares due to stratum disconnect on pool %u", resubmitted, pool->pool_no);
	}
}

static void clear_pool_work(struct pool *pool)
{
	struct work *work, *tmp;
	int cleared = 0;

	mutex_lock(stgd_lock);
	HASH_ITER(hh, staged_work, work, tmp) {
		if (work->pool == pool) {
			HASH_DEL(staged_work, work);
			free_work(work);
			cleared++;
			staged_full = false;
		}
	}
	mutex_unlock(stgd_lock);
}

static int cp_prio(void)
{
	int prio;

	cg_rlock(&control_lock);
	prio = currentpool->prio;
	cg_runlock(&control_lock);

	return prio;
}

/* We only need to maintain a secondary pool connection when we need the
 * capacity to get work from the backup pools while still on the primary */
static bool cnx_needed(struct pool *pool)
{
	struct pool *cp;

	if (pool->enabled != POOL_ENABLED)
		return false;

	/* Idle stratum pool needs something to kick it alive again */
	if (pool->has_stratum && pool->idle)
		return true;

	/* Getwork pools without opt_fail_only need backup pools up to be able
	 * to leak shares */
	cp = current_pool();
	if (pool_actively_desired(pool, cp))
		return true;
	if (!pool_localgen(cp) && (!opt_fail_only || !cp->hdr_path))
		return true;

	/* Keep the connection open to allow any stray shares to be submitted
	 * on switching pools for 2 minutes. */
	if (timer_elapsed(&pool->tv_last_work_time, NULL) < 120)
		return true;

	/* If the pool has only just come to life and is higher priority than
	 * the current pool keep the connection open so we can fail back to
	 * it. */
	if (pool_strategy == POOL_FAILOVER && pool->prio < cp_prio())
		return true;

	if (pool_unworkable(cp))
		return true;
	
	/* We've run out of work, bring anything back to life. */
	if (no_work)
		return true;

	return false;
}

static void wait_lpcurrent(struct pool *pool);
static void pool_resus(struct pool *pool);
static void gen_stratum_work(struct pool *pool, struct work *work);

static void stratum_resumed(struct pool *pool)
{
	if (!pool->stratum_notify)
		return;
	if (pool_tclear(pool, &pool->idle)) {
		applog(LOG_INFO, "Stratum connection to pool %d resumed", pool->pool_no);
		pool_resus(pool);
	}
}

static bool supports_resume(struct pool *pool)
{
	bool ret;

	cg_rlock(&pool->data_lock);
	ret = (pool->sessionid != NULL);
	cg_runlock(&pool->data_lock);

	return ret;
}

/* One stratum thread per pool that has stratum waits on the socket checking
 * for new messages and for the integrity of the socket connection. We reset
 * the connection based on the integrity of the receive side only as the send
 * side will eventually expire data it fails to send. */
static void *stratum_thread(void *userdata)
{
	struct pool *pool = (struct pool *)userdata;

	pthread_detach(pthread_self());

	char threadname[20];
	snprintf(threadname, 20, "stratum%u", pool->pool_no);
	RenameThread(threadname);

	srand(time(NULL) + (intptr_t)userdata);

	while (42) {
		struct timeval timeout;
		int sel_ret;
		fd_set rd;
		char *s;
		int sock;

		if (unlikely(!pool->has_stratum))
			break;

		/* Check to see whether we need to maintain this connection
		 * indefinitely or just bring it up when we switch to this
		 * pool */
		while (true)
		{
			sock = pool->sock;
			
			if (sock == INVSOCK)
				applog(LOG_DEBUG, "Pool %u: Invalid socket, suspending",
				       pool->pool_no);
			else
			if (!sock_full(pool) && !cnx_needed(pool))
				applog(LOG_DEBUG, "Pool %u: Connection not needed, suspending",
				       pool->pool_no);
			else
				break;
			
			suspend_stratum(pool);
			clear_stratum_shares(pool);
			clear_pool_work(pool);

			wait_lpcurrent(pool);
			if (!restart_stratum(pool)) {
				pool_died(pool);
				while (!restart_stratum(pool)) {
					if (pool->removed)
						goto out;
					cgsleep_ms(30000);
				}
			}
		}

		FD_ZERO(&rd);
		FD_SET(sock, &rd);
		timeout.tv_sec = 120;
		timeout.tv_usec = 0;

		/* If we fail to receive any notify messages for 2 minutes we
		 * assume the connection has been dropped and treat this pool
		 * as dead */
		if (!sock_full(pool) && (sel_ret = select(sock + 1, &rd, NULL, NULL, &timeout)) < 1) {
			applog(LOG_DEBUG, "Stratum select failed on pool %d with value %d", pool->pool_no, sel_ret);
			s = NULL;
		} else
			s = recv_line(pool);
		if (!s) {
			if (!pool->has_stratum)
				break;

			applog(LOG_NOTICE, "Stratum connection to pool %d interrupted", pool->pool_no);
			pool->getfail_occasions++;
			total_go++;

			mutex_lock(&pool->stratum_lock);
			pool->stratum_active = pool->stratum_notify = false;
			pool->sock = INVSOCK;
			mutex_unlock(&pool->stratum_lock);

			/* If the socket to our stratum pool disconnects, all
			 * submissions need to be discarded or resent. */
			if (!supports_resume(pool))
				clear_stratum_shares(pool);
			else
				resubmit_stratum_shares(pool);
			clear_pool_work(pool);
			if (pool == current_pool())
				restart_threads();

			if (restart_stratum(pool))
				continue;

			shutdown_stratum(pool);
			pool_died(pool);
			break;
		}

		/* Check this pool hasn't died while being a backup pool and
		 * has not had its idle flag cleared */
		stratum_resumed(pool);

		if (!parse_method(pool, s) && !parse_stratum_response(pool, s))
			applog(LOG_INFO, "Unknown stratum msg: %s", s);
		free(s);
		if (pool->swork.clean) {
			struct work *work = make_work();

			/* Generate a single work item to update the current
			 * block database */
			pool->swork.clean = false;
			gen_stratum_work(pool, work);

			/* Try to extract block height from coinbase scriptSig */
			uint8_t *bin_height = &bytes_buf(&pool->swork.coinbase)[4 /*version*/ + 1 /*txin count*/ + 36 /*prevout*/ + 1 /*scriptSig len*/ + 1 /*push opcode*/];
			unsigned char cb_height_sz;
			cb_height_sz = bin_height[-1];
			if (cb_height_sz == 3) {
				// FIXME: The block number will overflow this by AD 2173
				uint32_t block_id = ((uint32_t*)work->data)[1];
				uint32_t height = 0;
				memcpy(&height, bin_height, 3);
				height = le32toh(height);
				have_block_height(block_id, height);
			}

			++pool->work_restart_id;
			pool_update_work_restart_time(pool);
			if (test_work_current(work)) {
				/* Only accept a work update if this stratum
				 * connection is from the current pool */
				struct pool * const cp = current_pool();
				if (pool == cp)
					restart_threads();
				
				applog(
				       ((!opt_quiet_work_updates) && pool_actively_in_use(pool, cp) ? LOG_NOTICE : LOG_DEBUG),
				       "Stratum from pool %d requested work update", pool->pool_no);
			} else
				applog(LOG_NOTICE, "Stratum from pool %d detected new block", pool->pool_no);
			free_work(work);
		}

		if (timer_passed(&pool->swork.tv_transparency, NULL)) {
			// More than 4 timmills past since requested transactions
			timer_unset(&pool->swork.tv_transparency);
			pool_set_opaque(pool, true);
		}
	}

out:
	return NULL;
}

static void init_stratum_thread(struct pool *pool)
{
	have_longpoll = true;

	if (unlikely(pthread_create(&pool->stratum_thread, NULL, stratum_thread, (void *)pool)))
		quit(1, "Failed to create stratum thread");
}

static void *longpoll_thread(void *userdata);

static bool stratum_works(struct pool *pool)
{
	applog(LOG_INFO, "Testing pool %d stratum %s", pool->pool_no, pool->stratum_url);
	if (!extract_sockaddr(pool->stratum_url, &pool->sockaddr_url, &pool->stratum_port))
		return false;

	if (pool->stratum_active)
		return true;
	
	if (!initiate_stratum(pool))
		return false;

	return true;
}

static bool pool_active(struct pool *pool, bool pinging)
{
	struct timeval tv_now, tv_getwork, tv_getwork_reply;
	bool ret = false;
	json_t *val;
	CURL *curl;
	int rolltime;
	char *rpc_req;
	struct work *work;
	enum pool_protocol proto;

	if (pool->stratum_init)
		return pool->stratum_active;
	
	timer_set_now(&tv_now);
	if (timer_isset(&pool->tv_last_work_time) && timer_elapsed(&pool->tv_last_work_time, &tv_now) < 60)
		return true;
	if (pool->idle && timer_elapsed(&pool->tv_idle, &tv_now) < 30)
		return false;
	
		applog(LOG_INFO, "Testing pool %s", pool->rpc_url);

	/* This is the central point we activate stratum when we can */
	curl = curl_easy_init();
	if (unlikely(!curl)) {
		applog(LOG_ERR, "CURL initialisation failed");
		return false;
	}

	if (!(want_gbt || want_getwork))
		goto nohttp;

	work = make_work();

	/* Probe for GBT support on first pass */
	proto = want_gbt ? PLP_GETBLOCKTEMPLATE : PLP_GETWORK;

tryagain:
	rpc_req = prepare_rpc_req_probe(work, proto, NULL);
	work->pool = pool;
	if (!rpc_req)
		goto out;

	pool->probed = false;
	cgtime(&tv_getwork);
	val = json_rpc_call(curl, pool->rpc_url, pool->rpc_userpass, rpc_req,
			true, false, &rolltime, pool, false);
	cgtime(&tv_getwork_reply);

	free(rpc_req);

	/* Detect if a http getwork pool has an X-Stratum header at startup,
	 * and if so, switch to that in preference to getwork if it works */
	if (pool->stratum_url && want_stratum && pool_may_redirect_to(pool, pool->stratum_url) && (pool->has_stratum || stratum_works(pool))) {
		if (!pool->has_stratum) {

		applog(LOG_NOTICE, "Switching pool %d %s to %s", pool->pool_no, pool->rpc_url, pool->stratum_url);
		if (!pool->rpc_url)
			pool->rpc_url = strdup(pool->stratum_url);
		pool->has_stratum = true;

		}

		free_work(work);
		if (val)
			json_decref(val);

retry_stratum:
		curl_easy_cleanup(curl);
		
		/* We create the stratum thread for each pool just after
		 * successful authorisation. Once the init flag has been set
		 * we never unset it and the stratum thread is responsible for
		 * setting/unsetting the active flag */
		bool init = pool_tset(pool, &pool->stratum_init);

		if (!init) {
			bool ret = initiate_stratum(pool) && auth_stratum(pool);

			if (ret)
			{
				detect_algo = 2;
				init_stratum_thread(pool);
			}
			else
				pool_tclear(pool, &pool->stratum_init);
			return ret;
		}
		return pool->stratum_active;
	}
	else if (pool->has_stratum)
		shutdown_stratum(pool);

	if (val) {
		bool rc;
		json_t *res;

		res = json_object_get(val, "result");
		if ((!json_is_object(res)) || (proto == PLP_GETBLOCKTEMPLATE && !json_object_get(res, "bits")))
			goto badwork;

		work->rolltime = rolltime;
		rc = work_decode(pool, work, val);
		if (rc) {
			applog(LOG_DEBUG, "Successfully retrieved and deciphered work from pool %u %s",
			       pool->pool_no, pool->rpc_url);
			work->pool = pool;
			copy_time(&work->tv_getwork, &tv_getwork);
			copy_time(&work->tv_getwork_reply, &tv_getwork_reply);
			work->getwork_mode = GETWORK_MODE_TESTPOOL;
			calc_diff(work, 0);

			update_last_work(work);

			applog(LOG_DEBUG, "Pushing pooltest work to base pool");

			stage_work(work);
			total_getworks++;
			pool->getwork_requested++;
			ret = true;
			cgtime(&pool->tv_idle);
		} else {
badwork:
			json_decref(val);
			applog(LOG_DEBUG, "Successfully retrieved but FAILED to decipher work from pool %u %s",
			       pool->pool_no, pool->rpc_url);
			pool->proto = proto = pool_protocol_fallback(proto);
			if (PLP_NONE != proto)
				goto tryagain;
			free_work(work);
			goto out;
		}
		json_decref(val);

		if (proto != pool->proto) {
			pool->proto = proto;
			applog(LOG_INFO, "Selected %s protocol for pool %u", pool_protocol_name(proto), pool->pool_no);
		}

		if (pool->lp_url)
			goto out;

		/* Decipher the longpoll URL, if any, and store it in ->lp_url */

		const struct blktmpl_longpoll_req *lp;
		if (work->tmpl && (lp = blktmpl_get_longpoll(work->tmpl))) {
			// NOTE: work_decode takes care of lp id
			pool->lp_url = lp->uri ? absolute_uri(lp->uri, pool->rpc_url) : pool->rpc_url;
			if (!pool->lp_url)
			{
				ret = false;
				goto out;
			}
			pool->lp_proto = PLP_GETBLOCKTEMPLATE;
		}
		else
		if (pool->hdr_path && want_getwork) {
			pool->lp_url = absolute_uri(pool->hdr_path, pool->rpc_url);
			if (!pool->lp_url)
			{
				ret = false;
				goto out;
			}
			pool->lp_proto = PLP_GETWORK;
		} else
			pool->lp_url = NULL;

		if (want_longpoll && !pool->lp_started) {
			pool->lp_started = true;
			if (unlikely(pthread_create(&pool->longpoll_thread, NULL, longpoll_thread, (void *)pool)))
				quit(1, "Failed to create pool longpoll thread");
		}
	} else if (PLP_NONE != (proto = pool_protocol_fallback(proto))) {
		pool->proto = proto;
		goto tryagain;
	} else {
		free_work(work);
nohttp:
		/* If we failed to parse a getwork, this could be a stratum
		 * url without the prefix stratum+tcp:// so let's check it */
		if (extract_sockaddr(pool->rpc_url, &pool->sockaddr_url, &pool->stratum_port) && initiate_stratum(pool)) {
			pool->has_stratum = true;
			goto retry_stratum;
		}
		applog(LOG_DEBUG, "FAILED to retrieve work from pool %u %s",
		       pool->pool_no, pool->rpc_url);
		if (!pinging)
			applog(LOG_WARNING, "Pool %u slow/down or URL or credentials invalid", pool->pool_no);
	}
out:
	curl_easy_cleanup(curl);
	return ret;
}

static void pool_resus(struct pool *pool)
{
	if (pool_strategy == POOL_FAILOVER && pool->prio < cp_prio())
		applog(LOG_WARNING, "Pool %d %s alive, testing stability", pool->pool_no, pool->rpc_url);
	else
		applog(LOG_INFO, "Pool %d %s alive", pool->pool_no, pool->rpc_url);
}

static struct work *hash_pop(void)
{
	struct work *work = NULL, *tmp;
	int hc;
	struct timespec ts;

retry:
	mutex_lock(stgd_lock);
	while (!HASH_COUNT(staged_work))
	{
		if (unlikely(staged_full))
		{
			if (likely(opt_queue < 10 + mining_threads))
			{
				++opt_queue;
				applog(LOG_WARNING, "Staged work underrun; increasing queue minimum to %d", opt_queue);
			}
			else
				applog(LOG_WARNING, "Staged work underrun; not automatically increasing above %d", opt_queue);
			staged_full = false;  // Let it fill up before triggering an underrun again
			no_work = true;
		}
		ts = (struct timespec){ .tv_sec = opt_log_interval, };
		pthread_cond_signal(&gws_cond);
		if (ETIMEDOUT == pthread_cond_timedwait(&getq->cond, stgd_lock, &ts))
		{
			run_cmd(cmd_idle);
			pthread_cond_signal(&gws_cond);
			pthread_cond_wait(&getq->cond, stgd_lock);
		}
	}
	
	no_work = false;

	hc = HASH_COUNT(staged_work);
	/* Find clone work if possible, to allow masters to be reused */
	if (hc > staged_rollable) {
		HASH_ITER(hh, staged_work, work, tmp) {
			if (!work_rollable(work))
				break;
		}
	} else
		work = staged_work;
	
	if (can_roll(work) && should_roll(work))
	{
		// Instead of consuming it, force it to be cloned and grab the clone
		mutex_unlock(stgd_lock);
		clone_available();
		goto retry;
	}
	
	HASH_DEL(staged_work, work);
	if (work_rollable(work))
		staged_rollable--;

	/* Signal the getwork scheduler to look for more work */
	pthread_cond_signal(&gws_cond);

	/* Signal hash_pop again in case there are mutliple hash_pop waiters */
	pthread_cond_signal(&getq->cond);
	mutex_unlock(stgd_lock);
	work->pool->last_work_time = time(NULL);
	cgtime(&work->pool->tv_last_work_time);

	return work;
}

/* Clones work by rolling it if possible, and returning a clone instead of the
 * original work item which gets staged again to possibly be rolled again in
 * the future */
static struct work *clone_work(struct work *work)
{
	int mrs = mining_threads + opt_queue - total_staged();
	struct work *work_clone;
	bool cloned;

	if (mrs < 1)
		return work;

	cloned = false;
	work_clone = make_clone(work);
	while (mrs-- > 0 && can_roll(work) && should_roll(work)) {
		applog(LOG_DEBUG, "Pushing rolled converted work to stage thread");
		stage_work(work_clone);
		roll_work(work);
		work_clone = make_clone(work);
		/* Roll it again to prevent duplicates should this be used
		 * directly later on */
		roll_work(work);
		cloned = true;
	}

	if (cloned) {
		stage_work(work);
		return work_clone;
	}

	free_work(work_clone);

	return work;
}

void gen_hash(unsigned char *data, unsigned char *hash, int len)
{
	unsigned char hash1[32];

	sha256(data, len, hash1);
	sha256(hash1, 32, hash);
}

/* PDiff 1 is a 256 bit unsigned integer of
 * 0x00000000ffffffffffffffffffffffffffffffffffffffffffffffffffffffff
 * so we use a big endian 32 bit unsigned integer positioned at the Nth byte to
 * cover a huge range of difficulty targets, though not all 256 bits' worth */
static void pdiff_target_leadzero(void * const target_p, double diff)
{
	uint8_t *target = target_p;
	diff *= 0x100000000;
	int skip = log2(diff) / 8;
	if (skip)
	{
		if (skip > 0x1c)
			skip = 0x1c;
		diff /= pow(0x100, skip);
		memset(target, 0, skip);
	}
	uint32_t n = 0xffffffff;
	n = (double)n / diff;
	n = htobe32(n);
	memcpy(&target[skip], &n, sizeof(n));
	memset(&target[skip + sizeof(n)], 0xff, 32 - (skip + sizeof(n)));
}

void set_target_to_pdiff(void * const dest_target, const double pdiff)
{
	unsigned char rtarget[32];
	pdiff_target_leadzero(rtarget, pdiff);
	swab256(dest_target, rtarget);
	
	if (opt_debug) {
		char htarget[65];
		bin2hex(htarget, rtarget, 32);
		applog(LOG_DEBUG, "Generated target %s", htarget);
	}
}

void set_target_to_bdiff(void * const dest_target, const double bdiff)
{
	set_target_to_pdiff(dest_target, bdiff_to_pdiff(bdiff));
}

void _test_target(void * const funcp, const char * const funcname, const bool little_endian, const void * const expectp, const double diff)
{
	uint8_t bufr[32], buf[32], expectr[32], expect[32];
	int off;
	void (*func)(void *, double) = funcp;
	
	func(little_endian ? bufr : buf, diff);
	if (little_endian)
		swab256(buf, bufr);
	
	swap32tobe(expect, expectp, 256/32);
	
	// Fuzzy comparison: the first 32 bits set must match, and the actual target must be >= the expected
	for (off = 0; off < 28 && !buf[off]; ++off)
	{}
	
	if (memcmp(&buf[off], &expect[off], 4))
	{
testfail: ;
		char hexbuf[65], expectbuf[65];
		bin2hex(hexbuf, buf, 32);
		bin2hex(expectbuf, expect, 32);
		applogr(, LOG_WARNING, "%s test failed: diff %g got %s (expected %s)",
		        funcname, diff, hexbuf, expectbuf);
	}
	
	if (!little_endian)
		swab256(bufr, buf);
	swab256(expectr, expect);
	
	if (!hash_target_check(expectr, bufr))
		goto testfail;
}

#define TEST_TARGET(func, le, expect, diff)  \
	_test_target(func, #func, le, expect, diff)

void test_target()
{
	uint32_t expect[8] = {0};
	// bdiff 1 should be exactly 00000000ffff0000000006f29cfd29510a6caee84634e86a57257cf03152537f due to floating-point imprecision (pdiff1 / 1.0000152590218966)
	expect[0] = 0x0000ffff;
	TEST_TARGET(set_target_to_bdiff, true, expect, 1./0x10000);
	expect[0] = 0;
	expect[1] = 0xffff0000;
	TEST_TARGET(set_target_to_bdiff, true, expect, 1);
	expect[1] >>= 1;
	TEST_TARGET(set_target_to_bdiff, true, expect, 2);
	expect[1] >>= 3;
	TEST_TARGET(set_target_to_bdiff, true, expect, 0x10);
	expect[1] >>= 4;
	TEST_TARGET(set_target_to_bdiff, true, expect, 0x100);
	
	memset(&expect[1], '\xff', 28);
	expect[0] = 0x0000ffff;
	TEST_TARGET(set_target_to_pdiff, true, expect, 1./0x10000);
	expect[0] = 0;
	TEST_TARGET(set_target_to_pdiff, true, expect, 1);
	expect[1] >>= 1;
	TEST_TARGET(set_target_to_pdiff, true, expect, 2);
	expect[1] >>= 3;
	TEST_TARGET(set_target_to_pdiff, true, expect, 0x10);
	expect[1] >>= 4;
	TEST_TARGET(set_target_to_pdiff, true, expect, 0x100);
}

void stratum_work_cpy(struct stratum_work * const dst, const struct stratum_work * const src)
{
	*dst = *src;
	dst->job_id = strdup(src->job_id);
	bytes_cpy(&dst->coinbase, &src->coinbase);
	bytes_cpy(&dst->merkle_bin, &src->merkle_bin);
}

void stratum_work_clean(struct stratum_work * const swork)
{
	free(swork->job_id);
	bytes_free(&swork->coinbase);
	bytes_free(&swork->merkle_bin);
}

/* Generates stratum based work based on the most recent notify information
 * from the pool. This will keep generating work while a pool is down so we use
 * other means to detect when the pool has died in stratum_thread */
static void gen_stratum_work(struct pool *pool, struct work *work)
{
	clean_work(work);
	
	cg_wlock(&pool->data_lock);
	pool->swork.data_lock_p = &pool->data_lock;
	
	bytes_resize(&work->nonce2, pool->n2size);
	if (pool->nonce2sz < pool->n2size)
		memset(&bytes_buf(&work->nonce2)[pool->nonce2sz], 0, pool->n2size - pool->nonce2sz);
	memcpy(bytes_buf(&work->nonce2),
#ifdef WORDS_BIGENDIAN
	// NOTE: On big endian, the most significant bits are stored at the end, so skip the LSBs
	       &((char*)&pool->nonce2)[pool->nonce2off],
#else
	       &pool->nonce2,
#endif
	       pool->nonce2sz);
	pool->nonce2++;
	
	work->pool = pool;
	work->work_restart_id = work->pool->work_restart_id;
	gen_stratum_work2(work, &pool->swork, pool->nonce1);
	
	cgtime(&work->tv_staged);
}

void gen_stratum_work2(struct work *work, struct stratum_work *swork, const char *nonce1)
{
	unsigned char *coinbase, merkle_root[32], merkle_sha[64];
	uint8_t *merkle_bin;
	uint32_t *data32, *swap32;
	int i;

	/* Generate coinbase */
	coinbase = bytes_buf(&swork->coinbase);
	memcpy(&coinbase[swork->nonce2_offset], bytes_buf(&work->nonce2), bytes_len(&work->nonce2));

	/* Downgrade to a read lock to read off the variables */
	if (swork->data_lock_p)
		cg_dwlock(swork->data_lock_p);

	/* Generate merkle root */
	gen_hash(coinbase, merkle_root, bytes_len(&swork->coinbase));
	memcpy(merkle_sha, merkle_root, 32);
	merkle_bin = bytes_buf(&swork->merkle_bin);
	for (i = 0; i < swork->merkles; ++i, merkle_bin += 32) {
		memcpy(merkle_sha + 32, merkle_bin, 32);
		gen_hash(merkle_sha, merkle_root, 64);
		memcpy(merkle_sha, merkle_root, 32);
	}
	data32 = (uint32_t *)merkle_sha;
	swap32 = (uint32_t *)merkle_root;
	flip32(swap32, data32);
	
	memcpy(&work->data[0], swork->header1, 36);
	memcpy(&work->data[36], merkle_root, 32);
	*((uint32_t*)&work->data[68]) = htobe32(swork->ntime + timer_elapsed(&swork->tv_received, NULL));
	memcpy(&work->data[72], swork->diffbits, 4);
	memset(&work->data[76], 0, 4);  // nonce
	memcpy(&work->data[80], workpadding_bin, 48);

	/* Copy parameters required for share submission */
	memcpy(work->target, swork->target, sizeof(work->target));
	work->job_id = strdup(swork->job_id);
	work->nonce1 = strdup(nonce1);
	if (swork->data_lock_p)
		cg_runlock(swork->data_lock_p);

	if (opt_debug)
	{
		char header[161];
		char nonce2hex[(bytes_len(&work->nonce2) * 2) + 1];
		bin2hex(header, work->data, 80);
		bin2hex(nonce2hex, bytes_buf(&work->nonce2), bytes_len(&work->nonce2));
		applog(LOG_DEBUG, "Generated stratum header %s", header);
		applog(LOG_DEBUG, "Work job_id %s nonce2 %s", work->job_id, nonce2hex);
	}

	calc_midstate(work);

	local_work++;
	work->stratum = true;
	work->blk.nonce = 0;
	work->id = total_work++;
	work->longpoll = false;
	work->getwork_mode = GETWORK_MODE_STRATUM;
	/* Nominally allow a driver to ntime roll 60 seconds */
	work->drv_rolllimit = 60;
	calc_diff(work, 0);
}

void request_work(struct thr_info *thr)
{
	struct cgpu_info *cgpu = thr->cgpu;
	struct cgminer_stats *dev_stats = &(cgpu->cgminer_stats);

	/* Tell the watchdog thread this thread is waiting on getwork and
	 * should not be restarted */
	thread_reportout(thr);
	
	// HACK: Since get_work still blocks, reportout all processors dependent on this thread
	for (struct cgpu_info *proc = thr->cgpu->next_proc; proc; proc = proc->next_proc)
	{
		if (proc->threads)
			break;
		thread_reportout(proc->thr[0]);
	}

	cgtime(&dev_stats->_get_start);
}

// FIXME: Make this non-blocking (and remove HACK above)
struct work *get_work(struct thr_info *thr)
{
	const int thr_id = thr->id;
	struct cgpu_info *cgpu = thr->cgpu;
	struct cgminer_stats *dev_stats = &(cgpu->cgminer_stats);
	struct cgminer_stats *pool_stats;
	struct timeval tv_get;
	struct work *work = NULL;

	applog(LOG_DEBUG, "%"PRIpreprv": Popping work from get queue to get work", cgpu->proc_repr);
	while (!work) {
		work = hash_pop();
		if (stale_work(work, false)) {
			staged_full = false;  // It wasn't really full, since it was stale :(
			discard_work(work);
			work = NULL;
			wake_gws();
		}
	}
	last_getwork = time(NULL);
	applog(LOG_DEBUG, "%"PRIpreprv": Got work %d from get queue to get work for thread %d",
	       cgpu->proc_repr, work->id, thr_id);

	work->thr_id = thr_id;
	thread_reportin(thr);
	
	// HACK: Since get_work still blocks, reportin all processors dependent on this thread
	for (struct cgpu_info *proc = thr->cgpu->next_proc; proc; proc = proc->next_proc)
	{
		if (proc->threads)
			break;
		thread_reportin(proc->thr[0]);
	}
	
	work->mined = true;
	work->blk.nonce = 0;

	cgtime(&tv_get);
	timersub(&tv_get, &dev_stats->_get_start, &tv_get);

	timeradd(&tv_get, &dev_stats->getwork_wait, &dev_stats->getwork_wait);
	if (timercmp(&tv_get, &dev_stats->getwork_wait_max, >))
		dev_stats->getwork_wait_max = tv_get;
	if (timercmp(&tv_get, &dev_stats->getwork_wait_min, <))
		dev_stats->getwork_wait_min = tv_get;
	++dev_stats->getwork_calls;

	pool_stats = &(work->pool->cgminer_stats);
	timeradd(&tv_get, &pool_stats->getwork_wait, &pool_stats->getwork_wait);
	if (timercmp(&tv_get, &pool_stats->getwork_wait_max, >))
		pool_stats->getwork_wait_max = tv_get;
	if (timercmp(&tv_get, &pool_stats->getwork_wait_min, <))
		pool_stats->getwork_wait_min = tv_get;
	++pool_stats->getwork_calls;
	
	if (work->work_difficulty < 1)
	{
		if (unlikely(work->work_difficulty < cgpu->min_nonce_diff))
		{
			applog(LOG_WARNING, "%"PRIpreprv": Using work with lower difficulty than device supports",
			       cgpu->proc_repr);
			work->nonce_diff = cgpu->min_nonce_diff;
		}
		else
			work->nonce_diff = work->work_difficulty;
	}
	else
		work->nonce_diff = 1;

	return work;
}

static
void _submit_work_async(struct work *work)
{
	applog(LOG_DEBUG, "Pushing submit work to work thread");
	
	if (opt_benchmark)
	{
		json_t * const jn = json_null();
		rebuild_hash(work);
		share_result(jn, jn, jn, work, false, "");
		free_work(work);
		return;
	}

	mutex_lock(&submitting_lock);
	++total_submitting;
	DL_APPEND(submit_waiting, work);
	mutex_unlock(&submitting_lock);

	notifier_wake(submit_waiting_notifier);
}

/* Submit a copy of the tested, statistic recorded work item asynchronously */
static void submit_work_async2(struct work *work, struct timeval *tv_work_found)
{
	if (tv_work_found)
		copy_time(&work->tv_work_found, tv_work_found);
	
	_submit_work_async(work);
}

void inc_hw_errors3(struct thr_info *thr, const struct work *work, const uint32_t *bad_nonce_p, float nonce_diff)
{
	struct cgpu_info * const cgpu = thr->cgpu;
	
	if (bad_nonce_p)
	{
		if (bad_nonce_p == UNKNOWN_NONCE)
			applog(LOG_DEBUG, "%"PRIpreprv": invalid nonce - HW error",
			       cgpu->proc_repr);
		else
			applog(LOG_DEBUG, "%"PRIpreprv": invalid nonce (%08lx) - HW error",
			       cgpu->proc_repr, (unsigned long)be32toh(*bad_nonce_p));
	}
	
	mutex_lock(&stats_lock);
	hw_errors++;
	++cgpu->hw_errors;
	if (bad_nonce_p)
	{
		total_bad_diff1 += nonce_diff;
		cgpu->bad_diff1 += nonce_diff;
	}
	mutex_unlock(&stats_lock);

	if (thr->cgpu->drv->hw_error)
		thr->cgpu->drv->hw_error(thr);
}

enum test_nonce2_result hashtest2(struct work *work, bool checktarget)
{
	uint32_t *hash2_32 = (uint32_t *)&work->hash[0];

	hash_data(work->hash, work->data);

	if (hash2_32[7] != 0)
		return TNR_BAD;

	if (!checktarget)
		return TNR_GOOD;

	if (!hash_target_check_v(work->hash, work->target))
	{
		bool high_hash = true;
		struct pool * const pool = work->pool;
		if (pool->stratum_active)
		{
			// Some stratum pools are buggy and expect difficulty changes to be immediate retroactively, so if the target has changed, check and submit just in case
			if (memcmp(pool->swork.target, work->target, sizeof(work->target)))
			{
				applog(LOG_DEBUG, "Stratum pool %u target has changed since work job issued, checking that too",
				       pool->pool_no);
				if (hash_target_check_v(work->hash, pool->swork.target))
					high_hash = false;
			}
		}
		if (high_hash)
			return TNR_HIGH;
	}

	return TNR_GOOD;
}

enum test_nonce2_result _test_nonce2(struct work *work, uint32_t nonce, bool checktarget)
{
	uint32_t *work_nonce = (uint32_t *)(work->data + 64 + 12);
	*work_nonce = htole32(nonce);

#ifdef USE_SCRYPT
	if (opt_scrypt)
		// NOTE: Depends on scrypt_test return matching enum values
		return scrypt_test(work->data, work->target, nonce);
#endif

	return hashtest2(work, checktarget);
}

/* Returns true if nonce for work was a valid share */
bool submit_nonce(struct thr_info *thr, struct work *work, uint32_t nonce)
{
	return submit_noffset_nonce(thr, work, nonce, 0);
}

/* Allows drivers to submit work items where the driver has changed the ntime
 * value by noffset. Must be only used with a work protocol that does not ntime
 * roll itself intrinsically to generate work (eg stratum). We do not touch
 * the original work struct, but the copy of it only. */
bool submit_noffset_nonce(struct thr_info *thr, struct work *work_in, uint32_t nonce,
			  int noffset)
{
	struct work *work = make_work();
	_copy_work(work, work_in, noffset);
	
	uint32_t *work_nonce = (uint32_t *)(work->data + 64 + 12);
	struct timeval tv_work_found;
	enum test_nonce2_result res;
	bool ret = true;

	thread_reportout(thr);

	cgtime(&tv_work_found);
	*work_nonce = htole32(nonce);
	work->thr_id = thr->id;

	/* Do one last check before attempting to submit the work */
	/* Side effect: sets work->data for us */
	res = test_nonce2(work, nonce);
	
	if (unlikely(res == TNR_BAD))
		{
			inc_hw_errors(thr, work, nonce);
			ret = false;
			goto out;
		}
	
	mutex_lock(&stats_lock);
	total_diff1       += work->nonce_diff;
	thr ->cgpu->diff1 += work->nonce_diff;
	work->pool->diff1 += work->nonce_diff;
	thr->cgpu->last_device_valid_work = time(NULL);
	mutex_unlock(&stats_lock);
	
	if (noncelog_file)
		noncelog(work);
	
	if (res == TNR_HIGH)
	{
			// Share above target, normal
			/* Check the diff of the share, even if it didn't reach the
			 * target, just to set the best share value if it's higher. */
			share_diff(work);
			goto out;
	}
	
	submit_work_async2(work, &tv_work_found);
	work = NULL;  // Taken by submit_work_async2
out:
	if (work)
		free_work(work);
	thread_reportin(thr);

	return ret;
}

bool abandon_work(struct work *work, struct timeval *wdiff, uint64_t hashes)
{
	if (wdiff->tv_sec > opt_scantime ||
	    work->blk.nonce >= 0xfffffffe - hashes ||
	    hashes >= 0xfffffffe ||
	    stale_work(work, false))
		return true;
	return false;
}

void __thr_being_msg(int prio, struct thr_info *thr, const char *being)
{
	struct cgpu_info *proc = thr->cgpu;
	
	if (proc->threads > 1)
		applog(prio, "%"PRIpreprv" (thread %d) %s", proc->proc_repr, thr->id, being);
	else
		applog(prio, "%"PRIpreprv" %s", proc->proc_repr, being);
}

// Called by asynchronous minerloops, when they find their processor should be disabled
void mt_disable_start(struct thr_info *mythr)
{
	struct cgpu_info *cgpu = mythr->cgpu;
	struct device_drv *drv = cgpu->drv;
	
	if (drv->thread_disable)
		drv->thread_disable(mythr);
	
	hashmeter2(mythr);
	__thr_being_msg(LOG_WARNING, mythr, "being disabled");
	mythr->rolling = mythr->cgpu->rolling = 0;
	thread_reportout(mythr);
	mythr->_mt_disable_called = true;
}

/* Put a new unqueued work item in cgpu->unqueued_work under cgpu->qlock till
 * the driver tells us it's full so that it may extract the work item using
 * the get_queued() function which adds it to the hashtable on
 * cgpu->queued_work. */
static void fill_queue(struct thr_info *mythr, struct cgpu_info *cgpu, struct device_drv *drv, const int thr_id)
{
	thread_reportout(mythr);
	do {
		bool need_work;

		/* Do this lockless just to know if we need more unqueued work. */
		need_work = (!cgpu->unqueued_work);

		/* get_work is a blocking function so do it outside of lock
		 * to prevent deadlocks with other locks. */
		if (need_work) {
			struct work *work = get_work(mythr);

			wr_lock(&cgpu->qlock);
			/* Check we haven't grabbed work somehow between
			 * checking and picking up the lock. */
			if (likely(!cgpu->unqueued_work))
				cgpu->unqueued_work = work;
			else
				need_work = false;
			wr_unlock(&cgpu->qlock);

			if (unlikely(!need_work))
				discard_work(work);
		}
		/* The queue_full function should be used by the driver to
		 * actually place work items on the physical device if it
		 * does have a queue. */
	} while (drv->queue_full && !drv->queue_full(cgpu));
}

/* Add a work item to a cgpu's queued hashlist */
void __add_queued(struct cgpu_info *cgpu, struct work *work)
{
	cgpu->queued_count++;
	HASH_ADD_INT(cgpu->queued_work, id, work);
}

/* This function is for retrieving one work item from the unqueued pointer and
 * adding it to the hashtable of queued work. Code using this function must be
 * able to handle NULL as a return which implies there is no work available. */
struct work *get_queued(struct cgpu_info *cgpu)
{
	struct work *work = NULL;

	wr_lock(&cgpu->qlock);
	if (cgpu->unqueued_work) {
		work = cgpu->unqueued_work;
		if (unlikely(stale_work(work, false))) {
			discard_work(work);
			work = NULL;
			wake_gws();
		} else
			__add_queued(cgpu, work);
		cgpu->unqueued_work = NULL;
	}
	wr_unlock(&cgpu->qlock);

	return work;
}

void add_queued(struct cgpu_info *cgpu, struct work *work)
{
	wr_lock(&cgpu->qlock);
	__add_queued(cgpu, work);
	wr_unlock(&cgpu->qlock);
}

/* Get fresh work and add it to cgpu's queued hashlist */
struct work *get_queue_work(struct thr_info *thr, struct cgpu_info *cgpu, int thr_id)
{
	struct work *work = get_work(thr);

	add_queued(cgpu, work);
	return work;
}

/* This function is for finding an already queued work item in the
 * given que hashtable. Code using this function must be able
 * to handle NULL as a return which implies there is no matching work.
 * The calling function must lock access to the que if it is required.
 * The common values for midstatelen, offset, datalen are 32, 64, 12 */
struct work *__find_work_bymidstate(struct work *que, char *midstate, size_t midstatelen, char *data, int offset, size_t datalen)
{
	struct work *work, *tmp, *ret = NULL;

	HASH_ITER(hh, que, work, tmp) {
		if (memcmp(work->midstate, midstate, midstatelen) == 0 &&
		    memcmp(work->data + offset, data, datalen) == 0) {
			ret = work;
			break;
		}
	}

	return ret;
}

/* This function is for finding an already queued work item in the
 * device's queued_work hashtable. Code using this function must be able
 * to handle NULL as a return which implies there is no matching work.
 * The common values for midstatelen, offset, datalen are 32, 64, 12 */
struct work *find_queued_work_bymidstate(struct cgpu_info *cgpu, char *midstate, size_t midstatelen, char *data, int offset, size_t datalen)
{
	struct work *ret;

	rd_lock(&cgpu->qlock);
	ret = __find_work_bymidstate(cgpu->queued_work, midstate, midstatelen, data, offset, datalen);
	rd_unlock(&cgpu->qlock);

	return ret;
}

struct work *clone_queued_work_bymidstate(struct cgpu_info *cgpu, char *midstate, size_t midstatelen, char *data, int offset, size_t datalen)
{
	struct work *work, *ret = NULL;

	rd_lock(&cgpu->qlock);
	work = __find_work_bymidstate(cgpu->queued_work, midstate, midstatelen, data, offset, datalen);
	if (work)
		ret = copy_work(work);
	rd_unlock(&cgpu->qlock);

	return ret;
}

void __work_completed(struct cgpu_info *cgpu, struct work *work)
{
	cgpu->queued_count--;
	HASH_DEL(cgpu->queued_work, work);
}
/* This function should be used by queued device drivers when they're sure
 * the work struct is no longer in use. */
void work_completed(struct cgpu_info *cgpu, struct work *work)
{
	wr_lock(&cgpu->qlock);
	__work_completed(cgpu, work);
	wr_unlock(&cgpu->qlock);

	free_work(work);
}

/* Combines find_queued_work_bymidstate and work_completed in one function
 * withOUT destroying the work so the driver must free it. */
struct work *take_queued_work_bymidstate(struct cgpu_info *cgpu, char *midstate, size_t midstatelen, char *data, int offset, size_t datalen)
{
	struct work *work;

	wr_lock(&cgpu->qlock);
	work = __find_work_bymidstate(cgpu->queued_work, midstate, midstatelen, data, offset, datalen);
	if (work)
		__work_completed(cgpu, work);
	wr_unlock(&cgpu->qlock);

	return work;
}

static void flush_queue(struct cgpu_info *cgpu)
{
	struct work *work = NULL;

	wr_lock(&cgpu->qlock);
	work = cgpu->unqueued_work;
	cgpu->unqueued_work = NULL;
	wr_unlock(&cgpu->qlock);

	if (work) {
		free_work(work);
		applog(LOG_DEBUG, "Discarded queued work item");
	}
}

/* This version of hash work is for devices that are fast enough to always
 * perform a full nonce range and need a queue to maintain the device busy.
 * Work creation and destruction is not done from within this function
 * directly. */
void hash_queued_work(struct thr_info *mythr)
{
	const long cycle = opt_log_interval / 5 ? : 1;
	struct timeval tv_start = {0, 0}, tv_end;
	struct cgpu_info *cgpu = mythr->cgpu;
	struct device_drv *drv = cgpu->drv;
	const int thr_id = mythr->id;
	int64_t hashes_done = 0;

	if (unlikely(cgpu->deven != DEV_ENABLED))
		mt_disable(mythr);
	
	while (likely(!cgpu->shutdown)) {
		struct timeval diff;
		int64_t hashes;

		fill_queue(mythr, cgpu, drv, thr_id);

		thread_reportin(mythr);
		hashes = drv->scanwork(mythr);

		/* Reset the bool here in case the driver looks for it
		 * synchronously in the scanwork loop. */
		mythr->work_restart = false;

		if (unlikely(hashes == -1 )) {
			applog(LOG_ERR, "%s %d failure, disabling!", drv->name, cgpu->device_id);
			cgpu->deven = DEV_DISABLED;
			dev_error(cgpu, REASON_THREAD_ZERO_HASH);
			mt_disable(mythr);
		}

		hashes_done += hashes;
		cgtime(&tv_end);
		timersub(&tv_end, &tv_start, &diff);
		if (diff.tv_sec >= cycle) {
			hashmeter(thr_id, &diff, hashes_done);
			hashes_done = 0;
			copy_time(&tv_start, &tv_end);
		}

		if (unlikely(mythr->pause || cgpu->deven != DEV_ENABLED))
			mt_disable(mythr);

		if (unlikely(mythr->work_restart)) {
			flush_queue(cgpu);
			if (drv->flush_work)
				drv->flush_work(cgpu);
		}
	}
	// cgpu->deven = DEV_DISABLED; set in miner_thread
}

// Called by minerloop, when it is re-enabling a processor
void mt_disable_finish(struct thr_info *mythr)
{
	struct device_drv *drv = mythr->cgpu->drv;
	
	thread_reportin(mythr);
	__thr_being_msg(LOG_WARNING, mythr, "being re-enabled");
	if (drv->thread_enable)
		drv->thread_enable(mythr);
	mythr->_mt_disable_called = false;
}

// Called by synchronous minerloops, when they find their processor should be disabled
// Calls mt_disable_start, waits until it's re-enabled, then calls mt_disable_finish
void mt_disable(struct thr_info *mythr)
{
	const struct cgpu_info * const cgpu = mythr->cgpu;
	mt_disable_start(mythr);
	applog(LOG_DEBUG, "Waiting for wakeup notification in miner thread");
	do {
		notifier_read(mythr->notifier);
	} while (mythr->pause || cgpu->deven != DEV_ENABLED);
	mt_disable_finish(mythr);
}


enum {
	STAT_SLEEP_INTERVAL		= 1,
	STAT_CTR_INTERVAL		= 10000000,
	FAILURE_INTERVAL		= 30,
};

/* Stage another work item from the work returned in a longpoll */
static void convert_to_work(json_t *val, int rolltime, struct pool *pool, struct work *work, struct timeval *tv_lp, struct timeval *tv_lp_reply)
{
	bool rc;

	work->rolltime = rolltime;
	rc = work_decode(pool, work, val);
	if (unlikely(!rc)) {
		applog(LOG_ERR, "Could not convert longpoll data to work");
		free_work(work);
		return;
	}
	total_getworks++;
	pool->getwork_requested++;
	work->pool = pool;
	copy_time(&work->tv_getwork, tv_lp);
	copy_time(&work->tv_getwork_reply, tv_lp_reply);
	calc_diff(work, 0);

	if (pool->enabled == POOL_REJECTING)
		work->mandatory = true;

	work->longpoll = true;
	work->getwork_mode = GETWORK_MODE_LP;

	update_last_work(work);

	/* We'll be checking this work item twice, but we already know it's
	 * from a new block so explicitly force the new block detection now
	 * rather than waiting for it to hit the stage thread. This also
	 * allows testwork to know whether LP discovered the block or not. */
	test_work_current(work);

	/* Don't use backup LPs as work if we have failover-only enabled. Use
	 * the longpoll work from a pool that has been rejecting shares as a
	 * way to detect when the pool has recovered.
	 */
	if (pool != current_pool() && opt_fail_only && pool->enabled != POOL_REJECTING) {
		free_work(work);
		return;
	}

	work = clone_work(work);

	applog(LOG_DEBUG, "Pushing converted work to stage thread");

	stage_work(work);
	applog(LOG_DEBUG, "Converted longpoll data to work");
}

/* If we want longpoll, enable it for the chosen default pool, or, if
 * the pool does not support longpoll, find the first one that does
 * and use its longpoll support */
static struct pool *select_longpoll_pool(struct pool *cp)
{
	int i;

	if (cp->lp_url)
		return cp;
	for (i = 0; i < total_pools; i++) {
		struct pool *pool = pools[i];

		if (pool->has_stratum || pool->lp_url)
			return pool;
	}
	return NULL;
}

/* This will make the longpoll thread wait till it's the current pool, or it
 * has been flagged as rejecting, before attempting to open any connections.
 */
static void wait_lpcurrent(struct pool *pool)
{
	while (!cnx_needed(pool))
	{
		mutex_lock(&lp_lock);
		pthread_cond_wait(&lp_cond, &lp_lock);
		mutex_unlock(&lp_lock);
	}
}

static curl_socket_t save_curl_socket(void *vpool, __maybe_unused curlsocktype purpose, struct curl_sockaddr *addr) {
	struct pool *pool = vpool;
	curl_socket_t sock = socket(addr->family, addr->socktype, addr->protocol);
	pool->lp_socket = sock;
	return sock;
}

static void *longpoll_thread(void *userdata)
{
	struct pool *cp = (struct pool *)userdata;
	/* This *pool is the source of the actual longpoll, not the pool we've
	 * tied it to */
	struct timeval start, reply, end;
	struct pool *pool = NULL;
	char threadname[20];
	CURL *curl = NULL;
	int failures = 0;
	char *lp_url;
	int rolltime;

#ifndef HAVE_PTHREAD_CANCEL
	pthread_setcanceltype(PTHREAD_CANCEL_ASYNCHRONOUS, NULL);
#endif

	snprintf(threadname, 20, "longpoll%u", cp->pool_no);
	RenameThread(threadname);

	curl = curl_easy_init();
	if (unlikely(!curl)) {
		applog(LOG_ERR, "CURL initialisation failed");
		return NULL;
	}

retry_pool:
	pool = select_longpoll_pool(cp);
	if (!pool) {
		applog(LOG_WARNING, "No suitable long-poll found for %s", cp->rpc_url);
		while (!pool) {
			cgsleep_ms(60000);
			pool = select_longpoll_pool(cp);
		}
	}

	if (pool->has_stratum) {
		applog(LOG_WARNING, "Block change for %s detection via %s stratum",
		       cp->rpc_url, pool->rpc_url);
		goto out;
	}

	/* Any longpoll from any pool is enough for this to be true */
	have_longpoll = true;

	wait_lpcurrent(cp);

	{
		lp_url = pool->lp_url;
		if (cp == pool)
			applog(LOG_WARNING, "Long-polling activated for %s (%s)", lp_url, pool_protocol_name(pool->lp_proto));
		else
			applog(LOG_WARNING, "Long-polling activated for %s via %s (%s)", cp->rpc_url, lp_url, pool_protocol_name(pool->lp_proto));
	}

	while (42) {
		json_t *val, *soval;

		struct work *work = make_work();
		char *lpreq;
		lpreq = prepare_rpc_req(work, pool->lp_proto, pool->lp_id);
		work->pool = pool;
		if (!lpreq)
		{
			free_work(work);
			goto lpfail;
		}

		wait_lpcurrent(cp);

		cgtime(&start);

		/* Longpoll connections can be persistent for a very long time
		 * and any number of issues could have come up in the meantime
		 * so always establish a fresh connection instead of relying on
		 * a persistent one. */
		curl_easy_setopt(curl, CURLOPT_FRESH_CONNECT, 1);
		curl_easy_setopt(curl, CURLOPT_OPENSOCKETFUNCTION, save_curl_socket);
		curl_easy_setopt(curl, CURLOPT_OPENSOCKETDATA, pool);
		val = json_rpc_call(curl, lp_url, pool->rpc_userpass,
				    lpreq, false, true, &rolltime, pool, false);
		pool->lp_socket = CURL_SOCKET_BAD;

		cgtime(&reply);

		free(lpreq);

		if (likely(val)) {
			soval = json_object_get(json_object_get(val, "result"), "submitold");
			if (soval)
				pool->submit_old = json_is_true(soval);
			else
				pool->submit_old = false;
			convert_to_work(val, rolltime, pool, work, &start, &reply);
			failures = 0;
			json_decref(val);
		} else {
			/* Some pools regularly drop the longpoll request so
			 * only see this as longpoll failure if it happens
			 * immediately and just restart it the rest of the
			 * time. */
			cgtime(&end);
			free_work(work);
			if (end.tv_sec - start.tv_sec > 30)
				continue;
			if (failures == 1)
				applog(LOG_WARNING, "longpoll failed for %s, retrying every 30s", lp_url);
lpfail:
			cgsleep_ms(30000);
		}

		if (pool != cp) {
			pool = select_longpoll_pool(cp);
			if (pool->has_stratum) {
				applog(LOG_WARNING, "Block change for %s detection via %s stratum",
				       cp->rpc_url, pool->rpc_url);
				break;
			}
			if (unlikely(!pool))
				goto retry_pool;
		}

		if (unlikely(pool->removed))
			break;
	}

out:
	curl_easy_cleanup(curl);

	return NULL;
}

static void stop_longpoll(void)
{
	int i;
	
	want_longpoll = false;
	for (i = 0; i < total_pools; ++i)
	{
		struct pool *pool = pools[i];
		
		if (unlikely(!pool->lp_started))
			continue;
		
		pool->lp_started = false;
		pthread_cancel(pool->longpoll_thread);
	}
	have_longpoll = false;
}

static void start_longpoll(void)
{
	int i;
	
	want_longpoll = true;
	for (i = 0; i < total_pools; ++i)
	{
		struct pool *pool = pools[i];
		
		if (unlikely(pool->removed || pool->lp_started || !pool->lp_url))
			continue;
		
		pool->lp_started = true;
		if (unlikely(pthread_create(&pool->longpoll_thread, NULL, longpoll_thread, (void *)pool)))
			quit(1, "Failed to create pool longpoll thread");
	}
}

void reinit_device(struct cgpu_info *cgpu)
{
	if (cgpu->drv->reinit_device)
		cgpu->drv->reinit_device(cgpu);
}

static struct timeval rotate_tv;

/* We reap curls if they are unused for over a minute */
static void reap_curl(struct pool *pool)
{
	struct curl_ent *ent, *iter;
	struct timeval now;
	int reaped = 0;

	cgtime(&now);

	mutex_lock(&pool->pool_lock);
	LL_FOREACH_SAFE(pool->curllist, ent, iter) {
		if (pool->curls < 2)
			break;
		if (now.tv_sec - ent->tv.tv_sec > 300) {
			reaped++;
			pool->curls--;
			LL_DELETE(pool->curllist, ent);
			curl_easy_cleanup(ent->curl);
			free(ent);
		}
	}
	mutex_unlock(&pool->pool_lock);

	if (reaped)
		applog(LOG_DEBUG, "Reaped %d curl%s from pool %d", reaped, reaped > 1 ? "s" : "", pool->pool_no);
}

static void *watchpool_thread(void __maybe_unused *userdata)
{
	int intervals = 0;

#ifndef HAVE_PTHREAD_CANCEL
	pthread_setcanceltype(PTHREAD_CANCEL_ASYNCHRONOUS, NULL);
#endif

	RenameThread("watchpool");

	while (42) {
		struct timeval now;
		int i;

		if (++intervals > 20)
			intervals = 0;
		cgtime(&now);

		for (i = 0; i < total_pools; i++) {
			struct pool *pool = pools[i];

			if (!opt_benchmark)
				reap_curl(pool);

			/* Get a rolling utility per pool over 10 mins */
			if (intervals > 19) {
				int shares = pool->diff1 - pool->last_shares;

				pool->last_shares = pool->diff1;
				pool->utility = (pool->utility + (double)shares * 0.63) / 1.63;
				pool->shares = pool->utility;
			}

			if (pool->enabled == POOL_DISABLED)
				continue;

			/* Don't start testing any pools if the test threads
			 * from startup are still doing their first attempt. */
			if (unlikely(pool->testing)) {
				pthread_join(pool->test_thread, NULL);
			}

			/* Test pool is idle once every minute */
			if (pool->idle && now.tv_sec - pool->tv_idle.tv_sec > 30) {
				cgtime(&pool->tv_idle);
				if (pool_active(pool, true) && pool_tclear(pool, &pool->idle))
					pool_resus(pool);
			}

			/* Only switch pools if the failback pool has been
			 * alive for more than 5 minutes (default) to prevent
			 * intermittently failing pools from being used. */
			if (!pool->idle && pool_strategy == POOL_FAILOVER && pool->prio < cp_prio() &&
			    now.tv_sec - pool->tv_idle.tv_sec > opt_fail_switch_delay) {
				if (opt_fail_switch_delay % 60)
					applog(LOG_WARNING, "Pool %d %s stable for %d second%s",
					       pool->pool_no, pool->rpc_url,
					       opt_fail_switch_delay,
					       (opt_fail_switch_delay == 1 ? "" : "s"));
				else
					applog(LOG_WARNING, "Pool %d %s stable for %d minute%s",
					       pool->pool_no, pool->rpc_url,
					       opt_fail_switch_delay / 60,
					       (opt_fail_switch_delay == 60 ? "" : "s"));
				switch_pools(NULL);
			}
		}

		if (current_pool()->idle)
			switch_pools(NULL);

		if (pool_strategy == POOL_ROTATE && now.tv_sec - rotate_tv.tv_sec > 60 * opt_rotate_period) {
			cgtime(&rotate_tv);
			switch_pools(NULL);
		}

		cgsleep_ms(30000);
			
	}
	return NULL;
}

void mt_enable(struct thr_info *thr)
{
	applog(LOG_DEBUG, "Waking up thread %d", thr->id);
	notifier_wake(thr->notifier);
}

void proc_enable(struct cgpu_info *cgpu)
{
	int j;

	cgpu->deven = DEV_ENABLED;
	for (j = cgpu->threads ?: 1; j--; )
		mt_enable(cgpu->thr[j]);
}

#define device_recovered(cgpu)  proc_enable(cgpu)

void cgpu_set_defaults(struct cgpu_info * const cgpu)
{
	struct string_elist *setstr_elist;
	const char *p, *p2;
	char replybuf[0x2000];
	size_t L;
	DL_FOREACH(opt_set_device_list, setstr_elist)
	{
		const char * const setstr = setstr_elist->string;
		p = strchr(setstr, ':');
		if (!p)
			p = setstr;
		{
			L = p - setstr;
			char pattern[L + 1];
			if (L)
				memcpy(pattern, setstr, L);
			pattern[L] = '\0';
			if (!cgpu_match(pattern, cgpu))
				continue;
		}
		
		applog(LOG_DEBUG, "%"PRIpreprv": %s: Matched with set default: %s",
		       cgpu->proc_repr, __func__, setstr);
		
		if (p[0] == ':')
			++p;
		p2 = strchr(p, '=');
		if (!p2)
		{
			L = strlen(p);
			p2 = "";
		}
		else
		{
			L = p2 - p;
			++p2;
		}
		char opt[L + 1];
		if (L)
			memcpy(opt, p, L);
		opt[L] = '\0';
		
		L = strlen(p2);
		char setval[L + 1];
		if (L)
			memcpy(setval, p2, L);
		setval[L] = '\0';
		
		enum bfg_set_device_replytype success;
		p = proc_set_device(cgpu, opt, setval, replybuf, &success);
		switch (success)
		{
			case SDR_OK:
				applog(LOG_DEBUG, "%"PRIpreprv": Applied rule %s%s%s",
				       cgpu->proc_repr, setstr,
				       p ? ": " : "", p ?: "");
				break;
			case SDR_ERR:
			case SDR_HELP:
			case SDR_UNKNOWN:
				applog(LOG_DEBUG, "%"PRIpreprv": Applying rule %s: %s",
				       cgpu->proc_repr, setstr, p);
				break;
			case SDR_AUTO:
			case SDR_NOSUPP:
				applog(LOG_WARNING, "%"PRIpreprv": set_device is not implemented (trying to apply rule: %s)",
				       cgpu->proc_repr, setstr);
		}
	}
	cgpu->already_set_defaults = true;
}

void drv_set_defaults(const struct device_drv * const drv, const void *datap, void *userp, const char * const devpath, const char * const serial, const int mode)
{
	struct device_drv dummy_drv = *drv;
	struct cgpu_info dummy_cgpu = {
		.drv = &dummy_drv,
		.device = &dummy_cgpu,
		.device_id = -1,
		.proc_id = -1,
		.device_data = userp,
		.device_path = devpath,
		.dev_serial = serial,
	};
	strcpy(dummy_cgpu.proc_repr, drv->name);
	switch (mode)
	{
		case 0:
			dummy_drv.set_device = datap;
			break;
		case 1:
			dummy_drv.set_device = NULL;
			dummy_cgpu.set_device_funcs = datap;
			break;
	}
	cgpu_set_defaults(&dummy_cgpu);
}

/* Makes sure the hashmeter keeps going even if mining threads stall, updates
 * the screen at regular intervals, and restarts threads if they appear to have
 * died. */
#define WATCHDOG_SICK_TIME		60
#define WATCHDOG_DEAD_TIME		600
#define WATCHDOG_SICK_COUNT		(WATCHDOG_SICK_TIME/WATCHDOG_INTERVAL)
#define WATCHDOG_DEAD_COUNT		(WATCHDOG_DEAD_TIME/WATCHDOG_INTERVAL)

static void *watchdog_thread(void __maybe_unused *userdata)
{
	const unsigned int interval = WATCHDOG_INTERVAL;
	struct timeval zero_tv;

#ifndef HAVE_PTHREAD_CANCEL
	pthread_setcanceltype(PTHREAD_CANCEL_ASYNCHRONOUS, NULL);
#endif

	RenameThread("watchdog");

	memset(&zero_tv, 0, sizeof(struct timeval));
	cgtime(&rotate_tv);

	while (1) {
		int i;
		struct timeval now;

		sleep(interval);

		discard_stale();

		hashmeter(-1, &zero_tv, 0);

#ifdef HAVE_CURSES
		const int ts = total_staged();
		if (curses_active_locked()) {
			change_logwinsize();
			curses_print_status(ts);
			_refresh_devstatus(true);
			touchwin(logwin);
			wrefresh(logwin);
			unlock_curses();
		}
#endif

		cgtime(&now);

		if (!sched_paused && !should_run()) {
			applog(LOG_WARNING, "Pausing execution as per stop time %02d:%02d scheduled",
			       schedstop.tm.tm_hour, schedstop.tm.tm_min);
			if (!schedstart.enable) {
				quit(0, "Terminating execution as planned");
				break;
			}

			applog(LOG_WARNING, "Will restart execution as scheduled at %02d:%02d",
			       schedstart.tm.tm_hour, schedstart.tm.tm_min);
			sched_paused = true;

			rd_lock(&mining_thr_lock);
			for (i = 0; i < mining_threads; i++)
				mining_thr[i]->pause = true;
			rd_unlock(&mining_thr_lock);
		} else if (sched_paused && should_run()) {
			applog(LOG_WARNING, "Restarting execution as per start time %02d:%02d scheduled",
				schedstart.tm.tm_hour, schedstart.tm.tm_min);
			if (schedstop.enable)
				applog(LOG_WARNING, "Will pause execution as scheduled at %02d:%02d",
					schedstop.tm.tm_hour, schedstop.tm.tm_min);
			sched_paused = false;

			for (i = 0; i < mining_threads; i++) {
				struct thr_info *thr;

				thr = get_thread(i);
				thr->pause = false;
			}
			
			for (i = 0; i < total_devices; ++i)
			{
				struct cgpu_info *cgpu = get_devices(i);
				
				/* Don't touch disabled devices */
				if (cgpu->deven == DEV_DISABLED)
					continue;
				proc_enable(cgpu);
			}
		}

		for (i = 0; i < total_devices; ++i) {
			struct cgpu_info *cgpu = get_devices(i);
			if (!cgpu->disable_watchdog)
				bfg_watchdog(cgpu, &now);
		}
	}

	return NULL;
}

void bfg_watchdog(struct cgpu_info * const cgpu, struct timeval * const tvp_now)
{
			struct thr_info *thr = cgpu->thr[0];
			enum dev_enable *denable;
			char *dev_str = cgpu->proc_repr;

			if (likely(drv_ready(cgpu)))
			{
				if (unlikely(!cgpu->already_set_defaults))
					cgpu_set_defaults(cgpu);
				if (cgpu->drv->get_stats)
					cgpu->drv->get_stats(cgpu);
			}

			denable = &cgpu->deven;

			if (cgpu->drv->watchdog)
				cgpu->drv->watchdog(cgpu, tvp_now);
			
			/* Thread is disabled */
			if (*denable == DEV_DISABLED)
				return;
			else
			if (*denable == DEV_RECOVER_ERR) {
				if (opt_restart && timer_elapsed(&cgpu->tv_device_last_not_well, NULL) > cgpu->reinit_backoff) {
					applog(LOG_NOTICE, "Attempting to reinitialize %s",
					       dev_str);
					if (cgpu->reinit_backoff < 300)
						cgpu->reinit_backoff *= 2;
					device_recovered(cgpu);
				}
				return;
			}
			else
			if (*denable == DEV_RECOVER) {
				if (opt_restart && cgpu->temp < cgpu->targettemp) {
					applog(LOG_NOTICE, "%s recovered to temperature below target, re-enabling",
					       dev_str);
					device_recovered(cgpu);
				}
				dev_error_update(cgpu, REASON_DEV_THERMAL_CUTOFF);
				return;
			}
			else
			if (cgpu->temp > cgpu->cutofftemp)
			{
				applog(LOG_WARNING, "%s hit thermal cutoff limit at %dC, disabling!",
				       dev_str, (int)cgpu->temp);
				*denable = DEV_RECOVER;

				dev_error(cgpu, REASON_DEV_THERMAL_CUTOFF);
				run_cmd(cmd_idle);
			}

			if (thr->getwork) {
				if (cgpu->status == LIFE_WELL && thr->getwork < tvp_now->tv_sec - opt_log_interval) {
					int thrid;
					bool cgpu_idle = true;
					thr->rolling = 0;
					for (thrid = 0; thrid < cgpu->threads; ++thrid)
						if (!cgpu->thr[thrid]->getwork)
							cgpu_idle = false;
					if (cgpu_idle) {
						cgpu->rolling = 0;
						cgpu->status = LIFE_WAIT;
					}
				}
				return;
			}
			else if (cgpu->status == LIFE_WAIT)
				cgpu->status = LIFE_WELL;

#ifdef WANT_CPUMINE
			if (!strcmp(cgpu->drv->dname, "cpu"))
				return;
#endif
			if (cgpu->status != LIFE_WELL && (tvp_now->tv_sec - thr->last.tv_sec < WATCHDOG_SICK_TIME)) {
				if (likely(cgpu->status != LIFE_INIT && cgpu->status != LIFE_INIT2))
				applog(LOG_ERR, "%s: Recovered, declaring WELL!", dev_str);
				cgpu->status = LIFE_WELL;
				cgpu->device_last_well = time(NULL);
			} else if (cgpu->status == LIFE_WELL && (tvp_now->tv_sec - thr->last.tv_sec > WATCHDOG_SICK_TIME)) {
				thr->rolling = cgpu->rolling = 0;
				cgpu->status = LIFE_SICK;
				applog(LOG_ERR, "%s: Idle for more than 60 seconds, declaring SICK!", dev_str);
				cgtime(&thr->sick);

				dev_error(cgpu, REASON_DEV_SICK_IDLE_60);
				run_cmd(cmd_sick);
				
				if (opt_restart && cgpu->drv->reinit_device) {
					applog(LOG_ERR, "%s: Attempting to restart", dev_str);
					reinit_device(cgpu);
				}
			} else if (cgpu->status == LIFE_SICK && (tvp_now->tv_sec - thr->last.tv_sec > WATCHDOG_DEAD_TIME)) {
				cgpu->status = LIFE_DEAD;
				applog(LOG_ERR, "%s: Not responded for more than 10 minutes, declaring DEAD!", dev_str);
				cgtime(&thr->sick);

				dev_error(cgpu, REASON_DEV_DEAD_IDLE_600);
				run_cmd(cmd_dead);
			} else if (tvp_now->tv_sec - thr->sick.tv_sec > 60 &&
				   (cgpu->status == LIFE_SICK || cgpu->status == LIFE_DEAD)) {
				/* Attempt to restart a GPU that's sick or dead once every minute */
				cgtime(&thr->sick);
				if (opt_restart)
					reinit_device(cgpu);
			}
}

static void log_print_status(struct cgpu_info *cgpu)
{
	char logline[255];

	get_statline(logline, sizeof(logline), cgpu);
	applog(LOG_WARNING, "%s", logline);
}

void print_summary(void)
{
	struct timeval diff;
	int hours, mins, secs, i;
	double utility, efficiency = 0.0;
	char xfer[(ALLOC_H2B_SPACED*2)+4+1], bw[(ALLOC_H2B_SPACED*2)+6+1];
	int pool_secs;

	timersub(&total_tv_end, &total_tv_start, &diff);
	hours = diff.tv_sec / 3600;
	mins = (diff.tv_sec % 3600) / 60;
	secs = diff.tv_sec % 60;

	utility = total_accepted / total_secs * 60;
	efficiency = total_bytes_xfer ? total_diff_accepted * 2048. / total_bytes_xfer : 0.0;

	applog(LOG_WARNING, "\nSummary of runtime statistics:\n");
	applog(LOG_WARNING, "Started at %s", datestamp);
	if (total_pools == 1)
		applog(LOG_WARNING, "Pool: %s", pools[0]->rpc_url);
#ifdef WANT_CPUMINE
	if (opt_n_threads > 0)
		applog(LOG_WARNING, "CPU hasher algorithm used: %s", algo_names[opt_algo]);
#endif
	applog(LOG_WARNING, "Runtime: %d hrs : %d mins : %d secs", hours, mins, secs);
	applog(LOG_WARNING, "Average hashrate: %.1f Megahash/s", total_mhashes_done / total_secs);
	applog(LOG_WARNING, "Solved blocks: %d", found_blocks);
	applog(LOG_WARNING, "Best share difficulty: %s", best_share);
	applog(LOG_WARNING, "Share submissions: %d", total_accepted + total_rejected);
	applog(LOG_WARNING, "Accepted shares: %d", total_accepted);
	applog(LOG_WARNING, "Rejected shares: %d + %d stale (%.2f%%)",
	       total_rejected, total_stale,
	       (float)(total_rejected + total_stale) / (float)(total_rejected + total_stale + total_accepted)
	);
	applog(LOG_WARNING, "Accepted difficulty shares: %1.f", total_diff_accepted);
	applog(LOG_WARNING, "Rejected difficulty shares: %1.f", total_diff_rejected);
	applog(LOG_WARNING, "Hardware errors: %d", hw_errors);
	applog(LOG_WARNING, "Network transfer: %s  (%s)",
	       multi_format_unit2(xfer, sizeof(xfer), true, "B", H2B_SPACED, " / ", 2,
	                         (float)total_bytes_rcvd,
	                         (float)total_bytes_sent),
	       multi_format_unit2(bw, sizeof(bw), true, "B/s", H2B_SPACED, " / ", 2,
	                         (float)(total_bytes_rcvd / total_secs),
	                         (float)(total_bytes_sent / total_secs)));
	applog(LOG_WARNING, "Efficiency (accepted shares * difficulty / 2 KB): %.2f", efficiency);
	applog(LOG_WARNING, "Utility (accepted shares / min): %.2f/min\n", utility);

	applog(LOG_WARNING, "Unable to get work from server occasions: %d", total_go);
	applog(LOG_WARNING, "Work items generated locally: %d", local_work);
	applog(LOG_WARNING, "Submitting work remotely delay occasions: %d", total_ro);
	applog(LOG_WARNING, "New blocks detected on network: %d\n", new_blocks);

	if (total_pools > 1) {
		for (i = 0; i < total_pools; i++) {
			struct pool *pool = pools[i];

			applog(LOG_WARNING, "Pool: %s", pool->rpc_url);
			if (pool->solved)
				applog(LOG_WARNING, "SOLVED %d BLOCK%s!", pool->solved, pool->solved > 1 ? "S" : "");
			applog(LOG_WARNING, " Share submissions: %d", pool->accepted + pool->rejected);
			applog(LOG_WARNING, " Accepted shares: %d", pool->accepted);
			applog(LOG_WARNING, " Rejected shares: %d + %d stale (%.2f%%)",
			       pool->rejected, pool->stale_shares,
			       (float)(pool->rejected + pool->stale_shares) / (float)(pool->rejected + pool->stale_shares + pool->accepted)
			);
			applog(LOG_WARNING, " Accepted difficulty shares: %1.f", pool->diff_accepted);
			applog(LOG_WARNING, " Rejected difficulty shares: %1.f", pool->diff_rejected);
			pool_secs = timer_elapsed(&pool->cgminer_stats.start_tv, NULL);
			applog(LOG_WARNING, " Network transfer: %s  (%s)",
			       multi_format_unit2(xfer, sizeof(xfer), true, "B", H2B_SPACED, " / ", 2,
			                         (float)pool->cgminer_pool_stats.net_bytes_received,
			                         (float)pool->cgminer_pool_stats.net_bytes_sent),
			       multi_format_unit2(bw, sizeof(bw), true, "B/s", H2B_SPACED, " / ", 2,
			                         (float)(pool->cgminer_pool_stats.net_bytes_received / pool_secs),
			                         (float)(pool->cgminer_pool_stats.net_bytes_sent / pool_secs)));
			uint64_t pool_bytes_xfer = pool->cgminer_pool_stats.net_bytes_received + pool->cgminer_pool_stats.net_bytes_sent;
			efficiency = pool_bytes_xfer ? pool->diff_accepted * 2048. / pool_bytes_xfer : 0.0;
			applog(LOG_WARNING, " Efficiency (accepted * difficulty / 2 KB): %.2f", efficiency);

			applog(LOG_WARNING, " Items worked on: %d", pool->works);
			applog(LOG_WARNING, " Unable to get work from server occasions: %d", pool->getfail_occasions);
			applog(LOG_WARNING, " Submitting work remotely delay occasions: %d\n", pool->remotefail_occasions);
		}
	}

	if (opt_quit_summary != BQS_NONE)
	{
		if (opt_quit_summary == BQS_DETAILED)
			include_serial_in_statline = true;
		applog(LOG_WARNING, "Summary of per device statistics:\n");
		for (i = 0; i < total_devices; ++i) {
			struct cgpu_info *cgpu = get_devices(i);
			
			if (!cgpu->proc_id)
			{
				// Device summary line
				opt_show_procs = false;
				log_print_status(cgpu);
				opt_show_procs = true;
			}
			if ((opt_quit_summary == BQS_PROCS || opt_quit_summary == BQS_DETAILED) && cgpu->procs > 1)
				log_print_status(cgpu);
		}
	}

	if (opt_shares) {
		applog(LOG_WARNING, "Mined %g accepted shares of %g requested\n", total_diff_accepted, opt_shares);
		if (opt_shares > total_diff_accepted)
			applog(LOG_WARNING, "WARNING - Mined only %g shares of %g requested.", total_diff_accepted, opt_shares);
	}
	applog(LOG_WARNING, " ");

	fflush(stderr);
	fflush(stdout);
}

void _bfg_clean_up(bool restarting)
{
#ifdef HAVE_OPENCL
	clear_adl(nDevs);
#endif
#ifdef HAVE_LIBUSB
	if (likely(have_libusb))
        libusb_exit(NULL);
#endif

	cgtime(&total_tv_end);
#ifdef WIN32
	timeEndPeriod(1);
#endif
	if (!restarting) {
		/* Attempting to disable curses or print a summary during a
		 * restart can lead to a deadlock. */
#ifdef HAVE_CURSES
		disable_curses();
#endif
		if (!opt_realquiet && successful_connect)
			print_summary();
	}

	if (opt_n_threads > 0)
		free(cpus);

	curl_global_cleanup();
	
#ifdef WIN32
	WSACleanup();
#endif
}

void _quit(int status)
{
	if (status) {
		const char *ev = getenv("__BFGMINER_SEGFAULT_ERRQUIT");
		if (unlikely(ev && ev[0] && ev[0] != '0')) {
			int *p = NULL;
			// NOTE debugger can bypass with: p = &p
			*p = status;  // Segfault, hopefully dumping core
		}
	}

#if defined(unix) || defined(__APPLE__)
	if (forkpid > 0) {
		kill(forkpid, SIGTERM);
		forkpid = 0;
	}
#endif

	exit(status);
}

#ifdef HAVE_CURSES
char *curses_input(const char *query)
{
	char *input;

	echo();
	input = malloc(255);
	if (!input)
		quit(1, "Failed to malloc input");
	leaveok(logwin, false);
	wlogprint("%s:\n", query);
	wgetnstr(logwin, input, 255);
	if (!strlen(input))
	{
		free(input);
		input = NULL;
	}
	leaveok(logwin, true);
	noecho();
	return input;
}
#endif

static bool pools_active = false;

static void *test_pool_thread(void *arg)
{
	struct pool *pool = (struct pool *)arg;

	if (pool_active(pool, false)) {
		pool_tset(pool, &pool->lagging);
		pool_tclear(pool, &pool->idle);
		bool first_pool = false;

		cg_wlock(&control_lock);
		if (!pools_active) {
			currentpool = pool;
			if (pool->pool_no != 0)
				first_pool = true;
			pools_active = true;
		}
		cg_wunlock(&control_lock);

		if (unlikely(first_pool))
			applog(LOG_NOTICE, "Switching to pool %d %s - first alive pool", pool->pool_no, pool->rpc_url);
		else
			applog(LOG_NOTICE, "Pool %d %s alive", pool->pool_no, pool->rpc_url);

		switch_pools(NULL);
	} else
		pool_died(pool);

	pool->testing = false;
	return NULL;
}

/* Always returns true that the pool details were added unless we are not
 * live, implying this is the only pool being added, so if no pools are
 * active it returns false. */
bool add_pool_details(struct pool *pool, bool live, char *url, char *user, char *pass)
{
	size_t siz;

	pool->rpc_url = url;
	pool->rpc_user = user;
	pool->rpc_pass = pass;
	siz = strlen(pool->rpc_user) + strlen(pool->rpc_pass) + 2;
	pool->rpc_userpass = malloc(siz);
	if (!pool->rpc_userpass)
		quit(1, "Failed to malloc userpass");
	snprintf(pool->rpc_userpass, siz, "%s:%s", pool->rpc_user, pool->rpc_pass);

	pool->testing = true;
	pool->idle = true;
	enable_pool(pool);

	pthread_create(&pool->test_thread, NULL, test_pool_thread, (void *)pool);
	if (!live) {
		pthread_join(pool->test_thread, NULL);
		return pools_active;
	}
	return true;
}

#ifdef HAVE_CURSES
static bool input_pool(bool live)
{
	char *url = NULL, *user = NULL, *pass = NULL;
	struct pool *pool;
	bool ret = false;

	immedok(logwin, true);
	wlogprint("Input server details.\n");

	url = curses_input("URL");
	if (!url)
		goto out;

	user = curses_input("Username");
	if (!user)
		goto out;

	pass = curses_input("Password");
	if (!pass)
		pass = calloc(1, 1);

	pool = add_pool();

	if (!detect_stratum(pool, url) && strncmp(url, "http://", 7) &&
	    strncmp(url, "https://", 8)) {
		char *httpinput;

		httpinput = malloc(256);
		if (!httpinput)
			quit(1, "Failed to malloc httpinput");
		strcpy(httpinput, "http://");
		strncat(httpinput, url, 248);
		free(url);
		url = httpinput;
	}

	ret = add_pool_details(pool, live, url, user, pass);
out:
	immedok(logwin, false);

	if (!ret) {
		if (url)
			free(url);
		if (user)
			free(user);
		if (pass)
			free(pass);
	}
	return ret;
}
#endif

#if defined(unix) || defined(__APPLE__)
static void fork_monitor()
{
	// Make a pipe: [readFD, writeFD]
	int pfd[2];
	int r = pipe(pfd);

	if (r < 0) {
		perror("pipe - failed to create pipe for --monitor");
		exit(1);
	}

	// Make stderr write end of pipe
	fflush(stderr);
	r = dup2(pfd[1], 2);
	if (r < 0) {
		perror("dup2 - failed to alias stderr to write end of pipe for --monitor");
		exit(1);
	}
	r = close(pfd[1]);
	if (r < 0) {
		perror("close - failed to close write end of pipe for --monitor");
		exit(1);
	}

	// Don't allow a dying monitor to kill the main process
	sighandler_t sr0 = signal(SIGPIPE, SIG_IGN);
	sighandler_t sr1 = signal(SIGPIPE, SIG_IGN);
	if (SIG_ERR == sr0 || SIG_ERR == sr1) {
		perror("signal - failed to edit signal mask for --monitor");
		exit(1);
	}

	// Fork a child process
	forkpid = fork();
	if (forkpid < 0) {
		perror("fork - failed to fork child process for --monitor");
		exit(1);
	}

	// Child: launch monitor command
	if (0 == forkpid) {
		// Make stdin read end of pipe
		r = dup2(pfd[0], 0);
		if (r < 0) {
			perror("dup2 - in child, failed to alias read end of pipe to stdin for --monitor");
			exit(1);
		}
		close(pfd[0]);
		if (r < 0) {
			perror("close - in child, failed to close read end of  pipe for --monitor");
			exit(1);
		}

		// Launch user specified command
		execl("/bin/bash", "/bin/bash", "-c", opt_stderr_cmd, (char*)NULL);
		perror("execl - in child failed to exec user specified command for --monitor");
		exit(1);
	}

	// Parent: clean up unused fds and bail
	r = close(pfd[0]);
	if (r < 0) {
		perror("close - failed to close read end of pipe for --monitor");
		exit(1);
	}
}
#endif // defined(unix)

#ifdef HAVE_CURSES
#ifdef USE_UNICODE
static
wchar_t select_unicode_char(const wchar_t *opt)
{
	for ( ; *opt; ++opt)
		if (iswprint(*opt))
			return *opt;
	return '?';
}
#endif

void enable_curses(void) {
	int x;
	__maybe_unused int y;

	lock_curses();
	if (curses_active) {
		unlock_curses();
		return;
	}

#ifdef USE_UNICODE
	if (use_unicode)
	{
		setlocale(LC_CTYPE, "");
		if (iswprint(0xb0))
			have_unicode_degrees = true;
		unicode_micro = select_unicode_char(L"\xb5\u03bcu");
	}
#endif
	mainwin = initscr();
	start_color();
#if defined(PDCURSES) || defined(NCURSES_VERSION)
	if (ERR != use_default_colors())
		default_bgcolor = -1;
#endif
	if (has_colors() && ERR != init_pair(1, COLOR_WHITE, COLOR_BLUE))
	{
		menu_attr = COLOR_PAIR(1);
		if (ERR != init_pair(2, COLOR_RED, default_bgcolor))
			attr_bad |= COLOR_PAIR(2);
	}
	keypad(mainwin, true);
	getmaxyx(mainwin, y, x);
	statuswin = newwin(logstart, x, 0, 0);
	leaveok(statuswin, true);
	// For whatever reason, PDCurses crashes if the logwin is initialized to height y-logcursor
	// We resize the window later anyway, so just start it off at 1 :)
	logwin = newwin(1, 0, logcursor, 0);
	idlok(logwin, true);
	scrollok(logwin, true);
	leaveok(logwin, true);
	cbreak();
	noecho();
	nonl();
	curses_active = true;
	statusy = logstart;
	unlock_curses();
}
#endif

/* TODO: fix need a dummy CPU device_drv even if no support for CPU mining */
#ifndef WANT_CPUMINE
struct device_drv cpu_drv;
struct device_drv cpu_drv = {
	.name = "CPU",
};
#endif

static int cgminer_id_count = 0;
static int device_line_id_count;

void register_device(struct cgpu_info *cgpu)
{
	cgpu->deven = DEV_ENABLED;

	wr_lock(&devices_lock);
	devices[cgpu->cgminer_id = cgminer_id_count++] = cgpu;
	wr_unlock(&devices_lock);

	if (!cgpu->proc_id)
		cgpu->device_line_id = device_line_id_count++;
	mining_threads += cgpu->threads ?: 1;
#ifdef HAVE_CURSES
	adj_width(mining_threads, &dev_width);
#endif

	rwlock_init(&cgpu->qlock);
	cgpu->queued_work = NULL;
}

struct _cgpu_devid_counter {
	char name[4];
	int lastid;
	UT_hash_handle hh;
};

void renumber_cgpu(struct cgpu_info *cgpu)
{
	static struct _cgpu_devid_counter *devids = NULL;
	struct _cgpu_devid_counter *d;
	
	HASH_FIND_STR(devids, cgpu->drv->name, d);
	if (d)
		cgpu->device_id = ++d->lastid;
	else {
		d = malloc(sizeof(*d));
		memcpy(d->name, cgpu->drv->name, sizeof(d->name));
		cgpu->device_id = d->lastid = 0;
		HASH_ADD_STR(devids, name, d);
	}
	
	// Build repr strings
	sprintf(cgpu->dev_repr, "%s%2u", cgpu->drv->name, cgpu->device_id % 100);
	sprintf(cgpu->dev_repr_ns, "%s%u", cgpu->drv->name, cgpu->device_id % 100);
	strcpy(cgpu->proc_repr, cgpu->dev_repr);
	sprintf(cgpu->proc_repr_ns, "%s%u", cgpu->drv->name, cgpu->device_id);
	
	const int lpcount = cgpu->procs;
	if (lpcount > 1)
	{
		int ns;
		struct cgpu_info *slave;
		int lpdigits = 1;
		for (int i = lpcount; i > 26 && lpdigits < 3; i /= 26)
			++lpdigits;
		
		memset(&cgpu->proc_repr[5], 'a', lpdigits);
		cgpu->proc_repr[5 + lpdigits] = '\0';
		ns = strlen(cgpu->proc_repr_ns);
		strcpy(&cgpu->proc_repr_ns[ns], &cgpu->proc_repr[5]);
		
		slave = cgpu;
		for (int i = 1; i < lpcount; ++i)
		{
			slave = slave->next_proc;
			strcpy(slave->proc_repr, cgpu->proc_repr);
			strcpy(slave->proc_repr_ns, cgpu->proc_repr_ns);
			for (int x = i, y = lpdigits; --y, x; x /= 26)
			{
				slave->proc_repr_ns[ns + y] =
				slave->proc_repr[5 + y] += (x % 26);
			}
		}
	}
}

static bool my_blkmaker_sha256_callback(void *digest, const void *buffer, size_t length)
{
	sha256(buffer, length, digest);
	return true;
}

static
int drv_algo_check(const struct device_drv * const drv)
{
	const int algomatch = opt_scrypt ? POW_SCRYPT : POW_SHA256D;
	const supported_algos_t algos = drv->supported_algos ?: POW_SHA256D;
	return (algos & algomatch);
}

#ifndef HAVE_PTHREAD_CANCEL
extern void setup_pthread_cancel_workaround();
extern struct sigaction pcwm_orig_term_handler;
#endif

bool bfg_need_detect_rescan;
extern void probe_device(struct lowlevel_device_info *);
static void schedule_rescan(const struct timeval *);

static
void drv_detect_all()
{
	bool rescanning = false;
rescan:
	bfg_need_detect_rescan = false;
	
#ifdef HAVE_BFG_LOWLEVEL
	struct lowlevel_device_info * const infolist = lowlevel_scan(), *info, *infotmp;
	
	LL_FOREACH_SAFE(infolist, info, infotmp)
		probe_device(info);
	LL_FOREACH_SAFE(infolist, info, infotmp)
		pthread_join(info->probe_pth, NULL);
#endif
	
	struct driver_registration *reg, *tmp;
	BFG_FOREACH_DRIVER_BY_PRIORITY(reg, tmp)
	{
		const struct device_drv * const drv = reg->drv;
		if (!(drv_algo_check(drv) && drv->drv_detect))
			continue;
		
		drv->drv_detect();
	}

#ifdef HAVE_BFG_LOWLEVEL
	lowlevel_scan_free();
#endif
	
	if (bfg_need_detect_rescan)
	{
		if (rescanning)
		{
			applog(LOG_DEBUG, "Device rescan requested a second time, delaying");
			struct timeval tv_when;
			timer_set_delay_from_now(&tv_when, rescan_delay_ms * 1000);
			schedule_rescan(&tv_when);
		}
		else
		{
			rescanning = true;
			applog(LOG_DEBUG, "Device rescan requested");
			goto rescan;
		}
	}
}

static
void allocate_cgpu(struct cgpu_info *cgpu, unsigned int *kp)
{
	struct thr_info *thr;
	int j;
	
	struct device_drv *api = cgpu->drv;
	cgpu->cgminer_stats.getwork_wait_min.tv_sec = MIN_SEC_UNSET;
	
	int threadobj = cgpu->threads;
	if (!threadobj)
		// Create a fake thread object to handle hashmeter etc
		threadobj = 1;
	cgpu->thr = calloc(threadobj + 1, sizeof(*cgpu->thr));
	cgpu->thr[threadobj] = NULL;
	cgpu->status = LIFE_INIT;
	
	if (opt_devices_enabled_list)
	{
		struct string_elist *enablestr_elist;
		cgpu->deven = DEV_DISABLED;
		DL_FOREACH(opt_devices_enabled_list, enablestr_elist)
		{
			const char * const enablestr = enablestr_elist->string;
			if (cgpu_match(enablestr, cgpu))
			{
				cgpu->deven = DEV_ENABLED;
				break;
			}
		}
	}

	cgpu->max_hashes = 0;
	BFGINIT(cgpu->min_nonce_diff, 1);
	
	BFGINIT(cgpu->cutofftemp, opt_cutofftemp);
	BFGINIT(cgpu->targettemp, cgpu->cutofftemp - 6);

	// Setup thread structs before starting any of the threads, in case they try to interact
	for (j = 0; j < threadobj; ++j, ++*kp) {
		thr = get_thread(*kp);
		thr->id = *kp;
		thr->cgpu = cgpu;
		thr->device_thread = j;
		thr->work_restart_notifier[1] = INVSOCK;
		thr->mutex_request[1] = INVSOCK;
		thr->_job_transition_in_progress = true;
		timerclear(&thr->tv_morework);

		thr->scanhash_working = true;
		thr->hashes_done = 0;
		timerclear(&thr->tv_hashes_done);
		cgtime(&thr->tv_lastupdate);
		thr->tv_poll.tv_sec = -1;
		thr->_max_nonce = api->can_limit_work ? api->can_limit_work(thr) : 0xffffffff;

		cgpu->thr[j] = thr;
	}
	
	if (!cgpu->device->threads)
		notifier_init_invalid(cgpu->thr[0]->notifier);
	else
	if (!cgpu->threads)
		memcpy(&cgpu->thr[0]->notifier, &cgpu->device->thr[0]->notifier, sizeof(cgpu->thr[0]->notifier));
	else
	for (j = 0; j < cgpu->threads; ++j)
	{
		thr = cgpu->thr[j];
		notifier_init(thr->notifier);
	}
}

static
void start_cgpu(struct cgpu_info *cgpu)
{
	struct thr_info *thr;
	int j;
	
	for (j = 0; j < cgpu->threads; ++j) {
		thr = cgpu->thr[j];

		/* Enable threads for devices set not to mine but disable
		 * their queue in case we wish to enable them later */
		if (cgpu->drv->thread_prepare && !cgpu->drv->thread_prepare(thr))
			continue;

		thread_reportout(thr);

		if (unlikely(thr_info_create(thr, NULL, miner_thread, thr)))
			quit(1, "thread %d create failed", thr->id);
		
		notifier_wake(thr->notifier);
	}
	if (cgpu->deven == DEV_ENABLED)
		proc_enable(cgpu);
}

static
void _scan_serial(void *p)
{
	const char *s = p;
	struct string_elist *iter, *tmp;
	struct string_elist *orig_scan_devices = scan_devices;
	
	if (s)
	{
		// Make temporary scan_devices list
		scan_devices = NULL;
		string_elist_add("noauto", &scan_devices);
		add_serial(s);
	}
	
	drv_detect_all();
	
	if (s)
	{
		DL_FOREACH_SAFE(scan_devices, iter, tmp)
		{
			string_elist_del(&scan_devices, iter);
		}
		scan_devices = orig_scan_devices;
	}
}

#ifdef HAVE_BFG_LOWLEVEL
static
bool _probe_device_match(const struct lowlevel_device_info * const info, const char * const ser)
{
	if (!(false
		|| (info->serial && !strcasecmp(ser, info->serial))
		|| (info->path   && !strcasecmp(ser, info->path  ))
		|| (info->devid  && !strcasecmp(ser, info->devid ))
	))
	{
		char *devid = devpath_to_devid(ser);
		if (!devid)
			return false;
		const bool different = strcmp(info->devid, devid);
		free(devid);
		if (different)
			return false;
	}
	return true;
}

static
const struct device_drv *_probe_device_find_drv(const char * const _dname, const size_t dnamelen)
{
	struct driver_registration *dreg;
	char dname[dnamelen];
	int i;
	
	for (i = 0; i < dnamelen; ++i)
		dname[i] = tolower(_dname[i]);
	BFG_FIND_DRV_BY_DNAME(dreg, dname, dnamelen);
	if (!dreg)
	{
		for (i = 0; i < dnamelen; ++i)
			dname[i] = toupper(_dname[i]);
		BFG_FIND_DRV_BY_NAME(dreg, dname, dnamelen);
		if (!dreg)
			return NULL;
	}
	
	if (!drv_algo_check(dreg->drv))
		return NULL;
	
	return dreg->drv;
}

static
void *probe_device_thread(void *p)
{
	struct lowlevel_device_info * const infolist = p;
	struct lowlevel_device_info *info = infolist;
	bool request_rescan = false;
	
	{
		char threadname[5 + strlen(info->devid) + 1];
		sprintf(threadname, "probe_%s", info->devid);
		RenameThread(threadname);
	}
	
	// If already in use, ignore
	if (bfg_claim_any(NULL, NULL, info->devid))
		applogr(NULL, LOG_DEBUG, "%s: \"%s\" already in use",
		        __func__, info->product);
	
	// if lowlevel device matches specific user assignment, probe requested driver(s)
	struct string_elist *sd_iter, *sd_tmp;
	struct driver_registration *dreg, *dreg_tmp;
	DL_FOREACH_SAFE(scan_devices, sd_iter, sd_tmp)
	{
		const char * const dname = sd_iter->string;
		const char * const colon = strpbrk(dname, ":@");
		if (!(colon && colon != dname))
			continue;
		const char * const ser = &colon[1];
		LL_FOREACH2(infolist, info, same_devid_next)
		{
			if (!_probe_device_match(info, ser))
				continue;
			const size_t dnamelen = (colon - dname);
			const struct device_drv * const drv = _probe_device_find_drv(dname, dnamelen);
			if (!(drv && drv->lowl_probe && drv_algo_check(drv)))
				continue;
			if (drv->lowl_probe(info))
				return NULL;
			else
			if (opt_hotplug)
				request_rescan = true;
		}
	}
	
	// probe driver(s) with auto enabled and matching VID/PID/Product/etc of device
	BFG_FOREACH_DRIVER_BY_PRIORITY(dreg, dreg_tmp)
	{
		const struct device_drv * const drv = dreg->drv;
		
		if (!drv_algo_check(drv))
			continue;
		
		// Check for "noauto" flag
		// NOTE: driver-specific configuration overrides general
		bool doauto = true;
		DL_FOREACH_SAFE(scan_devices, sd_iter, sd_tmp)
		{
			const char * const dname = sd_iter->string;
			// NOTE: Only checking flags here, NOT path/serial, so @ is unacceptable
			const char *colon = strchr(dname, ':');
			if (!colon)
				colon = &dname[-1];
			if (strcasecmp("noauto", &colon[1]) && strcasecmp("auto", &colon[1]))
				continue;
			const ssize_t dnamelen = (colon - dname);
			if (dnamelen >= 0 && _probe_device_find_drv(dname, dnamelen) != drv)
				continue;
			doauto = (tolower(colon[1]) == 'a');
			if (dnamelen != -1)
				break;
		}
		
		if (doauto && drv->lowl_match)
		{
			LL_FOREACH2(infolist, info, same_devid_next)
			{
				if (!drv->lowl_match(info))
					continue;
				if (drv->lowl_probe(info))
					return NULL;
				else
				if (opt_hotplug)
					bfg_need_detect_rescan = true;
			}
		}
	}
	
	// probe driver(s) with 'all' enabled
	DL_FOREACH_SAFE(scan_devices, sd_iter, sd_tmp)
	{
		const char * const dname = sd_iter->string;
		// NOTE: Only checking flags here, NOT path/serial, so @ is unacceptable
		const char * const colon = strchr(dname, ':');
		if (!colon)
		{
			LL_FOREACH2(infolist, info, same_devid_next)
			{
				if (
#ifdef NEED_BFG_LOWL_VCOM
					(info->lowl == &lowl_vcom && !strcasecmp(dname, "all")) ||
#endif
					_probe_device_match(info, (dname[0] == '@') ? &dname[1] : dname))
				{
					BFG_FOREACH_DRIVER_BY_PRIORITY(dreg, dreg_tmp)
					{
						const struct device_drv * const drv = dreg->drv;
						if (!drv_algo_check(drv))
							continue;
						if (drv->lowl_probe_by_name_only)
							continue;
						if (!drv->lowl_probe)
							continue;
						if (drv->lowl_probe(info))
							return NULL;
					}
					if (opt_hotplug)
						request_rescan = true;
					break;
				}
			}
			continue;
		}
		if (strcasecmp(&colon[1], "all"))
			continue;
		const size_t dnamelen = (colon - dname);
		LL_FOREACH2(infolist, info, same_devid_next)
		{
			const struct device_drv * const drv = _probe_device_find_drv(dname, dnamelen);
			if (!(drv && drv->lowl_probe && drv_algo_check(drv)))
				continue;
			if (drv->lowl_probe(info))
				return NULL;
		}
	}
	
	// Only actually request a rescan if we never found any cgpu
	if (request_rescan)
		bfg_need_detect_rescan = true;
	
	return NULL;
}

void probe_device(struct lowlevel_device_info * const info)
{
	pthread_create(&info->probe_pth, NULL, probe_device_thread, info);
}
#endif

int create_new_cgpus(void (*addfunc)(void*), void *arg)
{
	static pthread_mutex_t mutex = PTHREAD_MUTEX_INITIALIZER;
	int devcount, i, mining_threads_new = 0;
	unsigned int k;
	struct cgpu_info *cgpu;
	struct thr_info *thr;
	void *p;
	
	mutex_lock(&mutex);
	devcount = total_devices;
	
	addfunc(arg);
	
	if (!total_devices_new)
		goto out;
	
	wr_lock(&devices_lock);
	p = realloc(devices, sizeof(struct cgpu_info *) * (total_devices + total_devices_new + 1));
	if (unlikely(!p))
	{
		wr_unlock(&devices_lock);
		applog(LOG_ERR, "scan_serial: realloc failed trying to grow devices array");
		goto out;
	}
	devices = p;
	wr_unlock(&devices_lock);
	
	for (i = 0; i < total_devices_new; ++i)
	{
		cgpu = devices_new[i];
		mining_threads_new += cgpu->threads ?: 1;
	}
	
	wr_lock(&mining_thr_lock);
	mining_threads_new += mining_threads;
	p = realloc(mining_thr, sizeof(struct thr_info *) * mining_threads_new);
	if (unlikely(!p))
	{
		wr_unlock(&mining_thr_lock);
		applog(LOG_ERR, "scan_serial: realloc failed trying to grow mining_thr");
		goto out;
	}
	mining_thr = p;
	wr_unlock(&mining_thr_lock);
	for (i = mining_threads; i < mining_threads_new; ++i) {
		mining_thr[i] = calloc(1, sizeof(*thr));
		if (!mining_thr[i])
		{
			applog(LOG_ERR, "scan_serial: Failed to calloc mining_thr[%d]", i);
			for ( ; --i >= mining_threads; )
				free(mining_thr[i]);
			goto out;
		}
	}
	
	k = mining_threads;
	for (i = 0; i < total_devices_new; ++i)
	{
		cgpu = devices_new[i];
		
		allocate_cgpu(cgpu, &k);
	}
	for (i = 0; i < total_devices_new; ++i)
	{
		cgpu = devices_new[i];
		
		start_cgpu(cgpu);
		register_device(cgpu);
		++total_devices;
	}
	
#ifdef HAVE_CURSES
	switch_logsize();
#endif
	
out:
	total_devices_new = 0;
	
	devcount = total_devices - devcount;
	mutex_unlock(&mutex);
	
	return devcount;
}

int scan_serial(const char *s)
{
	return create_new_cgpus(_scan_serial, (void*)s);
}

static pthread_mutex_t rescan_mutex = PTHREAD_MUTEX_INITIALIZER;
static bool rescan_active;
static struct timeval tv_rescan;
static notifier_t rescan_notifier;

static
void *rescan_thread(__maybe_unused void *p)
{
	pthread_detach(pthread_self());
	RenameThread("rescan");
	
	struct timeval tv_timeout, tv_now;
	fd_set rfds;
	
	while (true)
	{
		mutex_lock(&rescan_mutex);
		tv_timeout = tv_rescan;
		if (!timer_isset(&tv_timeout))
		{
			rescan_active = false;
			mutex_unlock(&rescan_mutex);
			break;
		}
		mutex_unlock(&rescan_mutex);
		
		FD_ZERO(&rfds);
		FD_SET(rescan_notifier[0], &rfds);
		const int maxfd = rescan_notifier[0];
		
		timer_set_now(&tv_now);
		if (select(maxfd+1, &rfds, NULL, NULL, select_timeout(&tv_timeout, &tv_now)) > 0)
			notifier_read(rescan_notifier);
		
		mutex_lock(&rescan_mutex);
		if (timer_passed(&tv_rescan, NULL))
		{
			timer_unset(&tv_rescan);
			mutex_unlock(&rescan_mutex);
			applog(LOG_DEBUG, "Rescan timer expired, triggering");
			scan_serial(NULL);
		}
		else
			mutex_unlock(&rescan_mutex);
	}
	return NULL;
}

static
void _schedule_rescan(const struct timeval * const tvp_when)
{
	if (rescan_active)
	{
		if (timercmp(tvp_when, &tv_rescan, <))
			applog(LOG_DEBUG, "schedule_rescan: New schedule is before current, waiting it out");
		else
		{
			applog(LOG_DEBUG, "schedule_rescan: New schedule is after current, delaying rescan");
			tv_rescan = *tvp_when;
		}
		return;
	}
	
	applog(LOG_DEBUG, "schedule_rescan: Scheduling rescan (no rescans currently pending)");
	tv_rescan = *tvp_when;
	rescan_active = true;
	
	static pthread_t pth;
	if (unlikely(pthread_create(&pth, NULL, rescan_thread, NULL)))
		applog(LOG_ERR, "Failed to start rescan thread");
}

static
void schedule_rescan(const struct timeval * const tvp_when)
{
	mutex_lock(&rescan_mutex);
	_schedule_rescan(tvp_when);
	mutex_unlock(&rescan_mutex);
}

#ifdef HAVE_BFG_HOTPLUG
static
void hotplug_trigger()
{
	applog(LOG_DEBUG, "%s: Scheduling rescan immediately", __func__);
	struct timeval tv_now;
	timer_set_now(&tv_now);
	schedule_rescan(&tv_now);
}
#endif

#if defined(HAVE_LIBUDEV) && defined(HAVE_SYS_EPOLL_H)

static
void *hotplug_thread(__maybe_unused void *p)
{
	pthread_detach(pthread_self());
	RenameThread("hotplug");
	
	struct udev * const udev = udev_new();
	if (unlikely(!udev))
		applogfailr(NULL, LOG_ERR, "udev_new");
	struct udev_monitor * const mon = udev_monitor_new_from_netlink(udev, "udev");
	if (unlikely(!mon))
		applogfailr(NULL, LOG_ERR, "udev_monitor_new_from_netlink");
	if (unlikely(udev_monitor_enable_receiving(mon)))
		applogfailr(NULL, LOG_ERR, "udev_monitor_enable_receiving");
	const int epfd = epoll_create(1);
	if (unlikely(epfd == -1))
		applogfailr(NULL, LOG_ERR, "epoll_create");
	{
		const int fd = udev_monitor_get_fd(mon);
		struct epoll_event ev = {
			.events = EPOLLIN | EPOLLPRI,
			.data.fd = fd,
		};
		if (epoll_ctl(epfd, EPOLL_CTL_ADD, fd, &ev))
			applogfailr(NULL, LOG_ERR, "epoll_ctl");
	}
	
	struct epoll_event ev;
	int rv;
	bool pending = false;
	while (true)
	{
		rv = epoll_wait(epfd, &ev, 1, pending ? hotplug_delay_ms : -1);
		if (rv == -1)
		{
			if (errno == EAGAIN || errno == EINTR)
				continue;
			break;
		}
		if (!rv)
		{
			hotplug_trigger();
			pending = false;
			continue;
		}
		struct udev_device * const device = udev_monitor_receive_device(mon);
		if (!device)
			continue;
		const char * const action = udev_device_get_action(device);
		applog(LOG_DEBUG, "%s: Received %s event", __func__, action);
		if (!strcmp(action, "add"))
			pending = true;
		udev_device_unref(device);
	}
	
	applogfailr(NULL, LOG_ERR, "epoll_wait");
}

#elif defined(WIN32)

static UINT_PTR _hotplug_wintimer_id;

VOID CALLBACK hotplug_win_timer(HWND hwnd, UINT msg, UINT_PTR idEvent, DWORD dwTime)
{
	KillTimer(NULL, _hotplug_wintimer_id);
	_hotplug_wintimer_id = 0;
	hotplug_trigger();
}

LRESULT CALLBACK hotplug_win_callback(HWND hwnd, UINT msg, WPARAM wParam, LPARAM lParam)
{
	if (msg == WM_DEVICECHANGE && wParam == DBT_DEVNODES_CHANGED)
	{
		applog(LOG_DEBUG, "%s: Received DBT_DEVNODES_CHANGED event", __func__);
		_hotplug_wintimer_id = SetTimer(NULL, _hotplug_wintimer_id, hotplug_delay_ms, hotplug_win_timer);
	}
	return DefWindowProc(hwnd, msg, wParam, lParam);
}

static
void *hotplug_thread(__maybe_unused void *p)
{
	pthread_detach(pthread_self());
	
	WNDCLASS DummyWinCls = {
		.lpszClassName = "BFGDummyWinCls",
		.lpfnWndProc = hotplug_win_callback,
	};
	ATOM a = RegisterClass(&DummyWinCls);
	if (unlikely(!a))
		applogfailinfor(NULL, LOG_ERR, "RegisterClass", "%d", (int)GetLastError());
	HWND hwnd = CreateWindow((void*)(intptr_t)a, NULL, WS_OVERLAPPED, CW_USEDEFAULT, CW_USEDEFAULT, CW_USEDEFAULT, CW_USEDEFAULT, NULL, NULL, NULL, NULL);
	if (unlikely(!hwnd))
		applogfailinfor(NULL, LOG_ERR, "CreateWindow", "%d", (int)GetLastError());
	MSG msg;
	while (GetMessage(&msg, NULL, 0, 0))
	{
		TranslateMessage(&msg);
		DispatchMessage(&msg);
	}
	quit(0, "WM_QUIT received");
	return NULL;
}

#endif

#ifdef HAVE_BFG_HOTPLUG
static
void hotplug_start()
{
	pthread_t pth;
	if (unlikely(pthread_create(&pth, NULL, hotplug_thread, NULL)))
		applog(LOG_ERR, "Failed to start hotplug thread");
}
#endif

static void probe_pools(void)
{
	int i;

	for (i = 0; i < total_pools; i++) {
		struct pool *pool = pools[i];

		pool->testing = true;
		pthread_create(&pool->test_thread, NULL, test_pool_thread, (void *)pool);
	}
}

static void raise_fd_limits(void)
{
#ifdef HAVE_SETRLIMIT
	struct rlimit fdlimit;
	rlim_t old_soft_limit;
	char frombuf[0x10] = "unlimited";
	char hardbuf[0x10] = "unlimited";
	
	if (getrlimit(RLIMIT_NOFILE, &fdlimit))
		applogr(, LOG_DEBUG, "setrlimit: Failed to getrlimit(RLIMIT_NOFILE)");
	
	old_soft_limit = fdlimit.rlim_cur;
	
	if (fdlimit.rlim_max > FD_SETSIZE || fdlimit.rlim_max == RLIM_INFINITY)
		fdlimit.rlim_cur = FD_SETSIZE;
	else
		fdlimit.rlim_cur = fdlimit.rlim_max;
	
	if (fdlimit.rlim_max != RLIM_INFINITY)
		snprintf(hardbuf, sizeof(hardbuf), "%lu", (unsigned long)fdlimit.rlim_max);
	if (old_soft_limit != RLIM_INFINITY)
		snprintf(frombuf, sizeof(frombuf), "%lu", (unsigned long)old_soft_limit);
	
	if (fdlimit.rlim_cur == old_soft_limit)
		applogr(, LOG_DEBUG, "setrlimit: Soft fd limit not being changed from %lu (FD_SETSIZE=%lu; hard limit=%s)",
		        (unsigned long)old_soft_limit, (unsigned long)FD_SETSIZE, hardbuf);
	
	if (setrlimit(RLIMIT_NOFILE, &fdlimit))
		applogr(, LOG_DEBUG, "setrlimit: Failed to change soft fd limit from %s to %lu (FD_SETSIZE=%lu; hard limit=%s)",
		        frombuf, (unsigned long)fdlimit.rlim_cur, (unsigned long)FD_SETSIZE, hardbuf);
	
	applog(LOG_DEBUG, "setrlimit: Changed soft fd limit from %s to %lu (FD_SETSIZE=%lu; hard limit=%s)",
	       frombuf, (unsigned long)fdlimit.rlim_cur, (unsigned long)FD_SETSIZE, hardbuf);
#else
	applog(LOG_DEBUG, "setrlimit: Not supported by platform");
#endif
}

extern void bfg_init_threadlocal();
extern void stratumsrv_start();

int main(int argc, char *argv[])
{
	struct sigaction handler;
	struct thr_info *thr;
	struct block *block;
	unsigned int k;
	int i;
	int rearrange_pools = 0;
	char *s;

#ifdef WIN32
	LoadLibrary("backtrace.dll");
#endif

	blkmk_sha256_impl = my_blkmaker_sha256_callback;

	bfg_init_threadlocal();
#ifndef HAVE_PTHREAD_CANCEL
	setup_pthread_cancel_workaround();
#endif
	bfg_init_checksums();

#ifdef WIN32
	{
		WSADATA wsa;
		i = WSAStartup(MAKEWORD(2, 2), &wsa);
		if (i)
			quit(1, "Failed to initialise Winsock: %s", bfg_strerror(i, BST_SOCKET));
	}
#endif
	
	/* This dangerous functions tramples random dynamically allocated
	 * variables so do it before anything at all */
	if (unlikely(curl_global_init(CURL_GLOBAL_ALL)))
		quit(1, "Failed to curl_global_init");

	initial_args = malloc(sizeof(char *) * (argc + 1));
	for  (i = 0; i < argc; i++)
		initial_args[i] = strdup(argv[i]);
	initial_args[argc] = NULL;

	mutex_init(&hash_lock);
	mutex_init(&console_lock);
	cglock_init(&control_lock);
	mutex_init(&stats_lock);
	mutex_init(&sharelog_lock);
	cglock_init(&ch_lock);
	mutex_init(&sshare_lock);
	rwlock_init(&blk_lock);
	rwlock_init(&netacc_lock);
	rwlock_init(&mining_thr_lock);
	rwlock_init(&devices_lock);

	mutex_init(&lp_lock);
	if (unlikely(pthread_cond_init(&lp_cond, NULL)))
		quit(1, "Failed to pthread_cond_init lp_cond");

	if (unlikely(pthread_cond_init(&gws_cond, NULL)))
		quit(1, "Failed to pthread_cond_init gws_cond");

	notifier_init(submit_waiting_notifier);
	timer_unset(&tv_rescan);
	notifier_init(rescan_notifier);

	snprintf(packagename, sizeof(packagename), "%s %s", PACKAGE, VERSION);

#ifdef WANT_CPUMINE
	init_max_name_len();
#endif

	handler.sa_handler = &sighandler;
	handler.sa_flags = 0;
	sigemptyset(&handler.sa_mask);
#ifdef HAVE_PTHREAD_CANCEL
	sigaction(SIGTERM, &handler, &termhandler);
#else
	// Need to let pthread_cancel emulation handle SIGTERM first
	termhandler = pcwm_orig_term_handler;
	pcwm_orig_term_handler = handler;
#endif
	sigaction(SIGINT, &handler, &inthandler);
#ifndef WIN32
	signal(SIGPIPE, SIG_IGN);
#else
	timeBeginPeriod(1);
#endif
	opt_kernel_path = CGMINER_PREFIX;
	cgminer_path = alloca(PATH_MAX);
	s = strdup(argv[0]);
	strcpy(cgminer_path, dirname(s));
	free(s);
	strcat(cgminer_path, "/");
#if defined(WANT_CPUMINE) && defined(WIN32)
	{
		char buf[32];
		int gev = GetEnvironmentVariable("BFGMINER_BENCH_ALGO", buf, sizeof(buf));
		if (gev > 0 && gev < sizeof(buf))
		{
			setup_benchmark_pool();
			double rate = bench_algo_stage3(atoi(buf));
			
			// Write result to shared memory for parent
			char unique_name[64];
			
			if (GetEnvironmentVariable("BFGMINER_SHARED_MEM", unique_name, 32))
			{
				HANDLE map_handle = CreateFileMapping(
					INVALID_HANDLE_VALUE,   // use paging file
					NULL,                   // default security attributes
					PAGE_READWRITE,         // read/write access
					0,                      // size: high 32-bits
					4096,                   // size: low 32-bits
					unique_name             // name of map object
				);
				if (NULL != map_handle) {
					void *shared_mem = MapViewOfFile(
						map_handle,     // object to map view of
						FILE_MAP_WRITE, // read/write access
						0,              // high offset:  map from
						0,              // low offset:   beginning
						0               // default: map entire file
					);
					if (NULL != shared_mem)
						CopyMemory(shared_mem, &rate, sizeof(rate));
					(void)UnmapViewOfFile(shared_mem);
				}
				(void)CloseHandle(map_handle);
			}
			exit(0);
		}
	}
#endif

	devcursor = 8;
	logstart = devcursor;
	logcursor = logstart;

	block = calloc(sizeof(struct block), 1);
	if (unlikely(!block))
		quit (1, "main OOM");
	for (i = 0; i < 36; i++)
		strcat(block->hash, "0");
	HASH_ADD_STR(blocks, hash, block);
	strcpy(current_block, block->hash);

	mutex_init(&submitting_lock);

#ifdef HAVE_OPENCL
	opencl_early_init();
#endif

	schedstart.tm.tm_sec = 1;
	schedstop .tm.tm_sec = 1;

	opt_register_table(opt_early_table, NULL);
	opt_register_table(opt_config_table, NULL);
	opt_register_table(opt_cmdline_table, NULL);
	opt_early_parse(argc, argv, applog_and_exit);
	
	if (!config_loaded)
	{
		load_default_config();
		rearrange_pools = total_pools;
	}
	
	opt_free_table();
	
	/* parse command line */
	opt_register_table(opt_config_table,
			   "Options for both config file and command line");
	opt_register_table(opt_cmdline_table,
			   "Options for command line only");

	opt_parse(&argc, argv, applog_and_exit);
	if (argc != 1)
		quit(1, "Unexpected extra commandline arguments");
	
	if (rearrange_pools && rearrange_pools < total_pools)
	{
		// Prioritise commandline pools before default-config pools
		for (i = 0; i < rearrange_pools; ++i)
			pools[i]->prio += rearrange_pools;
		for ( ; i < total_pools; ++i)
			pools[i]->prio -= rearrange_pools;
	}

#ifndef HAVE_PTHREAD_CANCEL
	// Can't do this any earlier, or config isn't loaded
	applog(LOG_DEBUG, "pthread_cancel workaround in use");
#endif

#ifdef HAVE_PWD_H
	struct passwd *user_info = NULL;
	if (opt_setuid != NULL) {
		if ((user_info = getpwnam(opt_setuid)) == NULL) {
			quit(1, "Unable to find setuid user information");
		}
	}
#endif

#ifdef HAVE_CHROOT
        if (chroot_dir != NULL) {
#ifdef HAVE_PWD_H
                if (user_info == NULL && getuid() == 0) {
                        applog(LOG_WARNING, "Running as root inside chroot");
                }
#endif
                if (chroot(chroot_dir) != 0) {
                       quit(1, "Unable to chroot");
                }
		if (chdir("/"))
			quit(1, "Unable to chdir to chroot");
        }
#endif

#ifdef HAVE_PWD_H
		if (user_info != NULL) {
			if (setgid((*user_info).pw_gid) != 0)
				quit(1, "Unable to setgid");
			if (setuid((*user_info).pw_uid) != 0)
				quit(1, "Unable to setuid");
		}
#endif
	raise_fd_limits();
	
	if (opt_benchmark) {
		while (total_pools)
			remove_pool(pools[0]);

		setup_benchmark_pool();
	}
	
	if (opt_unittest) {
		test_cgpu_match();
		test_intrange();
		test_decimal_width();
<<<<<<< HEAD
		test_domain_funcs();
=======
		test_target();
>>>>>>> 08cbf80f
		utf8_test();
	}

#ifdef HAVE_CURSES
	if (opt_realquiet || opt_display_devs)
		use_curses = false;

	setlocale(LC_ALL, "C");
	if (use_curses)
		enable_curses();
#endif

#ifdef HAVE_LIBUSB
	int err = libusb_init(NULL);
	if (err)
		applog(LOG_WARNING, "libusb_init() failed err %d", err);
	else
		have_libusb = true;
#endif

	applog(LOG_WARNING, "Started %s", packagename);
	if (cnfbuf) {
		applog(LOG_NOTICE, "Loaded configuration file %s", cnfbuf);
		switch (fileconf_load) {
			case 0:
				applog(LOG_WARNING, "Fatal JSON error in configuration file.");
				applog(LOG_WARNING, "Configuration file could not be used.");
				break;
			case -1:
				applog(LOG_WARNING, "Error in configuration file, partially loaded.");
				if (use_curses)
					applog(LOG_WARNING, "Start BFGMiner with -T to see what failed to load.");
				break;
			default:
				break;
		}
		free(cnfbuf);
		cnfbuf = NULL;
	}

	i = strlen(opt_kernel_path) + 2;
	char __kernel_path[i];
	snprintf(__kernel_path, i, "%s/", opt_kernel_path);
	opt_kernel_path = __kernel_path;

	if (want_per_device_stats)
		opt_log_output = true;

#ifdef WANT_CPUMINE
#ifdef USE_SCRYPT
	if (opt_scrypt)
		set_scrypt_algo(&opt_algo);
#endif
#endif

	bfg_devapi_init();
	drv_detect_all();
	total_devices = total_devices_new;
	devices = devices_new;
	total_devices_new = 0;
	devices_new = NULL;

	if (opt_display_devs) {
		int devcount = 0;
		applog(LOG_ERR, "Devices detected:");
		for (i = 0; i < total_devices; ++i) {
			struct cgpu_info *cgpu = devices[i];
			char buf[0x100];
			if (cgpu->device != cgpu)
				continue;
			if (cgpu->name)
				snprintf(buf, sizeof(buf), " %s", cgpu->name);
			else
			if (cgpu->dev_manufacturer)
				snprintf(buf, sizeof(buf), " %s by %s", (cgpu->dev_product ?: "Device"), cgpu->dev_manufacturer);
			else
			if (cgpu->dev_product)
				snprintf(buf, sizeof(buf), " %s", cgpu->dev_product);
			else
				strcpy(buf, " Device");
			tailsprintf(buf, sizeof(buf), " (driver=%s; procs=%d", cgpu->drv->dname, cgpu->procs);
			if (cgpu->dev_serial)
				tailsprintf(buf, sizeof(buf), "; serial=%s", cgpu->dev_serial);
			if (cgpu->device_path)
				tailsprintf(buf, sizeof(buf), "; path=%s", cgpu->device_path);
			tailsprintf(buf, sizeof(buf), ")");
			_applog(LOG_NOTICE, buf);
			++devcount;
		}
		quit(0, "%d devices listed", devcount);
	}

	mining_threads = 0;
	for (i = 0; i < total_devices; ++i)
		register_device(devices[i]);

	if (!total_devices) {
		applog(LOG_WARNING, "No devices detected!");
		if (use_curses)
			applog(LOG_WARNING, "Waiting for devices; press 'M+' to add, or 'Q' to quit");
		else
			applog(LOG_WARNING, "Waiting for devices");
	}
	
	if (opt_quit_summary == BQS_DEFAULT)
	{
		if (total_devices < 25)
			opt_quit_summary = BQS_PROCS;
		else
			opt_quit_summary = BQS_DEVS;
	}

#ifdef HAVE_CURSES
	switch_logsize();
#endif

	if (!total_pools) {
		applog(LOG_WARNING, "Need to specify at least one pool server.");
#ifdef HAVE_CURSES
		if (!use_curses || !input_pool(false))
#endif
			quit(1, "Pool setup failed");
	}

	for (i = 0; i < total_pools; i++) {
		struct pool *pool = pools[i];
		size_t siz;

		pool->cgminer_stats.getwork_wait_min.tv_sec = MIN_SEC_UNSET;
		pool->cgminer_pool_stats.getwork_wait_min.tv_sec = MIN_SEC_UNSET;

		if (!pool->rpc_url)
			quit(1, "No URI supplied for pool %u", i);
		
		if (!pool->rpc_userpass) {
			if (!pool->rpc_user || !pool->rpc_pass)
				quit(1, "No login credentials supplied for pool %u %s", i, pool->rpc_url);
			siz = strlen(pool->rpc_user) + strlen(pool->rpc_pass) + 2;
			pool->rpc_userpass = malloc(siz);
			if (!pool->rpc_userpass)
				quit(1, "Failed to malloc userpass");
			snprintf(pool->rpc_userpass, siz, "%s:%s", pool->rpc_user, pool->rpc_pass);
		}
	}
	/* Set the currentpool to pool with priority 0 */
	validate_pool_priorities();
	for (i = 0; i < total_pools; i++) {
		struct pool *pool  = pools[i];

		if (!pool->prio)
			currentpool = pool;
	}

#ifdef HAVE_SYSLOG_H
	if (use_syslog)
		openlog(PACKAGE, LOG_PID, LOG_USER);
#endif

	#if defined(unix) || defined(__APPLE__)
		if (opt_stderr_cmd)
			fork_monitor();
	#endif // defined(unix)

	mining_thr = calloc(mining_threads, sizeof(thr));
	if (!mining_thr)
		quit(1, "Failed to calloc mining_thr");
	for (i = 0; i < mining_threads; i++) {
		mining_thr[i] = calloc(1, sizeof(*thr));
		if (!mining_thr[i])
			quit(1, "Failed to calloc mining_thr[%d]", i);
	}

	total_control_threads = 6;
	control_thr = calloc(total_control_threads, sizeof(*thr));
	if (!control_thr)
		quit(1, "Failed to calloc control_thr");

	gwsched_thr_id = 0;
	/* Create a unique get work queue */
	getq = tq_new();
	if (!getq)
		quit(1, "Failed to create getq");
	/* We use the getq mutex as the staged lock */
	stgd_lock = &getq->mutex;

	if (opt_benchmark)
		goto begin_bench;

	for (i = 0; i < total_pools; i++) {
		struct pool *pool  = pools[i];

		enable_pool(pool);
		pool->idle = true;
	}

	applog(LOG_NOTICE, "Probing for an alive pool");
	do {
		bool still_testing;
		int i;

		/* Look for at least one active pool before starting */
		probe_pools();
		do {
			sleep(1);
			if (pools_active)
				break;
			still_testing = false;
			for (int i = 0; i < total_pools; ++i)
				if (pools[i]->testing)
					still_testing = true;
		} while (still_testing);

		if (!pools_active) {
			applog(LOG_ERR, "No servers were found that could be used to get work from.");
			applog(LOG_ERR, "Please check the details from the list below of the servers you have input");
			applog(LOG_ERR, "Most likely you have input the wrong URL, forgotten to add a port, or have not set up workers");
			for (i = 0; i < total_pools; i++) {
				struct pool *pool;

				pool = pools[i];
				applog(LOG_WARNING, "Pool: %d  URL: %s  User: %s  Password: %s",
				       i, pool->rpc_url, pool->rpc_user, pool->rpc_pass);
			}
#ifdef HAVE_CURSES
			if (use_curses) {
				halfdelay(150);
				applog(LOG_ERR, "Press any key to exit, or BFGMiner will try again in 15s.");
				if (getch() != ERR)
					quit(0, "No servers could be used! Exiting.");
				cbreak();
			} else
#endif
				quit(0, "No servers could be used! Exiting.");
		}
	} while (!pools_active);

#ifdef USE_SCRYPT
	if (detect_algo == 1 && !opt_scrypt) {
		applog(LOG_NOTICE, "Detected scrypt algorithm");
		opt_scrypt = true;
	}
#endif
	detect_algo = 0;

begin_bench:
	total_mhashes_done = 0;
	for (i = 0; i < total_devices; i++) {
		struct cgpu_info *cgpu = devices[i];

		cgpu->rolling = cgpu->total_mhashes = 0;
	}
	
	cgtime(&total_tv_start);
	cgtime(&total_tv_end);
	miner_started = total_tv_start;
	time_t miner_start_ts = time(NULL);
	if (schedstart.tm.tm_sec)
		localtime_r(&miner_start_ts, &schedstart.tm);
	if (schedstop.tm.tm_sec)
		localtime_r(&miner_start_ts, &schedstop .tm);
	get_datestamp(datestamp, sizeof(datestamp), miner_start_ts);

	// Initialise processors and threads
	k = 0;
	for (i = 0; i < total_devices; ++i) {
		struct cgpu_info *cgpu = devices[i];
		allocate_cgpu(cgpu, &k);
	}

	// Start threads
	for (i = 0; i < total_devices; ++i) {
		struct cgpu_info *cgpu = devices[i];
		start_cgpu(cgpu);
	}

#ifdef HAVE_OPENCL
	for (i = 0; i < nDevs; i++)
		pause_dynamic_threads(i);
#endif

#ifdef WANT_CPUMINE
	if (opt_n_threads > 0)
		applog(LOG_INFO, "%d cpu miner threads started, using '%s' algorithm.",
		       opt_n_threads, algo_names[opt_algo]);
#endif

	cgtime(&total_tv_start);
	cgtime(&total_tv_end);

	if (!opt_benchmark)
	{
		pthread_t submit_thread;
		if (unlikely(pthread_create(&submit_thread, NULL, submit_work_thread, NULL)))
			quit(1, "submit_work thread create failed");
	}

	watchpool_thr_id = 1;
	thr = &control_thr[watchpool_thr_id];
	/* start watchpool thread */
	if (thr_info_create(thr, NULL, watchpool_thread, NULL))
		quit(1, "watchpool thread create failed");
	pthread_detach(thr->pth);

	watchdog_thr_id = 2;
	thr = &control_thr[watchdog_thr_id];
	/* start watchdog thread */
	if (thr_info_create(thr, NULL, watchdog_thread, NULL))
		quit(1, "watchdog thread create failed");
	pthread_detach(thr->pth);

#ifdef HAVE_OPENCL
	/* Create reinit gpu thread */
	gpur_thr_id = 3;
	thr = &control_thr[gpur_thr_id];
	thr->q = tq_new();
	if (!thr->q)
		quit(1, "tq_new failed for gpur_thr_id");
	if (thr_info_create(thr, NULL, reinit_gpu, thr))
		quit(1, "reinit_gpu thread create failed");
#endif	

	/* Create API socket thread */
	api_thr_id = 4;
	thr = &control_thr[api_thr_id];
	if (thr_info_create(thr, NULL, api_thread, thr))
		quit(1, "API thread create failed");
	
#ifdef USE_LIBMICROHTTPD
	if (httpsrv_port != -1)
		httpsrv_start(httpsrv_port);
#endif

#ifdef USE_LIBEVENT
	if (stratumsrv_port != -1)
		stratumsrv_start();
#endif

#ifdef HAVE_BFG_HOTPLUG
	if (opt_hotplug && !opt_scrypt)
		hotplug_start();
#endif

#ifdef HAVE_CURSES
	/* Create curses input thread for keyboard input. Create this last so
	 * that we know all threads are created since this can call kill_work
	 * to try and shut down ll previous threads. */
	input_thr_id = 5;
	thr = &control_thr[input_thr_id];
	if (thr_info_create(thr, NULL, input_thread, thr))
		quit(1, "input thread create failed");
	pthread_detach(thr->pth);
#endif

	/* Just to be sure */
	if (total_control_threads != 6)
		quit(1, "incorrect total_control_threads (%d) should be 7", total_control_threads);

	/* Once everything is set up, main() becomes the getwork scheduler */
	while (42) {
		int ts, max_staged = opt_queue;
		struct pool *pool, *cp;
		bool lagging = false;
		struct curl_ent *ce;
		struct work *work;

		cp = current_pool();

		// Generally, each processor needs a new work, and all at once during work restarts
		max_staged += mining_threads;

		mutex_lock(stgd_lock);
		ts = __total_staged();

		if (!pool_localgen(cp) && !ts && !opt_fail_only)
			lagging = true;

		/* Wait until hash_pop tells us we need to create more work */
		if (ts > max_staged) {
			staged_full = true;
			pthread_cond_wait(&gws_cond, stgd_lock);
			ts = __total_staged();
		}
		mutex_unlock(stgd_lock);

		if (ts > max_staged)
			continue;

		work = make_work();

		if (lagging && !pool_tset(cp, &cp->lagging)) {
			applog(LOG_WARNING, "Pool %d not providing work fast enough", cp->pool_no);
			cp->getfail_occasions++;
			total_go++;
		}
		pool = select_pool(lagging);
retry:
		if (pool->has_stratum) {
			while (!pool->stratum_active || !pool->stratum_notify) {
				struct pool *altpool = select_pool(true);

				if (altpool == pool && pool->has_stratum)
					cgsleep_ms(5000);
				pool = altpool;
				goto retry;
			}
			gen_stratum_work(pool, work);
			applog(LOG_DEBUG, "Generated stratum work");
			stage_work(work);
			continue;
		}

		if (pool->last_work_copy) {
			mutex_lock(&pool->last_work_lock);
			struct work *last_work = pool->last_work_copy;
			if (!last_work)
				{}
			else
			if (can_roll(last_work) && should_roll(last_work)) {
				struct timeval tv_now;
				cgtime(&tv_now);
				free_work(work);
				work = make_clone(pool->last_work_copy);
				mutex_unlock(&pool->last_work_lock);
				roll_work(work);
				applog(LOG_DEBUG, "Generated work from latest GBT job in get_work_thread with %d seconds left", (int)blkmk_time_left(work->tmpl, tv_now.tv_sec));
				stage_work(work);
				continue;
			} else if (last_work->tmpl && pool->proto == PLP_GETBLOCKTEMPLATE && blkmk_work_left(last_work->tmpl) > (unsigned long)mining_threads) {
				// Don't free last_work_copy, since it is used to detect upstream provides plenty of work per template
			} else {
				free_work(last_work);
				pool->last_work_copy = NULL;
			}
			mutex_unlock(&pool->last_work_lock);
		}

		if (clone_available()) {
			applog(LOG_DEBUG, "Cloned getwork work");
			free_work(work);
			continue;
		}

		if (opt_benchmark) {
			get_benchmark_work(work);
			applog(LOG_DEBUG, "Generated benchmark work");
			stage_work(work);
			continue;
		}

		work->pool = pool;
		ce = pop_curl_entry3(pool, 2);
		/* obtain new work from bitcoin via JSON-RPC */
		if (!get_upstream_work(work, ce->curl)) {
			struct pool *next_pool;

			/* Make sure the pool just hasn't stopped serving
			 * requests but is up as we'll keep hammering it */
			push_curl_entry(ce, pool);
			++pool->seq_getfails;
			pool_died(pool);
			next_pool = select_pool(!opt_fail_only);
			if (pool == next_pool) {
				applog(LOG_DEBUG, "Pool %d json_rpc_call failed on get work, retrying in 5s", pool->pool_no);
				cgsleep_ms(5000);
			} else {
				applog(LOG_DEBUG, "Pool %d json_rpc_call failed on get work, failover activated", pool->pool_no);
				pool = next_pool;
			}
			goto retry;
		}
		if (ts >= max_staged)
			pool_tclear(pool, &pool->lagging);
		if (pool_tclear(pool, &pool->idle))
			pool_resus(pool);

		applog(LOG_DEBUG, "Generated getwork work");
		stage_work(work);
		push_curl_entry(ce, pool);
	}

	return 0;
}<|MERGE_RESOLUTION|>--- conflicted
+++ resolved
@@ -11775,11 +11775,8 @@
 		test_cgpu_match();
 		test_intrange();
 		test_decimal_width();
-<<<<<<< HEAD
 		test_domain_funcs();
-=======
 		test_target();
->>>>>>> 08cbf80f
 		utf8_test();
 	}
 
