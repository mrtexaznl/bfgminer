/*
 * Copyright 2011-2013 Con Kolivas
 * Copyright 2011-2013 Luke Dashjr
 * Copyright 2012-2013 Andrew Smith
 * Copyright 2010 Jeff Garzik
 *
 * This program is free software; you can redistribute it and/or modify it
 * under the terms of the GNU General Public License as published by the Free
 * Software Foundation; either version 3 of the License, or (at your option)
 * any later version.  See COPYING for more details.
 */

#include "config.h"

#ifdef HAVE_CURSES
#ifdef USE_UNICODE
#define PDC_WIDE
#endif
// Must be before stdbool, since pdcurses typedefs bool :/
#include <curses.h>
#endif

#include <ctype.h>
#include <float.h>
#include <limits.h>
#include <locale.h>
#include <stdio.h>
#include <stdlib.h>
#include <string.h>
#include <stdbool.h>
#include <stdint.h>
#include <unistd.h>
#include <sys/time.h>
#include <time.h>
#include <math.h>
#include <stdarg.h>
#include <assert.h>
#include <signal.h>
#include <wctype.h>

#include <sys/stat.h>
#include <sys/types.h>
#include <dirent.h>

#ifdef HAVE_PWD_H
#include <pwd.h>
#endif

#ifndef WIN32
#include <sys/resource.h>
#include <sys/socket.h>
#if defined(HAVE_LIBUDEV) && defined(HAVE_SYS_EPOLL_H)
#include <libudev.h>
#include <sys/epoll.h>
#define HAVE_BFG_HOTPLUG
#endif
#else
#include <winsock2.h>
#include <windows.h>
#include <dbt.h>
#define HAVE_BFG_HOTPLUG
#endif
#include <ccan/opt/opt.h>
#include <jansson.h>
#include <curl/curl.h>
#include <libgen.h>
#include <sha2.h>
#include <utlist.h>

#include <blkmaker.h>
#include <blkmaker_jansson.h>
#include <blktemplate.h>

#include "compat.h"
#include "deviceapi.h"
#include "logging.h"
#include "miner.h"
#include "adl.h"
#include "driver-cpu.h"
#include "driver-opencl.h"
#include "scrypt.h"

#ifdef USE_AVALON
#include "driver-avalon.h"
#endif

#ifdef HAVE_BFG_LOWLEVEL
#include "lowlevel.h"
#endif

#if defined(unix) || defined(__APPLE__)
	#include <errno.h>
	#include <fcntl.h>
	#include <sys/wait.h>
#endif

#ifdef USE_SCRYPT
#include "scrypt.h"
#endif

#if defined(USE_AVALON) || defined(USE_BITFORCE) || defined(USE_ICARUS) || defined(USE_MODMINER) || defined(USE_NANOFURY) || defined(USE_X6500) || defined(USE_ZTEX)
#	define USE_FPGA
#endif

enum bfg_quit_summary {
	BQS_DEFAULT,
	BQS_NONE,
	BQS_DEVS,
	BQS_PROCS,
	BQS_DETAILED,
};

struct strategies strategies[] = {
	{ "Failover" },
	{ "Round Robin" },
	{ "Rotate" },
	{ "Load Balance" },
	{ "Balance" },
};

static char packagename[256];

bool opt_protocol;
bool opt_dev_protocol;
static bool opt_benchmark;
static bool want_longpoll = true;
static bool want_gbt = true;
static bool want_getwork = true;
#if BLKMAKER_VERSION > 1
struct _cbscript_t {
	char *data;
	size_t sz;
};
static struct _cbscript_t opt_coinbase_script;
static uint32_t template_nonce;
#endif
#if BLKMAKER_VERSION > 0
char *opt_coinbase_sig;
#endif
static enum bfg_quit_summary opt_quit_summary = BQS_DEFAULT;
static bool include_serial_in_statline;
char *request_target_str;
float request_pdiff = 1.0;
double request_bdiff;
static bool want_stratum = true;
bool have_longpoll;
int opt_skip_checks;
bool want_per_device_stats;
bool use_syslog;
bool opt_quiet_work_updates = true;
bool opt_quiet;
bool opt_realquiet;
int loginput_size;
bool opt_compact;
bool opt_show_procs;
const int opt_cutofftemp = 95;
int opt_hysteresis = 3;
static int opt_retries = -1;
int opt_fail_pause = 5;
int opt_log_interval = 20;
int opt_queue = 1;
int opt_scantime = 60;
int opt_expiry = 120;
int opt_expiry_lp = 3600;
unsigned long long global_hashrate;
static bool opt_unittest = false;
unsigned long global_quota_gcd = 1;
time_t last_getwork;

#ifdef HAVE_OPENCL
int opt_dynamic_interval = 7;
int nDevs;
int opt_g_threads = -1;
#endif
#ifdef USE_SCRYPT
static char detect_algo = 1;
bool opt_scrypt;
#else
static char detect_algo;
#endif
bool opt_restart = true;

#ifdef USE_LIBMICROHTTPD
#include "httpsrv.h"
int httpsrv_port = -1;
#endif
#ifdef USE_LIBEVENT
int stratumsrv_port = -1;
#endif

const
int rescan_delay_ms = 1000;
#ifdef HAVE_BFG_HOTPLUG
bool opt_hotplug = 1;
const
int hotplug_delay_ms = 100;
#else
const bool opt_hotplug;
#endif
struct string_elist *scan_devices;
static struct string_elist *opt_set_device_list;
bool opt_force_dev_init;
static struct string_elist *opt_devices_enabled_list;
static bool opt_display_devs;
int total_devices;
struct cgpu_info **devices;
int total_devices_new;
struct cgpu_info **devices_new;
bool have_opencl;
int opt_n_threads = -1;
int mining_threads;
int num_processors;
#ifdef HAVE_CURSES
bool use_curses = true;
#else
bool use_curses;
#endif
#ifdef HAVE_LIBUSB
bool have_libusb;
#endif
static bool opt_submit_stale = true;
static float opt_shares;
static int opt_submit_threads = 0x40;
bool opt_fail_only;
int opt_fail_switch_delay = 300;
bool opt_autofan;
bool opt_autoengine;
bool opt_noadl;
char *opt_api_allow = NULL;
char *opt_api_groups;
char *opt_api_description = PACKAGE_STRING;
int opt_api_port = 4028;
bool opt_api_listen;
bool opt_api_mcast;
char *opt_api_mcast_addr = API_MCAST_ADDR;
char *opt_api_mcast_code = API_MCAST_CODE;
char *opt_api_mcast_des = "";
int opt_api_mcast_port = 4028;
bool opt_api_network;
bool opt_delaynet;
bool opt_disable_pool;
bool opt_disable_client_reconnect = false;
static bool no_work;
bool opt_worktime;
bool opt_weighed_stats;

char *opt_kernel_path;
char *cgminer_path;

#if defined(USE_BITFORCE)
bool opt_bfl_noncerange;
#endif
#define QUIET	(opt_quiet || opt_realquiet)

struct thr_info *control_thr;
struct thr_info **mining_thr;
static int watchpool_thr_id;
static int watchdog_thr_id;
#ifdef HAVE_CURSES
static int input_thr_id;
#endif
int gpur_thr_id;
static int api_thr_id;
static int total_control_threads;

pthread_mutex_t hash_lock;
static pthread_mutex_t *stgd_lock;
pthread_mutex_t console_lock;
cglock_t ch_lock;
static pthread_rwlock_t blk_lock;
static pthread_mutex_t sshare_lock;

pthread_rwlock_t netacc_lock;
pthread_rwlock_t mining_thr_lock;
pthread_rwlock_t devices_lock;

static pthread_mutex_t lp_lock;
static pthread_cond_t lp_cond;

pthread_cond_t gws_cond;

bool shutting_down;

double total_rolling;
double total_mhashes_done;
static struct timeval total_tv_start, total_tv_end;
static struct timeval miner_started;

cglock_t control_lock;
pthread_mutex_t stats_lock;

static pthread_mutex_t submitting_lock;
static int total_submitting;
static struct work *submit_waiting;
notifier_t submit_waiting_notifier;

int hw_errors;
int total_accepted, total_rejected;
int total_getworks, total_stale, total_discarded;
uint64_t total_bytes_rcvd, total_bytes_sent;
double total_diff1, total_bad_diff1;
double total_diff_accepted, total_diff_rejected, total_diff_stale;
static int staged_rollable;
unsigned int new_blocks;
unsigned int found_blocks;

unsigned int local_work;
unsigned int total_go, total_ro;

struct pool **pools;
static struct pool *currentpool = NULL;

int total_pools, enabled_pools;
enum pool_strategy pool_strategy = POOL_FAILOVER;
int opt_rotate_period;
static int total_urls, total_users, total_passes;

static
#ifndef HAVE_CURSES
const
#endif
bool curses_active;

#ifdef HAVE_CURSES
#if !(defined(PDCURSES) || defined(NCURSES_VERSION))
const
#endif
short default_bgcolor = COLOR_BLACK;
static int attr_title = A_BOLD;
#endif

static
#if defined(HAVE_CURSES) && defined(USE_UNICODE)
bool use_unicode;
static
bool have_unicode_degrees;
static
wchar_t unicode_micro = 'u';
#else
const bool use_unicode;
static
const bool have_unicode_degrees;
static
const char unicode_micro = 'u';
#endif

#ifdef HAVE_CURSES
#define U8_BAD_START "\xef\x80\x81"
#define U8_BAD_END   "\xef\x80\x80"
#define AS_BAD(x) U8_BAD_START x U8_BAD_END

bool selecting_device;
unsigned selected_device;
#endif

static char current_block[40];

/* Protected by ch_lock */
static char *current_hash;
static uint32_t current_block_id;
char *current_fullhash;

static char datestamp[40];
static char blocktime[32];
time_t block_time;
static char best_share[ALLOC_H2B_SHORTV] = "0";
double current_diff = 0xFFFFFFFFFFFFFFFFULL;
static char block_diff[ALLOC_H2B_SHORTV];
static char net_hashrate[ALLOC_H2B_SHORT];
double best_diff = 0;

static bool known_blkheight_current;
static uint32_t known_blkheight;
static uint32_t known_blkheight_blkid;
static uint64_t block_subsidy;

struct block {
	char hash[40];
	UT_hash_handle hh;
	int block_no;
};

static struct block *blocks = NULL;


int swork_id;

/* For creating a hash database of stratum shares submitted that have not had
 * a response yet */
struct stratum_share {
	UT_hash_handle hh;
	bool block;
	struct work *work;
	int id;
};

static struct stratum_share *stratum_shares = NULL;

char *opt_socks_proxy = NULL;

static const char def_conf[] = "bfgminer.conf";
static bool config_loaded;
static int include_count;
#define JSON_INCLUDE_CONF "include"
#define JSON_LOAD_ERROR "JSON decode of file '%s' failed\n %s"
#define JSON_LOAD_ERROR_LEN strlen(JSON_LOAD_ERROR)
#define JSON_MAX_DEPTH 10
#define JSON_MAX_DEPTH_ERR "Too many levels of JSON includes (limit 10) or a loop"

char *cmd_idle, *cmd_sick, *cmd_dead;

#if defined(unix) || defined(__APPLE__)
	static char *opt_stderr_cmd = NULL;
	static int forkpid;
#endif // defined(unix)

#ifdef HAVE_CHROOT
char *chroot_dir;
#endif

#ifdef HAVE_PWD_H
char *opt_setuid;
#endif

struct sigaction termhandler, inthandler;

struct thread_q *getq;

static int total_work;
static bool staged_full;
struct work *staged_work = NULL;

struct schedtime {
	bool enable;
	struct tm tm;
};

struct schedtime schedstart;
struct schedtime schedstop;
bool sched_paused;

static bool time_before(struct tm *tm1, struct tm *tm2)
{
	if (tm1->tm_hour < tm2->tm_hour)
		return true;
	if (tm1->tm_hour == tm2->tm_hour && tm1->tm_min < tm2->tm_min)
		return true;
	return false;
}

static bool should_run(void)
{
	struct tm tm;
	time_t tt;
	bool within_range;

	if (!schedstart.enable && !schedstop.enable)
		return true;

	tt = time(NULL);
	localtime_r(&tt, &tm);

	// NOTE: This is delicately balanced so that should_run is always false if schedstart==schedstop
	if (time_before(&schedstop.tm, &schedstart.tm))
		within_range = (time_before(&tm, &schedstop.tm) || !time_before(&tm, &schedstart.tm));
	else
		within_range = (time_before(&tm, &schedstop.tm) && !time_before(&tm, &schedstart.tm));

	if (within_range && !schedstop.enable)
		/* This is a once off event with no stop time set */
		schedstart.enable = false;

	return within_range;
}

void get_datestamp(char *f, size_t fsiz, time_t tt)
{
	struct tm _tm;
	struct tm *tm = &_tm;
	
	if (tt == INVALID_TIMESTAMP)
		tt = time(NULL);

	localtime_r(&tt, tm);
	snprintf(f, fsiz, "[%d-%02d-%02d %02d:%02d:%02d]",
		tm->tm_year + 1900,
		tm->tm_mon + 1,
		tm->tm_mday,
		tm->tm_hour,
		tm->tm_min,
		tm->tm_sec);
}

static
void get_timestamp(char *f, size_t fsiz, time_t tt)
{
	struct tm _tm;
	struct tm *tm = &_tm;

	localtime_r(&tt, tm);
	snprintf(f, fsiz, "[%02d:%02d:%02d]",
		tm->tm_hour,
		tm->tm_min,
		tm->tm_sec);
}

static void applog_and_exit(const char *fmt, ...) FORMAT_SYNTAX_CHECK(printf, 1, 2);

static char exit_buf[512];

static void applog_and_exit(const char *fmt, ...)
{
	va_list ap;

	va_start(ap, fmt);
	vsnprintf(exit_buf, sizeof(exit_buf), fmt, ap);
	va_end(ap);
	_applog(LOG_ERR, exit_buf);
	exit(1);
}

char *devpath_to_devid(const char *devpath)
{
#ifndef WIN32
	struct stat my_stat;
	if (stat(devpath, &my_stat))
		return NULL;
	char *devs = malloc(6 + (sizeof(dev_t) * 2) + 1);
	memcpy(devs, "dev_t:", 6);
	bin2hex(&devs[6], &my_stat.st_rdev, sizeof(dev_t));
#else
	if (!strncmp(devpath, "\\\\.\\", 4))
		devpath += 4;
	if (strncasecmp(devpath, "COM", 3) || !devpath[3])
		return NULL;
	devpath += 3;
	char *p;
	strtol(devpath, &p, 10);
	if (p[0])
		return NULL;
	const int sz = (p - devpath);
	char *devs = malloc(4 + sz + 1);
	sprintf(devs, "com:%s", devpath);
#endif
	return devs;
}

static
bool devpaths_match(const char * const ap, const char * const bp)
{
	char * const a = devpath_to_devid(ap);
	if (!a)
		return false;
	char * const b = devpath_to_devid(bp);
	bool rv = false;
	if (b)
	{
		rv = !strcmp(a, b);
		free(b);
	}
	free(a);
	return rv;
}

static
int proc_letter_to_number(const char *s, const char ** const rem)
{
	int n = 0, c;
	for ( ; s[0]; ++s)
	{
		if (unlikely(n > INT_MAX / 26))
			break;
		c = tolower(s[0]) - 'a';
		if (unlikely(c < 0 || c > 25))
			break;
		if (unlikely(INT_MAX - c < n))
			break;
		n = (n * 26) + c;
	}
	*rem = s;
	return n;
}

static
bool cgpu_match(const char * const pattern, const struct cgpu_info * const cgpu)
{
	// all - matches anything
	// d0 - matches all processors of device 0
	// d0-3 - matches all processors of device 0, 1, 2, or 3
	// d0a - matches first processor of device 0
	// 0 - matches processor 0
	// 0-4 - matches processors 0, 1, 2, 3, or 4
	// ___ - matches all processors on all devices using driver/name ___
	// ___0 - matches all processors of 0th device using driver/name ___
	// ___0a - matches first processor of 0th device using driver/name ___
	// @* - matches device with serial or path *
	// @*@a - matches first processor of device with serial or path *
	// ___@* - matches device with serial or path * using driver/name ___
	if (!strcasecmp(pattern, "all"))
		return true;
	
	const struct device_drv * const drv = cgpu->drv;
	const char *p = pattern, *p2;
	size_t L;
	int n, i, c = -1;
	int n2;
	int proc_first = -1, proc_last = -1;
	struct cgpu_info *device;
	
	if (!(strncasecmp(drv->dname, p, (L = strlen(drv->dname)))
	   && strncasecmp(drv-> name, p, (L = strlen(drv-> name)))))
		// dname or name
		p = &pattern[L];
	else
	if (p[0] == 'd' && (isdigit(p[1]) || p[1] == '-'))
		// d#
		++p;
	else
	if (isdigit(p[0]) || p[0] == '@' || p[0] == '-')
		// # or @
		{}
	else
		return false;
	
	L = p - pattern;
	while (isspace(p[0]))
		++p;
	if (p[0] == '@')
	{
		// Serial/path
		const char * const ser = &p[1];
		for (p = ser; p[0] != '@' && p[0] != '\0'; ++p)
		{}
		p2 = (p[0] == '@') ? &p[1] : p;
		const size_t serlen = (p - ser);
		p = "";
		n = n2 = 0;
		const char * const devpath = cgpu->device_path ?: "";
		const char * const devser = cgpu->dev_serial ?: "";
		if ((!strncmp(devpath, ser, serlen)) && devpath[serlen] == '\0')
		{}  // Match
		else
		if ((!strncmp(devser, ser, serlen)) && devser[serlen] == '\0')
		{}  // Match
		else
		{
			char devpath2[serlen + 1];
			memcpy(devpath2, ser, serlen);
			devpath2[serlen] = '\0';
			if (!devpaths_match(devpath, ser))
				return false;
		}
	}
	else
	{
		if (isdigit(p[0]))
			n = strtol(p, (void*)&p2, 0);
		else
		{
			n = 0;
			p2 = p;
		}
		if (p2[0] == '-')
		{
			++p2;
			if (p2[0] && isdigit(p2[0]))
				n2 = strtol(p2, (void*)&p2, 0);
			else
				n2 = INT_MAX;
		}
		else
			n2 = n;
		if (p == pattern)
		{
			if (!p[0])
				return true;
			if (p2 && p2[0])
				goto invsyntax;
			for (i = n; i <= n2; ++i)
			{
				if (i >= total_devices)
					break;
				if (cgpu == devices[i])
					return true;
			}
			return false;
		}
	}
	
	if (p2[0])
	{
		proc_first = proc_letter_to_number(&p2[0], &p2);
		if (p2[0] == '-')
		{
			++p2;
			if (p2[0])
				proc_last = proc_letter_to_number(p2, &p2);
			else
				proc_last = INT_MAX;
		}
		else
			proc_last = proc_first;
		if (p2[0])
			goto invsyntax;
	}
	
	if (L > 1 || tolower(pattern[0]) != 'd' || !p[0])
	{
		if ((L == 3 && !strncasecmp(pattern, drv->name, 3)) ||
			(!L) ||
			(L == strlen(drv->dname) && !strncasecmp(pattern, drv->dname, L)))
			{}  // Matched name or dname
		else
			return false;
		if (p[0] && (cgpu->device_id < n || cgpu->device_id > n2))
			return false;
		if (proc_first != -1 && (cgpu->proc_id < proc_first || cgpu->proc_id > proc_last))
			return false;
		return true;
	}
	
	// d#
	
	c = -1;
	for (i = 0; ; ++i)
	{
		if (i == total_devices)
			return false;
		if (devices[i]->device != devices[i])
			continue;
		++c;
		if (c < n)
			continue;
		if (c > n2)
			break;
		
		for (device = devices[i]; device; device = device->next_proc)
		{
			if (proc_first != -1 && (device->proc_id < proc_first || device->proc_id > proc_last))
				continue;
			if (device == cgpu)
				return true;
		}
	}
	return false;

invsyntax:
	applog(LOG_WARNING, "%s: Invalid syntax: %s", __func__, pattern);
	return false;
}

#define TEST_CGPU_MATCH(pattern)  \
	if (!cgpu_match(pattern, &cgpu))  \
		applog(LOG_ERR, "%s: Pattern \"%s\" should have matched!", __func__, pattern);  \
// END TEST_CGPU_MATCH
#define TEST_CGPU_NOMATCH(pattern)  \
	if (cgpu_match(pattern, &cgpu))  \
		applog(LOG_ERR, "%s: Pattern \"%s\" should NOT have matched!", __func__, pattern);  \
// END TEST_CGPU_MATCH
static __maybe_unused
void test_cgpu_match()
{
	struct device_drv drv = {
		.dname = "test",
		.name = "TST",
	};
	struct cgpu_info cgpu = {
		.drv = &drv,
		.device = &cgpu,
		.device_id = 1,
		.proc_id = 1,
		.proc_repr = "TST 1b",
	}, cgpu0a = {
		.drv = &drv,
		.device = &cgpu0a,
		.device_id = 0,
		.proc_id = 0,
		.proc_repr = "TST 0a",
	}, cgpu1a = {
		.drv = &drv,
		.device = &cgpu0a,
		.device_id = 1,
		.proc_id = 0,
		.proc_repr = "TST 1a",
	};
	struct cgpu_info *devices_list[3] = {&cgpu0a, &cgpu1a, &cgpu,};
	devices = devices_list;
	total_devices = 3;
	TEST_CGPU_MATCH("all")
	TEST_CGPU_MATCH("d1")
	TEST_CGPU_NOMATCH("d2")
	TEST_CGPU_MATCH("d0-5")
	TEST_CGPU_NOMATCH("d0-0")
	TEST_CGPU_NOMATCH("d2-5")
	TEST_CGPU_MATCH("d-1")
	TEST_CGPU_MATCH("d1-")
	TEST_CGPU_NOMATCH("d-0")
	TEST_CGPU_NOMATCH("d2-")
	TEST_CGPU_MATCH("2")
	TEST_CGPU_NOMATCH("3")
	TEST_CGPU_MATCH("1-2")
	TEST_CGPU_MATCH("2-3")
	TEST_CGPU_NOMATCH("1-1")
	TEST_CGPU_NOMATCH("3-4")
	TEST_CGPU_MATCH("TST")
	TEST_CGPU_MATCH("test")
	TEST_CGPU_MATCH("tst")
	TEST_CGPU_MATCH("TEST")
	TEST_CGPU_NOMATCH("TSF")
	TEST_CGPU_NOMATCH("TS")
	TEST_CGPU_NOMATCH("TSTF")
	TEST_CGPU_MATCH("TST1")
	TEST_CGPU_MATCH("test1")
	TEST_CGPU_MATCH("TST0-1")
	TEST_CGPU_MATCH("TST 1")
	TEST_CGPU_MATCH("TST 1-2")
	TEST_CGPU_MATCH("TEST 1-2")
	TEST_CGPU_NOMATCH("TST2")
	TEST_CGPU_NOMATCH("TST2-3")
	TEST_CGPU_NOMATCH("TST0-0")
	TEST_CGPU_MATCH("TST1b")
	TEST_CGPU_MATCH("tst1b")
	TEST_CGPU_NOMATCH("TST1c")
	TEST_CGPU_NOMATCH("TST1bb")
	TEST_CGPU_MATCH("TST0-1b")
	TEST_CGPU_NOMATCH("TST0-1c")
	TEST_CGPU_MATCH("TST1a-d")
	TEST_CGPU_NOMATCH("TST1a-a")
	TEST_CGPU_NOMATCH("TST1-a")
	TEST_CGPU_NOMATCH("TST1c-z")
	TEST_CGPU_NOMATCH("TST1c-")
	TEST_CGPU_MATCH("@")
	TEST_CGPU_NOMATCH("@abc")
	TEST_CGPU_MATCH("@@b")
	TEST_CGPU_NOMATCH("@@c")
	TEST_CGPU_MATCH("TST@")
	TEST_CGPU_NOMATCH("TST@abc")
	TEST_CGPU_MATCH("TST@@b")
	TEST_CGPU_NOMATCH("TST@@c")
	TEST_CGPU_MATCH("TST@@b-f")
	TEST_CGPU_NOMATCH("TST@@c-f")
	TEST_CGPU_NOMATCH("TST@@-a")
	cgpu.device_path = "/dev/test";
	cgpu.dev_serial = "testy";
	TEST_CGPU_MATCH("TST@/dev/test")
	TEST_CGPU_MATCH("TST@testy")
	TEST_CGPU_NOMATCH("TST@")
	TEST_CGPU_NOMATCH("TST@/dev/test5@b")
	TEST_CGPU_NOMATCH("TST@testy3@b")
	TEST_CGPU_MATCH("TST@/dev/test@b")
	TEST_CGPU_MATCH("TST@testy@b")
	TEST_CGPU_NOMATCH("TST@/dev/test@c")
	TEST_CGPU_NOMATCH("TST@testy@c")
	cgpu.device_path = "usb:000:999";
	TEST_CGPU_MATCH("TST@usb:000:999")
	drv.dname = "test7";
	TEST_CGPU_MATCH("test7")
	TEST_CGPU_MATCH("TEST7")
	TEST_CGPU_NOMATCH("test&")
	TEST_CGPU_MATCH("test7 1-2")
	TEST_CGPU_MATCH("test7@testy@b")
}

static
int cgpu_search(const char * const pattern, const int first)
{
	int i;
	struct cgpu_info *cgpu;
	
#define CHECK_CGPU_SEARCH  do{      \
	cgpu = get_devices(i);          \
	if (cgpu_match(pattern, cgpu))  \
		return i;                   \
}while(0)
	for (i = first; i < total_devices; ++i)
		CHECK_CGPU_SEARCH;
	for (i = 0; i < first; ++i)
		CHECK_CGPU_SEARCH;
#undef CHECK_CGPU_SEARCH
	return -1;
}

static pthread_mutex_t sharelog_lock;
static FILE *sharelog_file = NULL;

struct thr_info *get_thread(int thr_id)
{
	struct thr_info *thr;

	rd_lock(&mining_thr_lock);
	thr = mining_thr[thr_id];
	rd_unlock(&mining_thr_lock);

	return thr;
}

static struct cgpu_info *get_thr_cgpu(int thr_id)
{
	struct thr_info *thr = get_thread(thr_id);

	return thr->cgpu;
}

struct cgpu_info *get_devices(int id)
{
	struct cgpu_info *cgpu;

	rd_lock(&devices_lock);
	cgpu = devices[id];
	rd_unlock(&devices_lock);

	return cgpu;
}

static pthread_mutex_t noncelog_lock = PTHREAD_MUTEX_INITIALIZER;
static FILE *noncelog_file = NULL;

static
void noncelog(const struct work * const work)
{
	const int thr_id = work->thr_id;
	const struct cgpu_info *proc = get_thr_cgpu(thr_id);
	char buf[0x200], hash[65], data[161], midstate[65];
	int rv;
	size_t ret;
	
	bin2hex(hash, work->hash, 32);
	bin2hex(data, work->data, 80);
	bin2hex(midstate, work->midstate, 32);
	
	// timestamp,proc,hash,data,midstate
	rv = snprintf(buf, sizeof(buf), "%lu,%s,%s,%s,%s\n",
	              (unsigned long)time(NULL), proc->proc_repr_ns,
	              hash, data, midstate);
	
	if (unlikely(rv < 1))
	{
		applog(LOG_ERR, "noncelog printf error");
		return;
	}
	
	mutex_lock(&noncelog_lock);
	ret = fwrite(buf, rv, 1, noncelog_file);
	fflush(noncelog_file);
	mutex_unlock(&noncelog_lock);
	
	if (ret != 1)
		applog(LOG_ERR, "noncelog fwrite error");
}

static void sharelog(const char*disposition, const struct work*work)
{
	char target[(sizeof(work->target) * 2) + 1];
	char hash[(sizeof(work->hash) * 2) + 1];
	char data[(sizeof(work->data) * 2) + 1];
	struct cgpu_info *cgpu;
	unsigned long int t;
	struct pool *pool;
	int thr_id, rv;
	char s[1024];
	size_t ret;

	if (!sharelog_file)
		return;

	thr_id = work->thr_id;
	cgpu = get_thr_cgpu(thr_id);
	pool = work->pool;
	t = work->ts_getwork + timer_elapsed(&work->tv_getwork, &work->tv_work_found);
	bin2hex(target, work->target, sizeof(work->target));
	bin2hex(hash, work->hash, sizeof(work->hash));
	bin2hex(data, work->data, sizeof(work->data));

	// timestamp,disposition,target,pool,dev,thr,sharehash,sharedata
	rv = snprintf(s, sizeof(s), "%lu,%s,%s,%s,%s,%u,%s,%s\n", t, disposition, target, pool->rpc_url, cgpu->proc_repr_ns, thr_id, hash, data);
	if (rv >= (int)(sizeof(s)))
		s[sizeof(s) - 1] = '\0';
	else if (rv < 0) {
		applog(LOG_ERR, "sharelog printf error");
		return;
	}

	mutex_lock(&sharelog_lock);
	ret = fwrite(s, rv, 1, sharelog_file);
	fflush(sharelog_file);
	mutex_unlock(&sharelog_lock);

	if (ret != 1)
		applog(LOG_ERR, "sharelog fwrite error");
}

static char *getwork_req = "{\"method\": \"getwork\", \"params\": [], \"id\":0}\n";

/* Adjust all the pools' quota to the greatest common denominator after a pool
 * has been added or the quotas changed. */
void adjust_quota_gcd(void)
{
	unsigned long gcd, lowest_quota = ~0UL, quota;
	struct pool *pool;
	int i;

	for (i = 0; i < total_pools; i++) {
		pool = pools[i];
		quota = pool->quota;
		if (!quota)
			continue;
		if (quota < lowest_quota)
			lowest_quota = quota;
	}

	if (likely(lowest_quota < ~0UL)) {
		gcd = lowest_quota;
		for (i = 0; i < total_pools; i++) {
			pool = pools[i];
			quota = pool->quota;
			if (!quota)
				continue;
			while (quota % gcd)
				gcd--;
		}
	} else
		gcd = 1;

	for (i = 0; i < total_pools; i++) {
		pool = pools[i];
		pool->quota_used *= global_quota_gcd;
		pool->quota_used /= gcd;
		pool->quota_gcd = pool->quota / gcd;
	}

	global_quota_gcd = gcd;
	applog(LOG_DEBUG, "Global quota greatest common denominator set to %lu", gcd);
}

/* Return value is ignored if not called from add_pool_details */
struct pool *add_pool(void)
{
	struct pool *pool;

	pool = calloc(sizeof(struct pool), 1);
	if (!pool)
		quit(1, "Failed to malloc pool in add_pool");
	pool->pool_no = pool->prio = total_pools;
	mutex_init(&pool->last_work_lock);
	mutex_init(&pool->pool_lock);
	if (unlikely(pthread_cond_init(&pool->cr_cond, NULL)))
		quit(1, "Failed to pthread_cond_init in add_pool");
	cglock_init(&pool->data_lock);
	mutex_init(&pool->stratum_lock);
	timer_unset(&pool->swork.tv_transparency);

	/* Make sure the pool doesn't think we've been idle since time 0 */
	pool->tv_idle.tv_sec = ~0UL;
	
	cgtime(&pool->cgminer_stats.start_tv);

	pool->rpc_proxy = NULL;
	pool->quota = 1;

	pool->sock = INVSOCK;
	pool->lp_socket = CURL_SOCKET_BAD;

	if (opt_benchmark)
	{
		// Don't add to pools array, but immediately remove it
		remove_pool(pool);
		return pool;
	}
	
	pools = realloc(pools, sizeof(struct pool *) * (total_pools + 2));
	pools[total_pools++] = pool;
	
	adjust_quota_gcd();

	return pool;
}

/* Pool variant of test and set */
static bool pool_tset(struct pool *pool, bool *var)
{
	bool ret;

	mutex_lock(&pool->pool_lock);
	ret = *var;
	*var = true;
	mutex_unlock(&pool->pool_lock);

	return ret;
}

bool pool_tclear(struct pool *pool, bool *var)
{
	bool ret;

	mutex_lock(&pool->pool_lock);
	ret = *var;
	*var = false;
	mutex_unlock(&pool->pool_lock);

	return ret;
}

struct pool *current_pool(void)
{
	struct pool *pool;

	cg_rlock(&control_lock);
	pool = currentpool;
	cg_runlock(&control_lock);

	return pool;
}

// Copied from ccan/opt/helpers.c
static char *arg_bad(const char *fmt, const char *arg)
{
	char *str = malloc(strlen(fmt) + strlen(arg));
	sprintf(str, fmt, arg);
	return str;
}

static
char *opt_set_floatval(const char *arg, float *f)
{
	char *endp;

	errno = 0;
	*f = strtof(arg, &endp);
	if (*endp || !arg[0])
		return arg_bad("'%s' is not a number", arg);
	if (errno)
		return arg_bad("'%s' is out of range", arg);
	return NULL;
}

static
void opt_show_floatval(char buf[OPT_SHOW_LEN], const float *f)
{
	snprintf(buf, OPT_SHOW_LEN, "%.1f", *f);
}

static
char *set_bool_ignore_arg(const char * const arg, bool * const b)
{
	return opt_set_bool(b);
}

char *set_int_range(const char *arg, int *i, int min, int max)
{
	char *err = opt_set_intval(arg, i);

	if (err)
		return err;

	if (*i < min || *i > max)
		return "Value out of range";

	return NULL;
}

static char *set_int_0_to_9999(const char *arg, int *i)
{
	return set_int_range(arg, i, 0, 9999);
}

static char *set_int_1_to_65535(const char *arg, int *i)
{
	return set_int_range(arg, i, 1, 65535);
}

static char *set_int_0_to_10(const char *arg, int *i)
{
	return set_int_range(arg, i, 0, 10);
}

static char *set_int_1_to_10(const char *arg, int *i)
{
	return set_int_range(arg, i, 1, 10);
}

char *set_strdup(const char *arg, char **p)
{
	*p = strdup((char *)arg);
	return NULL;
}

#if BLKMAKER_VERSION > 1
static char *set_b58addr(const char *arg, struct _cbscript_t *p)
{
	size_t scriptsz = blkmk_address_to_script(NULL, 0, arg);
	if (!scriptsz)
		return "Invalid address";
	char *script = malloc(scriptsz);
	if (blkmk_address_to_script(script, scriptsz, arg) != scriptsz) {
		free(script);
		return "Failed to convert address to script";
	}
	p->data = script;
	p->sz = scriptsz;
	return NULL;
}
#endif

static
char *set_quit_summary(const char * const arg)
{
	if (!(strcasecmp(arg, "none") && strcasecmp(arg, "no")))
		opt_quit_summary = BQS_NONE;
	else
	if (!(strcasecmp(arg, "devs") && strcasecmp(arg, "devices")))
		opt_quit_summary = BQS_DEVS;
	else
	if (!(strcasecmp(arg, "procs") && strcasecmp(arg, "processors") && strcasecmp(arg, "chips") && strcasecmp(arg, "cores")))
		opt_quit_summary = BQS_PROCS;
	else
	if (!(strcasecmp(arg, "detailed") && strcasecmp(arg, "detail") && strcasecmp(arg, "all")))
		opt_quit_summary = BQS_DETAILED;
	else
		return "Quit summary must be one of none/devs/procs/detailed";
	return NULL;
}

static void pdiff_target_leadzero(void *, double);

char *set_request_diff(const char *arg, float *p)
{
	unsigned char target[32];
	char *e = opt_set_floatval(arg, p);
	if (e)
		return e;
	
	request_bdiff = (double)*p * 0.9999847412109375;
	pdiff_target_leadzero(target, *p);
	request_target_str = malloc(65);
	bin2hex(request_target_str, target, 32);
	
	return NULL;
}

#ifdef NEED_BFG_LOWL_VCOM
extern struct lowlevel_device_info *_vcom_devinfo_findorcreate(struct lowlevel_device_info **, const char *);

#ifdef WIN32
void _vcom_devinfo_scan_querydosdevice(struct lowlevel_device_info ** const devinfo_list)
{
	char dev[PATH_MAX];
	char *devp = dev;
	size_t bufLen = 0x100;
tryagain: ;
	char buf[bufLen];
	if (!QueryDosDevice(NULL, buf, bufLen)) {
		if (GetLastError() == ERROR_INSUFFICIENT_BUFFER) {
			bufLen *= 2;
			applog(LOG_DEBUG, "QueryDosDevice returned insufficent buffer error; enlarging to %lx", (unsigned long)bufLen);
			goto tryagain;
		}
		applogr(, LOG_WARNING, "Error occurred trying to enumerate COM ports with QueryDosDevice");
	}
	size_t tLen;
	memcpy(devp, "\\\\.\\", 4);
	devp = &devp[4];
	for (char *t = buf; *t; t += tLen) {
		tLen = strlen(t) + 1;
		if (strncmp("COM", t, 3))
			continue;
		memcpy(devp, t, tLen);
		// NOTE: We depend on _vcom_devinfo_findorcreate to further check that there's a number (and only a number) on the end
		_vcom_devinfo_findorcreate(devinfo_list, dev);
	}
}
#else
void _vcom_devinfo_scan_lsdev(struct lowlevel_device_info ** const devinfo_list)
{
	char dev[PATH_MAX];
	char *devp = dev;
	DIR *D;
	struct dirent *de;
	const char devdir[] = "/dev";
	const size_t devdirlen = sizeof(devdir) - 1;
	char *devpath = devp;
	char *devfile = devpath + devdirlen + 1;
	
	D = opendir(devdir);
	if (!D)
		applogr(, LOG_DEBUG, "No /dev directory to look for VCOM devices in");
	memcpy(devpath, devdir, devdirlen);
	devpath[devdirlen] = '/';
	while ( (de = readdir(D)) ) {
		if (!strncmp(de->d_name, "cu.", 3)
			//don't probe Bluetooth devices - causes bus errors and segfaults
			&& strncmp(de->d_name, "cu.Bluetooth", 12))
			goto trydev;
		if (strncmp(de->d_name, "tty", 3))
			continue;
		if (strncmp(&de->d_name[3], "USB", 3) && strncmp(&de->d_name[3], "ACM", 3))
			continue;
		
trydev:
		strcpy(devfile, de->d_name);
		_vcom_devinfo_findorcreate(devinfo_list, dev);
	}
	closedir(D);
}
#endif
#endif

static char *add_serial(const char *arg)
{
	string_elist_add(arg, &scan_devices);
	return NULL;
}

static
char *opt_string_elist_add(const char *arg, struct string_elist **elist)
{
	string_elist_add(arg, elist);
	return NULL;
}

bool get_intrange(const char *arg, int *val1, int *val2)
{
	// NOTE: This could be done with sscanf, but its %n is broken in strange ways on Windows
	char *p, *p2;
	
	*val1 = strtol(arg, &p, 0);
	if (arg == p)
		// Zero-length ending number, invalid
		return false;
	while (true)
	{
		if (!p[0])
		{
			*val2 = *val1;
			return true;
		}
		if (p[0] == '-')
			break;
		if (!isspace(p[0]))
			// Garbage, invalid
			return false;
		++p;
	}
	p2 = &p[1];
	*val2 = strtol(p2, &p, 0);
	if (p2 == p)
		// Zero-length ending number, invalid
		return false;
	while (true)
	{
		if (!p[0])
			return true;
		if (!isspace(p[0]))
			// Garbage, invalid
			return false;
		++p;
	}
}

static
void _test_intrange(const char *s, const int v[2])
{
	int a[2];
	if (!get_intrange(s, &a[0], &a[1]))
		applog(LOG_ERR, "Test \"%s\" failed: returned false", s);
	for (int i = 0; i < 2; ++i)
		if (unlikely(a[i] != v[i]))
			applog(LOG_ERR, "Test \"%s\" failed: value %d should be %d but got %d", s, i, v[i], a[i]);
}
#define _test_intrange(s, ...)  _test_intrange(s, (int[]){ __VA_ARGS__ })

static
void _test_intrange_fail(const char *s)
{
	int a[2];
	if (get_intrange(s, &a[0], &a[1]))
		applog(LOG_ERR, "Test !\"%s\" failed: returned true with %d and %d", s, a[0], a[1]);
}

static
void test_intrange()
{
	_test_intrange("-1--2", -1, -2);
	_test_intrange("-1-2", -1, 2);
	_test_intrange("1--2", 1, -2);
	_test_intrange("1-2", 1, 2);
	_test_intrange("111-222", 111, 222);
	_test_intrange(" 11 - 22 ", 11, 22);
	_test_intrange("+11-+22", 11, 22);
	_test_intrange("-1", -1, -1);
	_test_intrange_fail("all");
	_test_intrange_fail("1-");
	_test_intrange_fail("");
	_test_intrange_fail("1-54x");
}

static char *set_devices(char *arg)
{
	if (*arg) {
		if (*arg == '?') {
			opt_display_devs = true;
			return NULL;
		}
	} else
		return "Invalid device parameters";

	string_elist_add(arg, &opt_devices_enabled_list);

	return NULL;
}

static char *set_balance(enum pool_strategy *strategy)
{
	*strategy = POOL_BALANCE;
	return NULL;
}

static char *set_loadbalance(enum pool_strategy *strategy)
{
	*strategy = POOL_LOADBALANCE;
	return NULL;
}

static char *set_rotate(const char *arg, int *i)
{
	pool_strategy = POOL_ROTATE;
	return set_int_range(arg, i, 0, 9999);
}

static char *set_rr(enum pool_strategy *strategy)
{
	*strategy = POOL_ROUNDROBIN;
	return NULL;
}

/* Detect that url is for a stratum protocol either via the presence of
 * stratum+tcp or by detecting a stratum server response */
bool detect_stratum(struct pool *pool, char *url)
{
	if (!extract_sockaddr(url, &pool->sockaddr_url, &pool->stratum_port))
		return false;

	if (!strncasecmp(url, "stratum+tcp://", 14)) {
		pool->rpc_url = strdup(url);
		pool->has_stratum = true;
		pool->stratum_url = pool->sockaddr_url;
		return true;
	}

	return false;
}

static struct pool *add_url(void)
{
	total_urls++;
	if (total_urls > total_pools)
		add_pool();
	return pools[total_urls - 1];
}

static void setup_url(struct pool *pool, char *arg)
{
	if (detect_stratum(pool, arg))
		return;

	opt_set_charp(arg, &pool->rpc_url);
	if (strncmp(arg, "http://", 7) &&
	    strncmp(arg, "https://", 8)) {
		const size_t L = strlen(arg);
		char *httpinput;

		httpinput = malloc(8 + L);
		if (!httpinput)
			quit(1, "Failed to malloc httpinput");
		sprintf(httpinput, "http://%s", arg);
		pool->rpc_url = httpinput;
	}
}

static char *set_url(char *arg)
{
	struct pool *pool = add_url();

	setup_url(pool, arg);
	return NULL;
}

static char *set_quota(char *arg)
{
	char *semicolon = strchr(arg, ';'), *url;
	int len, qlen, quota;
	struct pool *pool;

	if (!semicolon)
		return "No semicolon separated quota;URL pair found";
	len = strlen(arg);
	*semicolon = '\0';
	qlen = strlen(arg);
	if (!qlen)
		return "No parameter for quota found";
	len -= qlen + 1;
	if (len < 1)
		return "No parameter for URL found";
	quota = atoi(arg);
	if (quota < 0)
		return "Invalid negative parameter for quota set";
	url = arg + qlen + 1;
	pool = add_url();
	setup_url(pool, url);
	pool->quota = quota;
	applog(LOG_INFO, "Setting pool %d to quota %d", pool->pool_no, pool->quota);
	adjust_quota_gcd();

	return NULL;
}

static char *set_user(const char *arg)
{
	struct pool *pool;

	total_users++;
	if (total_users > total_pools)
		add_pool();

	pool = pools[total_users - 1];
	opt_set_charp(arg, &pool->rpc_user);

	return NULL;
}

static char *set_pass(const char *arg)
{
	struct pool *pool;

	total_passes++;
	if (total_passes > total_pools)
		add_pool();

	pool = pools[total_passes - 1];
	opt_set_charp(arg, &pool->rpc_pass);

	return NULL;
}

static char *set_userpass(const char *arg)
{
	struct pool *pool;
	char *updup;

	if (total_users != total_passes)
		return "User + pass options must be balanced before userpass";
	++total_users;
	++total_passes;
	if (total_users > total_pools)
		add_pool();

	pool = pools[total_users - 1];
	updup = strdup(arg);
	opt_set_charp(arg, &pool->rpc_userpass);
	pool->rpc_user = strtok(updup, ":");
	if (!pool->rpc_user)
		return "Failed to find : delimited user info";
	pool->rpc_pass = strtok(NULL, ":");
	if (!pool->rpc_pass)
		pool->rpc_pass = "";

	return NULL;
}

static char *set_pool_priority(const char *arg)
{
	struct pool *pool;

	if (!total_pools)
		return "Usage of --pool-priority before pools are defined does not make sense";

	pool = pools[total_pools - 1];
	opt_set_intval(arg, &pool->prio);

	return NULL;
}

static char *set_pool_proxy(const char *arg)
{
	struct pool *pool;

	if (!total_pools)
		return "Usage of --pool-proxy before pools are defined does not make sense";

	if (!our_curl_supports_proxy_uris())
		return "Your installed cURL library does not support proxy URIs. At least version 7.21.7 is required.";

	pool = pools[total_pools - 1];
	opt_set_charp(arg, &pool->rpc_proxy);

	return NULL;
}

static char *set_pool_force_rollntime(const char *arg)
{
	struct pool *pool;
	
	if (!total_pools)
		return "Usage of --force-rollntime before pools are defined does not make sense";
	
	pool = pools[total_pools - 1];
	opt_set_intval(arg, &pool->force_rollntime);
	
	return NULL;
}

static char *enable_debug(bool *flag)
{
	*flag = true;
	opt_debug_console = true;
	/* Turn on verbose output, too. */
	opt_log_output = true;
	return NULL;
}

static char *set_schedtime(const char *arg, struct schedtime *st)
{
	if (sscanf(arg, "%d:%d", &st->tm.tm_hour, &st->tm.tm_min) != 2)
	{
		if (strcasecmp(arg, "now"))
		return "Invalid time set, should be HH:MM";
	} else
		schedstop.tm.tm_sec = 0;
	if (st->tm.tm_hour > 23 || st->tm.tm_min > 59 || st->tm.tm_hour < 0 || st->tm.tm_min < 0)
		return "Invalid time set.";
	st->enable = true;
	return NULL;
}

static
char *set_log_file(char *arg)
{
	char *r = "";
	long int i = strtol(arg, &r, 10);
	int fd, stderr_fd = fileno(stderr);

	if ((!*r) && i >= 0 && i <= INT_MAX)
		fd = i;
	else
	if (!strcmp(arg, "-"))
	{
		fd = fileno(stdout);
		if (unlikely(fd == -1))
			return "Standard output missing for log-file";
	}
	else
	{
		fd = open(arg, O_WRONLY | O_APPEND | O_CREAT, S_IRUSR | S_IWUSR);
		if (unlikely(fd == -1))
			return "Failed to open log-file";
	}
	
	close(stderr_fd);
	if (unlikely(-1 == dup2(fd, stderr_fd)))
		return "Failed to dup2 for log-file";
	close(fd);
	
	return NULL;
}

static
char *_bfgopt_set_file(const char *arg, FILE **F, const char *mode, const char *purpose)
{
	char *r = "";
	long int i = strtol(arg, &r, 10);
	static char *err = NULL;
	const size_t errbufsz = 0x100;

	free(err);
	err = NULL;
	
	if ((!*r) && i >= 0 && i <= INT_MAX) {
		*F = fdopen((int)i, mode);
		if (!*F)
		{
			err = malloc(errbufsz);
			snprintf(err, errbufsz, "Failed to open fd %d for %s",
			         (int)i, purpose);
			return err;
		}
	} else if (!strcmp(arg, "-")) {
		*F = (mode[0] == 'a') ? stdout : stdin;
		if (!*F)
		{
			err = malloc(errbufsz);
			snprintf(err, errbufsz, "Standard %sput missing for %s",
			         (mode[0] == 'a') ? "out" : "in", purpose);
			return err;
		}
	} else {
		*F = fopen(arg, mode);
		if (!*F)
		{
			err = malloc(errbufsz);
			snprintf(err, errbufsz, "Failed to open %s for %s",
			         arg, purpose);
			return err;
		}
	}

	return NULL;
}

static char *set_noncelog(char *arg)
{
	return _bfgopt_set_file(arg, &noncelog_file, "a", "nonce log");
}

static char *set_sharelog(char *arg)
{
	return _bfgopt_set_file(arg, &sharelog_file, "a", "share log");
}

static
void _add_set_device_option(const char * const func, const char * const buf)
{
	applog(LOG_DEBUG, "%s: Using --set-device %s", func, buf);
	string_elist_add(buf, &opt_set_device_list);
}

#define add_set_device_option(...)  do{  \
	char _tmp1718[0x100];  \
	snprintf(_tmp1718, sizeof(_tmp1718), __VA_ARGS__);  \
	_add_set_device_option(__func__, _tmp1718);  \
}while(0)

char *set_temp_cutoff(char *arg)
{
	if (strchr(arg, ','))
		return "temp-cutoff no longer supports comma-delimited syntax, use --set-device for better control";
	applog(LOG_WARNING, "temp-cutoff is deprecated! Use --set-device for better control");
	
	add_set_device_option("all:temp-cutoff=%s", arg);
	
	return NULL;
}

char *set_temp_target(char *arg)
{
	if (strchr(arg, ','))
		return "temp-target no longer supports comma-delimited syntax, use --set-device for better control";
	applog(LOG_WARNING, "temp-target is deprecated! Use --set-device for better control");
	
	add_set_device_option("all:temp-target=%s", arg);
	
	return NULL;
}

#ifdef HAVE_OPENCL
static
char *set_no_opencl_binaries(__maybe_unused void * const dummy)
{
	applog(LOG_WARNING, "The --no-opencl-binaries option is deprecated! Use --set-device OCL:binary=no");
	add_set_device_option("OCL:binary=no");
	return NULL;
}
#endif

static
char *disable_pool_redirect(__maybe_unused void * const dummy)
{
	opt_disable_client_reconnect = true;
	want_stratum = false;
	return NULL;
}

static char *set_api_allow(const char *arg)
{
	opt_set_charp(arg, &opt_api_allow);

	return NULL;
}

static char *set_api_groups(const char *arg)
{
	opt_set_charp(arg, &opt_api_groups);

	return NULL;
}

static char *set_api_description(const char *arg)
{
	opt_set_charp(arg, &opt_api_description);

	return NULL;
}

static char *set_api_mcast_des(const char *arg)
{
	opt_set_charp(arg, &opt_api_mcast_des);

	return NULL;
}

#ifdef USE_ICARUS
extern const struct bfg_set_device_definition icarus_set_device_funcs[];

static char *set_icarus_options(const char *arg)
{
	if (strchr(arg, ','))
		return "icarus-options no longer supports comma-delimited syntax, see README.FPGA for better control";
	applog(LOG_WARNING, "icarus-options is deprecated! See README.FPGA for better control");
	
	char *opts = strdup(arg), *argdup;
	argdup = opts;
	const struct bfg_set_device_definition *sdf = icarus_set_device_funcs;
	const char *drivers[] = {"antminer", "cairnsmore", "erupter", "icarus"};
	char *saveptr, *opt;
	for (int i = 0; i < 4; ++i, ++sdf)
	{
		opt = strtok_r(opts, ":", &saveptr);
		opts = NULL;
		
		if (!opt)
			break;
		
		if (!opt[0])
			continue;
		
		for (int j = 0; j < 4; ++j)
			add_set_device_option("%s:%s=%s", drivers[j], sdf->optname, opt);
	}
	free(argdup);
	return NULL;
}

static char *set_icarus_timing(const char *arg)
{
	if (strchr(arg, ','))
		return "icarus-timing no longer supports comma-delimited syntax, see README.FPGA for better control";
	applog(LOG_WARNING, "icarus-timing is deprecated! See README.FPGA for better control");
	
	const char *drivers[] = {"antminer", "cairnsmore", "erupter", "icarus"};
	for (int j = 0; j < 4; ++j)
		add_set_device_option("%s:timing=%s", drivers[j], arg);
	return NULL;
}
#endif

#ifdef USE_AVALON
extern const struct bfg_set_device_definition avalon_set_device_funcs[];

static char *set_avalon_options(const char *arg)
{
	if (strchr(arg, ','))
		return "avalon-options no longer supports comma-delimited syntax, see README.FPGA for better control";
	applog(LOG_WARNING, "avalon-options is deprecated! See README.FPGA for better control");
	
	char *opts = strdup(arg), *argdup;
	argdup = opts;
	const struct bfg_set_device_definition *sdf = avalon_set_device_funcs;
	char *saveptr, *opt;
	for (int i = 0; i < 5; ++i, ++sdf)
	{
		opt = strtok_r(opts, ":", &saveptr);
		opts = NULL;
		
		if (!opt)
			break;
		
		if (!opt[0])
			continue;
		
		add_set_device_option("avalon:%s=%s", sdf->optname, opt);
	}
	free(argdup);
	return NULL;
}
#endif

#ifdef USE_KLONDIKE
static char *set_klondike_options(const char *arg)
{
	int hashclock;
	double temptarget;
	switch (sscanf(arg, "%d:%lf", &hashclock, &temptarget))
	{
		default:
			return "Unrecognised --klondike-options";
		case 2:
			add_set_device_option("klondike:temp-target=%lf", temptarget);
			// fallthru
		case 1:
			add_set_device_option("klondike:clock=%d", hashclock);
	}
	applog(LOG_WARNING, "klondike-options is deprecated! Use --set-device for better control");
	
	return NULL;
}
#endif

__maybe_unused
static char *set_null(const char __maybe_unused *arg)
{
	return NULL;
}

/* These options are available from config file or commandline */
static struct opt_table opt_config_table[] = {
#ifdef WANT_CPUMINE
	OPT_WITH_ARG("--algo",
		     set_algo, show_algo, &opt_algo,
		     "Specify sha256 implementation for CPU mining:\n"
		     "\tfastauto*\tQuick benchmark at startup to pick a working algorithm\n"
		     "\tauto\t\tBenchmark at startup and pick fastest algorithm"
		     "\n\tc\t\tLinux kernel sha256, implemented in C"
#ifdef WANT_SSE2_4WAY
		     "\n\t4way\t\ttcatm's 4-way SSE2 implementation"
#endif
#ifdef WANT_VIA_PADLOCK
		     "\n\tvia\t\tVIA padlock implementation"
#endif
		     "\n\tcryptopp\tCrypto++ C/C++ implementation"
#ifdef WANT_CRYPTOPP_ASM32
		     "\n\tcryptopp_asm32\tCrypto++ 32-bit assembler implementation"
#endif
#ifdef WANT_X8632_SSE2
		     "\n\tsse2_32\t\tSSE2 32 bit implementation for i386 machines"
#endif
#ifdef WANT_X8664_SSE2
		     "\n\tsse2_64\t\tSSE2 64 bit implementation for x86_64 machines"
#endif
#ifdef WANT_X8664_SSE4
		     "\n\tsse4_64\t\tSSE4.1 64 bit implementation for x86_64 machines"
#endif
#ifdef WANT_ALTIVEC_4WAY
    "\n\taltivec_4way\tAltivec implementation for PowerPC G4 and G5 machines"
#endif
		),
	OPT_WITH_ARG("-a",
	             set_algo, show_algo, &opt_algo,
	             opt_hidden),
#endif
	OPT_WITH_ARG("--api-allow",
		     set_api_allow, NULL, NULL,
		     "Allow API access only to the given list of [G:]IP[/Prefix] addresses[/subnets]"),
	OPT_WITH_ARG("--api-description",
		     set_api_description, NULL, NULL,
		     "Description placed in the API status header, default: BFGMiner version"),
	OPT_WITH_ARG("--api-groups",
		     set_api_groups, NULL, NULL,
		     "API one letter groups G:cmd:cmd[,P:cmd:*...] defining the cmds a groups can use"),
	OPT_WITHOUT_ARG("--api-listen",
			opt_set_bool, &opt_api_listen,
			"Enable API, default: disabled"),
	OPT_WITHOUT_ARG("--api-mcast",
			opt_set_bool, &opt_api_mcast,
			"Enable API Multicast listener, default: disabled"),
	OPT_WITH_ARG("--api-mcast-addr",
		     opt_set_charp, opt_show_charp, &opt_api_mcast_addr,
		     "API Multicast listen address"),
	OPT_WITH_ARG("--api-mcast-code",
		     opt_set_charp, opt_show_charp, &opt_api_mcast_code,
		     "Code expected in the API Multicast message, don't use '-'"),
	OPT_WITH_ARG("--api-mcast-des",
		     set_api_mcast_des, NULL, NULL,
		     "Description appended to the API Multicast reply, default: ''"),
	OPT_WITH_ARG("--api-mcast-port",
		     set_int_1_to_65535, opt_show_intval, &opt_api_mcast_port,
		     "API Multicast listen port"),
	OPT_WITHOUT_ARG("--api-network",
			opt_set_bool, &opt_api_network,
			"Allow API (if enabled) to listen on/for any address, default: only 127.0.0.1"),
	OPT_WITH_ARG("--api-port",
		     set_int_1_to_65535, opt_show_intval, &opt_api_port,
		     "Port number of miner API"),
#ifdef HAVE_ADL
	OPT_WITHOUT_ARG("--auto-fan",
			opt_set_bool, &opt_autofan,
			opt_hidden),
	OPT_WITHOUT_ARG("--auto-gpu",
			opt_set_bool, &opt_autoengine,
			opt_hidden),
#endif
	OPT_WITHOUT_ARG("--balance",
		     set_balance, &pool_strategy,
		     "Change multipool strategy from failover to even share balance"),
	OPT_WITHOUT_ARG("--benchmark",
			opt_set_bool, &opt_benchmark,
			"Run BFGMiner in benchmark mode - produces no shares"),
#if defined(USE_BITFORCE)
	OPT_WITHOUT_ARG("--bfl-range",
			opt_set_bool, &opt_bfl_noncerange,
			"Use nonce range on bitforce devices if supported"),
#endif
#ifdef HAVE_CHROOT
        OPT_WITH_ARG("--chroot-dir",
                     opt_set_charp, NULL, &chroot_dir,
                     "Chroot to a directory right after startup"),
#endif
	OPT_WITH_ARG("--cmd-idle",
	             opt_set_charp, NULL, &cmd_idle,
	             "Execute a command when a device is allowed to be idle (rest or wait)"),
	OPT_WITH_ARG("--cmd-sick",
	             opt_set_charp, NULL, &cmd_sick,
	             "Execute a command when a device is declared sick"),
	OPT_WITH_ARG("--cmd-dead",
	             opt_set_charp, NULL, &cmd_dead,
	             "Execute a command when a device is declared dead"),
#if BLKMAKER_VERSION > 1
	OPT_WITH_ARG("--coinbase-addr",
		     set_b58addr, NULL, &opt_coinbase_script,
		     "Set coinbase payout address for solo mining"),
	OPT_WITH_ARG("--coinbase-address|--coinbase-payout|--cbaddress|--cbaddr|--cb-address|--cb-addr|--payout",
		     set_b58addr, NULL, &opt_coinbase_script,
		     opt_hidden),
#endif
#if BLKMAKER_VERSION > 0
	OPT_WITH_ARG("--coinbase-sig",
		     set_strdup, NULL, &opt_coinbase_sig,
		     "Set coinbase signature when possible"),
	OPT_WITH_ARG("--coinbase|--cbsig|--cb-sig|--cb|--prayer",
		     set_strdup, NULL, &opt_coinbase_sig,
		     opt_hidden),
#endif
#ifdef HAVE_CURSES
	OPT_WITHOUT_ARG("--compact",
			opt_set_bool, &opt_compact,
			"Use compact display without per device statistics"),
#endif
#ifdef WANT_CPUMINE
	OPT_WITH_ARG("--cpu-threads",
		     force_nthreads_int, opt_show_intval, &opt_n_threads,
		     "Number of miner CPU threads"),
	OPT_WITH_ARG("-t",
	             force_nthreads_int, opt_show_intval, &opt_n_threads,
	             opt_hidden),
#endif
	OPT_WITHOUT_ARG("--debug|-D",
		     enable_debug, &opt_debug,
		     "Enable debug output"),
	OPT_WITHOUT_ARG("--debuglog",
		     opt_set_bool, &opt_debug,
		     "Enable debug logging"),
	OPT_WITHOUT_ARG("--device-protocol-dump",
			opt_set_bool, &opt_dev_protocol,
			"Verbose dump of device protocol-level activities"),
	OPT_WITH_ARG("--device|-d",
		     set_devices, NULL, NULL,
	             "Enable only devices matching pattern (default: all)"),
	OPT_WITHOUT_ARG("--disable-rejecting",
			opt_set_bool, &opt_disable_pool,
			"Automatically disable pools that continually reject shares"),
#ifdef USE_LIBMICROHTTPD
	OPT_WITH_ARG("--http-port",
	             opt_set_intval, opt_show_intval, &httpsrv_port,
	             "Port number to listen on for HTTP getwork miners (-1 means disabled)"),
#endif
	OPT_WITH_ARG("--expiry",
		     set_int_0_to_9999, opt_show_intval, &opt_expiry,
		     "Upper bound on how many seconds after getting work we consider a share from it stale (w/o longpoll active)"),
	OPT_WITH_ARG("-E",
	             set_int_0_to_9999, opt_show_intval, &opt_expiry,
	             opt_hidden),
	OPT_WITH_ARG("--expiry-lp",
		     set_int_0_to_9999, opt_show_intval, &opt_expiry_lp,
		     "Upper bound on how many seconds after getting work we consider a share from it stale (with longpoll active)"),
	OPT_WITHOUT_ARG("--failover-only",
			opt_set_bool, &opt_fail_only,
			"Don't leak work to backup pools when primary pool is lagging"),
	OPT_WITH_ARG("--failover-switch-delay",
			set_int_1_to_65535, opt_show_intval, &opt_fail_switch_delay,
			"Delay in seconds before switching back to a failed pool"),
#ifdef USE_FPGA
	OPT_WITHOUT_ARG("--force-dev-init",
	        opt_set_bool, &opt_force_dev_init,
	        "Always initialize devices when possible (such as bitstream uploads to some FPGAs)"),
#endif
#ifdef HAVE_OPENCL
	OPT_WITH_ARG("--gpu-dyninterval",
		     set_int_1_to_65535, opt_show_intval, &opt_dynamic_interval,
		     opt_hidden),
	OPT_WITH_ARG("--gpu-platform",
		     set_int_0_to_9999, opt_show_intval, &opt_platform_id,
		     "Select OpenCL platform ID to use for GPU mining"),
	OPT_WITH_ARG("--gpu-threads|-g",
	             set_gpu_threads, opt_show_intval, &opt_g_threads,
	             opt_hidden),
#ifdef HAVE_ADL
	OPT_WITH_ARG("--gpu-engine",
		     set_gpu_engine, NULL, NULL,
	             opt_hidden),
	OPT_WITH_ARG("--gpu-fan",
		     set_gpu_fan, NULL, NULL,
	             opt_hidden),
	OPT_WITH_ARG("--gpu-map",
		     set_gpu_map, NULL, NULL,
		     "Map OpenCL to ADL device order manually, paired CSV (e.g. 1:0,2:1 maps OpenCL 1 to ADL 0, 2 to 1)"),
	OPT_WITH_ARG("--gpu-memclock",
		     set_gpu_memclock, NULL, NULL,
	             opt_hidden),
	OPT_WITH_ARG("--gpu-memdiff",
		     set_gpu_memdiff, NULL, NULL,
	             opt_hidden),
	OPT_WITH_ARG("--gpu-powertune",
		     set_gpu_powertune, NULL, NULL,
	             opt_hidden),
	OPT_WITHOUT_ARG("--gpu-reorder",
			opt_set_bool, &opt_reorder,
			"Attempt to reorder GPU devices according to PCI Bus ID"),
	OPT_WITH_ARG("--gpu-vddc",
		     set_gpu_vddc, NULL, NULL,
	             opt_hidden),
#endif
#ifdef USE_SCRYPT
	OPT_WITH_ARG("--lookup-gap",
		     set_lookup_gap, NULL, NULL,
	             opt_hidden),
#endif
	OPT_WITH_ARG("--intensity|-I",
	             set_intensity, NULL, NULL,
	             opt_hidden),
#endif
#if defined(HAVE_OPENCL) || defined(USE_MODMINER) || defined(USE_X6500) || defined(USE_ZTEX)
	OPT_WITH_ARG("--kernel-path",
		     opt_set_charp, opt_show_charp, &opt_kernel_path,
	             "Specify a path to where bitstream and kernel files are"),
	OPT_WITH_ARG("-K",
	             opt_set_charp, opt_show_charp, &opt_kernel_path,
	             opt_hidden),
#endif
#ifdef HAVE_OPENCL
	OPT_WITH_ARG("--kernel|-k",
	             set_kernel, NULL, NULL,
	             opt_hidden),
#endif
#ifdef USE_ICARUS
	OPT_WITH_ARG("--icarus-options",
		     set_icarus_options, NULL, NULL,
		     opt_hidden),
	OPT_WITH_ARG("--icarus-timing",
		     set_icarus_timing, NULL, NULL,
		     opt_hidden),
#endif
#ifdef USE_AVALON
	OPT_WITH_ARG("--avalon-options",
		     set_avalon_options, NULL, NULL,
		     opt_hidden),
#endif
#ifdef USE_KLONDIKE
	OPT_WITH_ARG("--klondike-options",
		     set_klondike_options, NULL, NULL,
		     "Set klondike options clock:temptarget"),
#endif
	OPT_WITHOUT_ARG("--load-balance",
		     set_loadbalance, &pool_strategy,
		     "Change multipool strategy from failover to quota based balance"),
	OPT_WITH_ARG("--log|-l",
		     set_int_0_to_9999, opt_show_intval, &opt_log_interval,
		     "Interval in seconds between log output"),
	OPT_WITH_ARG("--log-file|-L",
	             set_log_file, NULL, NULL,
	             "Append log file for output messages"),
	OPT_WITH_ARG("--logfile",
	             set_log_file, NULL, NULL,
	             opt_hidden),
	OPT_WITHOUT_ARG("--log-microseconds",
	                opt_set_bool, &opt_log_microseconds,
	                "Include microseconds in log output"),
#if defined(unix) || defined(__APPLE__)
	OPT_WITH_ARG("--monitor|-m",
		     opt_set_charp, NULL, &opt_stderr_cmd,
		     "Use custom pipe cmd for output messages"),
#endif // defined(unix)
	OPT_WITHOUT_ARG("--net-delay",
			opt_set_bool, &opt_delaynet,
			"Impose small delays in networking to avoid overloading slow routers"),
	OPT_WITHOUT_ARG("--no-adl",
			opt_set_bool, &opt_noadl,
#ifdef HAVE_ADL
			"Disable the ATI display library used for monitoring and setting GPU parameters"
#else
			opt_hidden
#endif
			),
	OPT_WITHOUT_ARG("--no-gbt",
			opt_set_invbool, &want_gbt,
			"Disable getblocktemplate support"),
	OPT_WITHOUT_ARG("--no-getwork",
			opt_set_invbool, &want_getwork,
			"Disable getwork support"),
	OPT_WITHOUT_ARG("--no-hotplug",
#ifdef HAVE_BFG_HOTPLUG
	                opt_set_invbool, &opt_hotplug,
	                "Disable hotplug detection"
#else
	                set_null, &opt_hotplug,
	                opt_hidden
#endif
	),
	OPT_WITHOUT_ARG("--no-longpoll",
			opt_set_invbool, &want_longpoll,
			"Disable X-Long-Polling support"),
	OPT_WITHOUT_ARG("--no-pool-disable",
			opt_set_invbool, &opt_disable_pool,
			opt_hidden),
	OPT_WITHOUT_ARG("--no-client-reconnect",
			opt_set_invbool, &opt_disable_client_reconnect,
			opt_hidden),
	OPT_WITHOUT_ARG("--no-pool-redirect",
			disable_pool_redirect, NULL,
			"Ignore pool requests to redirect to another server"),
	OPT_WITHOUT_ARG("--no-restart",
			opt_set_invbool, &opt_restart,
			"Do not attempt to restart devices that hang"
	),
	OPT_WITHOUT_ARG("--no-show-processors",
			opt_set_invbool, &opt_show_procs,
			opt_hidden),
	OPT_WITHOUT_ARG("--no-show-procs",
			opt_set_invbool, &opt_show_procs,
			opt_hidden),
	OPT_WITHOUT_ARG("--no-stratum",
			opt_set_invbool, &want_stratum,
			"Disable Stratum detection"),
	OPT_WITHOUT_ARG("--no-submit-stale",
			opt_set_invbool, &opt_submit_stale,
		        "Don't submit shares if they are detected as stale"),
#ifdef HAVE_OPENCL
	OPT_WITHOUT_ARG("--no-opencl-binaries",
	                set_no_opencl_binaries, NULL,
	                opt_hidden),
#endif
	OPT_WITHOUT_ARG("--no-unicode",
#ifdef USE_UNICODE
	                opt_set_invbool, &use_unicode,
	                "Don't use Unicode characters in TUI"
#else
	                set_null, &use_unicode,
	                opt_hidden
#endif
	),
	OPT_WITH_ARG("--noncelog",
		     set_noncelog, NULL, NULL,
		     "Create log of all nonces found"),
	OPT_WITH_ARG("--pass|-p",
		     set_pass, NULL, NULL,
		     "Password for bitcoin JSON-RPC server"),
	OPT_WITHOUT_ARG("--per-device-stats",
			opt_set_bool, &want_per_device_stats,
			"Force verbose mode and output per-device statistics"),
	OPT_WITH_ARG("--userpass|-O",  // duplicate to ensure config loads it before pool-priority
	             set_userpass, NULL, NULL,
	             opt_hidden),
	OPT_WITH_ARG("--pool-priority",
			 set_pool_priority, NULL, NULL,
			 "Priority for just the previous-defined pool"),
	OPT_WITH_ARG("--pool-proxy|-x",
		     set_pool_proxy, NULL, NULL,
		     "Proxy URI to use for connecting to just the previous-defined pool"),
	OPT_WITH_ARG("--force-rollntime",  // NOTE: must be after --pass for config file ordering
			 set_pool_force_rollntime, NULL, NULL,
			 opt_hidden),
	OPT_WITHOUT_ARG("--protocol-dump|-P",
			opt_set_bool, &opt_protocol,
			"Verbose dump of protocol-level activities"),
	OPT_WITH_ARG("--queue|-Q",
		     set_int_0_to_9999, opt_show_intval, &opt_queue,
		     "Minimum number of work items to have queued (0+)"),
	OPT_WITHOUT_ARG("--quiet|-q",
			opt_set_bool, &opt_quiet,
			"Disable logging output, display status and errors"),
	OPT_WITHOUT_ARG("--quiet-work-updates|--quiet-work-update",
			opt_set_bool, &opt_quiet_work_updates,
			opt_hidden),
	OPT_WITH_ARG("--quit-summary",
	             set_quit_summary, NULL, NULL,
	             "Summary printed when you quit: none/devs/procs/detailed"),
	OPT_WITH_ARG("--quota|-U",
		     set_quota, NULL, NULL,
		     "quota;URL combination for server with load-balance strategy quotas"),
	OPT_WITHOUT_ARG("--real-quiet",
			opt_set_bool, &opt_realquiet,
			"Disable all output"),
	OPT_WITH_ARG("--request-diff",
	             set_request_diff, opt_show_floatval, &request_pdiff,
	             "Request a specific difficulty from pools"),
	OPT_WITH_ARG("--retries",
		     opt_set_intval, opt_show_intval, &opt_retries,
		     "Number of times to retry failed submissions before giving up (-1 means never)"),
	OPT_WITH_ARG("--retry-pause",
		     set_null, NULL, NULL,
		     opt_hidden),
	OPT_WITH_ARG("--rotate",
		     set_rotate, opt_show_intval, &opt_rotate_period,
		     "Change multipool strategy from failover to regularly rotate at N minutes"),
	OPT_WITHOUT_ARG("--round-robin",
		     set_rr, &pool_strategy,
		     "Change multipool strategy from failover to round robin on failure"),
	OPT_WITH_ARG("--scan|-S",
		     add_serial, NULL, NULL,
		     "Configure how to scan for mining devices"),
	OPT_WITH_ARG("--scan-device|--scan-serial|--devscan",
		     add_serial, NULL, NULL,
		     opt_hidden),
	OPT_WITH_ARG("--scan-time",
		     set_int_0_to_9999, opt_show_intval, &opt_scantime,
		     "Upper bound on time spent scanning current work, in seconds"),
	OPT_WITH_ARG("-s",
		     set_int_0_to_9999, opt_show_intval, &opt_scantime,
		     opt_hidden),
	OPT_WITH_ARG("--scantime",
		     set_int_0_to_9999, opt_show_intval, &opt_scantime,
		     opt_hidden),
	OPT_WITH_ARG("--sched-start",
		     set_schedtime, NULL, &schedstart,
		     "Set a time of day in HH:MM to start mining (a once off without a stop time)"),
	OPT_WITH_ARG("--sched-stop",
		     set_schedtime, NULL, &schedstop,
		     "Set a time of day in HH:MM to stop mining (will quit without a start time)"),
#ifdef USE_SCRYPT
	OPT_WITHOUT_ARG("--scrypt",
			opt_set_bool, &opt_scrypt,
			"Use the scrypt algorithm for mining (non-bitcoin)"),
#endif
	OPT_WITH_ARG("--set-device|--set",
			opt_string_elist_add, NULL, &opt_set_device_list,
			"Set default parameters on devices; eg, NFY:osc6_bits=50"),
#if defined(USE_SCRYPT) && defined(HAVE_OPENCL)
	OPT_WITH_ARG("--shaders",
		     set_shaders, NULL, NULL,
	             opt_hidden),
#endif
#ifdef HAVE_PWD_H
        OPT_WITH_ARG("--setuid",
                     opt_set_charp, NULL, &opt_setuid,
                     "Username of an unprivileged user to run as"),
#endif
	OPT_WITH_ARG("--sharelog",
		     set_sharelog, NULL, NULL,
		     "Append share log to file"),
	OPT_WITH_ARG("--shares",
		     opt_set_floatval, NULL, &opt_shares,
		     "Quit after mining 2^32 * N hashes worth of shares (default: unlimited)"),
	OPT_WITHOUT_ARG("--show-processors",
			opt_set_bool, &opt_show_procs,
			"Show per processor statistics in summary"),
	OPT_WITHOUT_ARG("--show-procs",
			opt_set_bool, &opt_show_procs,
			opt_hidden),
	OPT_WITH_ARG("--skip-security-checks",
			set_int_0_to_9999, NULL, &opt_skip_checks,
			"Skip security checks sometimes to save bandwidth; only check 1/<arg>th of the time (default: never skip)"),
	OPT_WITH_ARG("--socks-proxy",
		     opt_set_charp, NULL, &opt_socks_proxy,
		     "Set socks proxy (host:port)"),
#ifdef USE_LIBEVENT
	OPT_WITH_ARG("--stratum-port",
	             opt_set_intval, opt_show_intval, &stratumsrv_port,
	             "Port number to listen on for stratum miners (-1 means disabled)"),
#endif
	OPT_WITHOUT_ARG("--submit-stale",
			opt_set_bool, &opt_submit_stale,
	                opt_hidden),
	OPT_WITH_ARG("--submit-threads",
	                opt_set_intval, opt_show_intval, &opt_submit_threads,
	                "Minimum number of concurrent share submissions (default: 64)"),
#ifdef HAVE_SYSLOG_H
	OPT_WITHOUT_ARG("--syslog",
			opt_set_bool, &use_syslog,
			"Use system log for output messages (default: standard error)"),
#endif
	OPT_WITH_ARG("--temp-cutoff",
		     set_temp_cutoff, NULL, &opt_cutofftemp,
		     opt_hidden),
	OPT_WITH_ARG("--temp-hysteresis",
		     set_int_1_to_10, opt_show_intval, &opt_hysteresis,
		     "Set how much the temperature can fluctuate outside limits when automanaging speeds"),
#ifdef HAVE_ADL
	OPT_WITH_ARG("--temp-overheat",
		     set_temp_overheat, opt_show_intval, &opt_overheattemp,
	             opt_hidden),
#endif
	OPT_WITH_ARG("--temp-target",
		     set_temp_target, NULL, NULL,
		     opt_hidden),
	OPT_WITHOUT_ARG("--text-only|-T",
			opt_set_invbool, &use_curses,
#ifdef HAVE_CURSES
			"Disable ncurses formatted screen output"
#else
			opt_hidden
#endif
	),
#if defined(USE_SCRYPT) && defined(HAVE_OPENCL)
	OPT_WITH_ARG("--thread-concurrency",
		     set_thread_concurrency, NULL, NULL,
	             opt_hidden),
#endif
#ifdef USE_UNICODE
	OPT_WITHOUT_ARG("--unicode",
	                opt_set_bool, &use_unicode,
	                "Use Unicode characters in TUI"),
#endif
	OPT_WITH_ARG("--url|-o",
		     set_url, NULL, NULL,
		     "URL for bitcoin JSON-RPC server"),
	OPT_WITH_ARG("--user|-u",
		     set_user, NULL, NULL,
		     "Username for bitcoin JSON-RPC server"),
#ifdef HAVE_OPENCL
	OPT_WITH_ARG("--vectors|-v",
	             set_vector, NULL, NULL,
	             opt_hidden),
#endif
	OPT_WITHOUT_ARG("--verbose",
			opt_set_bool, &opt_log_output,
			"Log verbose output to stderr as well as status output"),
	OPT_WITHOUT_ARG("--verbose-work-updates|--verbose-work-update",
			opt_set_invbool, &opt_quiet_work_updates,
			opt_hidden),
	OPT_WITHOUT_ARG("--weighed-stats",
	                opt_set_bool, &opt_weighed_stats,
	                "Display statistics weighed to difficulty 1"),
#ifdef HAVE_OPENCL
	OPT_WITH_ARG("--worksize|-w",
	             set_worksize, NULL, NULL,
	             opt_hidden),
#endif
	OPT_WITHOUT_ARG("--unittest",
			opt_set_bool, &opt_unittest, opt_hidden),
	OPT_WITH_ARG("--userpass|-O",
		     set_userpass, NULL, NULL,
		     "Username:Password pair for bitcoin JSON-RPC server"),
	OPT_WITHOUT_ARG("--worktime",
			opt_set_bool, &opt_worktime,
			"Display extra work time debug information"),
	OPT_WITH_ARG("--pools",
			opt_set_bool, NULL, NULL, opt_hidden),
	OPT_ENDTABLE
};

static char *load_config(const char *arg, void __maybe_unused *unused);

static int fileconf_load;

static char *parse_config(json_t *config, bool fileconf)
{
	static char err_buf[200];
	struct opt_table *opt;
	json_t *val;

	if (fileconf && !fileconf_load)
		fileconf_load = 1;

	for (opt = opt_config_table; opt->type != OPT_END; opt++) {
		char *p, *name, *sp;

		/* We don't handle subtables. */
		assert(!(opt->type & OPT_SUBTABLE));

		if (!opt->names)
			continue;

		/* Pull apart the option name(s). */
		name = strdup(opt->names);
		for (p = strtok_r(name, "|", &sp); p; p = strtok_r(NULL, "|", &sp)) {
			char *err = "Invalid value";

			/* Ignore short options. */
			if (p[1] != '-')
				continue;

			val = json_object_get(config, p+2);
			if (!val)
				continue;

			if (opt->type & OPT_HASARG) {
			  if (json_is_string(val)) {
				err = opt->cb_arg(json_string_value(val),
						  opt->u.arg);
			  } else if (json_is_number(val)) {
					char buf[256], *p, *q;
					snprintf(buf, 256, "%f", json_number_value(val));
					if ( (p = strchr(buf, '.')) ) {
						// Trim /\.0*$/ to work properly with integer-only arguments
						q = p;
						while (*(++q) == '0') {}
						if (*q == '\0')
							*p = '\0';
					}
					err = opt->cb_arg(buf, opt->u.arg);
			  } else if (json_is_array(val)) {
				int n, size = json_array_size(val);

				err = NULL;
				for (n = 0; n < size && !err; n++) {
					if (json_is_string(json_array_get(val, n)))
						err = opt->cb_arg(json_string_value(json_array_get(val, n)), opt->u.arg);
					else if (json_is_object(json_array_get(val, n)))
						err = parse_config(json_array_get(val, n), false);
				}
			  }
			} else if (opt->type & OPT_NOARG) {
				if (json_is_true(val))
					err = opt->cb(opt->u.arg);
				else if (json_is_boolean(val)) {
					if (opt->cb == (void*)opt_set_bool)
						err = opt_set_invbool(opt->u.arg);
					else if (opt->cb == (void*)opt_set_invbool)
						err = opt_set_bool(opt->u.arg);
				}
			}

			if (err) {
				/* Allow invalid values to be in configuration
				 * file, just skipping over them provided the
				 * JSON is still valid after that. */
				if (fileconf) {
					applog(LOG_ERR, "Invalid config option %s: %s", p, err);
					fileconf_load = -1;
				} else {
					snprintf(err_buf, sizeof(err_buf), "Parsing JSON option %s: %s",
						p, err);
					return err_buf;
				}
			}
		}
		free(name);
	}

	val = json_object_get(config, JSON_INCLUDE_CONF);
	if (val && json_is_string(val))
		return load_config(json_string_value(val), NULL);

	return NULL;
}

char *cnfbuf = NULL;

static char *load_config(const char *arg, void __maybe_unused *unused)
{
	json_error_t err;
	json_t *config;
	char *json_error;
	size_t siz;

	if (!cnfbuf)
		cnfbuf = strdup(arg);

	if (++include_count > JSON_MAX_DEPTH)
		return JSON_MAX_DEPTH_ERR;

#if JANSSON_MAJOR_VERSION > 1
	config = json_load_file(arg, 0, &err);
#else
	config = json_load_file(arg, &err);
#endif
	if (!json_is_object(config)) {
		siz = JSON_LOAD_ERROR_LEN + strlen(arg) + strlen(err.text);
		json_error = malloc(siz);
		if (!json_error)
			quit(1, "Malloc failure in json error");

		snprintf(json_error, siz, JSON_LOAD_ERROR, arg, err.text);
		return json_error;
	}

	config_loaded = true;

	/* Parse the config now, so we can override it.  That can keep pointers
	 * so don't free config object. */
	return parse_config(config, true);
}

static void load_default_config(void)
{
	cnfbuf = malloc(PATH_MAX);

#if defined(unix)
	if (getenv("HOME") && *getenv("HOME")) {
	        strcpy(cnfbuf, getenv("HOME"));
		strcat(cnfbuf, "/");
	} else
		strcpy(cnfbuf, "");
	char *dirp = cnfbuf + strlen(cnfbuf);
	strcpy(dirp, ".bfgminer/");
	strcat(dirp, def_conf);
	if (access(cnfbuf, R_OK))
		// No BFGMiner config, try Cgminer's...
		strcpy(dirp, ".cgminer/cgminer.conf");
#else
	strcpy(cnfbuf, "");
	strcat(cnfbuf, def_conf);
#endif
	if (!access(cnfbuf, R_OK))
		load_config(cnfbuf, NULL);
	else {
		free(cnfbuf);
		cnfbuf = NULL;
	}
}

extern const char *opt_argv0;

static char *opt_verusage_and_exit(const char *extra)
{
	puts(packagename);
	printf("  Lowlevel:%s\n", BFG_LOWLLIST);
	printf("  Drivers:%s\n", BFG_DRIVERLIST);
	printf("  Algorithms:%s\n", BFG_ALGOLIST);
	printf("  Options:%s\n", BFG_OPTLIST);
	printf("%s", opt_usage(opt_argv0, extra));
	fflush(stdout);
	exit(0);
}

/* These options are parsed before anything else */
static struct opt_table opt_early_table[] = {
	OPT_EARLY_WITH_ARG("--config|-c",
	                   set_bool_ignore_arg, NULL, &config_loaded,
	                   opt_hidden),
	OPT_EARLY_WITHOUT_ARG("--no-config",
	                opt_set_bool, &config_loaded,
	                "Inhibit loading default config file"),
	OPT_ENDTABLE
};

/* These options are available from commandline only */
static struct opt_table opt_cmdline_table[] = {
	OPT_WITH_ARG("--config|-c",
		     load_config, NULL, NULL,
		     "Load a JSON-format configuration file\n"
		     "See example.conf for an example configuration."),
	OPT_EARLY_WITHOUT_ARG("--no-config",
	                opt_set_bool, &config_loaded,
	                "Inhibit loading default config file"),
	OPT_WITHOUT_ARG("--help|-h",
			opt_verusage_and_exit, NULL,
			"Print this message"),
#ifdef HAVE_OPENCL
	OPT_WITHOUT_ARG("--ndevs|-n",
			print_ndevs_and_exit, &nDevs,
			opt_hidden),
#endif
	OPT_WITHOUT_ARG("--version|-V",
			opt_version_and_exit, packagename,
			"Display version and exit"),
	OPT_ENDTABLE
};

static bool jobj_binary(const json_t *obj, const char *key,
			void *buf, size_t buflen, bool required)
{
	const char *hexstr;
	json_t *tmp;

	tmp = json_object_get(obj, key);
	if (unlikely(!tmp)) {
		if (unlikely(required))
			applog(LOG_ERR, "JSON key '%s' not found", key);
		return false;
	}
	hexstr = json_string_value(tmp);
	if (unlikely(!hexstr)) {
		applog(LOG_ERR, "JSON key '%s' is not a string", key);
		return false;
	}
	if (!hex2bin(buf, hexstr, buflen))
		return false;

	return true;
}

static void calc_midstate(struct work *work)
{
	union {
		unsigned char c[64];
		uint32_t i[16];
	} data;

	swap32yes(&data.i[0], work->data, 16);
	sha256_ctx ctx;
	sha256_init(&ctx);
	sha256_update(&ctx, data.c, 64);
	memcpy(work->midstate, ctx.h, sizeof(work->midstate));
	swap32tole(work->midstate, work->midstate, 8);
}

static
struct bfg_tmpl_ref *tmpl_makeref(blktemplate_t * const tmpl)
{
	struct bfg_tmpl_ref * const tr = malloc(sizeof(*tr));
	*tr = (struct bfg_tmpl_ref){
		.tmpl = tmpl,
		.refcount = 1,
	};
	mutex_init(&tr->mutex);
	return tr;
}

static
void tmpl_incref(struct bfg_tmpl_ref * const tr)
{
	mutex_lock(&tr->mutex);
	++tr->refcount;
	mutex_unlock(&tr->mutex);
}

void tmpl_decref(struct bfg_tmpl_ref * const tr)
{
	mutex_lock(&tr->mutex);
	bool free_tmpl = !--tr->refcount;
	mutex_unlock(&tr->mutex);
	if (free_tmpl)
	{
		blktmpl_free(tr->tmpl);
		mutex_destroy(&tr->mutex);
		free(tr);
	}
}

static struct work *make_work(void)
{
	struct work *work = calloc(1, sizeof(struct work));

	if (unlikely(!work))
		quit(1, "Failed to calloc work in make_work");

	cg_wlock(&control_lock);
	work->id = total_work++;
	cg_wunlock(&control_lock);

	return work;
}

/* This is the central place all work that is about to be retired should be
 * cleaned to remove any dynamically allocated arrays within the struct */
void clean_work(struct work *work)
{
	free(work->job_id);
	bytes_free(&work->nonce2);
	free(work->nonce1);
	if (work->device_data_free_func)
		work->device_data_free_func(work);

	if (work->tr)
		tmpl_decref(work->tr);

	memset(work, 0, sizeof(struct work));
}

/* All dynamically allocated work structs should be freed here to not leak any
 * ram from arrays allocated within the work struct */
void free_work(struct work *work)
{
	clean_work(work);
	free(work);
}

static const char *workpadding_bin = "\0\0\0\x80\0\0\0\0\0\0\0\0\0\0\0\0\0\0\0\0\0\0\0\0\0\0\0\0\0\0\0\0\0\0\0\0\0\0\0\0\0\0\0\0\x80\x02\0\0";

// Must only be called with ch_lock held!
static
void __update_block_title(const unsigned char *hash_swap)
{
	if (hash_swap) {
		char tmp[17];
		// Only provided when the block has actually changed
		free(current_hash);
		current_hash = malloc(3 /* ... */ + 16 /* block hash segment */ + 1);
		bin2hex(tmp, &hash_swap[24], 8);
		memset(current_hash, '.', 3);
		memcpy(&current_hash[3], tmp, 17);
		known_blkheight_current = false;
	} else if (likely(known_blkheight_current)) {
		return;
	}
	if (current_block_id == known_blkheight_blkid) {
		// FIXME: The block number will overflow this sometime around AD 2025-2027
		if (known_blkheight < 1000000) {
			memmove(&current_hash[3], &current_hash[11], 8);
			snprintf(&current_hash[11], 20-11, " #%6u", known_blkheight);
		}
		known_blkheight_current = true;
	}
}

static
void have_block_height(uint32_t block_id, uint32_t blkheight)
{
	if (known_blkheight == blkheight)
		return;
	applog(LOG_DEBUG, "Learned that block id %08" PRIx32 " is height %" PRIu32, (uint32_t)be32toh(block_id), blkheight);
	cg_wlock(&ch_lock);
	known_blkheight = blkheight;
	known_blkheight_blkid = block_id;
	block_subsidy = 5000000000LL >> (blkheight / 210000);
	if (block_id == current_block_id)
		__update_block_title(NULL);
	cg_wunlock(&ch_lock);
}

static
void pool_set_opaque(struct pool *pool, bool opaque)
{
	if (pool->swork.opaque == opaque)
		return;
	
	pool->swork.opaque = opaque;
	if (opaque)
		applog(LOG_WARNING, "Pool %u is hiding block contents from us",
		       pool->pool_no);
	else
		applog(LOG_NOTICE, "Pool %u now providing block contents to us",
		       pool->pool_no);
}

<<<<<<< HEAD
bool pool_may_redirect_to(struct pool * const pool, const char * const uri)
{
	const char *p = strchr(pool->rpc_url, '#');
	if (unlikely(p && strstr(&p[1], "redirect")))
		return true;
	return match_domains(pool->rpc_url, strlen(pool->rpc_url), uri, strlen(uri));
}

=======
void set_simple_ntime_roll_limit(struct ntime_roll_limits * const nrl, const uint32_t ntime_base, const int ntime_roll)
{
	*nrl = (struct ntime_roll_limits){
		.min = ntime_base,
		.max = ntime_base + ntime_roll,
		.minoff = -ntime_roll,
		.maxoff = ntime_roll,
	};
}

void work_set_simple_ntime_roll_limit(struct work * const work, const int ntime_roll)
{
	set_simple_ntime_roll_limit(&work->ntime_roll_limits, upk_u32be(work->data, 0x44), ntime_roll);
}

static double target_diff(const unsigned char *);

#define GBT_XNONCESZ (sizeof(uint32_t))

#if BLKMAKER_VERSION > 4
#define blkmk_append_coinbase_safe(tmpl, append, appendsz)  \
       blkmk_append_coinbase_safe2(tmpl, append, appendsz, GBT_XNONCESZ, false)
#endif

>>>>>>> 57a67b80
static bool work_decode(struct pool *pool, struct work *work, json_t *val)
{
	json_t *res_val = json_object_get(val, "result");
	json_t *tmp_val;
	bool ret = false;
	struct timeval tv_now;

	if (unlikely(detect_algo == 1)) {
		json_t *tmp = json_object_get(res_val, "algorithm");
		const char *v = tmp ? json_string_value(tmp) : "";
		if (strncasecmp(v, "scrypt", 6))
			detect_algo = 2;
	}
	
	timer_set_now(&tv_now);
	
	if (work->tr)
	{
		blktemplate_t * const tmpl = work->tr->tmpl;
		const char *err = blktmpl_add_jansson(tmpl, res_val, tv_now.tv_sec);
		if (err) {
			applog(LOG_ERR, "blktmpl error: %s", err);
			return false;
		}
		work->rolltime = blkmk_time_left(tmpl, tv_now.tv_sec);
#if BLKMAKER_VERSION > 1
		if (opt_coinbase_script.sz)
		{
			bool newcb;
#if BLKMAKER_VERSION > 2
			blkmk_init_generation2(tmpl, opt_coinbase_script.data, opt_coinbase_script.sz, &newcb);
#else
			newcb = !tmpl->cbtxn;
			blkmk_init_generation(tmpl, opt_coinbase_script.data, opt_coinbase_script.sz);
#endif
			if (newcb)
			{
				ssize_t ae = blkmk_append_coinbase_safe(tmpl, &template_nonce, sizeof(template_nonce));
				if (ae < (ssize_t)sizeof(template_nonce))
					applog(LOG_WARNING, "Cannot append template-nonce to coinbase on pool %u (%"PRId64") - you might be wasting hashing!", work->pool->pool_no, (int64_t)ae);
				++template_nonce;
			}
		}
#endif
#if BLKMAKER_VERSION > 0
		{
			ssize_t ae = blkmk_append_coinbase_safe(tmpl, opt_coinbase_sig, 101);
			static bool appenderr = false;
			if (ae <= 0) {
				if (opt_coinbase_sig) {
					applog((appenderr ? LOG_DEBUG : LOG_WARNING), "Cannot append coinbase signature at all on pool %u (%"PRId64")", pool->pool_no, (int64_t)ae);
					appenderr = true;
				}
			} else if (ae >= 3 || opt_coinbase_sig) {
				const char *cbappend = opt_coinbase_sig;
				const char full[] = PACKAGE " " VERSION;
				if (!cbappend) {
					if ((size_t)ae >= sizeof(full) - 1)
						cbappend = full;
					else if ((size_t)ae >= sizeof(PACKAGE) - 1)
						cbappend = PACKAGE;
					else
						cbappend = "BFG";
				}
				size_t cbappendsz = strlen(cbappend);
				static bool truncatewarning = false;
				if (cbappendsz <= (size_t)ae) {
					if (cbappendsz < (size_t)ae)
						// If we have space, include the trailing \0
						++cbappendsz;
					ae = cbappendsz;
					truncatewarning = false;
				} else {
					char *tmp = malloc(ae + 1);
					memcpy(tmp, opt_coinbase_sig, ae);
					tmp[ae] = '\0';
					applog((truncatewarning ? LOG_DEBUG : LOG_WARNING),
					       "Pool %u truncating appended coinbase signature at %"PRId64" bytes: %s(%s)",
					       pool->pool_no, (int64_t)ae, tmp, &opt_coinbase_sig[ae]);
					free(tmp);
					truncatewarning = true;
				}
				ae = blkmk_append_coinbase_safe(tmpl, cbappend, ae);
				if (ae <= 0) {
					applog((appenderr ? LOG_DEBUG : LOG_WARNING), "Error appending coinbase signature (%"PRId64")", (int64_t)ae);
					appenderr = true;
				} else
					appenderr = false;
			}
		}
#endif
		if (blkmk_get_data(tmpl, work->data, 80, tv_now.tv_sec, NULL, &work->dataid) < 76)
			return false;
		swap32yes(work->data, work->data, 80 / 4);
		memcpy(&work->data[80], workpadding_bin, 48);
		
		work->ntime_roll_limits = (struct ntime_roll_limits){
			.min = tmpl->mintime,
			.max = tmpl->maxtime,
			.minoff = tmpl->mintimeoff,
			.maxoff = tmpl->maxtimeoff,
		};

		const struct blktmpl_longpoll_req *lp;
		if ((lp = blktmpl_get_longpoll(tmpl)) && ((!pool->lp_id) || strcmp(lp->id, pool->lp_id))) {
			free(pool->lp_id);
			pool->lp_id = strdup(lp->id);

#if 0  /* This just doesn't work :( */
			curl_socket_t sock = pool->lp_socket;
			if (sock != CURL_SOCKET_BAD) {
				pool->lp_socket = CURL_SOCKET_BAD;
				applog(LOG_WARNING, "Pool %u long poll request hanging, reconnecting", pool->pool_no);
				shutdown(sock, SHUT_RDWR);
			}
#endif
		}
	}
	else
	if (unlikely(!jobj_binary(res_val, "data", work->data, sizeof(work->data), true))) {
		applog(LOG_ERR, "JSON inval data");
		return false;
	}
	else
		work_set_simple_ntime_roll_limit(work, 0);

	if (!jobj_binary(res_val, "midstate", work->midstate, sizeof(work->midstate), false)) {
		// Calculate it ourselves
		applog(LOG_DEBUG, "Calculating midstate locally");
		calc_midstate(work);
	}

	if (unlikely(!jobj_binary(res_val, "target", work->target, sizeof(work->target), true))) {
		applog(LOG_ERR, "JSON inval target");
		return false;
	}
	if (work->tr)
	{
		for (size_t i = 0; i < sizeof(work->target) / 2; ++i)
		{
			int p = (sizeof(work->target) - 1) - i;
			unsigned char c = work->target[i];
			work->target[i] = work->target[p];
			work->target[p] = c;
		}
	}

	if ( (tmp_val = json_object_get(res_val, "height")) ) {
		uint32_t blkheight = json_number_value(tmp_val);
		uint32_t block_id = ((uint32_t*)work->data)[1];
		have_block_height(block_id, blkheight);
	}

	memset(work->hash, 0, sizeof(work->hash));

	work->tv_staged = tv_now;
	
#if BLKMAKER_VERSION > 4
	if (work->tr)
	{
		blktemplate_t * const tmpl = work->tr->tmpl;
		uint8_t buf[80];
		int16_t expire;
		uint8_t *cbtxn;
		size_t cbtxnsz;
		size_t cbextranonceoffset;
		int branchcount;
		libblkmaker_hash_t *branches;
		
		if (blkmk_get_mdata(tmpl, buf, sizeof(buf), tv_now.tv_sec, &expire, &cbtxn, &cbtxnsz, &cbextranonceoffset, &branchcount, &branches, GBT_XNONCESZ, false))
		{
			struct stratum_work * const swork = &pool->swork;
			const size_t branchdatasz = branchcount * 0x20;
			
			cg_wlock(&pool->data_lock);
			swork->tr = work->tr;
			bytes_assimilate_raw(&swork->coinbase, cbtxn, cbtxnsz, cbtxnsz);
			swork->nonce2_offset = cbextranonceoffset;
			bytes_assimilate_raw(&swork->merkle_bin, branches, branchdatasz, branchdatasz);
			swork->merkles = branchcount;
			memcpy(swork->header1, &buf[0], 36);
			swork->ntime = le32toh(*(uint32_t *)(&buf[68]));
			swork->tv_received = tv_now;
			memcpy(swork->diffbits, &buf[72], 4);
			swork->diff = target_diff(work->target);
			free(swork->job_id);
			swork->job_id = NULL;
			swork->clean = true;
			// FIXME: Do something with expire
			pool->nonce2sz = pool->n2size = GBT_XNONCESZ;
			pool->nonce2 = 0;
			cg_wunlock(&pool->data_lock);
		}
		else
			applog(LOG_DEBUG, "blkmk_get_mdata failed for pool %u", pool->pool_no);
	}
#endif  // BLKMAKER_VERSION > 4
	pool_set_opaque(pool, !work->tr);

	ret = true;

	return ret;
}

/* Returns whether the pool supports local work generation or not. */
static bool pool_localgen(struct pool *pool)
{
	return (pool->last_work_copy || pool->has_stratum);
}

int dev_from_id(int thr_id)
{
	struct cgpu_info *cgpu = get_thr_cgpu(thr_id);

	return cgpu->device_id;
}

/* Create an exponentially decaying average over the opt_log_interval */
void decay_time(double *f, double fadd, double fsecs)
{
	double ftotal, fprop;

	fprop = 1.0 - 1 / (exp(fsecs / (double)opt_log_interval));
	ftotal = 1.0 + fprop;
	*f += (fadd * fprop);
	*f /= ftotal;
}

static int __total_staged(void)
{
	return HASH_COUNT(staged_work);
}

static int total_staged(void)
{
	int ret;

	mutex_lock(stgd_lock);
	ret = __total_staged();
	mutex_unlock(stgd_lock);

	return ret;
}

#ifdef HAVE_CURSES
WINDOW *mainwin, *statuswin, *logwin;
#endif
double total_secs = 1.0;
static char statusline[256];
/* logstart is where the log window should start */
static int devcursor, logstart, logcursor;
#ifdef HAVE_CURSES
/* statusy is where the status window goes up to in cases where it won't fit at startup */
static int statusy;
static int devsummaryYOffset;
static int total_lines;
#endif
#ifdef HAVE_OPENCL
struct cgpu_info gpus[MAX_GPUDEVICES]; /* Maximum number apparently possible */
#endif
struct cgpu_info *cpus;

bool _bfg_console_cancel_disabled;
int _bfg_console_prev_cancelstate;

#ifdef HAVE_CURSES
#define   lock_curses()  bfg_console_lock()
#define unlock_curses()  bfg_console_unlock()

static bool curses_active_locked(void)
{
	bool ret;

	lock_curses();
	ret = curses_active;
	if (!ret)
		unlock_curses();
	return ret;
}

// Cancellable getch
int my_cancellable_getch(void)
{
	// This only works because the macro only hits direct getch() calls
	typedef int (*real_getch_t)(void);
	const real_getch_t real_getch = __real_getch;

	int type, rv;
	bool sct;

	sct = !pthread_setcanceltype(PTHREAD_CANCEL_ASYNCHRONOUS, &type);
	rv = real_getch();
	if (sct)
		pthread_setcanceltype(type, &type);

	return rv;
}

#ifdef PDCURSES
static
int bfg_wresize(WINDOW *win, int lines, int columns)
{
	int rv = wresize(win, lines, columns);
	int x, y;
	getyx(win, y, x);
	if (unlikely(y >= lines || x >= columns))
	{
		if (y >= lines)
			y = lines - 1;
		if (x >= columns)
			x = columns - 1;
		wmove(win, y, x);
	}
	return rv;
}
#else
#	define bfg_wresize wresize
#endif

#endif

void tailsprintf(char *buf, size_t bufsz, const char *fmt, ...)
{
	va_list ap;
	size_t presz = strlen(buf);
	
	va_start(ap, fmt);
	vsnprintf(&buf[presz], bufsz - presz, fmt, ap);
	va_end(ap);
}

double stats_elapsed(struct cgminer_stats *stats)
{
	struct timeval now;
	double elapsed;

	if (stats->start_tv.tv_sec == 0)
		elapsed = total_secs;
	else {
		cgtime(&now);
		elapsed = tdiff(&now, &stats->start_tv);
	}

	if (elapsed < 1.0)
		elapsed = 1.0;

	return elapsed;
}

bool drv_ready(struct cgpu_info *cgpu)
{
	switch (cgpu->status) {
		case LIFE_INIT:
		case LIFE_DEAD2:
			return false;
		default:
			return true;
	}
}

double cgpu_utility(struct cgpu_info *cgpu)
{
	double dev_runtime = cgpu_runtime(cgpu);
	return cgpu->utility = cgpu->accepted / dev_runtime * 60;
}

#define suffix_string(val, buf, bufsiz, sigdigits)  do{ \
	_Static_assert(sigdigits == 0, "suffix_string only supported with sigdigits==0");  \
	format_unit3(buf, bufsiz, FUP_DIFF, "", H2B_SHORTV, val, -1);  \
}while(0)

static float
utility_to_hashrate(double utility)
{
	return utility * 0x4444444;
}

static const char*_unitchar = "pn\xb5m kMGTPEZY?";
static const int _unitbase = 4;

static
void pick_unit(float hashrate, unsigned char *unit)
{
	unsigned char i;
	
	if (hashrate == 0)
	{
		if (*unit < _unitbase)
			*unit = _unitbase;
		return;
	}
	
	hashrate *= 1e12;
	for (i = 0; i < *unit; ++i)
		hashrate /= 1e3;
	
	// 1000 but with tolerance for floating-point rounding, avoid showing "1000.0"
	while (hashrate >= 999.95)
	{
		hashrate /= 1e3;
		if (likely(_unitchar[*unit] != '?'))
			++*unit;
	}
}
#define hashrate_pick_unit(hashrate, unit)  pick_unit(hashrate, unit)

enum h2bs_fmt {
	H2B_NOUNIT,  // "xxx.x"
	H2B_SHORT,   // "xxx.xMH/s"
	H2B_SPACED,  // "xxx.x MH/s"
	H2B_SHORTV,  // Like H2B_SHORT, but omit space for base unit
};

enum bfu_floatprec {
	FUP_INTEGER,
	FUP_HASHES,
	FUP_BTC,
	FUP_DIFF,
};

static
int format_unit3(char *buf, size_t sz, enum bfu_floatprec fprec, const char *measurement, enum h2bs_fmt fmt, float hashrate, signed char unitin)
{
	char *s = buf;
	unsigned char prec, i, unit;
	int rv = 0;
	
	if (unitin == -1)
	{
		unit = 0;
		hashrate_pick_unit(hashrate, &unit);
	}
	else
		unit = unitin;
	
	hashrate *= 1e12;
	
	for (i = 0; i < unit; ++i)
		hashrate /= 1000;
	
	switch (fprec)
	{
	case FUP_HASHES:
		// 100 but with tolerance for floating-point rounding, max "99.99" then "100.0"
		if (hashrate >= 99.995 || unit < 6)
			prec = 1;
		else
			prec = 2;
		_SNP("%5.*f", prec, hashrate);
		break;
	case FUP_INTEGER:
		_SNP("%3d", (int)hashrate);
		break;
	case FUP_BTC:
		if (hashrate >= 99.995)
			prec = 0;
		else
			prec = 2;
		_SNP("%5.*f", prec, hashrate);
		break;
	case FUP_DIFF:
		if (unit > _unitbase)
			_SNP("%.3g", hashrate);
		else
			_SNP("%u", (unsigned int)hashrate);
	}
	
	if (fmt != H2B_NOUNIT)
	{
		char uc[3] = {_unitchar[unit], '\0'};
		switch (fmt) {
			case H2B_SPACED:
				_SNP(" ");
			default:
				break;
			case H2B_SHORTV:
				if (isspace(uc[0]))
					uc[0] = '\0';
		}
		
		if (uc[0] == '\xb5')
			// Convert to UTF-8
			snprintf(uc, sizeof(uc), "%s", U8_MICRO);
		
		_SNP("%s%s", uc, measurement);
	}
	
	return rv;
}
#define format_unit2(buf, sz, floatprec, measurement, fmt, n, unit)  \
	format_unit3(buf, sz, floatprec ? FUP_HASHES : FUP_INTEGER, measurement, fmt, n, unit)

static
char *_multi_format_unit(char **buflist, size_t *bufszlist, bool floatprec, const char *measurement, enum h2bs_fmt fmt, const char *delim, int count, const float *numbers, bool isarray)
{
	unsigned char unit = 0;
	bool allzero = true;
	int i;
	size_t delimsz = 0;
	char *buf = buflist[0];
	size_t bufsz = bufszlist[0];
	size_t itemwidth = (floatprec ? 5 : 3);
	
	if (!isarray)
		delimsz = strlen(delim);
	
	for (i = 0; i < count; ++i)
		if (numbers[i] != 0)
		{
			pick_unit(numbers[i], &unit);
			allzero = false;
		}
	
	if (allzero)
		unit = _unitbase;
	
	--count;
	for (i = 0; i < count; ++i)
	{
		format_unit2(buf, bufsz, floatprec, NULL, H2B_NOUNIT, numbers[i], unit);
		if (isarray)
		{
			buf = buflist[i + 1];
			bufsz = bufszlist[i + 1];
		}
		else
		{
			buf += itemwidth;
			bufsz -= itemwidth;
			if (delimsz > bufsz)
				delimsz = bufsz;
			memcpy(buf, delim, delimsz);
			buf += delimsz;
			bufsz -= delimsz;
		}
	}
	
	// Last entry has the unit
	format_unit2(buf, bufsz, floatprec, measurement, fmt, numbers[count], unit);
	
	return buflist[0];
}
#define multi_format_unit2(buf, bufsz, floatprec, measurement, fmt, delim, count, ...)  _multi_format_unit((char *[]){buf}, (size_t[]){bufsz}, floatprec, measurement, fmt, delim, count, (float[]){ __VA_ARGS__ }, false)
#define multi_format_unit_array2(buflist, bufszlist, floatprec, measurement, fmt, count, ...)  (void)_multi_format_unit(buflist, bufszlist, floatprec, measurement, fmt, NULL, count, (float[]){ __VA_ARGS__ }, true)

static
int percentf3(char * const buf, size_t sz, double p, const double t)
{
	char *s = buf;
	int rv = 0;
	if (!p)
		_SNP("none");
	else
	if (t <= p)
		_SNP("100%%");
	else
	{

	p /= t;
	if (p < 0.00995)  // 0.01 but with tolerance for floating-point rounding, max ".99%"
		_SNP(".%02.0f%%", p * 10000);  // ".01%"
	else
	if (p < 0.0995)  // 0.1 but with tolerance for floating-point rounding, max "9.9%"
		_SNP("%.1f%%", p * 100);  // "9.1%"
	else
		_SNP("%3.0f%%", p * 100);  // " 99%"

	}
	
	return rv;
}
#define percentf4(buf, bufsz, p, t)  percentf3(buf, bufsz, p, p + t)

static
void test_decimal_width()
{
	// The pipe character at end of each line should perfectly line up
	char printbuf[512];
	char testbuf1[64];
	char testbuf2[64];
	char testbuf3[64];
	char testbuf4[64];
	double testn;
	int width;
	int saved;
	
	// Hotspots around 0.1 and 0.01
	saved = -1;
	for (testn = 0.09; testn <= 0.11; testn += 0.000001) {
		percentf3(testbuf1, sizeof(testbuf1), testn,  1.0);
		percentf3(testbuf2, sizeof(testbuf2), testn, 10.0);
		width = snprintf(printbuf, sizeof(printbuf), "%10g %s %s |", testn, testbuf1, testbuf2);
		if (unlikely((saved != -1) && (width != saved))) {
			applog(LOG_ERR, "Test width mismatch in percentf3! %d not %d at %10g", width, saved, testn);
			applog(LOG_ERR, "%s", printbuf);
		}
		saved = width;
	}
	
	// Hotspot around 100 (but test this in several units because format_unit2 also has unit<2 check)
	saved = -1;
	for (testn = 99.0; testn <= 101.0; testn += 0.0001) {
		format_unit2(testbuf1, sizeof(testbuf1), true, "x", H2B_SHORT, testn      , -1);
		format_unit2(testbuf2, sizeof(testbuf2), true, "x", H2B_SHORT, testn * 1e3, -1);
		format_unit2(testbuf3, sizeof(testbuf3), true, "x", H2B_SHORT, testn * 1e6, -1);
		snprintf(printbuf, sizeof(printbuf), "%10g %s %s %s |", testn, testbuf1, testbuf2, testbuf3);
		width = utf8_strlen(printbuf);
		if (unlikely((saved != -1) && (width != saved))) {
			applog(LOG_ERR, "Test width mismatch in format_unit2! %d not %d at %10g", width, saved, testn);
			applog(LOG_ERR, "%s", printbuf);
		}
		saved = width;
	}
	
	// Hotspot around unit transition boundary in pick_unit
	saved = -1;
	for (testn = 999.0; testn <= 1001.0; testn += 0.0001) {
		format_unit2(testbuf1, sizeof(testbuf1), true, "x", H2B_SHORT, testn      , -1);
		format_unit2(testbuf2, sizeof(testbuf2), true, "x", H2B_SHORT, testn * 1e3, -1);
		format_unit2(testbuf3, sizeof(testbuf3), true, "x", H2B_SHORT, testn * 1e6, -1);
		format_unit2(testbuf4, sizeof(testbuf4), true, "x", H2B_SHORT, testn * 1e9, -1);
		snprintf(printbuf, sizeof(printbuf), "%10g %s %s %s %s |", testn, testbuf1, testbuf2, testbuf3, testbuf4);
		width = utf8_strlen(printbuf);
		if (unlikely((saved != -1) && (width != saved))) {
			applog(LOG_ERR, "Test width mismatch in pick_unit! %d not %d at %10g", width, saved, testn);
			applog(LOG_ERR, "%s", printbuf);
		}
		saved = width;
	}
}

#ifdef HAVE_CURSES
static void adj_width(int var, int *length);
#endif

#ifdef HAVE_CURSES
static int awidth = 1, rwidth = 1, swidth = 1, hwwidth = 1;

static
void format_statline(char *buf, size_t bufsz, const char *cHr, const char *aHr, const char *uHr, int accepted, int rejected, int stale, int wnotaccepted, int waccepted, int hwerrs, int bad_diff1, int allnonces)
{
	char rejpcbuf[6];
	char bnbuf[6];
	
	adj_width(accepted, &awidth);
	adj_width(rejected, &rwidth);
	adj_width(stale, &swidth);
	adj_width(hwerrs, &hwwidth);
	percentf4(rejpcbuf, sizeof(rejpcbuf), wnotaccepted, waccepted);
	percentf3(bnbuf, sizeof(bnbuf), bad_diff1, allnonces);
	
	tailsprintf(buf, bufsz, "%s/%s/%s | A:%*d R:%*d+%*d(%s) HW:%*d/%s",
	            cHr, aHr, uHr,
	            awidth, accepted,
	            rwidth, rejected,
	            swidth, stale,
	            rejpcbuf,
	            hwwidth, hwerrs,
	            bnbuf
	);
}

static
const char *pool_proto_str(const struct pool * const pool)
{
	if (pool->idle)
		return "Dead ";
	if (pool->has_stratum)
		return "Strtm";
	if (pool->lp_url && pool->proto != pool->lp_proto)
		return "Mixed";
	switch (pool->proto)
	{
		case PLP_GETBLOCKTEMPLATE:
			return " GBT ";
		case PLP_GETWORK:
			return "GWork";
		default:
			return "Alive";
	}
}

#endif

static inline
void temperature_column(char *buf, size_t bufsz, bool maybe_unicode, const float * const temp)
{
	if (!(use_unicode && have_unicode_degrees))
		maybe_unicode = false;
	if (temp && *temp > 0.)
		if (maybe_unicode)
			snprintf(buf, bufsz, "%4.1f"U8_DEGREE"C", *temp);
		else
			snprintf(buf, bufsz, "%4.1fC", *temp);
	else
	{
		if (temp)
			snprintf(buf, bufsz, "     ");
		if (maybe_unicode)
			tailsprintf(buf, bufsz, " ");
	}
	tailsprintf(buf, bufsz, " | ");
}

void get_statline3(char *buf, size_t bufsz, struct cgpu_info *cgpu, bool for_curses, bool opt_show_procs)
{
#ifndef HAVE_CURSES
	assert(for_curses == false);
#endif
	struct device_drv *drv = cgpu->drv;
	enum h2bs_fmt hashrate_style = for_curses ? H2B_SHORT : H2B_SPACED;
	char cHr[ALLOC_H2B_NOUNIT+1], aHr[ALLOC_H2B_NOUNIT+1], uHr[max(ALLOC_H2B_SHORT, ALLOC_H2B_SPACED)+3+1];
	char rejpcbuf[6];
	char bnbuf[6];
	double dev_runtime;
	
	if (!opt_show_procs)
		cgpu = cgpu->device;
	
	dev_runtime = cgpu_runtime(cgpu);
	
	double rolling, mhashes;
	int accepted, rejected, stale;
	double waccepted;
	double wnotaccepted;
	int hwerrs;
	double bad_diff1, good_diff1;
	
	rolling = mhashes = waccepted = wnotaccepted = 0;
	accepted = rejected = stale = hwerrs = bad_diff1 = good_diff1 = 0;
	
	{
		struct cgpu_info *slave = cgpu;
		for (int i = 0; i < cgpu->procs; ++i, (slave = slave->next_proc))
		{
			slave->utility = slave->accepted / dev_runtime * 60;
			slave->utility_diff1 = slave->diff_accepted / dev_runtime * 60;
			
			rolling += slave->rolling;
			mhashes += slave->total_mhashes;
			if (opt_weighed_stats)
			{
				accepted += slave->diff_accepted;
				rejected += slave->diff_rejected;
				stale += slave->diff_stale;
			}
			else
			{
				accepted += slave->accepted;
				rejected += slave->rejected;
				stale += slave->stale;
			}
			waccepted += slave->diff_accepted;
			wnotaccepted += slave->diff_rejected + slave->diff_stale;
			hwerrs += slave->hw_errors;
			bad_diff1 += slave->bad_diff1;
			good_diff1 += slave->diff1;
			
			if (opt_show_procs)
				break;
		}
	}
	
	double wtotal = (waccepted + wnotaccepted);
	
	multi_format_unit_array2(
		((char*[]){cHr, aHr, uHr}),
		((size_t[]){sizeof(cHr), sizeof(aHr), sizeof(uHr)}),
		true, "h/s", hashrate_style,
		3,
		1e6*rolling,
		1e6*mhashes / dev_runtime,
		utility_to_hashrate(good_diff1 * (wtotal ? (waccepted / wtotal) : 1) * 60 / dev_runtime));

	// Processor representation
#ifdef HAVE_CURSES
	if (for_curses)
	{
		if (opt_show_procs)
			snprintf(buf, bufsz, " %"PRIprepr": ", cgpu->proc_repr);
		else
			snprintf(buf, bufsz, " %s: ", cgpu->dev_repr);
	}
	else
#endif
		snprintf(buf, bufsz, "%s ", opt_show_procs ? cgpu->proc_repr_ns : cgpu->dev_repr_ns);
	
	if (include_serial_in_statline && cgpu->dev_serial)
		tailsprintf(buf, bufsz, "[serial=%s] ", cgpu->dev_serial);
	
	if (unlikely(cgpu->status == LIFE_INIT))
	{
		tailsprintf(buf, bufsz, "Initializing...");
		return;
	}
	
	{
		const size_t bufln = strlen(buf);
		const size_t abufsz = (bufln >= bufsz) ? 0 : (bufsz - bufln);
		
		if (likely(cgpu->status != LIFE_DEAD2) && drv->override_statline_temp2 && drv->override_statline_temp2(buf, bufsz, cgpu, opt_show_procs))
			temperature_column(&buf[bufln], abufsz, for_curses, NULL);
		else
		{
			float temp = cgpu->temp;
			if (!opt_show_procs)
			{
				// Find the highest temperature of all processors
				struct cgpu_info *proc = cgpu;
				for (int i = 0; i < cgpu->procs; ++i, (proc = proc->next_proc))
					if (proc->temp > temp)
						temp = proc->temp;
			}
			temperature_column(&buf[bufln], abufsz, for_curses, &temp);
		}
	}
	
#ifdef HAVE_CURSES
	if (for_curses)
	{
		const char *cHrStatsOpt[] = {AS_BAD("DEAD "), AS_BAD("SICK "), "OFF  ", AS_BAD("REST "), AS_BAD(" ERR "), AS_BAD("WAIT "), cHr};
		const char *cHrStats;
		int cHrStatsI = (sizeof(cHrStatsOpt) / sizeof(*cHrStatsOpt)) - 1;
		bool all_dead = true, all_off = true, all_rdrv = true;
		struct cgpu_info *proc = cgpu;
		for (int i = 0; i < cgpu->procs; ++i, (proc = proc->next_proc))
		{
			switch (cHrStatsI) {
				default:
					if (proc->status == LIFE_WAIT)
						cHrStatsI = 5;
				case 5:
					if (proc->deven == DEV_RECOVER_ERR)
						cHrStatsI = 4;
				case 4:
					if (proc->deven == DEV_RECOVER)
						cHrStatsI = 3;
				case 3:
					if (proc->status == LIFE_SICK || proc->status == LIFE_DEAD || proc->status == LIFE_DEAD2)
					{
						cHrStatsI = 1;
						all_off = false;
					}
					else
					{
						if (likely(proc->deven == DEV_ENABLED))
							all_off = false;
						if (proc->deven != DEV_RECOVER_DRV)
							all_rdrv = false;
					}
				case 1:
					break;
			}
			if (likely(proc->status != LIFE_DEAD && proc->status != LIFE_DEAD2))
				all_dead = false;
			if (opt_show_procs)
				break;
		}
		if (unlikely(all_dead))
			cHrStatsI = 0;
		else
		if (unlikely(all_off))
			cHrStatsI = 2;
		cHrStats = cHrStatsOpt[cHrStatsI];
		if (cHrStatsI == 2 && all_rdrv)
			cHrStats = " RST ";
		
		format_statline(buf, bufsz,
		                cHrStats,
		                aHr, uHr,
		                accepted, rejected, stale,
		                wnotaccepted, waccepted,
		                hwerrs,
		                bad_diff1, bad_diff1 + good_diff1);
	}
	else
#endif
	{
		percentf4(rejpcbuf, sizeof(rejpcbuf), wnotaccepted, waccepted);
		percentf4(bnbuf, sizeof(bnbuf), bad_diff1, good_diff1);
		tailsprintf(buf, bufsz, "%ds:%s avg:%s u:%s | A:%d R:%d+%d(%s) HW:%d/%s",
			opt_log_interval,
			cHr, aHr, uHr,
			accepted,
			rejected,
			stale,
			rejpcbuf,
			hwerrs,
			bnbuf
		);
	}
}

#define get_statline(buf, bufsz, cgpu)               get_statline3(buf, bufsz, cgpu, false, opt_show_procs)
#define get_statline2(buf, bufsz, cgpu, for_curses)  get_statline3(buf, bufsz, cgpu, for_curses, opt_show_procs)

static void text_print_status(int thr_id)
{
	struct cgpu_info *cgpu;
	char logline[256];

	cgpu = get_thr_cgpu(thr_id);
	if (cgpu) {
		get_statline(logline, sizeof(logline), cgpu);
		printf("%s\n", logline);
	}
}

#ifdef HAVE_CURSES
static int attr_bad = A_BOLD;

#ifdef WIN32
#define swprintf snwprintf
#endif

static
void bfg_waddstr(WINDOW *win, const char *s)
{
	const char *p = s;
	int32_t w;
	int wlen;
	unsigned char stop_ascii = (use_unicode ? '|' : 0x80);
	
	while (true)
	{
		while (likely(p[0] == '\n' || (p[0] >= 0x20 && p[0] < stop_ascii)))
		{
			// Printable ASCII
			++p;
		}
		if (p != s)
			waddnstr(win, s, p - s);
		w = utf8_decode(p, &wlen);
		s = p += wlen;
		switch(w)
		{
			// NOTE: U+F000-U+F7FF are reserved for font hacks
			case '\0':
				return;
			case 0xb5:  // micro symbol
				w = unicode_micro;
				goto default_addch;
			case 0xf000:  // "bad" off
				wattroff(win, attr_bad);
				break;
			case 0xf001:  // "bad" on
				wattron(win, attr_bad);
				break;
#ifdef USE_UNICODE
			case '|':
				wadd_wch(win, WACS_VLINE);
				break;
#endif
			case 0x2500:  // BOX DRAWINGS LIGHT HORIZONTAL
			case 0x2534:  // BOX DRAWINGS LIGHT UP AND HORIZONTAL
				if (!use_unicode)
				{
					waddch(win, '-');
					break;
				}
#ifdef USE_UNICODE
				wadd_wch(win, (w == 0x2500) ? WACS_HLINE : WACS_BTEE);
				break;
#endif
			case 0x2022:
				if (w > WCHAR_MAX || !iswprint(w))
					w = '*';
			default:
default_addch:
				if (w > WCHAR_MAX || !(iswprint(w) || w == '\n'))
				{
#if REPLACEMENT_CHAR <= WCHAR_MAX
					if (iswprint(REPLACEMENT_CHAR))
						w = REPLACEMENT_CHAR;
					else
#endif
						w = '?';
				}
				{
#ifdef USE_UNICODE
					wchar_t wbuf[0x10];
					int wbuflen = sizeof(wbuf) / sizeof(*wbuf);
					wbuflen = swprintf(wbuf, wbuflen, L"%lc", (wint_t)w);
					waddnwstr(win, wbuf, wbuflen);
#else
					wprintw(win, "%lc", (wint_t)w);
#endif
				}
		}
	}
}

static inline
void bfg_hline(WINDOW *win, int y)
{
	int maxx, __maybe_unused maxy;
	getmaxyx(win, maxy, maxx);
#ifdef USE_UNICODE
	if (use_unicode)
		mvwhline_set(win, y, 0, WACS_HLINE, maxx);
	else
#endif
		mvwhline(win, y, 0, '-', maxx);
}

// Spaces until end of line, using current attributes (ie, not completely clear)
static
void bfg_wspctoeol(WINDOW * const win, const int offset)
{
	int x, maxx;
	int __maybe_unused y;
	getmaxyx(win, y, maxx);
	getyx(win, y, x);
	const int space_count = (maxx - x) - offset;
	
	// Check for negative - terminal too narrow
	if (space_count <= 0)
		return;
	
	char buf[space_count];
	memset(buf, ' ', space_count);
	waddnstr(win, buf, space_count);
}

static int menu_attr = A_REVERSE;

#define CURBUFSIZ 256
#define cg_mvwprintw(win, y, x, fmt, ...) do { \
	char tmp42[CURBUFSIZ]; \
	snprintf(tmp42, sizeof(tmp42), fmt, ##__VA_ARGS__); \
	wmove(win, y, x);  \
	bfg_waddstr(win, tmp42); \
} while (0)
#define cg_wprintw(win, fmt, ...) do { \
	char tmp42[CURBUFSIZ]; \
	snprintf(tmp42, sizeof(tmp42), fmt, ##__VA_ARGS__); \
	bfg_waddstr(win, tmp42); \
} while (0)

static bool pool_unworkable(const struct pool *);

/* Must be called with curses mutex lock held and curses_active */
static void curses_print_status(const int ts)
{
	struct pool *pool = currentpool;
	struct timeval now, tv;
	float efficiency;
	double income;
	int logdiv;

	efficiency = total_bytes_xfer ? total_diff_accepted * 2048. / total_bytes_xfer : 0.0;

	wattron(statuswin, attr_title);
	cg_mvwprintw(statuswin, 0, 0, " " PACKAGE " version " VERSION " - Started: %s", datestamp);
	timer_set_now(&now);
	{
		unsigned int days, hours;
		div_t d;
		
		timersub(&now, &miner_started, &tv);
		d = div(tv.tv_sec, 86400);
		days = d.quot;
		d = div(d.rem, 3600);
		hours = d.quot;
		d = div(d.rem, 60);
		cg_wprintw(statuswin, " - [%3u day%c %02d:%02d:%02d]"
			, days
			, (days == 1) ? ' ' : 's'
			, hours
			, d.quot
			, d.rem
		);
	}
	bfg_wspctoeol(statuswin, 0);
	wattroff(statuswin, attr_title);
	
	wattron(statuswin, menu_attr);
	wmove(statuswin, 1, 0);
	bfg_waddstr(statuswin, " [M]anage devices [P]ool management [S]ettings [D]isplay options ");
	bfg_wspctoeol(statuswin, 14);
	bfg_waddstr(statuswin, "[H]elp [Q]uit ");
	wattroff(statuswin, menu_attr);

	if ((pool_strategy == POOL_LOADBALANCE  || pool_strategy == POOL_BALANCE) && enabled_pools > 1) {
		char poolinfo[20], poolinfo2[20];
		int poolinfooff = 0, poolinfo2off, workable_pools = 0;
		double lowdiff = DBL_MAX, highdiff = -1;
		struct pool *lowdiff_pool = pools[0], *highdiff_pool = pools[0];
		time_t oldest_work_restart = time(NULL) + 1;
		struct pool *oldest_work_restart_pool = pools[0];
		for (int i = 0; i < total_pools; ++i)
		{
			if (pool_unworkable(pools[i]))
				continue;
			
			// NOTE: Only set pool var when it's workable; if only one is, it gets used by single-pool code
			pool = pools[i];
			++workable_pools;
			
			if (poolinfooff < sizeof(poolinfo))
				poolinfooff += snprintf(&poolinfo[poolinfooff], sizeof(poolinfo) - poolinfooff, "%u,", pool->pool_no);
			
			struct cgminer_pool_stats * const pool_stats = &pool->cgminer_pool_stats;
			if (pool_stats->last_diff < lowdiff)
			{
				lowdiff = pool_stats->last_diff;
				lowdiff_pool = pool;
			}
			if (pool_stats->last_diff > highdiff)
			{
				highdiff = pool_stats->last_diff;
				highdiff_pool = pool;
			}
			
			if (oldest_work_restart >= pool->work_restart_time)
			{
				oldest_work_restart = pool->work_restart_time;
				oldest_work_restart_pool = pool;
			}
		}
		if (workable_pools == 1)
			goto one_workable_pool;
		poolinfo2off = snprintf(poolinfo2, sizeof(poolinfo2), "%u (", workable_pools);
		if (poolinfooff > sizeof(poolinfo2) - poolinfo2off - 1)
			snprintf(&poolinfo2[poolinfo2off], sizeof(poolinfo2) - poolinfo2off, "%.*s...)", (int)(sizeof(poolinfo2) - poolinfo2off - 5), poolinfo);
		else
			snprintf(&poolinfo2[poolinfo2off], sizeof(poolinfo2) - poolinfo2off, "%.*s)%*s", (int)(poolinfooff - 1), poolinfo, (int)(sizeof(poolinfo2)), "");
		cg_mvwprintw(statuswin, 2, 0, " Pools: %s  Diff:%s%s%s  %c  LU:%s",
		             poolinfo2,
		             lowdiff_pool->diff,
		             (lowdiff == highdiff) ? "" : "-",
		             (lowdiff == highdiff) ? "" : highdiff_pool->diff,
		             have_longpoll ? '+' : '-',
		             oldest_work_restart_pool->work_restart_timestamp);
	}
	else
	{
one_workable_pool: ;
		char pooladdr[19];
		{
			const char *rawaddr = pool->sockaddr_url;
			BFGINIT(rawaddr, pool->rpc_url);
			size_t pooladdrlen = strlen(rawaddr);
			if (pooladdrlen > 20)
				snprintf(pooladdr, sizeof(pooladdr), "...%s", &rawaddr[pooladdrlen - (sizeof(pooladdr) - 4)]);
			else
				snprintf(pooladdr, sizeof(pooladdr), "%*s", -(int)(sizeof(pooladdr) - 1), rawaddr);
		}
		cg_mvwprintw(statuswin, 2, 0, " Pool%2u: %s  Diff:%s  %c%s  LU:%s  User:%s",
		             pool->pool_no, pooladdr, pool->diff,
		             have_longpoll ? '+' : '-', pool_proto_str(pool),
		             pool->work_restart_timestamp,
		             pool->rpc_user);
	}
	wclrtoeol(statuswin);
	cg_mvwprintw(statuswin, 3, 0, " Block: %s  Diff:%s (%s)  Started: %s",
		  current_hash, block_diff, net_hashrate, blocktime);
	
	income = total_diff_accepted * 3600 * block_subsidy / total_secs / current_diff;
	char bwstr[(ALLOC_H2B_SHORT*2)+3+1], incomestr[ALLOC_H2B_SHORT+6+1];
	format_unit3(incomestr, sizeof(incomestr), FUP_BTC, "BTC/hr", H2B_SHORT, income/1e8, -1);
	cg_mvwprintw(statuswin, 4, 0, " ST:%d  F:%d  NB:%d  AS:%d  BW:[%s]  E:%.2f  I:%s  BS:%s",
		ts,
		total_go + total_ro,
		new_blocks,
		total_submitting,
		multi_format_unit2(bwstr, sizeof(bwstr),
		                   false, "B/s", H2B_SHORT, "/", 2,
		                  (float)(total_bytes_rcvd / total_secs),
		                  (float)(total_bytes_sent / total_secs)),
		efficiency,
		incomestr,
		best_share);
	wclrtoeol(statuswin);
	
	mvwaddstr(statuswin, 5, 0, " ");
	bfg_waddstr(statuswin, statusline);
	wclrtoeol(statuswin);
	
	logdiv = statusy - 1;
	bfg_hline(statuswin, 6);
	bfg_hline(statuswin, logdiv);
#ifdef USE_UNICODE
	if (use_unicode)
	{
		int offset = 8 /* device */ + 5 /* temperature */ + 1 /* padding space */;
		if (opt_show_procs && !opt_compact)
			++offset;  // proc letter
		if (have_unicode_degrees)
			++offset;  // degrees symbol
		mvwadd_wch(statuswin, 6, offset, WACS_PLUS);
		mvwadd_wch(statuswin, logdiv, offset, WACS_BTEE);
		offset += 24;  // hashrates etc
		mvwadd_wch(statuswin, 6, offset, WACS_PLUS);
		mvwadd_wch(statuswin, logdiv, offset, WACS_BTEE);
	}
#endif
}

static void adj_width(int var, int *length)
{
	if ((int)(log10(var) + 1) > *length)
		(*length)++;
}

static int dev_width;

static void curses_print_devstatus(struct cgpu_info *cgpu)
{
	char logline[256];
	int ypos;

	if (opt_compact)
		return;

	/* Check this isn't out of the window size */
	if (opt_show_procs)
	ypos = cgpu->cgminer_id;
	else
	{
		if (cgpu->proc_id)
			return;
		ypos = cgpu->device_line_id;
	}
	ypos += devsummaryYOffset;
	if (ypos < 0)
		return;
	ypos += devcursor - 1;
	if (ypos >= statusy - 1)
		return;

	if (wmove(statuswin, ypos, 0) == ERR)
		return;
	
	get_statline2(logline, sizeof(logline), cgpu, true);
	if (selecting_device && (opt_show_procs ? (selected_device == cgpu->cgminer_id) : (devices[selected_device]->device == cgpu)))
		wattron(statuswin, A_REVERSE);
	bfg_waddstr(statuswin, logline);
	wattroff(statuswin, A_REVERSE);

	wclrtoeol(statuswin);
}

static
void _refresh_devstatus(const bool already_have_lock) {
	if ((!opt_compact) && (already_have_lock || curses_active_locked())) {
		int i;
		if (unlikely(!total_devices))
		{
			const int ypos = devcursor - 1;
			if (ypos < statusy - 1 && wmove(statuswin, ypos, 0) != ERR)
			{
				wattron(statuswin, attr_bad);
				bfg_waddstr(statuswin, "NO DEVICES FOUND: Press 'M' and '+' to add");
				wclrtoeol(statuswin);
				wattroff(statuswin, attr_bad);
			}
		}
		for (i = 0; i < total_devices; i++)
			curses_print_devstatus(get_devices(i));
		touchwin(statuswin);
		wrefresh(statuswin);
		if (!already_have_lock)
			unlock_curses();
	}
}
#define refresh_devstatus() _refresh_devstatus(false)

#endif

static void print_status(int thr_id)
{
	if (!curses_active)
		text_print_status(thr_id);
}

#ifdef HAVE_CURSES
static
bool set_statusy(int maxy)
{
	if (loginput_size)
	{
		maxy -= loginput_size;
		if (maxy < 0)
			maxy = 0;
	}
	
	if (logstart < maxy)
		maxy = logstart;
	
	if (statusy == maxy)
		return false;
	
	statusy = maxy;
	logcursor = statusy;
	
	return true;
}

/* Check for window resize. Called with curses mutex locked */
static inline void change_logwinsize(void)
{
	int x, y, logx, logy;

	getmaxyx(mainwin, y, x);
	if (x < 80 || y < 25)
		return;

	if (y > statusy + 2 && statusy < logstart) {
		set_statusy(y - 2);
		mvwin(logwin, logcursor, 0);
		bfg_wresize(statuswin, statusy, x);
	}

	y -= logcursor;
	getmaxyx(logwin, logy, logx);
	/* Detect screen size change */
	if (x != logx || y != logy)
		bfg_wresize(logwin, y, x);
}

static void check_winsizes(void)
{
	if (!use_curses)
		return;
	if (curses_active_locked()) {
		int y, x;

		x = getmaxx(statuswin);
		if (set_statusy(LINES - 2))
		{
			erase();
			bfg_wresize(statuswin, statusy, x);
			getmaxyx(mainwin, y, x);
			y -= logcursor;
			bfg_wresize(logwin, y, x);
			mvwin(logwin, logcursor, 0);
		}
		unlock_curses();
	}
}

static int device_line_id_count;

static void switch_logsize(void)
{
	if (curses_active_locked()) {
		if (opt_compact) {
			logstart = devcursor - 1;
			logcursor = logstart + 1;
		} else {
			total_lines = (opt_show_procs ? total_devices : device_line_id_count) ?: 1;
			logstart = devcursor + total_lines;
			logcursor = logstart;
		}
		unlock_curses();
	}
	check_winsizes();
}

/* For mandatory printing when mutex is already locked */
void _wlog(const char *str)
{
	static bool newline;
	size_t end = strlen(str) - 1;
	
	if (newline)
		bfg_waddstr(logwin, "\n");
	
	if (str[end] == '\n')
	{
		char *s;
		
		newline = true;
		s = alloca(end + 1);
		memcpy(s, str, end);
		s[end] = '\0';
		str = s;
	}
	else
		newline = false;
	
	bfg_waddstr(logwin, str);
}

/* Mandatory printing */
void _wlogprint(const char *str)
{
	if (curses_active_locked()) {
		_wlog(str);
		unlock_curses();
	}
}
#endif

#ifdef HAVE_CURSES
bool _log_curses_only(int prio, const char *datetime, const char *str)
{
	bool high_prio;

	high_prio = (prio == LOG_WARNING || prio == LOG_ERR);

	if (curses_active)
	{
		if (!loginput_size || high_prio) {
			wlog(" %s %s\n", datetime, str);
			if (high_prio) {
				touchwin(logwin);
				wrefresh(logwin);
			}
		}
		return true;
	}
	return false;
}

void clear_logwin(void)
{
	if (curses_active_locked()) {
		wclear(logwin);
		unlock_curses();
	}
}

void logwin_update(void)
{
	if (curses_active_locked()) {
		touchwin(logwin);
		wrefresh(logwin);
		unlock_curses();
	}
}
#endif

static void enable_pool(struct pool *pool)
{
	if (pool->enabled != POOL_ENABLED) {
		enabled_pools++;
		pool->enabled = POOL_ENABLED;
	}
}

#ifdef HAVE_CURSES
static void disable_pool(struct pool *pool)
{
	if (pool->enabled == POOL_ENABLED)
		enabled_pools--;
	pool->enabled = POOL_DISABLED;
}
#endif

static void reject_pool(struct pool *pool)
{
	if (pool->enabled == POOL_ENABLED)
		enabled_pools--;
	pool->enabled = POOL_REJECTING;
}

static double share_diff(const struct work *);

static
void share_result_msg(const struct work *work, const char *disp, const char *reason, bool resubmit, const char *worktime) {
	struct cgpu_info *cgpu;
	const unsigned char *hashpart = &work->hash[opt_scrypt ? 26 : 24];
	char shrdiffdisp[ALLOC_H2B_SHORTV];
	const double tgtdiff = work->work_difficulty;
	char tgtdiffdisp[ALLOC_H2B_SHORTV];
	char where[20];
	
	cgpu = get_thr_cgpu(work->thr_id);
	
	suffix_string(work->share_diff, shrdiffdisp, sizeof(shrdiffdisp), 0);
	suffix_string(tgtdiff, tgtdiffdisp, sizeof(tgtdiffdisp), 0);
	
	if (total_pools > 1)
		snprintf(where, sizeof(where), " pool %d", work->pool->pool_no);
	else
		where[0] = '\0';
	
	applog(LOG_NOTICE, "%s %02x%02x%02x%02x %"PRIprepr"%s Diff %s/%s%s %s%s",
	       disp,
	       (unsigned)hashpart[3], (unsigned)hashpart[2], (unsigned)hashpart[1], (unsigned)hashpart[0],
	       cgpu->proc_repr,
	       where,
	       shrdiffdisp, tgtdiffdisp,
	       reason,
	       resubmit ? "(resubmit)" : "",
	       worktime
	);
}

static bool test_work_current(struct work *);
static void _submit_work_async(struct work *);

static
void maybe_local_submit(const struct work *work)
{
#if BLKMAKER_VERSION > 3
	if (unlikely(work->block && work->tr))
	{
		// This is a block with a full template (GBT)
		// Regardless of the result, submit to local bitcoind(s) as well
		struct work *work_cp;
		char *p;
		
		for (int i = 0; i < total_pools; ++i)
		{
			p = strchr(pools[i]->rpc_url, '#');
			if (likely(!(p && strstr(&p[1], "allblocks"))))
				continue;
			
			applog(LOG_DEBUG, "Attempting submission of full block to pool %d", pools[i]->pool_no);
			work_cp = copy_work(work);
			work_cp->pool = pools[i];
			work_cp->do_foreign_submit = true;
			_submit_work_async(work_cp);
		}
	}
#endif
}

/* Theoretically threads could race when modifying accepted and
 * rejected values but the chance of two submits completing at the
 * same time is zero so there is no point adding extra locking */
static void
share_result(json_t *val, json_t *res, json_t *err, const struct work *work,
	     /*char *hashshow,*/ bool resubmit, char *worktime)
{
	struct pool *pool = work->pool;
	struct cgpu_info *cgpu;

	cgpu = get_thr_cgpu(work->thr_id);

	if ((json_is_null(err) || !err) && (json_is_null(res) || json_is_true(res))) {
		mutex_lock(&stats_lock);
		cgpu->accepted++;
		total_accepted++;
		pool->accepted++;
		cgpu->diff_accepted += work->work_difficulty;
		total_diff_accepted += work->work_difficulty;
		pool->diff_accepted += work->work_difficulty;
		mutex_unlock(&stats_lock);

		pool->seq_rejects = 0;
		cgpu->last_share_pool = pool->pool_no;
		cgpu->last_share_pool_time = time(NULL);
		cgpu->last_share_diff = work->work_difficulty;
		pool->last_share_time = cgpu->last_share_pool_time;
		pool->last_share_diff = work->work_difficulty;
		applog(LOG_DEBUG, "PROOF OF WORK RESULT: true (yay!!!)");
		if (!QUIET) {
			share_result_msg(work, "Accepted", "", resubmit, worktime);
		}
		sharelog("accept", work);
		if (opt_shares && total_diff_accepted >= opt_shares) {
			applog(LOG_WARNING, "Successfully mined %g accepted shares as requested and exiting.", opt_shares);
			kill_work();
			return;
		}

		/* Detect if a pool that has been temporarily disabled for
		 * continually rejecting shares has started accepting shares.
		 * This will only happen with the work returned from a
		 * longpoll */
		if (unlikely(pool->enabled == POOL_REJECTING)) {
			applog(LOG_WARNING, "Rejecting pool %d now accepting shares, re-enabling!", pool->pool_no);
			enable_pool(pool);
			switch_pools(NULL);
		}

		if (unlikely(work->block)) {
			// Force moving on to this new block :)
			struct work fakework;
			memset(&fakework, 0, sizeof(fakework));
			fakework.pool = work->pool;

			// Copy block version, bits, and time from share
			memcpy(&fakework.data[ 0], &work->data[ 0], 4);
			memcpy(&fakework.data[68], &work->data[68], 8);

			// Set prevblock to winning hash (swap32'd)
			swap32yes(&fakework.data[4], &work->hash[0], 32 / 4);

			test_work_current(&fakework);
		}
	} else {
		mutex_lock(&stats_lock);
		cgpu->rejected++;
		total_rejected++;
		pool->rejected++;
		cgpu->diff_rejected += work->work_difficulty;
		total_diff_rejected += work->work_difficulty;
		pool->diff_rejected += work->work_difficulty;
		pool->seq_rejects++;
		mutex_unlock(&stats_lock);

		applog(LOG_DEBUG, "PROOF OF WORK RESULT: false (booooo)");
		if (!QUIET) {
			char where[20];
			char disposition[36] = "reject";
			char reason[32];

			strcpy(reason, "");
			if (total_pools > 1)
				snprintf(where, sizeof(where), "pool %d", work->pool->pool_no);
			else
				strcpy(where, "");

			if (!json_is_string(res))
				res = json_object_get(val, "reject-reason");
			if (res) {
				const char *reasontmp = json_string_value(res);

				size_t reasonLen = strlen(reasontmp);
				if (reasonLen > 28)
					reasonLen = 28;
				reason[0] = ' '; reason[1] = '(';
				memcpy(2 + reason, reasontmp, reasonLen);
				reason[reasonLen + 2] = ')'; reason[reasonLen + 3] = '\0';
				memcpy(disposition + 7, reasontmp, reasonLen);
				disposition[6] = ':'; disposition[reasonLen + 7] = '\0';
			} else if (work->stratum && err && json_is_array(err)) {
				json_t *reason_val = json_array_get(err, 1);
				char *reason_str;

				if (reason_val && json_is_string(reason_val)) {
					reason_str = (char *)json_string_value(reason_val);
					snprintf(reason, 31, " (%s)", reason_str);
				}
			}

			share_result_msg(work, "Rejected", reason, resubmit, worktime);
			sharelog(disposition, work);
		}

		/* Once we have more than a nominal amount of sequential rejects,
		 * at least 10 and more than 3 mins at the current utility,
		 * disable the pool because some pool error is likely to have
		 * ensued. Do not do this if we know the share just happened to
		 * be stale due to networking delays.
		 */
		if (pool->seq_rejects > 10 && !work->stale && opt_disable_pool && enabled_pools > 1) {
			double utility = total_accepted / total_secs * 60;

			if (pool->seq_rejects > utility * 3) {
				applog(LOG_WARNING, "Pool %d rejected %d sequential shares, disabling!",
				       pool->pool_no, pool->seq_rejects);
				reject_pool(pool);
				if (pool == current_pool())
					switch_pools(NULL);
				pool->seq_rejects = 0;
			}
		}
	}
	
	maybe_local_submit(work);
}

static char *submit_upstream_work_request(struct work *work)
{
	char *hexstr = NULL;
	char *s, *sd;
	struct pool *pool = work->pool;

	if (work->tr)
	{
		blktemplate_t * const tmpl = work->tr->tmpl;
		json_t *req;
		unsigned char data[80];
		
		swap32yes(data, work->data, 80 / 4);
#if BLKMAKER_VERSION > 3
		if (work->do_foreign_submit)
			req = blkmk_submit_foreign_jansson(tmpl, data, work->dataid, le32toh(*((uint32_t*)&work->data[76])));
		else
#endif
			req = blkmk_submit_jansson(tmpl, data, work->dataid, le32toh(*((uint32_t*)&work->data[76])));
		s = json_dumps(req, 0);
		json_decref(req);
		sd = malloc(161);
		bin2hex(sd, data, 80);
	} else {

	/* build hex string */
		hexstr = malloc((sizeof(work->data) * 2) + 1);
		bin2hex(hexstr, work->data, sizeof(work->data));

	/* build JSON-RPC request */
		s = strdup("{\"method\": \"getwork\", \"params\": [ \"");
		s = realloc_strcat(s, hexstr);
		s = realloc_strcat(s, "\" ], \"id\":1}");

		free(hexstr);
		sd = s;

	}

	applog(LOG_DEBUG, "DBG: sending %s submit RPC call: %s", pool->rpc_url, sd);
	if (work->tr)
		free(sd);
	else
		s = realloc_strcat(s, "\n");

	return s;
}

static bool submit_upstream_work_completed(struct work *work, bool resubmit, struct timeval *ptv_submit, json_t *val) {
	json_t *res, *err;
	bool rc = false;
	int thr_id = work->thr_id;
	struct pool *pool = work->pool;
	struct timeval tv_submit_reply;
	time_t ts_submit_reply;
	char worktime[200] = "";

	cgtime(&tv_submit_reply);
	ts_submit_reply = time(NULL);

	if (unlikely(!val)) {
		applog(LOG_INFO, "submit_upstream_work json_rpc_call failed");
		if (!pool_tset(pool, &pool->submit_fail)) {
			total_ro++;
			pool->remotefail_occasions++;
			applog(LOG_WARNING, "Pool %d communication failure, caching submissions", pool->pool_no);
		}
		goto out;
	} else if (pool_tclear(pool, &pool->submit_fail))
		applog(LOG_WARNING, "Pool %d communication resumed, submitting work", pool->pool_no);

	res = json_object_get(val, "result");
	err = json_object_get(val, "error");

	if (!QUIET) {
		if (opt_worktime) {
			char workclone[20];
			struct tm _tm;
			struct tm *tm, tm_getwork, tm_submit_reply;
			tm = &_tm;
			double getwork_time = tdiff((struct timeval *)&(work->tv_getwork_reply),
							(struct timeval *)&(work->tv_getwork));
			double getwork_to_work = tdiff((struct timeval *)&(work->tv_work_start),
							(struct timeval *)&(work->tv_getwork_reply));
			double work_time = tdiff((struct timeval *)&(work->tv_work_found),
							(struct timeval *)&(work->tv_work_start));
			double work_to_submit = tdiff(ptv_submit,
							(struct timeval *)&(work->tv_work_found));
			double submit_time = tdiff(&tv_submit_reply, ptv_submit);
			int diffplaces = 3;

			localtime_r(&work->ts_getwork, tm);
			memcpy(&tm_getwork, tm, sizeof(struct tm));
			localtime_r(&ts_submit_reply, tm);
			memcpy(&tm_submit_reply, tm, sizeof(struct tm));

			if (work->clone) {
				snprintf(workclone, sizeof(workclone), "C:%1.3f",
						tdiff((struct timeval *)&(work->tv_cloned),
						(struct timeval *)&(work->tv_getwork_reply)));
			}
			else
				strcpy(workclone, "O");

			if (work->work_difficulty < 1)
				diffplaces = 6;

			snprintf(worktime, sizeof(worktime),
				" <-%08lx.%08lx M:%c D:%1.*f G:%02d:%02d:%02d:%1.3f %s (%1.3f) W:%1.3f (%1.3f) S:%1.3f R:%02d:%02d:%02d",
				(unsigned long)be32toh(*(uint32_t *)&(work->data[opt_scrypt ? 32 : 28])),
				(unsigned long)be32toh(*(uint32_t *)&(work->data[opt_scrypt ? 28 : 24])),
				work->getwork_mode, diffplaces, work->work_difficulty,
				tm_getwork.tm_hour, tm_getwork.tm_min,
				tm_getwork.tm_sec, getwork_time, workclone,
				getwork_to_work, work_time, work_to_submit, submit_time,
				tm_submit_reply.tm_hour, tm_submit_reply.tm_min,
				tm_submit_reply.tm_sec);
		}
	}

	share_result(val, res, err, work, resubmit, worktime);

	if (!opt_realquiet)
		print_status(thr_id);
	if (!want_per_device_stats) {
		char logline[256];
		struct cgpu_info *cgpu;

		cgpu = get_thr_cgpu(thr_id);
		
		get_statline(logline, sizeof(logline), cgpu);
		applog(LOG_INFO, "%s", logline);
	}

	json_decref(val);

	rc = true;
out:
	return rc;
}

/* Specifies whether we can use this pool for work or not. */
static bool pool_unworkable(const struct pool * const pool)
{
	if (pool->idle)
		return true;
	if (pool->enabled != POOL_ENABLED)
		return true;
	if (pool->has_stratum && !pool->stratum_active)
		return true;
	return false;
}

static
bool pool_actively_desired(const struct pool * const pool, const struct pool *cp)
{
	if (pool->enabled != POOL_ENABLED)
		return false;
	if (pool_strategy == POOL_LOADBALANCE || pool_strategy == POOL_BALANCE)
		return true;
	if (!cp)
		cp = current_pool();
	return (pool == cp);
}

static
bool pool_actively_in_use(const struct pool * const pool, const struct pool *cp)
{
	return (!pool_unworkable(pool)) && pool_actively_desired(pool, cp);
}

/* In balanced mode, the amount of diff1 solutions per pool is monitored as a
 * rolling average per 10 minutes and if pools start getting more, it biases
 * away from them to distribute work evenly. The share count is reset to the
 * rolling average every 10 minutes to not send all work to one pool after it
 * has been disabled/out for an extended period. */
static struct pool *select_balanced(struct pool *cp)
{
	int i, lowest = cp->shares;
	struct pool *ret = cp;

	for (i = 0; i < total_pools; i++) {
		struct pool *pool = pools[i];

		if (pool_unworkable(pool))
			continue;
		if (pool->shares < lowest) {
			lowest = pool->shares;
			ret = pool;
		}
	}

	ret->shares++;
	return ret;
}

static bool pool_active(struct pool *, bool pinging);
static void pool_died(struct pool *);
static struct pool *priority_pool(int choice);
static bool pool_unusable(struct pool *pool);

/* Select any active pool in a rotating fashion when loadbalance is chosen if
 * it has any quota left. */
static inline struct pool *select_pool(bool lagging)
{
	static int rotating_pool = 0;
	struct pool *pool, *cp;
	bool avail = false;
	int tested, i;

	cp = current_pool();

retry:
	if (pool_strategy == POOL_BALANCE) {
		pool = select_balanced(cp);
		goto out;
	}

	if (pool_strategy != POOL_LOADBALANCE && (!lagging || opt_fail_only)) {
		pool = cp;
		goto out;
	} else
		pool = NULL;

	for (i = 0; i < total_pools; i++) {
		struct pool *tp = pools[i];

		if (tp->quota_used < tp->quota_gcd) {
			avail = true;
			break;
		}
	}

	/* There are no pools with quota, so reset them. */
	if (!avail) {
		for (i = 0; i < total_pools; i++)
			pools[i]->quota_used = 0;
		if (++rotating_pool >= total_pools)
			rotating_pool = 0;
	}

	/* Try to find the first pool in the rotation that is usable */
	tested = 0;
	while (!pool && tested++ < total_pools) {
		pool = pools[rotating_pool];
		if (pool->quota_used++ < pool->quota_gcd) {
			if (!pool_unworkable(pool))
				break;
			/* Failover-only flag for load-balance means distribute
			 * unused quota to priority pool 0. */
			if (opt_fail_only)
				priority_pool(0)->quota_used--;
		}
		pool = NULL;
		if (++rotating_pool >= total_pools)
			rotating_pool = 0;
	}

	/* If there are no alive pools with quota, choose according to
	 * priority. */
	if (!pool) {
		for (i = 0; i < total_pools; i++) {
			struct pool *tp = priority_pool(i);

			if (!pool_unusable(tp)) {
				pool = tp;
				break;
			}
		}
	}

	/* If still nothing is usable, use the current pool */
	if (!pool)
		pool = cp;

out:
	if (!pool_actively_in_use(pool, cp))
	{
		if (!pool_active(pool, false))
		{
			pool_died(pool);
			goto retry;
		}
		pool_tclear(pool, &pool->idle);
	}
	applog(LOG_DEBUG, "Selecting pool %d for work", pool->pool_no);
	return pool;
}

static double DIFFEXACTONE = 26959946667150639794667015087019630673637144422540572481103610249215.0;
static const uint64_t diffone = 0xFFFF000000000000ull;

static double target_diff(const unsigned char *target)
{
	double targ = 0;
	signed int i;

	for (i = 31; i >= 0; --i)
		targ = (targ * 0x100) + target[i];

	return DIFFEXACTONE / (targ ?: 1);
}

/*
 * Calculate the work share difficulty
 */
static void calc_diff(struct work *work, int known)
{
	struct cgminer_pool_stats *pool_stats = &(work->pool->cgminer_pool_stats);
	double difficulty;

	if (!known) {
		work->work_difficulty = target_diff(work->target);
	} else
		work->work_difficulty = known;
	difficulty = work->work_difficulty;

	pool_stats->last_diff = difficulty;
	suffix_string(difficulty, work->pool->diff, sizeof(work->pool->diff), 0);

	if (difficulty == pool_stats->min_diff)
		pool_stats->min_diff_count++;
	else if (difficulty < pool_stats->min_diff || pool_stats->min_diff == 0) {
		pool_stats->min_diff = difficulty;
		pool_stats->min_diff_count = 1;
	}

	if (difficulty == pool_stats->max_diff)
		pool_stats->max_diff_count++;
	else if (difficulty > pool_stats->max_diff) {
		pool_stats->max_diff = difficulty;
		pool_stats->max_diff_count = 1;
	}
}

static
void setup_benchmark_pool()
{
	struct pool *pool;
	
	want_longpoll = false;
	
	// Temporarily disable opt_benchmark to avoid auto-removal
	opt_benchmark = false;
	pool = add_pool();
	opt_benchmark = true;
	
	pool->rpc_url = malloc(255);
	strcpy(pool->rpc_url, "Benchmark");
	pool->rpc_user = pool->rpc_url;
	pool->rpc_pass = pool->rpc_url;
	enable_pool(pool);
	pool->idle = false;
	successful_connect = true;
}

void get_benchmark_work(struct work *work)
{
	static uint32_t blkhdr[20];
	for (int i = 18; i >= 0; --i)
		if (++blkhdr[i])
			break;
	
	memcpy(&work->data[ 0], blkhdr, 80);
	memcpy(&work->data[80], workpadding_bin, 48);
	calc_midstate(work);
	set_target_to_pdiff(work->target, 1.0);
	
	work->mandatory = true;
	work->pool = pools[0];
	cgtime(&work->tv_getwork);
	copy_time(&work->tv_getwork_reply, &work->tv_getwork);
	copy_time(&work->tv_staged, &work->tv_getwork);
	work->getwork_mode = GETWORK_MODE_BENCHMARK;
	calc_diff(work, 0);
	work_set_simple_ntime_roll_limit(work, 60);
}

static void wake_gws(void);

static void update_last_work(struct work *work)
{
	if (!work->tr)
		// Only save GBT jobs, since rollntime isn't coordinated well yet
		return;

	struct pool *pool = work->pool;
	mutex_lock(&pool->last_work_lock);
	if (pool->last_work_copy)
		free_work(pool->last_work_copy);
	pool->last_work_copy = copy_work(work);
	pool->last_work_copy->work_restart_id = pool->work_restart_id;
	mutex_unlock(&pool->last_work_lock);
}

static
void gbt_req_target(json_t *req)
{
	json_t *j;
	json_t *n;
	
	if (!request_target_str)
		return;
	
	j = json_object_get(req, "params");
	if (!j)
	{
		n = json_array();
		if (!n)
			return;
		if (json_object_set_new(req, "params", n))
			goto erradd;
		j = n;
	}
	
	n = json_array_get(j, 0);
	if (!n)
	{
		n = json_object();
		if (!n)
			return;
		if (json_array_append_new(j, n))
			goto erradd;
	}
	j = n;
	
	n = json_string(request_target_str);
	if (!n)
		return;
	if (json_object_set_new(j, "target", n))
		goto erradd;
	
	return;

erradd:
	json_decref(n);
}

static char *prepare_rpc_req2(struct work *work, enum pool_protocol proto, const char *lpid, bool probe)
{
	char *rpc_req;

	clean_work(work);
	switch (proto) {
		case PLP_GETWORK:
			work->getwork_mode = GETWORK_MODE_POOL;
			return strdup(getwork_req);
		case PLP_GETBLOCKTEMPLATE:
			work->getwork_mode = GETWORK_MODE_GBT;
			blktemplate_t * const tmpl = blktmpl_create();
			if (!tmpl)
				goto gbtfail2;
			work->tr = tmpl_makeref(tmpl);
			gbt_capabilities_t caps = blktmpl_addcaps(tmpl);
			if (!caps)
				goto gbtfail;
			caps |= GBT_LONGPOLL;
#if BLKMAKER_VERSION > 1
			if (opt_coinbase_script.sz)
				caps |= GBT_CBVALUE;
#endif
			json_t *req = blktmpl_request_jansson(caps, lpid);
			if (!req)
				goto gbtfail;
			
			if (probe)
				gbt_req_target(req);
			
			rpc_req = json_dumps(req, 0);
			if (!rpc_req)
				goto gbtfail;
			json_decref(req);
			return rpc_req;
		default:
			return NULL;
	}
	return NULL;

gbtfail:
	tmpl_decref(work->tr);
	work->tr = NULL;
gbtfail2:
	return NULL;
}

#define prepare_rpc_req(work, proto, lpid)  prepare_rpc_req2(work, proto, lpid, false)
#define prepare_rpc_req_probe(work, proto, lpid)  prepare_rpc_req2(work, proto, lpid, true)

static const char *pool_protocol_name(enum pool_protocol proto)
{
	switch (proto) {
		case PLP_GETBLOCKTEMPLATE:
			return "getblocktemplate";
		case PLP_GETWORK:
			return "getwork";
		default:
			return "UNKNOWN";
	}
}

static enum pool_protocol pool_protocol_fallback(enum pool_protocol proto)
{
	switch (proto) {
		case PLP_GETBLOCKTEMPLATE:
			if (want_getwork)
			return PLP_GETWORK;
		default:
			return PLP_NONE;
	}
}

static bool get_upstream_work(struct work *work, CURL *curl)
{
	struct pool *pool = work->pool;
	struct cgminer_pool_stats *pool_stats = &(pool->cgminer_pool_stats);
	struct timeval tv_elapsed;
	json_t *val = NULL;
	bool rc = false;
	char *url;
	enum pool_protocol proto;

	char *rpc_req;

	if (pool->proto == PLP_NONE)
		pool->proto = PLP_GETBLOCKTEMPLATE;

tryagain:
	rpc_req = prepare_rpc_req(work, pool->proto, NULL);
	work->pool = pool;
	if (!rpc_req)
		return false;

	applog(LOG_DEBUG, "DBG: sending %s get RPC call: %s", pool->rpc_url, rpc_req);

	url = pool->rpc_url;

	cgtime(&work->tv_getwork);

	val = json_rpc_call(curl, url, pool->rpc_userpass, rpc_req, false,
			    false, &work->rolltime, pool, false);
	pool_stats->getwork_attempts++;

	free(rpc_req);

	if (likely(val)) {
		rc = work_decode(pool, work, val);
		if (unlikely(!rc))
			applog(LOG_DEBUG, "Failed to decode work in get_upstream_work");
	} else if (PLP_NONE != (proto = pool_protocol_fallback(pool->proto))) {
		applog(LOG_WARNING, "Pool %u failed getblocktemplate request; falling back to getwork protocol", pool->pool_no);
		pool->proto = proto;
		goto tryagain;
	} else
		applog(LOG_DEBUG, "Failed json_rpc_call in get_upstream_work");

	cgtime(&work->tv_getwork_reply);
	timersub(&(work->tv_getwork_reply), &(work->tv_getwork), &tv_elapsed);
	pool_stats->getwork_wait_rolling += ((double)tv_elapsed.tv_sec + ((double)tv_elapsed.tv_usec / 1000000)) * 0.63;
	pool_stats->getwork_wait_rolling /= 1.63;

	timeradd(&tv_elapsed, &(pool_stats->getwork_wait), &(pool_stats->getwork_wait));
	if (timercmp(&tv_elapsed, &(pool_stats->getwork_wait_max), >)) {
		pool_stats->getwork_wait_max.tv_sec = tv_elapsed.tv_sec;
		pool_stats->getwork_wait_max.tv_usec = tv_elapsed.tv_usec;
	}
	if (timercmp(&tv_elapsed, &(pool_stats->getwork_wait_min), <)) {
		pool_stats->getwork_wait_min.tv_sec = tv_elapsed.tv_sec;
		pool_stats->getwork_wait_min.tv_usec = tv_elapsed.tv_usec;
	}
	pool_stats->getwork_calls++;

	work->pool = pool;
	work->longpoll = false;
	calc_diff(work, 0);
	total_getworks++;
	pool->getwork_requested++;

	if (rc)
		update_last_work(work);

	if (likely(val))
		json_decref(val);

	return rc;
}

#ifdef HAVE_CURSES
static void disable_curses(void)
{
	if (curses_active_locked()) {
		use_curses = false;
		curses_active = false;
		leaveok(logwin, false);
		leaveok(statuswin, false);
		leaveok(mainwin, false);
		nocbreak();
		echo();
		delwin(logwin);
		delwin(statuswin);
		delwin(mainwin);
		endwin();
#ifdef WIN32
		// Move the cursor to after curses output.
		HANDLE hout = GetStdHandle(STD_OUTPUT_HANDLE);
		CONSOLE_SCREEN_BUFFER_INFO csbi;
		COORD coord;

		if (GetConsoleScreenBufferInfo(hout, &csbi)) {
			coord.X = 0;
			coord.Y = csbi.dwSize.Y - 1;
			SetConsoleCursorPosition(hout, coord);
		}
#endif
		unlock_curses();
	}
}
#endif

static void __kill_work(void)
{
	struct cgpu_info *cgpu;
	struct thr_info *thr;
	int i;

	if (!successful_connect)
		return;

	applog(LOG_INFO, "Received kill message");

	shutting_down = true;

	applog(LOG_DEBUG, "Prompting submit_work thread to finish");
	notifier_wake(submit_waiting_notifier);

#ifdef USE_LIBMICROHTTPD
	httpsrv_stop();
#endif
	
	applog(LOG_DEBUG, "Killing off watchpool thread");
	/* Kill the watchpool thread */
	thr = &control_thr[watchpool_thr_id];
	thr_info_cancel(thr);

	applog(LOG_DEBUG, "Killing off watchdog thread");
	/* Kill the watchdog thread */
	thr = &control_thr[watchdog_thr_id];
	thr_info_cancel(thr);

	applog(LOG_DEBUG, "Shutting down mining threads");
	for (i = 0; i < mining_threads; i++) {
		thr = get_thread(i);
		if (!thr)
			continue;
		cgpu = thr->cgpu;
		if (!cgpu)
			continue;
		if (!cgpu->threads)
			continue;

		cgpu->shutdown = true;
		thr->work_restart = true;
		notifier_wake(thr->notifier);
		notifier_wake(thr->work_restart_notifier);
	}

	sleep(1);

	applog(LOG_DEBUG, "Killing off mining threads");
	/* Kill the mining threads*/
	for (i = 0; i < mining_threads; i++) {
		thr = get_thread(i);
		if (!thr)
			continue;
		cgpu = thr->cgpu;
		if (cgpu->threads)
		{
			applog(LOG_WARNING, "Killing %"PRIpreprv, thr->cgpu->proc_repr);
			thr_info_cancel(thr);
		}
		cgpu->status = LIFE_DEAD2;
	}

	/* Stop the others */
	applog(LOG_DEBUG, "Killing off API thread");
	thr = &control_thr[api_thr_id];
	thr_info_cancel(thr);
}

/* This should be the common exit path */
void kill_work(void)
{
	__kill_work();

	quit(0, "Shutdown signal received.");
}

static
#ifdef WIN32
#ifndef _WIN64
const
#endif
#endif
char **initial_args;

void _bfg_clean_up(bool);

void app_restart(void)
{
	applog(LOG_WARNING, "Attempting to restart %s", packagename);

	__kill_work();
	_bfg_clean_up(true);

#if defined(unix) || defined(__APPLE__)
	if (forkpid > 0) {
		kill(forkpid, SIGTERM);
		forkpid = 0;
	}
#endif

	execv(initial_args[0], initial_args);
	applog(LOG_WARNING, "Failed to restart application");
}

static void sighandler(int __maybe_unused sig)
{
	/* Restore signal handlers so we can still quit if kill_work fails */
	sigaction(SIGTERM, &termhandler, NULL);
	sigaction(SIGINT, &inthandler, NULL);
	kill_work();
}

static void start_longpoll(void);
static void stop_longpoll(void);

/* Called with pool_lock held. Recruit an extra curl if none are available for
 * this pool. */
static void recruit_curl(struct pool *pool)
{
	struct curl_ent *ce = calloc(sizeof(struct curl_ent), 1);

	if (unlikely(!ce))
		quit(1, "Failed to calloc in recruit_curl");

	ce->curl = curl_easy_init();
	if (unlikely(!ce->curl))
		quit(1, "Failed to init in recruit_curl");

	LL_PREPEND(pool->curllist, ce);
	pool->curls++;
}

/* Grab an available curl if there is one. If not, then recruit extra curls
 * unless we are in a submit_fail situation, or we have opt_delaynet enabled
 * and there are already 5 curls in circulation. Limit total number to the
 * number of mining threads per pool as well to prevent blasting a pool during
 * network delays/outages. */
static struct curl_ent *pop_curl_entry3(struct pool *pool, int blocking)
{
	int curl_limit = opt_delaynet ? 5 : (mining_threads + opt_queue) * 2;
	bool recruited = false;
	struct curl_ent *ce;

	mutex_lock(&pool->pool_lock);
retry:
	if (!pool->curls) {
		recruit_curl(pool);
		recruited = true;
	} else if (!pool->curllist) {
		if (blocking < 2 && pool->curls >= curl_limit && (blocking || pool->curls >= opt_submit_threads)) {
			if (!blocking) {
				mutex_unlock(&pool->pool_lock);
				return NULL;
			}
			pthread_cond_wait(&pool->cr_cond, &pool->pool_lock);
			goto retry;
		} else {
			recruit_curl(pool);
			recruited = true;
		}
	}
	ce = pool->curllist;
	LL_DELETE(pool->curllist, ce);
	mutex_unlock(&pool->pool_lock);

	if (recruited)
		applog(LOG_DEBUG, "Recruited curl for pool %d", pool->pool_no);
	return ce;
}

static struct curl_ent *pop_curl_entry2(struct pool *pool, bool blocking)
{
	return pop_curl_entry3(pool, blocking ? 1 : 0);
}

__maybe_unused
static struct curl_ent *pop_curl_entry(struct pool *pool)
{
	return pop_curl_entry3(pool, 1);
}

static void push_curl_entry(struct curl_ent *ce, struct pool *pool)
{
	mutex_lock(&pool->pool_lock);
	if (!ce || !ce->curl)
		quithere(1, "Attempted to add NULL");
	LL_PREPEND(pool->curllist, ce);
	cgtime(&ce->tv);
	pthread_cond_broadcast(&pool->cr_cond);
	mutex_unlock(&pool->pool_lock);
}

bool stale_work(struct work *work, bool share);

static inline bool should_roll(struct work *work)
{
	struct timeval now;
	time_t expiry;

	if (!pool_actively_in_use(work->pool, NULL))
		return false;

	if (stale_work(work, false))
		return false;

	if (work->rolltime > opt_scantime)
		expiry = work->rolltime;
	else
		expiry = opt_scantime;
	expiry = expiry * 2 / 3;

	/* We shouldn't roll if we're unlikely to get one shares' duration
	 * work out of doing so */
	cgtime(&now);
	if (now.tv_sec - work->tv_staged.tv_sec > expiry)
		return false;
	
	return true;
}

/* Limit rolls to 7000 to not beyond 2 hours in the future where bitcoind will
 * reject blocks as invalid. */
static inline bool can_roll(struct work *work)
{
	if (work->stratum)
		return false;
	if (!(work->pool && !work->clone))
		return false;
	if (work->tr)
	{
		if (stale_work(work, false))
			return false;
		return blkmk_work_left(work->tr->tmpl);
	}
	return (work->rolltime &&
		work->rolls < 7000 && !stale_work(work, false));
}

static void roll_work(struct work *work)
{
	if (work->tr)
	{
		struct timeval tv_now;
		cgtime(&tv_now);
		if (blkmk_get_data(work->tr->tmpl, work->data, 80, tv_now.tv_sec, NULL, &work->dataid) < 76)
			applog(LOG_ERR, "Failed to get next data from template; spinning wheels!");
		swap32yes(work->data, work->data, 80 / 4);
		calc_midstate(work);
		applog(LOG_DEBUG, "Successfully rolled extranonce to dataid %u", work->dataid);
	} else {

	uint32_t *work_ntime;
	uint32_t ntime;

	work_ntime = (uint32_t *)(work->data + 68);
	ntime = be32toh(*work_ntime);
	ntime++;
	*work_ntime = htobe32(ntime);
		work_set_simple_ntime_roll_limit(work, 0);

		applog(LOG_DEBUG, "Successfully rolled time header in work");
	}

	local_work++;
	work->rolls++;
	work->blk.nonce = 0;

	/* This is now a different work item so it needs a different ID for the
	 * hashtable */
	work->id = total_work++;
}

/* Duplicates any dynamically allocated arrays within the work struct to
 * prevent a copied work struct from freeing ram belonging to another struct */
static void _copy_work(struct work *work, const struct work *base_work, int noffset)
{
	int id = work->id;

	clean_work(work);
	memcpy(work, base_work, sizeof(struct work));
	/* Keep the unique new id assigned during make_work to prevent copied
	 * work from having the same id. */
	work->id = id;
	if (base_work->job_id)
		work->job_id = strdup(base_work->job_id);
	if (base_work->nonce1)
		work->nonce1 = strdup(base_work->nonce1);
	bytes_cpy(&work->nonce2, &base_work->nonce2);

	if (base_work->tr)
		tmpl_incref(base_work->tr);
	
	if (noffset)
	{
		uint32_t *work_ntime = (uint32_t *)(work->data + 68);
		uint32_t ntime = be32toh(*work_ntime);

		ntime += noffset;
		*work_ntime = htobe32(ntime);
	}
	
	if (work->device_data_dup_func)
		work->device_data = work->device_data_dup_func(work);
}

/* Generates a copy of an existing work struct, creating fresh heap allocations
 * for all dynamically allocated arrays within the struct */
struct work *copy_work(const struct work *base_work)
{
	struct work *work = make_work();

	_copy_work(work, base_work, 0);

	return work;
}

void __copy_work(struct work *work, const struct work *base_work)
{
	_copy_work(work, base_work, 0);
}

static struct work *make_clone(struct work *work)
{
	struct work *work_clone = copy_work(work);

	work_clone->clone = true;
	cgtime((struct timeval *)&(work_clone->tv_cloned));
	work_clone->longpoll = false;
	work_clone->mandatory = false;
	/* Make cloned work appear slightly older to bias towards keeping the
	 * master work item which can be further rolled */
	work_clone->tv_staged.tv_sec -= 1;

	return work_clone;
}

static void stage_work(struct work *work);

static bool clone_available(void)
{
	struct work *work_clone = NULL, *work, *tmp;
	bool cloned = false;

	mutex_lock(stgd_lock);
	if (!staged_rollable)
		goto out_unlock;

	HASH_ITER(hh, staged_work, work, tmp) {
		if (can_roll(work) && should_roll(work)) {
			roll_work(work);
			work_clone = make_clone(work);
			applog(LOG_DEBUG, "%s: Rolling work %d to %d", __func__, work->id, work_clone->id);
			roll_work(work);
			cloned = true;
			break;
		}
	}

out_unlock:
	mutex_unlock(stgd_lock);

	if (cloned) {
		applog(LOG_DEBUG, "Pushing cloned available work to stage thread");
		stage_work(work_clone);
	}
	return cloned;
}

static void pool_died(struct pool *pool)
{
	if (!pool_tset(pool, &pool->idle)) {
		cgtime(&pool->tv_idle);
		if (pool == current_pool()) {
			applog(LOG_WARNING, "Pool %d %s not responding!", pool->pool_no, pool->rpc_url);
			switch_pools(NULL);
		} else
			applog(LOG_INFO, "Pool %d %s failed to return work", pool->pool_no, pool->rpc_url);
	}
}

bool stale_work(struct work *work, bool share)
{
	unsigned work_expiry;
	struct pool *pool;
	uint32_t block_id;
	unsigned getwork_delay;

	if (opt_benchmark)
		return false;

	block_id = ((uint32_t*)work->data)[1];
	pool = work->pool;

	/* Technically the rolltime should be correct but some pools
	 * advertise a broken expire= that is lower than a meaningful
	 * scantime */
	if (work->rolltime >= opt_scantime || work->tr)
		work_expiry = work->rolltime;
	else
		work_expiry = opt_expiry;

	unsigned max_expiry = (have_longpoll ? opt_expiry_lp : opt_expiry);
	if (work_expiry > max_expiry)
		work_expiry = max_expiry;

	if (share) {
		/* If the share isn't on this pool's latest block, it's stale */
		if (pool->block_id && pool->block_id != block_id)
		{
			applog(LOG_DEBUG, "Share stale due to block mismatch (%08lx != %08lx)", (long)block_id, (long)pool->block_id);
			return true;
		}

		/* If the pool doesn't want old shares, then any found in work before
		 * the most recent longpoll is stale */
		if ((!pool->submit_old) && work->work_restart_id != pool->work_restart_id)
		{
			applog(LOG_DEBUG, "Share stale due to mandatory work update (%02x != %02x)", work->work_restart_id, pool->work_restart_id);
			return true;
		}
	} else {
		/* If this work isn't for the latest Bitcoin block, it's stale */
		/* But only care about the current pool if failover-only */
		if (enabled_pools <= 1 || opt_fail_only) {
			if (pool->block_id && block_id != pool->block_id)
			{
				applog(LOG_DEBUG, "Work stale due to block mismatch (%08lx != 1 ? %08lx : %08lx)", (long)block_id, (long)pool->block_id, (long)current_block_id);
				return true;
			}
		} else {
			if (block_id != current_block_id)
			{
				applog(LOG_DEBUG, "Work stale due to block mismatch (%08lx != 0 ? %08lx : %08lx)", (long)block_id, (long)pool->block_id, (long)current_block_id);
				return true;
			}
		}

		/* If the pool has asked us to restart since this work, it's stale */
		if (work->work_restart_id != pool->work_restart_id)
		{
			applog(LOG_DEBUG, "Work stale due to work update (%02x != %02x)", work->work_restart_id, pool->work_restart_id);
			return true;
		}

	if (pool->has_stratum && work->job_id) {
		bool same_job;

		if (!pool->stratum_active || !pool->stratum_notify) {
			applog(LOG_DEBUG, "Work stale due to stratum inactive");
			return true;
		}

		same_job = true;

		cg_rlock(&pool->data_lock);
		if (strcmp(work->job_id, pool->swork.job_id))
			same_job = false;
		cg_runlock(&pool->data_lock);

		if (!same_job) {
			applog(LOG_DEBUG, "Work stale due to stratum job_id mismatch");
			return true;
		}
	}

	/* Factor in the average getwork delay of this pool, rounding it up to
	 * the nearest second */
	getwork_delay = pool->cgminer_pool_stats.getwork_wait_rolling * 5 + 1;
	if (unlikely(work_expiry <= getwork_delay + 5))
		work_expiry = 5;
	else
		work_expiry -= getwork_delay;

	}

	int elapsed_since_staged = timer_elapsed(&work->tv_staged, NULL);
	if (elapsed_since_staged > work_expiry) {
		applog(LOG_DEBUG, "%s stale due to expiry (%d >= %u)", share?"Share":"Work", elapsed_since_staged, work_expiry);
		return true;
	}

	/* If the user only wants strict failover, any work from a pool other than
	 * the current one is always considered stale */
	if (opt_fail_only && !share && !work->mandatory && !pool_actively_in_use(pool, NULL))
	{
		applog(LOG_DEBUG, "Work stale due to fail only pool mismatch (pool %u vs %u)", pool->pool_no, current_pool()->pool_no);
		return true;
	}

	return false;
}

static double share_diff(const struct work *work)
{
	double ret;
	bool new_best = false;

	ret = target_diff(work->hash);

	cg_wlock(&control_lock);
	if (unlikely(ret > best_diff)) {
		new_best = true;
		best_diff = ret;
		suffix_string(best_diff, best_share, sizeof(best_share), 0);
	}
	if (unlikely(ret > work->pool->best_diff))
		work->pool->best_diff = ret;
	cg_wunlock(&control_lock);

	if (unlikely(new_best))
		applog(LOG_INFO, "New best share: %s", best_share);

	return ret;
}

static void regen_hash(struct work *work)
{
	hash_data(work->hash, work->data);
}

static void rebuild_hash(struct work *work)
{
	if (opt_scrypt)
		scrypt_regenhash(work);
	else
		regen_hash(work);

	work->share_diff = share_diff(work);
	if (unlikely(work->share_diff >= current_diff)) {
		work->block = true;
		work->pool->solved++;
		found_blocks++;
		work->mandatory = true;
		applog(LOG_NOTICE, "Found block for pool %d!", work->pool->pool_no);
	}
}

static void submit_discard_share2(const char *reason, struct work *work)
{
	struct cgpu_info *cgpu = get_thr_cgpu(work->thr_id);

	sharelog(reason, work);

	mutex_lock(&stats_lock);
	++total_stale;
	++cgpu->stale;
	++(work->pool->stale_shares);
	total_diff_stale += work->work_difficulty;
	cgpu->diff_stale += work->work_difficulty;
	work->pool->diff_stale += work->work_difficulty;
	mutex_unlock(&stats_lock);
}

static void submit_discard_share(struct work *work)
{
	submit_discard_share2("discard", work);
}

struct submit_work_state {
	struct work *work;
	bool resubmit;
	struct curl_ent *ce;
	int failures;
	struct timeval tv_staleexpire;
	char *s;
	struct timeval tv_submit;
	struct submit_work_state *next;
};

static int my_curl_timer_set(__maybe_unused CURLM *curlm, long timeout_ms, void *userp)
{
	long *p_timeout_us = userp;
	
	const long max_ms = LONG_MAX / 1000;
	if (max_ms < timeout_ms)
		timeout_ms = max_ms;
	
	*p_timeout_us = timeout_ms * 1000;
	return 0;
}

static void sws_has_ce(struct submit_work_state *sws)
{
	struct pool *pool = sws->work->pool;
	sws->s = submit_upstream_work_request(sws->work);
	cgtime(&sws->tv_submit);
	json_rpc_call_async(sws->ce->curl, pool->rpc_url, pool->rpc_userpass, sws->s, false, pool, true, sws);
}

static struct submit_work_state *begin_submission(struct work *work)
{
	struct pool *pool;
	struct submit_work_state *sws = NULL;

	pool = work->pool;
	sws = malloc(sizeof(*sws));
	*sws = (struct submit_work_state){
		.work = work,
	};

	rebuild_hash(work);

	if (stale_work(work, true)) {
		work->stale = true;
		if (opt_submit_stale)
			applog(LOG_NOTICE, "Pool %d stale share detected, submitting as user requested", pool->pool_no);
		else if (pool->submit_old)
			applog(LOG_NOTICE, "Pool %d stale share detected, submitting as pool requested", pool->pool_no);
		else {
			applog(LOG_NOTICE, "Pool %d stale share detected, discarding", pool->pool_no);
			submit_discard_share(work);
			goto out;
		}
		timer_set_delay_from_now(&sws->tv_staleexpire, 300000000);
	}

	if (work->stratum) {
		char *s;

		s = malloc(1024);

		sws->s = s;
	} else {
		/* submit solution to bitcoin via JSON-RPC */
		sws->ce = pop_curl_entry2(pool, false);
		if (sws->ce) {
			sws_has_ce(sws);
		} else {
			sws->next = pool->sws_waiting_on_curl;
			pool->sws_waiting_on_curl = sws;
			if (sws->next)
				applog(LOG_DEBUG, "submit_thread queuing submission");
			else
				applog(LOG_WARNING, "submit_thread queuing submissions (see --submit-threads)");
		}
	}

	return sws;

out:
	free(sws);
	return NULL;
}

static bool retry_submission(struct submit_work_state *sws)
{
	struct work *work = sws->work;
	struct pool *pool = work->pool;

		sws->resubmit = true;
		if ((!work->stale) && stale_work(work, true)) {
			work->stale = true;
			if (opt_submit_stale)
				applog(LOG_NOTICE, "Pool %d share became stale during submission failure, will retry as user requested", pool->pool_no);
			else if (pool->submit_old)
				applog(LOG_NOTICE, "Pool %d share became stale during submission failure, will retry as pool requested", pool->pool_no);
			else {
				applog(LOG_NOTICE, "Pool %d share became stale during submission failure, discarding", pool->pool_no);
				submit_discard_share(work);
				return false;
			}
			timer_set_delay_from_now(&sws->tv_staleexpire, 300000000);
		}
		if (unlikely((opt_retries >= 0) && (++sws->failures > opt_retries))) {
			applog(LOG_ERR, "Pool %d failed %d submission retries, discarding", pool->pool_no, opt_retries);
			submit_discard_share(work);
			return false;
		}
		else if (work->stale) {
			if (unlikely(opt_retries < 0 && timer_passed(&sws->tv_staleexpire, NULL)))
			{
				applog(LOG_NOTICE, "Pool %d stale share failed to submit for 5 minutes, discarding", pool->pool_no);
				submit_discard_share(work);
				return false;
			}
		}

		/* pause, then restart work-request loop */
		applog(LOG_INFO, "json_rpc_call failed on submit_work, retrying");

		cgtime(&sws->tv_submit);
		json_rpc_call_async(sws->ce->curl, pool->rpc_url, pool->rpc_userpass, sws->s, false, pool, true, sws);
	
	return true;
}

static void free_sws(struct submit_work_state *sws)
{
	free(sws->s);
	free_work(sws->work);
	free(sws);
}

static void *submit_work_thread(__maybe_unused void *userdata)
{
	int wip = 0;
	CURLM *curlm;
	long curlm_timeout_us = -1;
	struct timeval curlm_timer;
	struct submit_work_state *sws, **swsp;
	struct submit_work_state *write_sws = NULL;
	unsigned tsreduce = 0;

	pthread_detach(pthread_self());

	RenameThread("submit_work");

	applog(LOG_DEBUG, "Creating extra submit work thread");

	curlm = curl_multi_init();
	curlm_timeout_us = -1;
	curl_multi_setopt(curlm, CURLMOPT_TIMERDATA, &curlm_timeout_us);
	curl_multi_setopt(curlm, CURLMOPT_TIMERFUNCTION, my_curl_timer_set);

	fd_set rfds, wfds, efds;
	int maxfd;
	struct timeval tv_timeout, tv_now;
	int n;
	CURLMsg *cm;
	FD_ZERO(&rfds);
	while (1) {
		mutex_lock(&submitting_lock);
		total_submitting -= tsreduce;
		tsreduce = 0;
		if (FD_ISSET(submit_waiting_notifier[0], &rfds)) {
			notifier_read(submit_waiting_notifier);
		}
		
		// Receive any new submissions
		while (submit_waiting) {
			struct work *work = submit_waiting;
			DL_DELETE(submit_waiting, work);
			if ( (sws = begin_submission(work)) ) {
				if (sws->ce)
					curl_multi_add_handle(curlm, sws->ce->curl);
				else if (sws->s) {
					sws->next = write_sws;
					write_sws = sws;
				}
				++wip;
			}
			else {
				--total_submitting;
				free_work(work);
			}
		}
		
		if (unlikely(shutting_down && !wip))
			break;
		mutex_unlock(&submitting_lock);
		
		FD_ZERO(&rfds);
		FD_ZERO(&wfds);
		FD_ZERO(&efds);
		tv_timeout.tv_sec = -1;
		
		// Setup cURL with select
		// Need to call perform to ensure the timeout gets updated
		curl_multi_perform(curlm, &n);
		curl_multi_fdset(curlm, &rfds, &wfds, &efds, &maxfd);
		if (curlm_timeout_us >= 0)
		{
			timer_set_delay_from_now(&curlm_timer, curlm_timeout_us);
			reduce_timeout_to(&tv_timeout, &curlm_timer);
		}
		
		// Setup waiting stratum submissions with select
		for (sws = write_sws; sws; sws = sws->next)
		{
			struct pool *pool = sws->work->pool;
			int fd = pool->sock;
			if (fd == INVSOCK || (!pool->stratum_init) || !pool->stratum_notify)
				continue;
			FD_SET(fd, &wfds);
			set_maxfd(&maxfd, fd);
		}
		
		// Setup "submit waiting" notifier with select
		FD_SET(submit_waiting_notifier[0], &rfds);
		set_maxfd(&maxfd, submit_waiting_notifier[0]);
		
		// Wait for something interesting to happen :)
		cgtime(&tv_now);
		if (select(maxfd+1, &rfds, &wfds, &efds, select_timeout(&tv_timeout, &tv_now)) < 0) {
			FD_ZERO(&rfds);
			continue;
		}
		
		// Handle any stratum ready-to-write results
		for (swsp = &write_sws; (sws = *swsp); ) {
			struct work *work = sws->work;
			struct pool *pool = work->pool;
			int fd = pool->sock;
			bool sessionid_match;
			
			if (fd == INVSOCK || (!pool->stratum_init) || (!pool->stratum_notify) || !FD_ISSET(fd, &wfds)) {
next_write_sws:
				// TODO: Check if stale, possibly discard etc
				swsp = &sws->next;
				continue;
			}
			
			cg_rlock(&pool->data_lock);
			// NOTE: cgminer only does this check on retries, but BFGMiner does it for even the first/normal submit; therefore, it needs to be such that it always is true on the same connection regardless of session management
			// NOTE: Worst case scenario for a false positive: the pool rejects it as H-not-zero
			sessionid_match = (!pool->nonce1) || !strcmp(work->nonce1, pool->nonce1);
			cg_runlock(&pool->data_lock);
			if (!sessionid_match)
			{
				applog(LOG_DEBUG, "No matching session id for resubmitting stratum share");
				submit_discard_share2("disconnect", work);
				++tsreduce;
next_write_sws_del:
				// Clear the fd from wfds, to avoid potentially blocking on other submissions to the same socket
				FD_CLR(fd, &wfds);
				// Delete sws for this submission, since we're done with it
				*swsp = sws->next;
				free_sws(sws);
				--wip;
				continue;
			}
			
			char *s = sws->s;
			struct stratum_share *sshare = calloc(sizeof(struct stratum_share), 1);
			int sshare_id;
			uint32_t nonce;
			char nonce2hex[(bytes_len(&work->nonce2) * 2) + 1];
			char noncehex[9];
			char ntimehex[9];
			
			sshare->work = copy_work(work);
			bin2hex(nonce2hex, bytes_buf(&work->nonce2), bytes_len(&work->nonce2));
			nonce = *((uint32_t *)(work->data + 76));
			bin2hex(noncehex, (const unsigned char *)&nonce, 4);
			bin2hex(ntimehex, (void *)&work->data[68], 4);
			
			mutex_lock(&sshare_lock);
			/* Give the stratum share a unique id */
			sshare_id =
			sshare->id = swork_id++;
			HASH_ADD_INT(stratum_shares, id, sshare);
			snprintf(s, 1024, "{\"params\": [\"%s\", \"%s\", \"%s\", \"%s\", \"%s\"], \"id\": %d, \"method\": \"mining.submit\"}",
				pool->rpc_user, work->job_id, nonce2hex, ntimehex, noncehex, sshare->id);
			mutex_unlock(&sshare_lock);
			
			applog(LOG_DEBUG, "DBG: sending %s submit RPC call: %s", pool->stratum_url, s);

			if (likely(stratum_send(pool, s, strlen(s)))) {
				if (pool_tclear(pool, &pool->submit_fail))
					applog(LOG_WARNING, "Pool %d communication resumed, submitting work", pool->pool_no);
				applog(LOG_DEBUG, "Successfully submitted, adding to stratum_shares db");
				goto next_write_sws_del;
			} else if (!pool_tset(pool, &pool->submit_fail)) {
				// Undo stuff
				mutex_lock(&sshare_lock);
				// NOTE: Need to find it again in case something else has consumed it already (like the stratum-disconnect resubmitter...)
				HASH_FIND_INT(stratum_shares, &sshare_id, sshare);
				if (sshare)
					HASH_DEL(stratum_shares, sshare);
				mutex_unlock(&sshare_lock);
				if (sshare)
				{
					free_work(sshare->work);
					free(sshare);
				}
				
				applog(LOG_WARNING, "Pool %d stratum share submission failure", pool->pool_no);
				total_ro++;
				pool->remotefail_occasions++;
				
				if (!sshare)
					goto next_write_sws_del;
				
				goto next_write_sws;
			}
		}
		
		// Handle any cURL activities
		curl_multi_perform(curlm, &n);
		while( (cm = curl_multi_info_read(curlm, &n)) ) {
			if (cm->msg == CURLMSG_DONE)
			{
				bool finished;
				json_t *val = json_rpc_call_completed(cm->easy_handle, cm->data.result, false, NULL, &sws);
				curl_multi_remove_handle(curlm, cm->easy_handle);
				finished = submit_upstream_work_completed(sws->work, sws->resubmit, &sws->tv_submit, val);
				if (!finished) {
					if (retry_submission(sws))
						curl_multi_add_handle(curlm, sws->ce->curl);
					else
						finished = true;
				}
				
				if (finished) {
					--wip;
					++tsreduce;
					struct pool *pool = sws->work->pool;
					if (pool->sws_waiting_on_curl) {
						pool->sws_waiting_on_curl->ce = sws->ce;
						sws_has_ce(pool->sws_waiting_on_curl);
						pool->sws_waiting_on_curl = pool->sws_waiting_on_curl->next;
						curl_multi_add_handle(curlm, sws->ce->curl);
					} else {
						push_curl_entry(sws->ce, sws->work->pool);
					}
					free_sws(sws);
				}
			}
		}
	}
	assert(!write_sws);
	mutex_unlock(&submitting_lock);

	curl_multi_cleanup(curlm);

	applog(LOG_DEBUG, "submit_work thread exiting");

	return NULL;
}

/* Find the pool that currently has the highest priority */
static struct pool *priority_pool(int choice)
{
	struct pool *ret = NULL;
	int i;

	for (i = 0; i < total_pools; i++) {
		struct pool *pool = pools[i];

		if (pool->prio == choice) {
			ret = pool;
			break;
		}
	}

	if (unlikely(!ret)) {
		applog(LOG_ERR, "WTF No pool %d found!", choice);
		return pools[choice];
	}
	return ret;
}

int prioritize_pools(char *param, int *pid)
{
	char *ptr, *next;
	int i, pr, prio = 0;

	if (total_pools == 0) {
		return MSG_NOPOOL;
	}

	if (param == NULL || *param == '\0') {
		return MSG_MISPID;
	}

	bool pools_changed[total_pools];
	int new_prio[total_pools];
	for (i = 0; i < total_pools; ++i)
		pools_changed[i] = false;

	next = param;
	while (next && *next) {
		ptr = next;
		next = strchr(ptr, ',');
		if (next)
			*(next++) = '\0';

		i = atoi(ptr);
		if (i < 0 || i >= total_pools) {
			*pid = i;
			return MSG_INVPID;
		}

		if (pools_changed[i]) {
			*pid = i;
			return MSG_DUPPID;
		}

		pools_changed[i] = true;
		new_prio[i] = prio++;
	}

	// Only change them if no errors
	for (i = 0; i < total_pools; i++) {
		if (pools_changed[i])
			pools[i]->prio = new_prio[i];
	}

	// In priority order, cycle through the unchanged pools and append them
	for (pr = 0; pr < total_pools; pr++)
		for (i = 0; i < total_pools; i++) {
			if (!pools_changed[i] && pools[i]->prio == pr) {
				pools[i]->prio = prio++;
				pools_changed[i] = true;
				break;
			}
		}

	if (current_pool()->prio)
		switch_pools(NULL);

	return MSG_POOLPRIO;
}

void validate_pool_priorities(void)
{
	// TODO: this should probably do some sort of logging
	int i, j;
	bool used[total_pools];
	bool valid[total_pools];

	for (i = 0; i < total_pools; i++)
		used[i] = valid[i] = false;

	for (i = 0; i < total_pools; i++) {
		if (pools[i]->prio >=0 && pools[i]->prio < total_pools) {
			if (!used[pools[i]->prio]) {
				valid[i] = true;
				used[pools[i]->prio] = true;
			}
		}
	}

	for (i = 0; i < total_pools; i++) {
		if (!valid[i]) {
			for (j = 0; j < total_pools; j++) {
				if (!used[j]) {
					applog(LOG_WARNING, "Pool %d priority changed from %d to %d", i, pools[i]->prio, j);
					pools[i]->prio = j;
					used[j] = true;
					break;
				}
			}
		}
	}
}

static void clear_pool_work(struct pool *pool);

/* Specifies whether we can switch to this pool or not. */
static bool pool_unusable(struct pool *pool)
{
	if (pool->idle)
		return true;
	if (pool->enabled != POOL_ENABLED)
		return true;
	return false;
}

void switch_pools(struct pool *selected)
{
	struct pool *pool, *last_pool;
	int i, pool_no, next_pool;

	cg_wlock(&control_lock);
	last_pool = currentpool;
	pool_no = currentpool->pool_no;

	/* Switch selected to pool number 0 and move the rest down */
	if (selected) {
		if (selected->prio != 0) {
			for (i = 0; i < total_pools; i++) {
				pool = pools[i];
				if (pool->prio < selected->prio)
					pool->prio++;
			}
			selected->prio = 0;
		}
	}

	switch (pool_strategy) {
		/* All of these set to the master pool */
		case POOL_BALANCE:
		case POOL_FAILOVER:
		case POOL_LOADBALANCE:
			for (i = 0; i < total_pools; i++) {
				pool = priority_pool(i);
				if (pool_unusable(pool))
					continue;
				pool_no = pool->pool_no;
				break;
			}
			break;
		/* Both of these simply increment and cycle */
		case POOL_ROUNDROBIN:
		case POOL_ROTATE:
			if (selected && !selected->idle) {
				pool_no = selected->pool_no;
				break;
			}
			next_pool = pool_no;
			/* Select the next alive pool */
			for (i = 1; i < total_pools; i++) {
				next_pool++;
				if (next_pool >= total_pools)
					next_pool = 0;
				pool = pools[next_pool];
				if (pool_unusable(pool))
					continue;
				pool_no = next_pool;
				break;
			}
			break;
		default:
			break;
	}

	currentpool = pools[pool_no];
	pool = currentpool;
	cg_wunlock(&control_lock);

	/* Set the lagging flag to avoid pool not providing work fast enough
	 * messages in failover only mode since  we have to get all fresh work
	 * as in restart_threads */
	if (opt_fail_only)
		pool_tset(pool, &pool->lagging);

	if (pool != last_pool)
	{
		pool->block_id = 0;
		if (pool_strategy != POOL_LOADBALANCE && pool_strategy != POOL_BALANCE) {
			applog(LOG_WARNING, "Switching to pool %d %s", pool->pool_no, pool->rpc_url);
			if (pool_localgen(pool) || opt_fail_only)
				clear_pool_work(last_pool);
		}
	}

	mutex_lock(&lp_lock);
	pthread_cond_broadcast(&lp_cond);
	mutex_unlock(&lp_lock);

}

static void discard_work(struct work *work)
{
	if (!work->clone && !work->rolls && !work->mined) {
		if (work->pool) {
			work->pool->discarded_work++;
			work->pool->quota_used--;
			work->pool->works--;
		}
		total_discarded++;
		applog(LOG_DEBUG, "Discarded work");
	} else
		applog(LOG_DEBUG, "Discarded cloned or rolled work");
	free_work(work);
}

static void wake_gws(void)
{
	mutex_lock(stgd_lock);
	pthread_cond_signal(&gws_cond);
	mutex_unlock(stgd_lock);
}

static void discard_stale(void)
{
	struct work *work, *tmp;
	int stale = 0;

	mutex_lock(stgd_lock);
	HASH_ITER(hh, staged_work, work, tmp) {
		if (stale_work(work, false)) {
			HASH_DEL(staged_work, work);
			discard_work(work);
			stale++;
			staged_full = false;
		}
	}
	pthread_cond_signal(&gws_cond);
	mutex_unlock(stgd_lock);

	if (stale)
		applog(LOG_DEBUG, "Discarded %d stales that didn't match current hash", stale);
}

bool stale_work_future(struct work *work, bool share, unsigned long ustime)
{
	bool rv;
	struct timeval tv, orig;
	ldiv_t d;
	
	d = ldiv(ustime, 1000000);
	tv = (struct timeval){
		.tv_sec = d.quot,
		.tv_usec = d.rem,
	};
	orig = work->tv_staged;
	timersub(&orig, &tv, &work->tv_staged);
	rv = stale_work(work, share);
	work->tv_staged = orig;
	
	return rv;
}

static
void pool_update_work_restart_time(struct pool * const pool)
{
	pool->work_restart_time = time(NULL);
	get_timestamp(pool->work_restart_timestamp, sizeof(pool->work_restart_timestamp), pool->work_restart_time);
}

static void restart_threads(void)
{
	struct pool *cp = current_pool();
	int i;
	struct thr_info *thr;

	/* Artificially set the lagging flag to avoid pool not providing work
	 * fast enough  messages after every long poll */
	pool_tset(cp, &cp->lagging);

	/* Discard staged work that is now stale */
	discard_stale();

	rd_lock(&mining_thr_lock);
	
	for (i = 0; i < mining_threads; i++)
	{
		thr = mining_thr[i];
		thr->work_restart = true;
	}
	
	for (i = 0; i < mining_threads; i++)
	{
		thr = mining_thr[i];
		notifier_wake(thr->work_restart_notifier);
	}
	
	rd_unlock(&mining_thr_lock);
}

static
void blkhashstr(char *rv, const unsigned char *hash)
{
	unsigned char hash_swap[32];
	
	swap256(hash_swap, hash);
	swap32tole(hash_swap, hash_swap, 32 / 4);
	bin2hex(rv, hash_swap, 32);
}

static void set_curblock(char *hexstr, unsigned char *hash)
{
	unsigned char hash_swap[32];

	current_block_id = ((uint32_t*)hash)[0];
	strcpy(current_block, hexstr);
	swap256(hash_swap, hash);
	swap32tole(hash_swap, hash_swap, 32 / 4);

	cg_wlock(&ch_lock);
	block_time = time(NULL);
	__update_block_title(hash_swap);
	free(current_fullhash);
	current_fullhash = malloc(65);
	bin2hex(current_fullhash, hash_swap, 32);
	get_timestamp(blocktime, sizeof(blocktime), block_time);
	cg_wunlock(&ch_lock);

	applog(LOG_INFO, "New block: %s diff %s (%s)", current_hash, block_diff, net_hashrate);
}

/* Search to see if this string is from a block that has been seen before */
static bool block_exists(char *hexstr)
{
	struct block *s;

	rd_lock(&blk_lock);
	HASH_FIND_STR(blocks, hexstr, s);
	rd_unlock(&blk_lock);

	if (s)
		return true;
	return false;
}

/* Tests if this work is from a block that has been seen before */
static inline bool from_existing_block(struct work *work)
{
	char hexstr[37];
	bool ret;

	bin2hex(hexstr, work->data + 8, 18);
	ret = block_exists(hexstr);
	return ret;
}

static int block_sort(struct block *blocka, struct block *blockb)
{
	return blocka->block_no - blockb->block_no;
}

static void set_blockdiff(const struct work *work)
{
	unsigned char target[32];
	double diff;
	uint64_t diff64;

	real_block_target(target, work->data);
	diff = target_diff(target);
	diff64 = diff;

	suffix_string(diff64, block_diff, sizeof(block_diff), 0);
	format_unit2(net_hashrate, sizeof(net_hashrate),
	             true, "h/s", H2B_SHORT, diff * 7158278, -1);
	if (unlikely(current_diff != diff))
		applog(LOG_NOTICE, "Network difficulty changed to %s (%s)", block_diff, net_hashrate);
	current_diff = diff;
}

static bool test_work_current(struct work *work)
{
	bool ret = true;
	char hexstr[65];
	
	if (work->mandatory)
		return ret;
	
	uint32_t block_id = ((uint32_t*)(work->data))[1];
	
	/* Hack to work around dud work sneaking into test */
	bin2hex(hexstr, work->data + 8, 18);
	if (!strncmp(hexstr, "000000000000000000000000000000000000", 36))
		goto out_free;
	
	struct pool * const pool = work->pool;
	
	/* Search to see if this block exists yet and if not, consider it a
	 * new block and set the current block details to this one */
	if (!block_exists(hexstr))
	{
		struct block *s = calloc(sizeof(struct block), 1);
		int deleted_block = 0;
		ret = false;
		
		if (unlikely(!s))
			quit (1, "test_work_current OOM");
		strcpy(s->hash, hexstr);
		s->block_no = new_blocks++;
		
		wr_lock(&blk_lock);
		/* Only keep the last hour's worth of blocks in memory since
		 * work from blocks before this is virtually impossible and we
		 * want to prevent memory usage from continually rising */
		if (HASH_COUNT(blocks) > 6)
		{
			struct block *oldblock;
			
			HASH_SORT(blocks, block_sort);
			oldblock = blocks;
			deleted_block = oldblock->block_no;
			HASH_DEL(blocks, oldblock);
			free(oldblock);
		}
		HASH_ADD_STR(blocks, hash, s);
		set_blockdiff(work);
		wr_unlock(&blk_lock);
		pool->block_id = block_id;
		pool_update_work_restart_time(pool);
		
		if (deleted_block)
			applog(LOG_DEBUG, "Deleted block %d from database", deleted_block);
#if BLKMAKER_VERSION > 1
		template_nonce = 0;
#endif
		set_curblock(hexstr, &work->data[4]);
		if (unlikely(new_blocks == 1))
			goto out_free;
		
		if (!work->stratum)
		{
			if (work->longpoll)
			{
				applog(LOG_NOTICE, "Longpoll from pool %d detected new block",
				       pool->pool_no);
			}
			else
			if (have_longpoll)
				applog(LOG_NOTICE, "New block detected on network before longpoll");
			else
				applog(LOG_NOTICE, "New block detected on network");
		}
		restart_threads();
	}
	else
	{
		bool restart = false;
		if (unlikely(pool->block_id != block_id))
		{
			bool was_active = pool->block_id != 0;
			pool->block_id = block_id;
			pool_update_work_restart_time(pool);
			if (!work->longpoll)
				update_last_work(work);
			if (was_active)
			{
				// Pool actively changed block
				if (pool == current_pool())
					restart = true;
				if (block_id == current_block_id)
				{
					// Caught up, only announce if this pool is the one in use
					if (restart)
						applog(LOG_NOTICE, "%s %d caught up to new block",
						       work->longpoll ? "Longpoll from pool" : "Pool",
						       pool->pool_no);
				}
				else
				{
					// Switched to a block we know, but not the latest... why?
					// This might detect pools trying to double-spend or 51%,
					// but let's not make any accusations until it's had time
					// in the real world.
					blkhashstr(hexstr, &work->data[4]);
					applog(LOG_WARNING, "%s %d is issuing work for an old block: %s",
					       work->longpoll ? "Longpoll from pool" : "Pool",
					       pool->pool_no,
					       hexstr);
				}
			}
		}
		if (work->longpoll)
		{
			struct pool * const cp = current_pool();
			++pool->work_restart_id;
			update_last_work(work);
			pool_update_work_restart_time(pool);
			applog(
			       ((!opt_quiet_work_updates) && pool_actively_in_use(pool, cp) ? LOG_NOTICE : LOG_DEBUG),
			       "Longpoll from pool %d requested work update",
				pool->pool_no);
			if ((!restart) && pool == cp)
				restart = true;
		}
		if (restart)
			restart_threads();
	}
	work->longpoll = false;
out_free:
	return ret;
}

static int tv_sort(struct work *worka, struct work *workb)
{
	return worka->tv_staged.tv_sec - workb->tv_staged.tv_sec;
}

static bool work_rollable(struct work *work)
{
	return (!work->clone && work->rolltime);
}

static bool hash_push(struct work *work)
{
	bool rc = true;

	mutex_lock(stgd_lock);
	if (work_rollable(work))
		staged_rollable++;
	if (likely(!getq->frozen)) {
		HASH_ADD_INT(staged_work, id, work);
		HASH_SORT(staged_work, tv_sort);
	} else
		rc = false;
	pthread_cond_broadcast(&getq->cond);
	mutex_unlock(stgd_lock);

	return rc;
}

static void stage_work(struct work *work)
{
	applog(LOG_DEBUG, "Pushing work %d from pool %d to hash queue",
	       work->id, work->pool->pool_no);
	work->work_restart_id = work->pool->work_restart_id;
	work->pool->last_work_time = time(NULL);
	cgtime(&work->pool->tv_last_work_time);
	test_work_current(work);
	work->pool->works++;
	hash_push(work);
}

#ifdef HAVE_CURSES
int curses_int(const char *query)
{
	int ret;
	char *cvar;

	cvar = curses_input(query);
	if (unlikely(!cvar))
		return -1;
	ret = atoi(cvar);
	free(cvar);
	return ret;
}
#endif

#ifdef HAVE_CURSES
static bool input_pool(bool live);
#endif

#ifdef HAVE_CURSES
static void display_pool_summary(struct pool *pool)
{
	double efficiency = 0.0;
	char xfer[ALLOC_H2B_NOUNIT+ALLOC_H2B_SPACED+4+1], bw[ALLOC_H2B_NOUNIT+ALLOC_H2B_SPACED+6+1];
	int pool_secs;

	if (curses_active_locked()) {
		wlog("Pool: %s\n", pool->rpc_url);
		if (pool->solved)
			wlog("SOLVED %d BLOCK%s!\n", pool->solved, pool->solved > 1 ? "S" : "");
		if (!pool->has_stratum)
			wlog("%s own long-poll support\n", pool->lp_url ? "Has" : "Does not have");
		wlog(" Queued work requests: %d\n", pool->getwork_requested);
		wlog(" Share submissions: %d\n", pool->accepted + pool->rejected);
		wlog(" Accepted shares: %d\n", pool->accepted);
		wlog(" Rejected shares: %d + %d stale (%.2f%%)\n",
		     pool->rejected, pool->stale_shares,
		     (float)(pool->rejected + pool->stale_shares) / (float)(pool->rejected + pool->stale_shares + pool->accepted)
		);
		wlog(" Accepted difficulty shares: %1.f\n", pool->diff_accepted);
		wlog(" Rejected difficulty shares: %1.f\n", pool->diff_rejected);
		pool_secs = timer_elapsed(&pool->cgminer_stats.start_tv, NULL);
		wlog(" Network transfer: %s  (%s)\n",
		     multi_format_unit2(xfer, sizeof(xfer), true, "B", H2B_SPACED, " / ", 2,
		                       (float)pool->cgminer_pool_stats.net_bytes_received,
		                       (float)pool->cgminer_pool_stats.net_bytes_sent),
		     multi_format_unit2(bw, sizeof(bw), true, "B/s", H2B_SPACED, " / ", 2,
		                       (float)(pool->cgminer_pool_stats.net_bytes_received / pool_secs),
		                       (float)(pool->cgminer_pool_stats.net_bytes_sent / pool_secs)));
		uint64_t pool_bytes_xfer = pool->cgminer_pool_stats.net_bytes_received + pool->cgminer_pool_stats.net_bytes_sent;
		efficiency = pool_bytes_xfer ? pool->diff_accepted * 2048. / pool_bytes_xfer : 0.0;
		wlog(" Efficiency (accepted * difficulty / 2 KB): %.2f\n", efficiency);

		wlog(" Items worked on: %d\n", pool->works);
		wlog(" Stale submissions discarded due to new blocks: %d\n", pool->stale_shares);
		wlog(" Unable to get work from server occasions: %d\n", pool->getfail_occasions);
		wlog(" Submitting work remotely delay occasions: %d\n\n", pool->remotefail_occasions);
		unlock_curses();
	}
}
#endif

/* We can't remove the memory used for this struct pool because there may
 * still be work referencing it. We just remove it from the pools list */
void remove_pool(struct pool *pool)
{
	int i, last_pool = total_pools - 1;
	struct pool *other;

	/* Boost priority of any lower prio than this one */
	for (i = 0; i < total_pools; i++) {
		other = pools[i];
		if (other->prio > pool->prio)
			other->prio--;
	}

	if (pool->pool_no < last_pool) {
		/* Swap the last pool for this one */
		(pools[last_pool])->pool_no = pool->pool_no;
		pools[pool->pool_no] = pools[last_pool];
	}
	/* Give it an invalid number */
	pool->pool_no = total_pools;
	pool->removed = true;
	pool->has_stratum = false;
	total_pools--;
}

/* add a mutex if this needs to be thread safe in the future */
static struct JE {
	char *buf;
	struct JE *next;
} *jedata = NULL;

static void json_escape_free()
{
	struct JE *jeptr = jedata;
	struct JE *jenext;

	jedata = NULL;

	while (jeptr) {
		jenext = jeptr->next;
		free(jeptr->buf);
		free(jeptr);
		jeptr = jenext;
	}
}

static
char *json_escape(const char *str)
{
	struct JE *jeptr;
	char *buf, *ptr;

	/* 2x is the max, may as well just allocate that */
	ptr = buf = malloc(strlen(str) * 2 + 1);

	jeptr = malloc(sizeof(*jeptr));

	jeptr->buf = buf;
	jeptr->next = jedata;
	jedata = jeptr;

	while (*str) {
		if (*str == '\\' || *str == '"')
			*(ptr++) = '\\';

		*(ptr++) = *(str++);
	}

	*ptr = '\0';

	return buf;
}

static
void _write_config_string_elist(FILE *fcfg, const char *configname, struct string_elist * const elist)
{
	if (!elist)
		return;
	
	static struct string_elist *entry;
	fprintf(fcfg, ",\n\"%s\" : [", configname);
	bool first = true;
	DL_FOREACH(elist, entry)
	{
		const char * const s = entry->string;
		fprintf(fcfg, "%s\n\t\"%s\"", first ? "" : ",", json_escape(s));
		first = false;
	}
	fprintf(fcfg, "\n]");
}

void write_config(FILE *fcfg)
{
	int i;

	/* Write pool values */
	fputs("{\n\"pools\" : [", fcfg);
	for(i = 0; i < total_pools; i++) {
		struct pool *pool = pools[i];

		if (pool->quota != 1) {
			fprintf(fcfg, "%s\n\t{\n\t\t\"quota\" : \"%d;%s\",", i > 0 ? "," : "",
				pool->quota,
				json_escape(pool->rpc_url));
		} else {
			fprintf(fcfg, "%s\n\t{\n\t\t\"url\" : \"%s\",", i > 0 ? "," : "",
				json_escape(pool->rpc_url));
		}
		if (pool->rpc_proxy)
			fprintf(fcfg, "\n\t\t\"pool-proxy\" : \"%s\",", json_escape(pool->rpc_proxy));
		fprintf(fcfg, "\n\t\t\"user\" : \"%s\",", json_escape(pool->rpc_user));
		fprintf(fcfg, "\n\t\t\"pass\" : \"%s\",", json_escape(pool->rpc_pass));
		fprintf(fcfg, "\n\t\t\"pool-priority\" : \"%d\"", pool->prio);
		if (pool->force_rollntime)
			fprintf(fcfg, ",\n\t\t\"force-rollntime\" : %d", pool->force_rollntime);
		fprintf(fcfg, "\n\t}");
	}
	fputs("\n]\n", fcfg);

#ifdef HAVE_OPENCL
	write_config_opencl(fcfg);
#endif
#ifdef WANT_CPUMINE
	fprintf(fcfg, ",\n\"algo\" : \"%s\"", algo_names[opt_algo]);
#endif

	/* Simple bool and int options */
	struct opt_table *opt;
	for (opt = opt_config_table; opt->type != OPT_END; opt++) {
		char *p, *name = strdup(opt->names);
		for (p = strtok(name, "|"); p; p = strtok(NULL, "|")) {
			if (p[1] != '-')
				continue;
			if (opt->type & OPT_NOARG &&
			   ((void *)opt->cb == (void *)opt_set_bool || (void *)opt->cb == (void *)opt_set_invbool) &&
			   (*(bool *)opt->u.arg == ((void *)opt->cb == (void *)opt_set_bool)))
				fprintf(fcfg, ",\n\"%s\" : true", p+2);

			if (opt->type & OPT_HASARG &&
			   ((void *)opt->cb_arg == (void *)set_int_0_to_9999 ||
			   (void *)opt->cb_arg == (void *)set_int_1_to_65535 ||
			   (void *)opt->cb_arg == (void *)set_int_0_to_10 ||
			   (void *)opt->cb_arg == (void *)set_int_1_to_10) &&
			   opt->desc != opt_hidden &&
			   0 <= *(int *)opt->u.arg)
				fprintf(fcfg, ",\n\"%s\" : \"%d\"", p+2, *(int *)opt->u.arg);
		}
	}

	/* Special case options */
	if (request_target_str)
	{
		if (request_pdiff == (long)request_pdiff)
			fprintf(fcfg, ",\n\"request-diff\" : %ld", (long)request_pdiff);
		else
			fprintf(fcfg, ",\n\"request-diff\" : %f", request_pdiff);
	}
	fprintf(fcfg, ",\n\"shares\" : %g", opt_shares);
	if (pool_strategy == POOL_BALANCE)
		fputs(",\n\"balance\" : true", fcfg);
	if (pool_strategy == POOL_LOADBALANCE)
		fputs(",\n\"load-balance\" : true", fcfg);
	if (pool_strategy == POOL_ROUNDROBIN)
		fputs(",\n\"round-robin\" : true", fcfg);
	if (pool_strategy == POOL_ROTATE)
		fprintf(fcfg, ",\n\"rotate\" : \"%d\"", opt_rotate_period);
#if defined(unix) || defined(__APPLE__)
	if (opt_stderr_cmd && *opt_stderr_cmd)
		fprintf(fcfg, ",\n\"monitor\" : \"%s\"", json_escape(opt_stderr_cmd));
#endif // defined(unix)
	if (opt_kernel_path && *opt_kernel_path) {
		char *kpath = strdup(opt_kernel_path);
		if (kpath[strlen(kpath)-1] == '/')
			kpath[strlen(kpath)-1] = 0;
		fprintf(fcfg, ",\n\"kernel-path\" : \"%s\"", json_escape(kpath));
		free(kpath);
	}
	if (schedstart.enable)
		fprintf(fcfg, ",\n\"sched-time\" : \"%d:%d\"", schedstart.tm.tm_hour, schedstart.tm.tm_min);
	if (schedstop.enable)
		fprintf(fcfg, ",\n\"stop-time\" : \"%d:%d\"", schedstop.tm.tm_hour, schedstop.tm.tm_min);
	if (opt_socks_proxy && *opt_socks_proxy)
		fprintf(fcfg, ",\n\"socks-proxy\" : \"%s\"", json_escape(opt_socks_proxy));
	
	_write_config_string_elist(fcfg, "scan", scan_devices);
#ifdef USE_LIBMICROHTTPD
	if (httpsrv_port != -1)
		fprintf(fcfg, ",\n\"http-port\" : %d", httpsrv_port);
#endif
#ifdef USE_LIBEVENT
	if (stratumsrv_port != -1)
		fprintf(fcfg, ",\n\"stratum-port\" : %d", stratumsrv_port);
#endif
	_write_config_string_elist(fcfg, "device", opt_devices_enabled_list);
	_write_config_string_elist(fcfg, "set-device", opt_set_device_list);
	
	if (opt_api_allow)
		fprintf(fcfg, ",\n\"api-allow\" : \"%s\"", json_escape(opt_api_allow));
	if (strcmp(opt_api_mcast_addr, API_MCAST_ADDR) != 0)
		fprintf(fcfg, ",\n\"api-mcast-addr\" : \"%s\"", json_escape(opt_api_mcast_addr));
	if (strcmp(opt_api_mcast_code, API_MCAST_CODE) != 0)
		fprintf(fcfg, ",\n\"api-mcast-code\" : \"%s\"", json_escape(opt_api_mcast_code));
	if (*opt_api_mcast_des)
		fprintf(fcfg, ",\n\"api-mcast-des\" : \"%s\"", json_escape(opt_api_mcast_des));
	if (strcmp(opt_api_description, PACKAGE_STRING) != 0)
		fprintf(fcfg, ",\n\"api-description\" : \"%s\"", json_escape(opt_api_description));
	if (opt_api_groups)
		fprintf(fcfg, ",\n\"api-groups\" : \"%s\"", json_escape(opt_api_groups));
	fputs("\n}\n", fcfg);

	json_escape_free();
}

void zero_bestshare(void)
{
	int i;

	best_diff = 0;
	suffix_string(best_diff, best_share, sizeof(best_share), 0);

	for (i = 0; i < total_pools; i++) {
		struct pool *pool = pools[i];
		pool->best_diff = 0;
	}
}

void zero_stats(void)
{
	int i;
	
	applog(LOG_DEBUG, "Zeroing stats");

	cgtime(&total_tv_start);
	miner_started = total_tv_start;
	total_rolling = 0;
	total_mhashes_done = 0;
	total_getworks = 0;
	total_accepted = 0;
	total_rejected = 0;
	hw_errors = 0;
	total_stale = 0;
	total_discarded = 0;
	total_bytes_rcvd = total_bytes_sent = 0;
	new_blocks = 0;
	local_work = 0;
	total_go = 0;
	total_ro = 0;
	total_secs = 1.0;
	total_diff1 = 0;
	total_bad_diff1 = 0;
	found_blocks = 0;
	total_diff_accepted = 0;
	total_diff_rejected = 0;
	total_diff_stale = 0;
#ifdef HAVE_CURSES
	awidth = rwidth = swidth = hwwidth = 1;
#endif

	for (i = 0; i < total_pools; i++) {
		struct pool *pool = pools[i];

		pool->getwork_requested = 0;
		pool->accepted = 0;
		pool->rejected = 0;
		pool->solved = 0;
		pool->getwork_requested = 0;
		pool->stale_shares = 0;
		pool->discarded_work = 0;
		pool->getfail_occasions = 0;
		pool->remotefail_occasions = 0;
		pool->last_share_time = 0;
		pool->diff1 = 0;
		pool->diff_accepted = 0;
		pool->diff_rejected = 0;
		pool->diff_stale = 0;
		pool->last_share_diff = 0;
		pool->cgminer_stats.start_tv = total_tv_start;
		pool->cgminer_stats.getwork_calls = 0;
		pool->cgminer_stats.getwork_wait_min.tv_sec = MIN_SEC_UNSET;
		pool->cgminer_stats.getwork_wait_max.tv_sec = 0;
		pool->cgminer_stats.getwork_wait_max.tv_usec = 0;
		pool->cgminer_pool_stats.getwork_calls = 0;
		pool->cgminer_pool_stats.getwork_attempts = 0;
		pool->cgminer_pool_stats.getwork_wait_min.tv_sec = MIN_SEC_UNSET;
		pool->cgminer_pool_stats.getwork_wait_max.tv_sec = 0;
		pool->cgminer_pool_stats.getwork_wait_max.tv_usec = 0;
		pool->cgminer_pool_stats.min_diff = 0;
		pool->cgminer_pool_stats.max_diff = 0;
		pool->cgminer_pool_stats.min_diff_count = 0;
		pool->cgminer_pool_stats.max_diff_count = 0;
		pool->cgminer_pool_stats.times_sent = 0;
		pool->cgminer_pool_stats.bytes_sent = 0;
		pool->cgminer_pool_stats.net_bytes_sent = 0;
		pool->cgminer_pool_stats.times_received = 0;
		pool->cgminer_pool_stats.bytes_received = 0;
		pool->cgminer_pool_stats.net_bytes_received = 0;
	}

	zero_bestshare();

	for (i = 0; i < total_devices; ++i) {
		struct cgpu_info *cgpu = get_devices(i);

		mutex_lock(&hash_lock);
		cgpu->total_mhashes = 0;
		cgpu->accepted = 0;
		cgpu->rejected = 0;
		cgpu->stale = 0;
		cgpu->hw_errors = 0;
		cgpu->utility = 0.0;
		cgpu->utility_diff1 = 0;
		cgpu->last_share_pool_time = 0;
		cgpu->bad_diff1 = 0;
		cgpu->diff1 = 0;
		cgpu->diff_accepted = 0;
		cgpu->diff_rejected = 0;
		cgpu->diff_stale = 0;
		cgpu->last_share_diff = 0;
		cgpu->thread_fail_init_count = 0;
		cgpu->thread_zero_hash_count = 0;
		cgpu->thread_fail_queue_count = 0;
		cgpu->dev_sick_idle_60_count = 0;
		cgpu->dev_dead_idle_600_count = 0;
		cgpu->dev_nostart_count = 0;
		cgpu->dev_over_heat_count = 0;
		cgpu->dev_thermal_cutoff_count = 0;
		cgpu->dev_comms_error_count = 0;
		cgpu->dev_throttle_count = 0;
		cgpu->cgminer_stats.start_tv = total_tv_start;
		cgpu->cgminer_stats.getwork_calls = 0;
		cgpu->cgminer_stats.getwork_wait_min.tv_sec = MIN_SEC_UNSET;
		cgpu->cgminer_stats.getwork_wait_max.tv_sec = 0;
		cgpu->cgminer_stats.getwork_wait_max.tv_usec = 0;
		mutex_unlock(&hash_lock);
	}
}

#ifdef HAVE_CURSES
static
void loginput_mode(const int size)
{
	clear_logwin();
	loginput_size = size;
	check_winsizes();
}

static void display_pools(void)
{
	struct pool *pool;
	int selected, i, j;
	char input;

	loginput_mode(7 + total_pools);
	immedok(logwin, true);
updated:
	for (j = 0; j < total_pools; j++) {
		for (i = 0; i < total_pools; i++) {
			pool = pools[i];

			if (pool->prio != j)
				continue;

			if (pool == current_pool())
				wattron(logwin, A_BOLD);
			if (pool->enabled != POOL_ENABLED)
				wattron(logwin, A_DIM);
			wlogprint("%d: ", pool->prio);
			switch (pool->enabled) {
				case POOL_ENABLED:
					wlogprint("Enabled  ");
					break;
				case POOL_DISABLED:
					wlogprint("Disabled ");
					break;
				case POOL_REJECTING:
					wlogprint("Rejectin ");
					break;
			}
			_wlogprint(pool_proto_str(pool));
			wlogprint(" Quota %d Pool %d: %s  User:%s\n",
				pool->quota,
				pool->pool_no,
				pool->rpc_url, pool->rpc_user);
			wattroff(logwin, A_BOLD | A_DIM);

			break; //for (i = 0; i < total_pools; i++)
		}
	}
retry:
	wlogprint("\nCurrent pool management strategy: %s\n",
		strategies[pool_strategy].s);
	if (pool_strategy == POOL_ROTATE)
		wlogprint("Set to rotate every %d minutes\n", opt_rotate_period);
	wlogprint("[F]ailover only %s\n", opt_fail_only ? "enabled" : "disabled");
	wlogprint("Pool [A]dd [R]emove [D]isable [E]nable [P]rioritize [Q]uota change\n");
	wlogprint("[C]hange management strategy [S]witch pool [I]nformation\n");
	wlogprint("Or press any other key to continue\n");
	logwin_update();
	input = getch();

	if (!strncasecmp(&input, "a", 1)) {
		if (opt_benchmark)
		{
			wlogprint("Cannot add pools in benchmark mode");
			goto retry;
		}
		input_pool(true);
		goto updated;
	} else if (!strncasecmp(&input, "r", 1)) {
		if (total_pools <= 1) {
			wlogprint("Cannot remove last pool");
			goto retry;
		}
		selected = curses_int("Select pool number");
		if (selected < 0 || selected >= total_pools) {
			wlogprint("Invalid selection\n");
			goto retry;
		}
		pool = pools[selected];
		if (pool == current_pool())
			switch_pools(NULL);
		if (pool == current_pool()) {
			wlogprint("Unable to remove pool due to activity\n");
			goto retry;
		}
		disable_pool(pool);
		remove_pool(pool);
		goto updated;
	} else if (!strncasecmp(&input, "s", 1)) {
		selected = curses_int("Select pool number");
		if (selected < 0 || selected >= total_pools) {
			wlogprint("Invalid selection\n");
			goto retry;
		}
		pool = pools[selected];
		enable_pool(pool);
		switch_pools(pool);
		goto updated;
	} else if (!strncasecmp(&input, "d", 1)) {
		if (enabled_pools <= 1) {
			wlogprint("Cannot disable last pool");
			goto retry;
		}
		selected = curses_int("Select pool number");
		if (selected < 0 || selected >= total_pools) {
			wlogprint("Invalid selection\n");
			goto retry;
		}
		pool = pools[selected];
		disable_pool(pool);
		if (pool == current_pool())
			switch_pools(NULL);
		goto updated;
	} else if (!strncasecmp(&input, "e", 1)) {
		selected = curses_int("Select pool number");
		if (selected < 0 || selected >= total_pools) {
			wlogprint("Invalid selection\n");
			goto retry;
		}
		pool = pools[selected];
		enable_pool(pool);
		if (pool->prio < current_pool()->prio)
			switch_pools(pool);
		goto updated;
	} else if (!strncasecmp(&input, "c", 1)) {
		for (i = 0; i <= TOP_STRATEGY; i++)
			wlogprint("%d: %s\n", i, strategies[i].s);
		selected = curses_int("Select strategy number type");
		if (selected < 0 || selected > TOP_STRATEGY) {
			wlogprint("Invalid selection\n");
			goto retry;
		}
		if (selected == POOL_ROTATE) {
			opt_rotate_period = curses_int("Select interval in minutes");

			if (opt_rotate_period < 0 || opt_rotate_period > 9999) {
				opt_rotate_period = 0;
				wlogprint("Invalid selection\n");
				goto retry;
			}
		}
		pool_strategy = selected;
		switch_pools(NULL);
		goto updated;
	} else if (!strncasecmp(&input, "i", 1)) {
		selected = curses_int("Select pool number");
		if (selected < 0 || selected >= total_pools) {
			wlogprint("Invalid selection\n");
			goto retry;
		}
		pool = pools[selected];
		display_pool_summary(pool);
		goto retry;
	} else if (!strncasecmp(&input, "q", 1)) {
		selected = curses_int("Select pool number");
		if (selected < 0 || selected >= total_pools) {
			wlogprint("Invalid selection\n");
			goto retry;
		}
		pool = pools[selected];
		selected = curses_int("Set quota");
		if (selected < 0) {
			wlogprint("Invalid negative quota\n");
			goto retry;
		}
		pool->quota = selected;
		adjust_quota_gcd();
		goto updated;
	} else if (!strncasecmp(&input, "f", 1)) {
		opt_fail_only ^= true;
		goto updated;
        } else if (!strncasecmp(&input, "p", 1)) {
			char *prilist = curses_input("Enter new pool priority (comma separated list)");
			if (!prilist)
			{
				wlogprint("Not changing priorities\n");
				goto retry;
			}
			int res = prioritize_pools(prilist, &i);
			free(prilist);
			switch (res) {
        		case MSG_NOPOOL:
        			wlogprint("No pools\n");
        			goto retry;
        		case MSG_MISPID:
        			wlogprint("Missing pool id parameter\n");
        			goto retry;
        		case MSG_INVPID:
        			wlogprint("Invalid pool id %d - range is 0 - %d\n", i, total_pools - 1);
        			goto retry;
        		case MSG_DUPPID:
        			wlogprint("Duplicate pool specified %d\n", i);
        			goto retry;
        		case MSG_POOLPRIO:
        		default:
        			goto updated;
        	}
	}

	immedok(logwin, false);
	loginput_mode(0);
}

static const char *summary_detail_level_str(void)
{
	if (opt_compact)
		return "compact";
	if (opt_show_procs)
		return "processors";
	return "devices";
}

static void display_options(void)
{
	int selected;
	char input;

	immedok(logwin, true);
	loginput_mode(12);
retry:
	clear_logwin();
	wlogprint("[N]ormal [C]lear [S]ilent mode (disable all output)\n");
	wlogprint("[D]ebug:%s\n[P]er-device:%s\n[Q]uiet:%s\n[V]erbose:%s\n"
		  "[R]PC debug:%s\n[W]orkTime details:%s\nsu[M]mary detail level:%s\n"
		  "[L]og interval:%d\nS[T]atistical counts: %s\n[Z]ero statistics\n",
		opt_debug_console ? "on" : "off",
	        want_per_device_stats? "on" : "off",
		opt_quiet ? "on" : "off",
		opt_log_output ? "on" : "off",
		opt_protocol ? "on" : "off",
		opt_worktime ? "on" : "off",
		summary_detail_level_str(),
		opt_log_interval,
		opt_weighed_stats ? "weighed" : "absolute");
	wlogprint("Select an option or any other key to return\n");
	logwin_update();
	input = getch();
	if (!strncasecmp(&input, "q", 1)) {
		opt_quiet ^= true;
		wlogprint("Quiet mode %s\n", opt_quiet ? "enabled" : "disabled");
		goto retry;
	} else if (!strncasecmp(&input, "v", 1)) {
		opt_log_output ^= true;
		if (opt_log_output)
			opt_quiet = false;
		wlogprint("Verbose mode %s\n", opt_log_output ? "enabled" : "disabled");
		goto retry;
	} else if (!strncasecmp(&input, "n", 1)) {
		opt_log_output = false;
		opt_debug_console = false;
		opt_quiet = false;
		opt_protocol = false;
		opt_compact = false;
		opt_show_procs = false;
		devsummaryYOffset = 0;
		want_per_device_stats = false;
		wlogprint("Output mode reset to normal\n");
		switch_logsize();
		goto retry;
	} else if (!strncasecmp(&input, "d", 1)) {
		opt_debug = true;
		opt_debug_console ^= true;
		opt_log_output = opt_debug_console;
		if (opt_debug_console)
			opt_quiet = false;
		wlogprint("Debug mode %s\n", opt_debug_console ? "enabled" : "disabled");
		goto retry;
	} else if (!strncasecmp(&input, "m", 1)) {
		if (opt_compact)
			opt_compact = false;
		else
		if (!opt_show_procs)
			opt_show_procs = true;
		else
		{
			opt_compact = true;
			opt_show_procs = false;
			devsummaryYOffset = 0;
		}
		wlogprint("su[M]mary detail level changed to: %s\n", summary_detail_level_str());
		switch_logsize();
		goto retry;
	} else if (!strncasecmp(&input, "p", 1)) {
		want_per_device_stats ^= true;
		opt_log_output = want_per_device_stats;
		wlogprint("Per-device stats %s\n", want_per_device_stats ? "enabled" : "disabled");
		goto retry;
	} else if (!strncasecmp(&input, "r", 1)) {
		opt_protocol ^= true;
		if (opt_protocol)
			opt_quiet = false;
		wlogprint("RPC protocol debugging %s\n", opt_protocol ? "enabled" : "disabled");
		goto retry;
	} else if (!strncasecmp(&input, "c", 1))
		clear_logwin();
	else if (!strncasecmp(&input, "l", 1)) {
		selected = curses_int("Interval in seconds");
		if (selected < 0 || selected > 9999) {
			wlogprint("Invalid selection\n");
			goto retry;
		}
		opt_log_interval = selected;
		wlogprint("Log interval set to %d seconds\n", opt_log_interval);
		goto retry;
	} else if (!strncasecmp(&input, "s", 1)) {
		opt_realquiet = true;
	} else if (!strncasecmp(&input, "w", 1)) {
		opt_worktime ^= true;
		wlogprint("WorkTime details %s\n", opt_worktime ? "enabled" : "disabled");
		goto retry;
	} else if (!strncasecmp(&input, "t", 1)) {
		opt_weighed_stats ^= true;
		wlogprint("Now displaying %s statistics\n", opt_weighed_stats ? "weighed" : "absolute");
		goto retry;
	} else if (!strncasecmp(&input, "z", 1)) {
		zero_stats();
		goto retry;
	}

	immedok(logwin, false);
	loginput_mode(0);
}
#endif

void default_save_file(char *filename)
{
#if defined(unix) || defined(__APPLE__)
	if (getenv("HOME") && *getenv("HOME")) {
	        strcpy(filename, getenv("HOME"));
		strcat(filename, "/");
	}
	else
		strcpy(filename, "");
	strcat(filename, ".bfgminer/");
	mkdir(filename, 0777);
#else
	strcpy(filename, "");
#endif
	strcat(filename, def_conf);
}

#ifdef HAVE_CURSES
static void set_options(void)
{
	int selected;
	char input;

	immedok(logwin, true);
	loginput_mode(8);
retry:
	wlogprint("\n[L]ongpoll: %s\n", want_longpoll ? "On" : "Off");
	wlogprint("[Q]ueue: %d\n[S]cantime: %d\n[E]xpiry: %d\n[R]etries: %d\n"
		  "[W]rite config file\n[B]FGMiner restart\n",
		opt_queue, opt_scantime, opt_expiry, opt_retries);
	wlogprint("Select an option or any other key to return\n");
	logwin_update();
	input = getch();

	if (!strncasecmp(&input, "q", 1)) {
		selected = curses_int("Extra work items to queue");
		if (selected < 0 || selected > 9999) {
			wlogprint("Invalid selection\n");
			goto retry;
		}
		opt_queue = selected;
		goto retry;
	} else if (!strncasecmp(&input, "l", 1)) {
		if (want_longpoll)
			stop_longpoll();
		else
			start_longpoll();
		applog(LOG_WARNING, "Longpoll %s", want_longpoll ? "enabled" : "disabled");
		goto retry;
	} else if  (!strncasecmp(&input, "s", 1)) {
		selected = curses_int("Set scantime in seconds");
		if (selected < 0 || selected > 9999) {
			wlogprint("Invalid selection\n");
			goto retry;
		}
		opt_scantime = selected;
		goto retry;
	} else if  (!strncasecmp(&input, "e", 1)) {
		selected = curses_int("Set expiry time in seconds");
		if (selected < 0 || selected > 9999) {
			wlogprint("Invalid selection\n");
			goto retry;
		}
		opt_expiry = selected;
		goto retry;
	} else if  (!strncasecmp(&input, "r", 1)) {
		selected = curses_int("Retries before failing (-1 infinite)");
		if (selected < -1 || selected > 9999) {
			wlogprint("Invalid selection\n");
			goto retry;
		}
		opt_retries = selected;
		goto retry;
	} else if  (!strncasecmp(&input, "w", 1)) {
		FILE *fcfg;
		char *str, filename[PATH_MAX], prompt[PATH_MAX + 50];

		default_save_file(filename);
		snprintf(prompt, sizeof(prompt), "Config filename to write (Enter for default) [%s]", filename);
		str = curses_input(prompt);
		if (str) {
			struct stat statbuf;

			strcpy(filename, str);
			free(str);
			if (!stat(filename, &statbuf)) {
				wlogprint("File exists, overwrite?\n");
				input = getch();
				if (strncasecmp(&input, "y", 1))
					goto retry;
			}
		}
		fcfg = fopen(filename, "w");
		if (!fcfg) {
			wlogprint("Cannot open or create file\n");
			goto retry;
		}
		write_config(fcfg);
		fclose(fcfg);
		goto retry;

	} else if (!strncasecmp(&input, "b", 1)) {
		wlogprint("Are you sure?\n");
		input = getch();
		if (!strncasecmp(&input, "y", 1))
			app_restart();
		else
			clear_logwin();
	} else
		clear_logwin();

	loginput_mode(0);
	immedok(logwin, false);
}

int scan_serial(const char *);

static
void _managetui_msg(const char *repr, const char **msg)
{
	if (*msg)
	{
		applog(LOG_DEBUG, "ManageTUI: %"PRIpreprv": %s", repr, *msg);
		wattron(logwin, A_BOLD);
		wlogprint("%s", *msg);
		wattroff(logwin, A_BOLD);
		*msg = NULL;
	}
	logwin_update();
}

void manage_device(void)
{
	char logline[256];
	const char *msg = NULL;
	struct cgpu_info *cgpu;
	const struct device_drv *drv;
	
	selecting_device = true;
	immedok(logwin, true);
	loginput_mode(12);
	
devchange:
	if (unlikely(!total_devices))
	{
		clear_logwin();
		wlogprint("(no devices)\n");
		wlogprint("[Plus] Add device(s)  [Enter] Close device manager\n");
		_managetui_msg("(none)", &msg);
		int input = getch();
		switch (input)
		{
			case '+':  case '=':  // add new device
				goto addnew;
			default:
				goto out;
		}
	}
	
	cgpu = devices[selected_device];
	drv = cgpu->drv;
	refresh_devstatus();
	
refresh:
	clear_logwin();
	wlogprint("Select processor to manage using up/down arrow keys\n");
	
	get_statline3(logline, sizeof(logline), cgpu, true, true);
	wattron(logwin, A_BOLD);
	wlogprint("%s", logline);
	wattroff(logwin, A_BOLD);
	wlogprint("\n");
	
	if (cgpu->dev_manufacturer)
		wlogprint("  %s from %s\n", (cgpu->dev_product ?: "Device"), cgpu->dev_manufacturer);
	else
	if (cgpu->dev_product)
		wlogprint("  %s\n", cgpu->dev_product);
	
	if (cgpu->dev_serial)
		wlogprint("Serial: %s\n", cgpu->dev_serial);
	
	if (cgpu->kname)
		wlogprint("Kernel: %s\n", cgpu->kname);
	
	if (drv->proc_wlogprint_status && likely(cgpu->status != LIFE_INIT))
		drv->proc_wlogprint_status(cgpu);
	
	wlogprint("\n");
	// TODO: Last share at TIMESTAMP on pool N
	// TODO: Custom device info/commands
	if (cgpu->deven != DEV_ENABLED)
		wlogprint("[E]nable ");
	if (cgpu->deven != DEV_DISABLED)
		wlogprint("[D]isable ");
	if (drv->identify_device)
		wlogprint("[I]dentify ");
	if (drv->proc_tui_wlogprint_choices && likely(cgpu->status != LIFE_INIT))
		drv->proc_tui_wlogprint_choices(cgpu);
	wlogprint("\n");
	wlogprint("[Slash] Find processor  [Plus] Add device(s)  [Enter] Close device manager\n");
	_managetui_msg(cgpu->proc_repr, &msg);
	
	while (true)
	{
		int input = getch();
		applog(LOG_DEBUG, "ManageTUI: %"PRIpreprv": (choice %d)", cgpu->proc_repr, input);
		switch (input) {
			case 'd': case 'D':
				if (cgpu->deven == DEV_DISABLED)
					msg = "Processor already disabled\n";
				else
				{
					cgpu->deven = DEV_DISABLED;
					msg = "Processor being disabled\n";
				}
				goto refresh;
			case 'e': case 'E':
				if (cgpu->deven == DEV_ENABLED)
					msg = "Processor already enabled\n";
				else
				{
					proc_enable(cgpu);
					msg = "Processor being enabled\n";
				}
				goto refresh;
			case 'i': case 'I':
				if (drv->identify_device && drv->identify_device(cgpu))
					msg = "Identify command sent\n";
				else
					goto key_default;
				goto refresh;
			case KEY_DOWN:
				if (selected_device >= total_devices - 1)
					break;
				++selected_device;
				goto devchange;
			case KEY_UP:
				if (selected_device <= 0)
					break;
				--selected_device;
				goto devchange;
			case KEY_NPAGE:
			{
				if (selected_device >= total_devices - 1)
					break;
				struct cgpu_info *mdev = devices[selected_device]->device;
				do {
					++selected_device;
				} while (devices[selected_device]->device == mdev && selected_device < total_devices - 1);
				goto devchange;
			}
			case KEY_PPAGE:
			{
				if (selected_device <= 0)
					break;
				struct cgpu_info *mdev = devices[selected_device]->device;
				do {
					--selected_device;
				} while (devices[selected_device]->device == mdev && selected_device > 0);
				goto devchange;
			}
			case '/':  case '?':  // find device
			{
				static char *pattern = NULL;
				char *newpattern = curses_input("Enter pattern");
				if (newpattern)
				{
					free(pattern);
					pattern = newpattern;
				}
				else
				if (!pattern)
					pattern = calloc(1, 1);
				int match = cgpu_search(pattern, selected_device + 1);
				if (match == -1)
				{
					msg = "Couldn't find device\n";
					goto refresh;
				}
				selected_device = match;
				goto devchange;
			}
			case '+':  case '=':  // add new device
			{
addnew:
				clear_logwin();
				_wlogprint(
					"Enter \"auto\", \"all\", or a serial port to probe for mining devices.\n"
					"Prefix by a driver name and colon to only probe a specific driver.\n"
					"For example: erupter:"
#ifdef WIN32
					"\\\\.\\COM40"
#elif defined(__APPLE__)
					"/dev/cu.SLAB_USBtoUART"
#else
					"/dev/ttyUSB39"
#endif
					"\n"
				);
				char *scanser = curses_input("Enter target");
				if (scan_serial(scanser))
				{
					selected_device = total_devices - 1;
					msg = "Device scan succeeded\n";
				}
				else
					msg = "No new devices found\n";
				goto devchange;
			}
			case 'Q': case 'q':
			case KEY_BREAK: case KEY_BACKSPACE: case KEY_CANCEL: case KEY_CLOSE: case KEY_EXIT:
			case '\x1b':  // ESC
			case KEY_ENTER:
			case '\r':  // Ctrl-M on Windows, with nonl
#ifdef PADENTER
			case PADENTER:  // pdcurses, used by Enter key on Windows with nonl
#endif
			case '\n':
				goto out;
			default:
				;
key_default:
				if (drv->proc_tui_handle_choice && likely(drv_ready(cgpu)))
				{
					msg = drv->proc_tui_handle_choice(cgpu, input);
					if (msg)
						goto refresh;
				}
		}
	}

out:
	selecting_device = false;
	loginput_mode(0);
	immedok(logwin, false);
}

void show_help(void)
{
	loginput_mode(11);
	
	// NOTE: wlogprint is a macro with a buffer limit
	_wlogprint(
		"LU: oldest explicit work update currently being used for new work\n"
		"ST: work in queue              | F: network fails   | NB: new blocks detected\n"
		"AS: shares being submitted     | BW: bandwidth (up/down)\n"
		"E: # shares * diff per 2kB bw  | I: expected income | BS: best share ever found\n"
		U8_HLINE U8_HLINE U8_HLINE U8_HLINE U8_HLINE U8_HLINE U8_HLINE U8_HLINE
		U8_HLINE U8_HLINE U8_HLINE U8_HLINE U8_HLINE U8_HLINE U8_HLINE U8_HLINE
		U8_HLINE U8_HLINE U8_HLINE U8_HLINE U8_HLINE U8_HLINE U8_HLINE U8_HLINE
		U8_HLINE U8_HLINE U8_HLINE U8_HLINE U8_HLINE U8_HLINE U8_HLINE U8_BTEE
		U8_HLINE U8_HLINE U8_HLINE U8_HLINE U8_HLINE U8_HLINE U8_HLINE U8_HLINE
		U8_HLINE U8_HLINE U8_HLINE U8_HLINE U8_HLINE U8_HLINE U8_HLINE U8_HLINE
		U8_HLINE U8_HLINE U8_HLINE U8_HLINE U8_BTEE  U8_HLINE U8_HLINE U8_HLINE
		U8_HLINE U8_HLINE U8_HLINE U8_HLINE U8_HLINE U8_HLINE U8_HLINE U8_HLINE
		U8_HLINE U8_HLINE U8_HLINE U8_HLINE U8_HLINE U8_HLINE U8_HLINE U8_HLINE
		U8_HLINE U8_HLINE U8_HLINE U8_HLINE U8_HLINE U8_HLINE U8_HLINE U8_HLINE
		"\n"
		"devices/processors hashing (only for totals line), hottest temperature\n"
	);
	wlogprint(
		"hashrates: %ds decaying / all-time average / all-time average (effective)\n"
		, opt_log_interval);
	_wlogprint(
		"A: accepted shares | R: rejected+discarded(% of total)\n"
		"HW: hardware errors / % nonces invalid\n"
		"\n"
		"Press any key to clear"
	);
	
	logwin_update();
	getch();
	
	loginput_mode(0);
}

static void *input_thread(void __maybe_unused *userdata)
{
	RenameThread("input");

	if (!curses_active)
		return NULL;

	while (1) {
		int input;

		input = getch();
		switch (input) {
			case 'h': case 'H': case '?':
			case KEY_F(1):
				show_help();
				break;
		case 'q': case 'Q':
			kill_work();
			return NULL;
		case 'd': case 'D':
			display_options();
			break;
		case 'm': case 'M':
			manage_device();
			break;
		case 'p': case 'P':
			display_pools();
			break;
		case 's': case 'S':
			set_options();
			break;
#ifdef HAVE_CURSES
		case KEY_DOWN:
		{
			const int visible_lines = logcursor - devcursor;
			const int invisible_lines = total_lines - visible_lines;
			if (devsummaryYOffset <= -invisible_lines)
				break;
			devsummaryYOffset -= 2;
		}
		case KEY_UP:
			if (devsummaryYOffset == 0)
				break;
			++devsummaryYOffset;
			refresh_devstatus();
			break;
		case KEY_NPAGE:
		{
			const int visible_lines = logcursor - devcursor;
			const int invisible_lines = total_lines - visible_lines;
			if (devsummaryYOffset - visible_lines <= -invisible_lines)
				devsummaryYOffset = -invisible_lines;
			else
				devsummaryYOffset -= visible_lines;
			refresh_devstatus();
			break;
		}
		case KEY_PPAGE:
		{
			const int visible_lines = logcursor - devcursor;
			if (devsummaryYOffset + visible_lines >= 0)
				devsummaryYOffset = 0;
			else
				devsummaryYOffset += visible_lines;
			refresh_devstatus();
			break;
		}
#endif
		}
		if (opt_realquiet) {
			disable_curses();
			break;
		}
	}

	return NULL;
}
#endif

static void *api_thread(void *userdata)
{
	struct thr_info *mythr = userdata;

	pthread_detach(pthread_self());
	pthread_setcanceltype(PTHREAD_CANCEL_ASYNCHRONOUS, NULL);

	RenameThread("rpc");

	api(api_thr_id);

	mythr->has_pth = false;

	return NULL;
}

void thread_reportin(struct thr_info *thr)
{
	cgtime(&thr->last);
	thr->cgpu->status = LIFE_WELL;
	thr->getwork = 0;
	thr->cgpu->device_last_well = time(NULL);
}

void thread_reportout(struct thr_info *thr)
{
	thr->getwork = time(NULL);
}

static void hashmeter(int thr_id, struct timeval *diff,
		      uint64_t hashes_done)
{
	char logstatusline[256];
	struct timeval temp_tv_end, total_diff;
	double secs;
	double local_secs;
	static double local_mhashes_done = 0;
	double local_mhashes = (double)hashes_done / 1000000.0;
	bool showlog = false;
	char cHr[ALLOC_H2B_NOUNIT+1], aHr[ALLOC_H2B_NOUNIT+1], uHr[ALLOC_H2B_SPACED+3+1];
	char rejpcbuf[6];
	char bnbuf[6];
	struct thr_info *thr;

	/* Update the last time this thread reported in */
	if (thr_id >= 0) {
		thr = get_thread(thr_id);
		cgtime(&(thr->last));
		thr->cgpu->device_last_well = time(NULL);
	}

	secs = (double)diff->tv_sec + ((double)diff->tv_usec / 1000000.0);

	/* So we can call hashmeter from a non worker thread */
	if (thr_id >= 0) {
		struct cgpu_info *cgpu = thr->cgpu;
		int threadobj = cgpu->threads ?: 1;
		double thread_rolling = 0.0;
		int i;

		applog(LOG_DEBUG, "[thread %d: %"PRIu64" hashes, %.1f khash/sec]",
			thr_id, hashes_done, hashes_done / 1000 / secs);

		/* Rolling average for each thread and each device */
		decay_time(&thr->rolling, local_mhashes / secs, secs);
		for (i = 0; i < threadobj; i++)
			thread_rolling += cgpu->thr[i]->rolling;

		mutex_lock(&hash_lock);
		decay_time(&cgpu->rolling, thread_rolling, secs);
		cgpu->total_mhashes += local_mhashes;
		mutex_unlock(&hash_lock);

		// If needed, output detailed, per-device stats
		if (want_per_device_stats) {
			struct timeval now;
			struct timeval elapsed;
			struct timeval *last_msg_tv = opt_show_procs ? &thr->cgpu->last_message_tv : &thr->cgpu->device->last_message_tv;

			cgtime(&now);
			timersub(&now, last_msg_tv, &elapsed);
			if (opt_log_interval <= elapsed.tv_sec) {
				struct cgpu_info *cgpu = thr->cgpu;
				char logline[255];

				*last_msg_tv = now;

				get_statline(logline, sizeof(logline), cgpu);
				if (!curses_active) {
					printf("%s          \r", logline);
					fflush(stdout);
				} else
					applog(LOG_INFO, "%s", logline);
			}
		}
	}

	/* Totals are updated by all threads so can race without locking */
	mutex_lock(&hash_lock);
	cgtime(&temp_tv_end);
	timersub(&temp_tv_end, &total_tv_end, &total_diff);

	total_mhashes_done += local_mhashes;
	local_mhashes_done += local_mhashes;
	/* Only update with opt_log_interval */
	if (total_diff.tv_sec < opt_log_interval)
		goto out_unlock;
	showlog = true;
	cgtime(&total_tv_end);

	local_secs = (double)total_diff.tv_sec + ((double)total_diff.tv_usec / 1000000.0);
	decay_time(&total_rolling, local_mhashes_done / local_secs, local_secs);
	global_hashrate = ((unsigned long long)lround(total_rolling)) * 1000000;

	timersub(&total_tv_end, &total_tv_start, &total_diff);
	total_secs = (double)total_diff.tv_sec +
		((double)total_diff.tv_usec / 1000000.0);

	double wtotal = (total_diff_accepted + total_diff_rejected + total_diff_stale);
	
	multi_format_unit_array2(
		((char*[]){cHr, aHr, uHr}),
		((size_t[]){sizeof(cHr), sizeof(aHr), sizeof(uHr)}),
		true, "h/s", H2B_SHORT,
		3,
		1e6*total_rolling,
		1e6*total_mhashes_done / total_secs,
		utility_to_hashrate(total_diff1 * (wtotal ? (total_diff_accepted / wtotal) : 1) * 60 / total_secs));

	int ui_accepted, ui_rejected, ui_stale;
	if (opt_weighed_stats)
	{
		ui_accepted = total_diff_accepted;
		ui_rejected = total_diff_rejected;
		ui_stale = total_diff_stale;
	}
	else
	{
		ui_accepted = total_accepted;
		ui_rejected = total_rejected;
		ui_stale = total_stale;
	}
	
#ifdef HAVE_CURSES
	if (curses_active_locked()) {
		float temp = 0;
		struct cgpu_info *proc, *last_working_dev = NULL;
		int i, working_devs = 0, working_procs = 0;
		int divx;
		bool bad = false;
		
		// Find the highest temperature of all processors
		for (i = 0; i < total_devices; ++i)
		{
			proc = get_devices(i);
			
			if (proc->temp > temp)
				temp = proc->temp;
			
			if (unlikely(proc->deven == DEV_DISABLED))
				;  // Just need to block it off from both conditions
			else
			if (likely(proc->status == LIFE_WELL && proc->deven == DEV_ENABLED))
			{
				if (proc->rolling > .1)
				{
					++working_procs;
					if (proc->device != last_working_dev)
					{
						++working_devs;
						last_working_dev = proc->device;
					}
				}
			}
			else
				bad = true;
		}
		
		if (working_devs == working_procs)
			snprintf(statusline, sizeof(statusline), "%s%d        ", bad ? U8_BAD_START : "", working_devs);
		else
			snprintf(statusline, sizeof(statusline), "%s%d/%d     ", bad ? U8_BAD_START : "", working_devs, working_procs);
		
		divx = 7;
		if (opt_show_procs && !opt_compact)
			++divx;
		
		if (bad)
		{
			divx += sizeof(U8_BAD_START)-1;
			strcpy(&statusline[divx], U8_BAD_END);
			divx += sizeof(U8_BAD_END)-1;
		}
		
		temperature_column(&statusline[divx], sizeof(statusline)-divx, true, &temp);
		
		format_statline(statusline, sizeof(statusline),
		                cHr, aHr,
		                uHr,
		                ui_accepted,
		                ui_rejected,
		                ui_stale,
		                total_diff_rejected + total_diff_stale, total_diff_accepted,
		                hw_errors,
		                total_bad_diff1, total_bad_diff1 + total_diff1);
		unlock_curses();
	}
#endif
	
	// Add a space
	memmove(&uHr[6], &uHr[5], strlen(&uHr[5]) + 1);
	uHr[5] = ' ';
	
	percentf4(rejpcbuf, sizeof(rejpcbuf), total_diff_rejected + total_diff_stale, total_diff_accepted);
	percentf4(bnbuf, sizeof(bnbuf), total_bad_diff1, total_diff1);
	
	snprintf(logstatusline, sizeof(logstatusline),
	         "%s%ds:%s avg:%s u:%s | A:%d R:%d+%d(%s) HW:%d/%s",
		want_per_device_stats ? "ALL " : "",
		opt_log_interval,
		cHr, aHr,
		uHr,
		ui_accepted,
		ui_rejected,
		ui_stale,
		rejpcbuf,
		hw_errors,
		bnbuf
	);


	local_mhashes_done = 0;
out_unlock:
	mutex_unlock(&hash_lock);

	if (showlog) {
		if (!curses_active) {
			printf("%s          \r", logstatusline);
			fflush(stdout);
		} else
			applog(LOG_INFO, "%s", logstatusline);
	}
}

void hashmeter2(struct thr_info *thr)
{
	struct timeval tv_now, tv_elapsed;
	
	timerclear(&thr->tv_hashes_done);
	
	cgtime(&tv_now);
	timersub(&tv_now, &thr->tv_lastupdate, &tv_elapsed);
	/* Update the hashmeter at most 5 times per second */
	if ((thr->hashes_done && (tv_elapsed.tv_sec > 0 || tv_elapsed.tv_usec > 200000)) ||
	    tv_elapsed.tv_sec >= opt_log_interval) {
		hashmeter(thr->id, &tv_elapsed, thr->hashes_done);
		thr->hashes_done = 0;
		thr->tv_lastupdate = tv_now;
	}
}

static void stratum_share_result(json_t *val, json_t *res_val, json_t *err_val,
				 struct stratum_share *sshare)
{
	struct work *work = sshare->work;

	share_result(val, res_val, err_val, work, false, "");
}

/* Parses stratum json responses and tries to find the id that the request
 * matched to and treat it accordingly. */
bool parse_stratum_response(struct pool *pool, char *s)
{
	json_t *val = NULL, *err_val, *res_val, *id_val;
	struct stratum_share *sshare;
	json_error_t err;
	bool ret = false;
	int id;

	val = JSON_LOADS(s, &err);
	if (!val) {
		applog(LOG_INFO, "JSON decode failed(%d): %s", err.line, err.text);
		goto out;
	}

	res_val = json_object_get(val, "result");
	err_val = json_object_get(val, "error");
	id_val = json_object_get(val, "id");

	if (json_is_null(id_val) || !id_val) {
		char *ss;

		if (err_val)
			ss = json_dumps(err_val, JSON_INDENT(3));
		else
			ss = strdup("(unknown reason)");

		applog(LOG_INFO, "JSON-RPC non method decode failed: %s", ss);

		free(ss);

		goto out;
	}

	if (!json_is_integer(id_val)) {
		if (json_is_string(id_val)
		 && !strncmp(json_string_value(id_val), "txlist", 6))
		{
			const bool is_array = json_is_array(res_val);
			applog(LOG_DEBUG, "Received %s for pool %u job %s",
			       is_array ? "transaction list" : "no-transaction-list response",
			       pool->pool_no, &json_string_value(id_val)[6]);
			if (!is_array)
			{
				// No need to wait for a timeout
				timer_unset(&pool->swork.tv_transparency);
				pool_set_opaque(pool, true);
				goto fishy;
			}
			if (strcmp(json_string_value(id_val) + 6, pool->swork.job_id))
				// We only care about a transaction list for the current job id
				goto fishy;
			
			// Check that the transactions actually hash to the merkle links
			{
				unsigned maxtx = 1 << pool->swork.merkles;
				unsigned mintx = maxtx >> 1;
				--maxtx;
				unsigned acttx = (unsigned)json_array_size(res_val);
				if (acttx < mintx || acttx > maxtx) {
					applog(LOG_WARNING, "Pool %u is sending mismatched block contents to us (%u is not %u-%u)",
					       pool->pool_no, acttx, mintx, maxtx);
					goto fishy;
				}
				// TODO: Check hashes match actual merkle links
			}

			pool_set_opaque(pool, false);
			timer_unset(&pool->swork.tv_transparency);

fishy:
			ret = true;
		}

		goto out;
	}

	id = json_integer_value(id_val);

	mutex_lock(&sshare_lock);
	HASH_FIND_INT(stratum_shares, &id, sshare);
	if (sshare)
		HASH_DEL(stratum_shares, sshare);
	mutex_unlock(&sshare_lock);

	if (!sshare) {
		double pool_diff;

		/* Since the share is untracked, we can only guess at what the
		 * work difficulty is based on the current pool diff. */
		cg_rlock(&pool->data_lock);
		pool_diff = target_diff(pool->swork.target);
		cg_runlock(&pool->data_lock);

		if (json_is_true(res_val)) {
			applog(LOG_NOTICE, "Accepted untracked stratum share from pool %d", pool->pool_no);

			/* We don't know what device this came from so we can't
			 * attribute the work to the relevant cgpu */
			mutex_lock(&stats_lock);
			total_accepted++;
			pool->accepted++;
			total_diff_accepted += pool_diff;
			pool->diff_accepted += pool_diff;
			mutex_unlock(&stats_lock);
		} else {
			applog(LOG_NOTICE, "Rejected untracked stratum share from pool %d", pool->pool_no);

			mutex_lock(&stats_lock);
			total_rejected++;
			pool->rejected++;
			total_diff_rejected += pool_diff;
			pool->diff_rejected += pool_diff;
			mutex_unlock(&stats_lock);
		}
		goto out;
	}
	else {
		mutex_lock(&submitting_lock);
		--total_submitting;
		mutex_unlock(&submitting_lock);
	}
	stratum_share_result(val, res_val, err_val, sshare);
	free_work(sshare->work);
	free(sshare);

	ret = true;
out:
	if (val)
		json_decref(val);

	return ret;
}

static void shutdown_stratum(struct pool *pool)
{
	// Shut down Stratum as if we never had it
	pool->stratum_active = false;
	pool->stratum_init = false;
	pool->has_stratum = false;
	shutdown(pool->sock, SHUT_RDWR);
	free(pool->stratum_url);
	if (pool->sockaddr_url == pool->stratum_url)
		pool->sockaddr_url = NULL;
	pool->stratum_url = NULL;
}

void clear_stratum_shares(struct pool *pool)
{
	int my_mining_threads = mining_threads;  // Cached outside of locking
	struct stratum_share *sshare, *tmpshare;
	struct work *work;
	struct cgpu_info *cgpu;
	double diff_cleared = 0;
	double thr_diff_cleared[my_mining_threads];
	int cleared = 0;
	int thr_cleared[my_mining_threads];
	
	// NOTE: This is per-thread rather than per-device to avoid getting devices lock in stratum_shares loop
	for (int i = 0; i < my_mining_threads; ++i)
	{
		thr_diff_cleared[i] = 0;
		thr_cleared[i] = 0;
	}

	mutex_lock(&sshare_lock);
	HASH_ITER(hh, stratum_shares, sshare, tmpshare) {
		work = sshare->work;
		if (sshare->work->pool == pool && work->thr_id < my_mining_threads) {
			HASH_DEL(stratum_shares, sshare);
			
			sharelog("disconnect", work);
			
			diff_cleared += sshare->work->work_difficulty;
			thr_diff_cleared[work->thr_id] += work->work_difficulty;
			++thr_cleared[work->thr_id];
			free_work(sshare->work);
			free(sshare);
			cleared++;
		}
	}
	mutex_unlock(&sshare_lock);

	if (cleared) {
		applog(LOG_WARNING, "Lost %d shares due to stratum disconnect on pool %d", cleared, pool->pool_no);
		mutex_lock(&stats_lock);
		pool->stale_shares += cleared;
		total_stale += cleared;
		pool->diff_stale += diff_cleared;
		total_diff_stale += diff_cleared;
		for (int i = 0; i < my_mining_threads; ++i)
			if (thr_cleared[i])
			{
				cgpu = get_thr_cgpu(i);
				cgpu->diff_stale += thr_diff_cleared[i];
				cgpu->stale += thr_cleared[i];
			}
		mutex_unlock(&stats_lock);

		mutex_lock(&submitting_lock);
		total_submitting -= cleared;
		mutex_unlock(&submitting_lock);
	}
}

static void resubmit_stratum_shares(struct pool *pool)
{
	struct stratum_share *sshare, *tmpshare;
	struct work *work;
	unsigned resubmitted = 0;

	mutex_lock(&sshare_lock);
	mutex_lock(&submitting_lock);
	HASH_ITER(hh, stratum_shares, sshare, tmpshare) {
		if (sshare->work->pool != pool)
			continue;
		
		HASH_DEL(stratum_shares, sshare);
		
		work = sshare->work;
		DL_APPEND(submit_waiting, work);
		
		free(sshare);
		++resubmitted;
	}
	mutex_unlock(&submitting_lock);
	mutex_unlock(&sshare_lock);

	if (resubmitted) {
		notifier_wake(submit_waiting_notifier);
		applog(LOG_DEBUG, "Resubmitting %u shares due to stratum disconnect on pool %u", resubmitted, pool->pool_no);
	}
}

static void clear_pool_work(struct pool *pool)
{
	struct work *work, *tmp;
	int cleared = 0;

	mutex_lock(stgd_lock);
	HASH_ITER(hh, staged_work, work, tmp) {
		if (work->pool == pool) {
			HASH_DEL(staged_work, work);
			free_work(work);
			cleared++;
			staged_full = false;
		}
	}
	mutex_unlock(stgd_lock);
}

static int cp_prio(void)
{
	int prio;

	cg_rlock(&control_lock);
	prio = currentpool->prio;
	cg_runlock(&control_lock);

	return prio;
}

/* We only need to maintain a secondary pool connection when we need the
 * capacity to get work from the backup pools while still on the primary */
static bool cnx_needed(struct pool *pool)
{
	struct pool *cp;

	if (pool->enabled != POOL_ENABLED)
		return false;

	/* Idle stratum pool needs something to kick it alive again */
	if (pool->has_stratum && pool->idle)
		return true;

	/* Getwork pools without opt_fail_only need backup pools up to be able
	 * to leak shares */
	cp = current_pool();
	if (pool_actively_desired(pool, cp))
		return true;
	if (!pool_localgen(cp) && (!opt_fail_only || !cp->hdr_path))
		return true;

	/* Keep the connection open to allow any stray shares to be submitted
	 * on switching pools for 2 minutes. */
	if (timer_elapsed(&pool->tv_last_work_time, NULL) < 120)
		return true;

	/* If the pool has only just come to life and is higher priority than
	 * the current pool keep the connection open so we can fail back to
	 * it. */
	if (pool_strategy == POOL_FAILOVER && pool->prio < cp_prio())
		return true;

	if (pool_unworkable(cp))
		return true;
	
	/* We've run out of work, bring anything back to life. */
	if (no_work)
		return true;

	return false;
}

static void wait_lpcurrent(struct pool *pool);
static void pool_resus(struct pool *pool);
static void gen_stratum_work(struct pool *pool, struct work *work);

static void stratum_resumed(struct pool *pool)
{
	if (!pool->stratum_notify)
		return;
	if (pool_tclear(pool, &pool->idle)) {
		applog(LOG_INFO, "Stratum connection to pool %d resumed", pool->pool_no);
		pool_resus(pool);
	}
}

static bool supports_resume(struct pool *pool)
{
	bool ret;

	cg_rlock(&pool->data_lock);
	ret = (pool->sessionid != NULL);
	cg_runlock(&pool->data_lock);

	return ret;
}

/* One stratum thread per pool that has stratum waits on the socket checking
 * for new messages and for the integrity of the socket connection. We reset
 * the connection based on the integrity of the receive side only as the send
 * side will eventually expire data it fails to send. */
static void *stratum_thread(void *userdata)
{
	struct pool *pool = (struct pool *)userdata;

	pthread_detach(pthread_self());

	char threadname[20];
	snprintf(threadname, 20, "stratum%u", pool->pool_no);
	RenameThread(threadname);

	srand(time(NULL) + (intptr_t)userdata);

	while (42) {
		struct timeval timeout;
		int sel_ret;
		fd_set rd;
		char *s;
		int sock;

		if (unlikely(!pool->has_stratum))
			break;

		/* Check to see whether we need to maintain this connection
		 * indefinitely or just bring it up when we switch to this
		 * pool */
		while (true)
		{
			sock = pool->sock;
			
			if (sock == INVSOCK)
				applog(LOG_DEBUG, "Pool %u: Invalid socket, suspending",
				       pool->pool_no);
			else
			if (!sock_full(pool) && !cnx_needed(pool))
				applog(LOG_DEBUG, "Pool %u: Connection not needed, suspending",
				       pool->pool_no);
			else
				break;
			
			suspend_stratum(pool);
			clear_stratum_shares(pool);
			clear_pool_work(pool);

			wait_lpcurrent(pool);
			if (!restart_stratum(pool)) {
				pool_died(pool);
				while (!restart_stratum(pool)) {
					if (pool->removed)
						goto out;
					cgsleep_ms(30000);
				}
			}
		}

		FD_ZERO(&rd);
		FD_SET(sock, &rd);
		timeout.tv_sec = 120;
		timeout.tv_usec = 0;

		/* If we fail to receive any notify messages for 2 minutes we
		 * assume the connection has been dropped and treat this pool
		 * as dead */
		if (!sock_full(pool) && (sel_ret = select(sock + 1, &rd, NULL, NULL, &timeout)) < 1) {
			applog(LOG_DEBUG, "Stratum select failed on pool %d with value %d", pool->pool_no, sel_ret);
			s = NULL;
		} else
			s = recv_line(pool);
		if (!s) {
			if (!pool->has_stratum)
				break;

			applog(LOG_NOTICE, "Stratum connection to pool %d interrupted", pool->pool_no);
			pool->getfail_occasions++;
			total_go++;

			mutex_lock(&pool->stratum_lock);
			pool->stratum_active = pool->stratum_notify = false;
			pool->sock = INVSOCK;
			mutex_unlock(&pool->stratum_lock);

			/* If the socket to our stratum pool disconnects, all
			 * submissions need to be discarded or resent. */
			if (!supports_resume(pool))
				clear_stratum_shares(pool);
			else
				resubmit_stratum_shares(pool);
			clear_pool_work(pool);
			if (pool == current_pool())
				restart_threads();

			if (restart_stratum(pool))
				continue;

			shutdown_stratum(pool);
			pool_died(pool);
			break;
		}

		/* Check this pool hasn't died while being a backup pool and
		 * has not had its idle flag cleared */
		stratum_resumed(pool);

		if (!parse_method(pool, s) && !parse_stratum_response(pool, s))
			applog(LOG_INFO, "Unknown stratum msg: %s", s);
		free(s);
		if (pool->swork.clean) {
			struct work *work = make_work();

			/* Generate a single work item to update the current
			 * block database */
			pool->swork.clean = false;
			gen_stratum_work(pool, work);

			/* Try to extract block height from coinbase scriptSig */
			uint8_t *bin_height = &bytes_buf(&pool->swork.coinbase)[4 /*version*/ + 1 /*txin count*/ + 36 /*prevout*/ + 1 /*scriptSig len*/ + 1 /*push opcode*/];
			unsigned char cb_height_sz;
			cb_height_sz = bin_height[-1];
			if (cb_height_sz == 3) {
				// FIXME: The block number will overflow this by AD 2173
				uint32_t block_id = ((uint32_t*)work->data)[1];
				uint32_t height = 0;
				memcpy(&height, bin_height, 3);
				height = le32toh(height);
				have_block_height(block_id, height);
			}

			++pool->work_restart_id;
			pool_update_work_restart_time(pool);
			if (test_work_current(work)) {
				/* Only accept a work update if this stratum
				 * connection is from the current pool */
				struct pool * const cp = current_pool();
				if (pool == cp)
					restart_threads();
				
				applog(
				       ((!opt_quiet_work_updates) && pool_actively_in_use(pool, cp) ? LOG_NOTICE : LOG_DEBUG),
				       "Stratum from pool %d requested work update", pool->pool_no);
			} else
				applog(LOG_NOTICE, "Stratum from pool %d detected new block", pool->pool_no);
			free_work(work);
		}

		if (timer_passed(&pool->swork.tv_transparency, NULL)) {
			// More than 4 timmills past since requested transactions
			timer_unset(&pool->swork.tv_transparency);
			pool_set_opaque(pool, true);
		}
	}

out:
	return NULL;
}

static void init_stratum_thread(struct pool *pool)
{
	have_longpoll = true;

	if (unlikely(pthread_create(&pool->stratum_thread, NULL, stratum_thread, (void *)pool)))
		quit(1, "Failed to create stratum thread");
}

static void *longpoll_thread(void *userdata);

static bool stratum_works(struct pool *pool)
{
	applog(LOG_INFO, "Testing pool %d stratum %s", pool->pool_no, pool->stratum_url);
	if (!extract_sockaddr(pool->stratum_url, &pool->sockaddr_url, &pool->stratum_port))
		return false;

	if (pool->stratum_active)
		return true;
	
	if (!initiate_stratum(pool))
		return false;

	return true;
}

static bool pool_active(struct pool *pool, bool pinging)
{
	struct timeval tv_now, tv_getwork, tv_getwork_reply;
	bool ret = false;
	json_t *val;
	CURL *curl;
	int rolltime;
	char *rpc_req;
	struct work *work;
	enum pool_protocol proto;

	if (pool->stratum_init)
		return pool->stratum_active;
	
	timer_set_now(&tv_now);
	if (timer_isset(&pool->tv_last_work_time) && timer_elapsed(&pool->tv_last_work_time, &tv_now) < 60)
		return true;
	if (pool->idle && timer_elapsed(&pool->tv_idle, &tv_now) < 30)
		return false;
	
		applog(LOG_INFO, "Testing pool %s", pool->rpc_url);

	/* This is the central point we activate stratum when we can */
	curl = curl_easy_init();
	if (unlikely(!curl)) {
		applog(LOG_ERR, "CURL initialisation failed");
		return false;
	}

	if (!(want_gbt || want_getwork))
		goto nohttp;

	work = make_work();

	/* Probe for GBT support on first pass */
	proto = want_gbt ? PLP_GETBLOCKTEMPLATE : PLP_GETWORK;

tryagain:
	rpc_req = prepare_rpc_req_probe(work, proto, NULL);
	work->pool = pool;
	if (!rpc_req)
		goto out;

	pool->probed = false;
	cgtime(&tv_getwork);
	val = json_rpc_call(curl, pool->rpc_url, pool->rpc_userpass, rpc_req,
			true, false, &rolltime, pool, false);
	cgtime(&tv_getwork_reply);

	free(rpc_req);

	/* Detect if a http getwork pool has an X-Stratum header at startup,
	 * and if so, switch to that in preference to getwork if it works */
	if (pool->stratum_url && want_stratum && pool_may_redirect_to(pool, pool->stratum_url) && (pool->has_stratum || stratum_works(pool))) {
		if (!pool->has_stratum) {

		applog(LOG_NOTICE, "Switching pool %d %s to %s", pool->pool_no, pool->rpc_url, pool->stratum_url);
		if (!pool->rpc_url)
			pool->rpc_url = strdup(pool->stratum_url);
		pool->has_stratum = true;

		}

		free_work(work);
		if (val)
			json_decref(val);

retry_stratum:
		curl_easy_cleanup(curl);
		
		/* We create the stratum thread for each pool just after
		 * successful authorisation. Once the init flag has been set
		 * we never unset it and the stratum thread is responsible for
		 * setting/unsetting the active flag */
		bool init = pool_tset(pool, &pool->stratum_init);

		if (!init) {
			bool ret = initiate_stratum(pool) && auth_stratum(pool);

			if (ret)
			{
				detect_algo = 2;
				init_stratum_thread(pool);
			}
			else
				pool_tclear(pool, &pool->stratum_init);
			return ret;
		}
		return pool->stratum_active;
	}
	else if (pool->has_stratum)
		shutdown_stratum(pool);

	if (val) {
		bool rc;
		json_t *res;

		res = json_object_get(val, "result");
		if ((!json_is_object(res)) || (proto == PLP_GETBLOCKTEMPLATE && !json_object_get(res, "bits")))
			goto badwork;

		work->rolltime = rolltime;
		rc = work_decode(pool, work, val);
		if (rc) {
			applog(LOG_DEBUG, "Successfully retrieved and deciphered work from pool %u %s",
			       pool->pool_no, pool->rpc_url);
			work->pool = pool;
			copy_time(&work->tv_getwork, &tv_getwork);
			copy_time(&work->tv_getwork_reply, &tv_getwork_reply);
			work->getwork_mode = GETWORK_MODE_TESTPOOL;
			calc_diff(work, 0);

			update_last_work(work);

			applog(LOG_DEBUG, "Pushing pooltest work to base pool");

			stage_work(work);
			total_getworks++;
			pool->getwork_requested++;
			ret = true;
			cgtime(&pool->tv_idle);
		} else {
badwork:
			json_decref(val);
			applog(LOG_DEBUG, "Successfully retrieved but FAILED to decipher work from pool %u %s",
			       pool->pool_no, pool->rpc_url);
			pool->proto = proto = pool_protocol_fallback(proto);
			if (PLP_NONE != proto)
				goto tryagain;
			free_work(work);
			goto out;
		}
		json_decref(val);

		if (proto != pool->proto) {
			pool->proto = proto;
			applog(LOG_INFO, "Selected %s protocol for pool %u", pool_protocol_name(proto), pool->pool_no);
		}

		if (pool->lp_url)
			goto out;

		/* Decipher the longpoll URL, if any, and store it in ->lp_url */

		const struct blktmpl_longpoll_req *lp;
		if (work->tr && (lp = blktmpl_get_longpoll(work->tr->tmpl))) {
			// NOTE: work_decode takes care of lp id
			pool->lp_url = lp->uri ? absolute_uri(lp->uri, pool->rpc_url) : pool->rpc_url;
			if (!pool->lp_url)
			{
				ret = false;
				goto out;
			}
			pool->lp_proto = PLP_GETBLOCKTEMPLATE;
		}
		else
		if (pool->hdr_path && want_getwork) {
			pool->lp_url = absolute_uri(pool->hdr_path, pool->rpc_url);
			if (!pool->lp_url)
			{
				ret = false;
				goto out;
			}
			pool->lp_proto = PLP_GETWORK;
		} else
			pool->lp_url = NULL;

		if (want_longpoll && !pool->lp_started) {
			pool->lp_started = true;
			if (unlikely(pthread_create(&pool->longpoll_thread, NULL, longpoll_thread, (void *)pool)))
				quit(1, "Failed to create pool longpoll thread");
		}
	} else if (PLP_NONE != (proto = pool_protocol_fallback(proto))) {
		pool->proto = proto;
		goto tryagain;
	} else {
		free_work(work);
nohttp:
		/* If we failed to parse a getwork, this could be a stratum
		 * url without the prefix stratum+tcp:// so let's check it */
		if (extract_sockaddr(pool->rpc_url, &pool->sockaddr_url, &pool->stratum_port) && initiate_stratum(pool)) {
			pool->has_stratum = true;
			goto retry_stratum;
		}
		applog(LOG_DEBUG, "FAILED to retrieve work from pool %u %s",
		       pool->pool_no, pool->rpc_url);
		if (!pinging)
			applog(LOG_WARNING, "Pool %u slow/down or URL or credentials invalid", pool->pool_no);
	}
out:
	curl_easy_cleanup(curl);
	return ret;
}

static void pool_resus(struct pool *pool)
{
	if (pool_strategy == POOL_FAILOVER && pool->prio < cp_prio())
		applog(LOG_WARNING, "Pool %d %s alive, testing stability", pool->pool_no, pool->rpc_url);
	else
		applog(LOG_INFO, "Pool %d %s alive", pool->pool_no, pool->rpc_url);
}

static struct work *hash_pop(void)
{
	struct work *work = NULL, *tmp;
	int hc;
	struct timespec ts;

retry:
	mutex_lock(stgd_lock);
	while (!HASH_COUNT(staged_work))
	{
		if (unlikely(staged_full))
		{
			if (likely(opt_queue < 10 + mining_threads))
			{
				++opt_queue;
				applog(LOG_WARNING, "Staged work underrun; increasing queue minimum to %d", opt_queue);
			}
			else
				applog(LOG_WARNING, "Staged work underrun; not automatically increasing above %d", opt_queue);
			staged_full = false;  // Let it fill up before triggering an underrun again
			no_work = true;
		}
		ts = (struct timespec){ .tv_sec = opt_log_interval, };
		pthread_cond_signal(&gws_cond);
		if (ETIMEDOUT == pthread_cond_timedwait(&getq->cond, stgd_lock, &ts))
		{
			run_cmd(cmd_idle);
			pthread_cond_signal(&gws_cond);
			pthread_cond_wait(&getq->cond, stgd_lock);
		}
	}
	
	no_work = false;

	hc = HASH_COUNT(staged_work);
	/* Find clone work if possible, to allow masters to be reused */
	if (hc > staged_rollable) {
		HASH_ITER(hh, staged_work, work, tmp) {
			if (!work_rollable(work))
				break;
		}
	} else
		work = staged_work;
	
	if (can_roll(work) && should_roll(work))
	{
		// Instead of consuming it, force it to be cloned and grab the clone
		mutex_unlock(stgd_lock);
		clone_available();
		goto retry;
	}
	
	HASH_DEL(staged_work, work);
	if (work_rollable(work))
		staged_rollable--;

	/* Signal the getwork scheduler to look for more work */
	pthread_cond_signal(&gws_cond);

	/* Signal hash_pop again in case there are mutliple hash_pop waiters */
	pthread_cond_signal(&getq->cond);
	mutex_unlock(stgd_lock);
	work->pool->last_work_time = time(NULL);
	cgtime(&work->pool->tv_last_work_time);

	return work;
}

/* Clones work by rolling it if possible, and returning a clone instead of the
 * original work item which gets staged again to possibly be rolled again in
 * the future */
static struct work *clone_work(struct work *work)
{
	int mrs = mining_threads + opt_queue - total_staged();
	struct work *work_clone;
	bool cloned;

	if (mrs < 1)
		return work;

	cloned = false;
	work_clone = make_clone(work);
	while (mrs-- > 0 && can_roll(work) && should_roll(work)) {
		applog(LOG_DEBUG, "Pushing rolled converted work to stage thread");
		stage_work(work_clone);
		roll_work(work);
		work_clone = make_clone(work);
		/* Roll it again to prevent duplicates should this be used
		 * directly later on */
		roll_work(work);
		cloned = true;
	}

	if (cloned) {
		stage_work(work);
		return work_clone;
	}

	free_work(work_clone);

	return work;
}

void gen_hash(unsigned char *data, unsigned char *hash, int len)
{
	unsigned char hash1[32];

	sha256(data, len, hash1);
	sha256(hash1, 32, hash);
}

/* PDiff 1 is a 256 bit unsigned integer of
 * 0x00000000ffffffffffffffffffffffffffffffffffffffffffffffffffffffff
 * so we use a big endian 32 bit unsigned integer positioned at the Nth byte to
 * cover a huge range of difficulty targets, though not all 256 bits' worth */
static void pdiff_target_leadzero(void * const target_p, double diff)
{
	uint8_t *target = target_p;
	diff *= 0x100000000;
	int skip = log2(diff) / 8;
	if (skip)
	{
		if (skip > 0x1c)
			skip = 0x1c;
		diff /= pow(0x100, skip);
		memset(target, 0, skip);
	}
	uint32_t n = 0xffffffff;
	n = (double)n / diff;
	n = htobe32(n);
	memcpy(&target[skip], &n, sizeof(n));
	memset(&target[skip + sizeof(n)], 0xff, 32 - (skip + sizeof(n)));
}

void set_target_to_pdiff(void * const dest_target, const double pdiff)
{
	unsigned char rtarget[32];
	pdiff_target_leadzero(rtarget, pdiff);
	swab256(dest_target, rtarget);
	
	if (opt_debug) {
		char htarget[65];
		bin2hex(htarget, rtarget, 32);
		applog(LOG_DEBUG, "Generated target %s", htarget);
	}
}

void set_target_to_bdiff(void * const dest_target, const double bdiff)
{
	set_target_to_pdiff(dest_target, bdiff_to_pdiff(bdiff));
}

void _test_target(void * const funcp, const char * const funcname, const bool little_endian, const void * const expectp, const double diff)
{
	uint8_t bufr[32], buf[32], expectr[32], expect[32];
	int off;
	void (*func)(void *, double) = funcp;
	
	func(little_endian ? bufr : buf, diff);
	if (little_endian)
		swab256(buf, bufr);
	
	swap32tobe(expect, expectp, 256/32);
	
	// Fuzzy comparison: the first 32 bits set must match, and the actual target must be >= the expected
	for (off = 0; off < 28 && !buf[off]; ++off)
	{}
	
	if (memcmp(&buf[off], &expect[off], 4))
	{
testfail: ;
		char hexbuf[65], expectbuf[65];
		bin2hex(hexbuf, buf, 32);
		bin2hex(expectbuf, expect, 32);
		applogr(, LOG_WARNING, "%s test failed: diff %g got %s (expected %s)",
		        funcname, diff, hexbuf, expectbuf);
	}
	
	if (!little_endian)
		swab256(bufr, buf);
	swab256(expectr, expect);
	
	if (!hash_target_check(expectr, bufr))
		goto testfail;
}

#define TEST_TARGET(func, le, expect, diff)  \
	_test_target(func, #func, le, expect, diff)

void test_target()
{
	uint32_t expect[8] = {0};
	// bdiff 1 should be exactly 00000000ffff0000000006f29cfd29510a6caee84634e86a57257cf03152537f due to floating-point imprecision (pdiff1 / 1.0000152590218966)
	expect[0] = 0x0000ffff;
	TEST_TARGET(set_target_to_bdiff, true, expect, 1./0x10000);
	expect[0] = 0;
	expect[1] = 0xffff0000;
	TEST_TARGET(set_target_to_bdiff, true, expect, 1);
	expect[1] >>= 1;
	TEST_TARGET(set_target_to_bdiff, true, expect, 2);
	expect[1] >>= 3;
	TEST_TARGET(set_target_to_bdiff, true, expect, 0x10);
	expect[1] >>= 4;
	TEST_TARGET(set_target_to_bdiff, true, expect, 0x100);
	
	memset(&expect[1], '\xff', 28);
	expect[0] = 0x0000ffff;
	TEST_TARGET(set_target_to_pdiff, true, expect, 1./0x10000);
	expect[0] = 0;
	TEST_TARGET(set_target_to_pdiff, true, expect, 1);
	expect[1] >>= 1;
	TEST_TARGET(set_target_to_pdiff, true, expect, 2);
	expect[1] >>= 3;
	TEST_TARGET(set_target_to_pdiff, true, expect, 0x10);
	expect[1] >>= 4;
	TEST_TARGET(set_target_to_pdiff, true, expect, 0x100);
}

void stratum_work_cpy(struct stratum_work * const dst, const struct stratum_work * const src)
{
	*dst = *src;
	if (dst->tr)
		tmpl_incref(dst->tr);
	dst->job_id = maybe_strdup(src->job_id);
	bytes_cpy(&dst->coinbase, &src->coinbase);
	bytes_cpy(&dst->merkle_bin, &src->merkle_bin);
}

void stratum_work_clean(struct stratum_work * const swork)
{
	if (swork->tr)
		tmpl_decref(swork->tr);
	free(swork->job_id);
	bytes_free(&swork->coinbase);
	bytes_free(&swork->merkle_bin);
}

bool pool_has_usable_swork(const struct pool * const pool)
{
	if (pool->swork.tr)
	{
		// GBT
		struct timeval tv_now;
		timer_set_now(&tv_now);
		return blkmk_time_left(pool->swork.tr->tmpl, tv_now.tv_sec);
	}
	return pool->stratum_notify;
}

/* Generates stratum based work based on the most recent notify information
 * from the pool. This will keep generating work while a pool is down so we use
 * other means to detect when the pool has died in stratum_thread */
static void gen_stratum_work(struct pool *pool, struct work *work)
{
	clean_work(work);
	
	cg_wlock(&pool->data_lock);
	pool->swork.data_lock_p = &pool->data_lock;
	
	bytes_resize(&work->nonce2, pool->n2size);
	if (pool->nonce2sz < pool->n2size)
		memset(&bytes_buf(&work->nonce2)[pool->nonce2sz], 0, pool->n2size - pool->nonce2sz);
	memcpy(bytes_buf(&work->nonce2),
#ifdef WORDS_BIGENDIAN
	// NOTE: On big endian, the most significant bits are stored at the end, so skip the LSBs
	       &((char*)&pool->nonce2)[pool->nonce2off],
#else
	       &pool->nonce2,
#endif
	       pool->nonce2sz);
	pool->nonce2++;
	
	work->pool = pool;
	work->work_restart_id = work->pool->work_restart_id;
	gen_stratum_work2(work, &pool->swork, pool->nonce1);
	
	cgtime(&work->tv_staged);
}

void gen_stratum_work2(struct work *work, struct stratum_work *swork, const char *nonce1)
{
	unsigned char *coinbase, merkle_root[32], merkle_sha[64];
	uint8_t *merkle_bin;
	uint32_t *data32, *swap32;
	int i;

	/* Generate coinbase */
	coinbase = bytes_buf(&swork->coinbase);
	memcpy(&coinbase[swork->nonce2_offset], bytes_buf(&work->nonce2), bytes_len(&work->nonce2));

	/* Downgrade to a read lock to read off the variables */
	if (swork->data_lock_p)
		cg_dwlock(swork->data_lock_p);

	/* Generate merkle root */
	gen_hash(coinbase, merkle_root, bytes_len(&swork->coinbase));
	memcpy(merkle_sha, merkle_root, 32);
	merkle_bin = bytes_buf(&swork->merkle_bin);
	for (i = 0; i < swork->merkles; ++i, merkle_bin += 32) {
		memcpy(merkle_sha + 32, merkle_bin, 32);
		gen_hash(merkle_sha, merkle_root, 64);
		memcpy(merkle_sha, merkle_root, 32);
	}
	data32 = (uint32_t *)merkle_sha;
	swap32 = (uint32_t *)merkle_root;
	flip32(swap32, data32);
	
	memcpy(&work->data[0], swork->header1, 36);
	memcpy(&work->data[36], merkle_root, 32);
	*((uint32_t*)&work->data[68]) = htobe32(swork->ntime + timer_elapsed(&swork->tv_received, NULL));
	memcpy(&work->data[72], swork->diffbits, 4);
	memset(&work->data[76], 0, 4);  // nonce
	memcpy(&work->data[80], workpadding_bin, 48);
	
	work->ntime_roll_limits = swork->ntime_roll_limits;

	/* Copy parameters required for share submission */
<<<<<<< HEAD
	memcpy(work->target, swork->target, sizeof(work->target));
	work->job_id = strdup(swork->job_id);
	work->nonce1 = strdup(nonce1);
=======
	work->job_id = maybe_strdup(swork->job_id);
	work->nonce1 = maybe_strdup(nonce1);
>>>>>>> 57a67b80
	if (swork->data_lock_p)
		cg_runlock(swork->data_lock_p);

	if (opt_debug)
	{
		char header[161];
		char nonce2hex[(bytes_len(&work->nonce2) * 2) + 1];
		bin2hex(header, work->data, 80);
		bin2hex(nonce2hex, bytes_buf(&work->nonce2), bytes_len(&work->nonce2));
		applog(LOG_DEBUG, "Generated stratum header %s", header);
		applog(LOG_DEBUG, "Work job_id %s nonce2 %s", work->job_id, nonce2hex);
	}

	calc_midstate(work);

	local_work++;
	work->stratum = true;
	work->blk.nonce = 0;
	work->id = total_work++;
	work->longpoll = false;
	work->getwork_mode = GETWORK_MODE_STRATUM;
	calc_diff(work, 0);
}

void request_work(struct thr_info *thr)
{
	struct cgpu_info *cgpu = thr->cgpu;
	struct cgminer_stats *dev_stats = &(cgpu->cgminer_stats);

	/* Tell the watchdog thread this thread is waiting on getwork and
	 * should not be restarted */
	thread_reportout(thr);
	
	// HACK: Since get_work still blocks, reportout all processors dependent on this thread
	for (struct cgpu_info *proc = thr->cgpu->next_proc; proc; proc = proc->next_proc)
	{
		if (proc->threads)
			break;
		thread_reportout(proc->thr[0]);
	}

	cgtime(&dev_stats->_get_start);
}

// FIXME: Make this non-blocking (and remove HACK above)
struct work *get_work(struct thr_info *thr)
{
	const int thr_id = thr->id;
	struct cgpu_info *cgpu = thr->cgpu;
	struct cgminer_stats *dev_stats = &(cgpu->cgminer_stats);
	struct cgminer_stats *pool_stats;
	struct timeval tv_get;
	struct work *work = NULL;

	applog(LOG_DEBUG, "%"PRIpreprv": Popping work from get queue to get work", cgpu->proc_repr);
	while (!work) {
		work = hash_pop();
		if (stale_work(work, false)) {
			staged_full = false;  // It wasn't really full, since it was stale :(
			discard_work(work);
			work = NULL;
			wake_gws();
		}
	}
	last_getwork = time(NULL);
	applog(LOG_DEBUG, "%"PRIpreprv": Got work %d from get queue to get work for thread %d",
	       cgpu->proc_repr, work->id, thr_id);

	work->thr_id = thr_id;
	thread_reportin(thr);
	
	// HACK: Since get_work still blocks, reportin all processors dependent on this thread
	for (struct cgpu_info *proc = thr->cgpu->next_proc; proc; proc = proc->next_proc)
	{
		if (proc->threads)
			break;
		thread_reportin(proc->thr[0]);
	}
	
	work->mined = true;
	work->blk.nonce = 0;

	cgtime(&tv_get);
	timersub(&tv_get, &dev_stats->_get_start, &tv_get);

	timeradd(&tv_get, &dev_stats->getwork_wait, &dev_stats->getwork_wait);
	if (timercmp(&tv_get, &dev_stats->getwork_wait_max, >))
		dev_stats->getwork_wait_max = tv_get;
	if (timercmp(&tv_get, &dev_stats->getwork_wait_min, <))
		dev_stats->getwork_wait_min = tv_get;
	++dev_stats->getwork_calls;

	pool_stats = &(work->pool->cgminer_stats);
	timeradd(&tv_get, &pool_stats->getwork_wait, &pool_stats->getwork_wait);
	if (timercmp(&tv_get, &pool_stats->getwork_wait_max, >))
		pool_stats->getwork_wait_max = tv_get;
	if (timercmp(&tv_get, &pool_stats->getwork_wait_min, <))
		pool_stats->getwork_wait_min = tv_get;
	++pool_stats->getwork_calls;
	
	if (work->work_difficulty < 1)
	{
		if (unlikely(work->work_difficulty < cgpu->min_nonce_diff))
		{
			applog(LOG_WARNING, "%"PRIpreprv": Using work with lower difficulty than device supports",
			       cgpu->proc_repr);
			work->nonce_diff = cgpu->min_nonce_diff;
		}
		else
			work->nonce_diff = work->work_difficulty;
	}
	else
		work->nonce_diff = 1;

	return work;
}

static
void _submit_work_async(struct work *work)
{
	applog(LOG_DEBUG, "Pushing submit work to work thread");
	
	if (opt_benchmark)
	{
		json_t * const jn = json_null();
		rebuild_hash(work);
		share_result(jn, jn, jn, work, false, "");
		free_work(work);
		return;
	}

	mutex_lock(&submitting_lock);
	++total_submitting;
	DL_APPEND(submit_waiting, work);
	mutex_unlock(&submitting_lock);

	notifier_wake(submit_waiting_notifier);
}

/* Submit a copy of the tested, statistic recorded work item asynchronously */
static void submit_work_async2(struct work *work, struct timeval *tv_work_found)
{
	if (tv_work_found)
		copy_time(&work->tv_work_found, tv_work_found);
	
	_submit_work_async(work);
}

void inc_hw_errors3(struct thr_info *thr, const struct work *work, const uint32_t *bad_nonce_p, float nonce_diff)
{
	struct cgpu_info * const cgpu = thr->cgpu;
	
	if (bad_nonce_p)
	{
		if (bad_nonce_p == UNKNOWN_NONCE)
			applog(LOG_DEBUG, "%"PRIpreprv": invalid nonce - HW error",
			       cgpu->proc_repr);
		else
			applog(LOG_DEBUG, "%"PRIpreprv": invalid nonce (%08lx) - HW error",
			       cgpu->proc_repr, (unsigned long)be32toh(*bad_nonce_p));
	}
	
	mutex_lock(&stats_lock);
	hw_errors++;
	++cgpu->hw_errors;
	if (bad_nonce_p)
	{
		total_bad_diff1 += nonce_diff;
		cgpu->bad_diff1 += nonce_diff;
	}
	mutex_unlock(&stats_lock);

	if (thr->cgpu->drv->hw_error)
		thr->cgpu->drv->hw_error(thr);
}

enum test_nonce2_result hashtest2(struct work *work, bool checktarget)
{
	uint32_t *hash2_32 = (uint32_t *)&work->hash[0];

	hash_data(work->hash, work->data);

	if (hash2_32[7] != 0)
		return TNR_BAD;

	if (!checktarget)
		return TNR_GOOD;

	if (!hash_target_check_v(work->hash, work->target))
	{
		bool high_hash = true;
		struct pool * const pool = work->pool;
		if (pool->stratum_active)
		{
			// Some stratum pools are buggy and expect difficulty changes to be immediate retroactively, so if the target has changed, check and submit just in case
			if (memcmp(pool->swork.target, work->target, sizeof(work->target)))
			{
				applog(LOG_DEBUG, "Stratum pool %u target has changed since work job issued, checking that too",
				       pool->pool_no);
				if (hash_target_check_v(work->hash, pool->swork.target))
					high_hash = false;
			}
		}
		if (high_hash)
			return TNR_HIGH;
	}

	return TNR_GOOD;
}

enum test_nonce2_result _test_nonce2(struct work *work, uint32_t nonce, bool checktarget)
{
	uint32_t *work_nonce = (uint32_t *)(work->data + 64 + 12);
	*work_nonce = htole32(nonce);

#ifdef USE_SCRYPT
	if (opt_scrypt)
		// NOTE: Depends on scrypt_test return matching enum values
		return scrypt_test(work->data, work->target, nonce);
#endif

	return hashtest2(work, checktarget);
}

/* Returns true if nonce for work was a valid share */
bool submit_nonce(struct thr_info *thr, struct work *work, uint32_t nonce)
{
	return submit_noffset_nonce(thr, work, nonce, 0);
}

/* Allows drivers to submit work items where the driver has changed the ntime
 * value by noffset. Must be only used with a work protocol that does not ntime
 * roll itself intrinsically to generate work (eg stratum). We do not touch
 * the original work struct, but the copy of it only. */
bool submit_noffset_nonce(struct thr_info *thr, struct work *work_in, uint32_t nonce,
			  int noffset)
{
	struct work *work = make_work();
	_copy_work(work, work_in, noffset);
	
	uint32_t *work_nonce = (uint32_t *)(work->data + 64 + 12);
	struct timeval tv_work_found;
	enum test_nonce2_result res;
	bool ret = true;

	thread_reportout(thr);

	cgtime(&tv_work_found);
	*work_nonce = htole32(nonce);
	work->thr_id = thr->id;

	/* Do one last check before attempting to submit the work */
	/* Side effect: sets work->data for us */
	res = test_nonce2(work, nonce);
	
	if (unlikely(res == TNR_BAD))
		{
			inc_hw_errors(thr, work, nonce);
			ret = false;
			goto out;
		}
	
	mutex_lock(&stats_lock);
	total_diff1       += work->nonce_diff;
	thr ->cgpu->diff1 += work->nonce_diff;
	work->pool->diff1 += work->nonce_diff;
	thr->cgpu->last_device_valid_work = time(NULL);
	mutex_unlock(&stats_lock);
	
	if (noncelog_file)
		noncelog(work);
	
	if (res == TNR_HIGH)
	{
			// Share above target, normal
			/* Check the diff of the share, even if it didn't reach the
			 * target, just to set the best share value if it's higher. */
			share_diff(work);
			goto out;
	}
	
	submit_work_async2(work, &tv_work_found);
	work = NULL;  // Taken by submit_work_async2
out:
	if (work)
		free_work(work);
	thread_reportin(thr);

	return ret;
}

bool abandon_work(struct work *work, struct timeval *wdiff, uint64_t hashes)
{
	if (wdiff->tv_sec > opt_scantime ||
	    work->blk.nonce >= 0xfffffffe - hashes ||
	    hashes >= 0xfffffffe ||
	    stale_work(work, false))
		return true;
	return false;
}

void __thr_being_msg(int prio, struct thr_info *thr, const char *being)
{
	struct cgpu_info *proc = thr->cgpu;
	
	if (proc->threads > 1)
		applog(prio, "%"PRIpreprv" (thread %d) %s", proc->proc_repr, thr->id, being);
	else
		applog(prio, "%"PRIpreprv" %s", proc->proc_repr, being);
}

// Called by asynchronous minerloops, when they find their processor should be disabled
void mt_disable_start(struct thr_info *mythr)
{
	struct cgpu_info *cgpu = mythr->cgpu;
	struct device_drv *drv = cgpu->drv;
	
	if (drv->thread_disable)
		drv->thread_disable(mythr);
	
	hashmeter2(mythr);
	__thr_being_msg(LOG_WARNING, mythr, "being disabled");
	mythr->rolling = mythr->cgpu->rolling = 0;
	thread_reportout(mythr);
	mythr->_mt_disable_called = true;
}

/* Put a new unqueued work item in cgpu->unqueued_work under cgpu->qlock till
 * the driver tells us it's full so that it may extract the work item using
 * the get_queued() function which adds it to the hashtable on
 * cgpu->queued_work. */
static void fill_queue(struct thr_info *mythr, struct cgpu_info *cgpu, struct device_drv *drv, const int thr_id)
{
	thread_reportout(mythr);
	do {
		bool need_work;

		/* Do this lockless just to know if we need more unqueued work. */
		need_work = (!cgpu->unqueued_work);

		/* get_work is a blocking function so do it outside of lock
		 * to prevent deadlocks with other locks. */
		if (need_work) {
			struct work *work = get_work(mythr);

			wr_lock(&cgpu->qlock);
			/* Check we haven't grabbed work somehow between
			 * checking and picking up the lock. */
			if (likely(!cgpu->unqueued_work))
				cgpu->unqueued_work = work;
			else
				need_work = false;
			wr_unlock(&cgpu->qlock);

			if (unlikely(!need_work))
				discard_work(work);
		}
		/* The queue_full function should be used by the driver to
		 * actually place work items on the physical device if it
		 * does have a queue. */
	} while (drv->queue_full && !drv->queue_full(cgpu));
}

/* Add a work item to a cgpu's queued hashlist */
void __add_queued(struct cgpu_info *cgpu, struct work *work)
{
	cgpu->queued_count++;
	HASH_ADD_INT(cgpu->queued_work, id, work);
}

/* This function is for retrieving one work item from the unqueued pointer and
 * adding it to the hashtable of queued work. Code using this function must be
 * able to handle NULL as a return which implies there is no work available. */
struct work *get_queued(struct cgpu_info *cgpu)
{
	struct work *work = NULL;

	wr_lock(&cgpu->qlock);
	if (cgpu->unqueued_work) {
		work = cgpu->unqueued_work;
		if (unlikely(stale_work(work, false))) {
			discard_work(work);
			work = NULL;
			wake_gws();
		} else
			__add_queued(cgpu, work);
		cgpu->unqueued_work = NULL;
	}
	wr_unlock(&cgpu->qlock);

	return work;
}

void add_queued(struct cgpu_info *cgpu, struct work *work)
{
	wr_lock(&cgpu->qlock);
	__add_queued(cgpu, work);
	wr_unlock(&cgpu->qlock);
}

/* Get fresh work and add it to cgpu's queued hashlist */
struct work *get_queue_work(struct thr_info *thr, struct cgpu_info *cgpu, int thr_id)
{
	struct work *work = get_work(thr);

	add_queued(cgpu, work);
	return work;
}

/* This function is for finding an already queued work item in the
 * given que hashtable. Code using this function must be able
 * to handle NULL as a return which implies there is no matching work.
 * The calling function must lock access to the que if it is required.
 * The common values for midstatelen, offset, datalen are 32, 64, 12 */
struct work *__find_work_bymidstate(struct work *que, char *midstate, size_t midstatelen, char *data, int offset, size_t datalen)
{
	struct work *work, *tmp, *ret = NULL;

	HASH_ITER(hh, que, work, tmp) {
		if (memcmp(work->midstate, midstate, midstatelen) == 0 &&
		    memcmp(work->data + offset, data, datalen) == 0) {
			ret = work;
			break;
		}
	}

	return ret;
}

/* This function is for finding an already queued work item in the
 * device's queued_work hashtable. Code using this function must be able
 * to handle NULL as a return which implies there is no matching work.
 * The common values for midstatelen, offset, datalen are 32, 64, 12 */
struct work *find_queued_work_bymidstate(struct cgpu_info *cgpu, char *midstate, size_t midstatelen, char *data, int offset, size_t datalen)
{
	struct work *ret;

	rd_lock(&cgpu->qlock);
	ret = __find_work_bymidstate(cgpu->queued_work, midstate, midstatelen, data, offset, datalen);
	rd_unlock(&cgpu->qlock);

	return ret;
}

struct work *clone_queued_work_bymidstate(struct cgpu_info *cgpu, char *midstate, size_t midstatelen, char *data, int offset, size_t datalen)
{
	struct work *work, *ret = NULL;

	rd_lock(&cgpu->qlock);
	work = __find_work_bymidstate(cgpu->queued_work, midstate, midstatelen, data, offset, datalen);
	if (work)
		ret = copy_work(work);
	rd_unlock(&cgpu->qlock);

	return ret;
}

void __work_completed(struct cgpu_info *cgpu, struct work *work)
{
	cgpu->queued_count--;
	HASH_DEL(cgpu->queued_work, work);
}
/* This function should be used by queued device drivers when they're sure
 * the work struct is no longer in use. */
void work_completed(struct cgpu_info *cgpu, struct work *work)
{
	wr_lock(&cgpu->qlock);
	__work_completed(cgpu, work);
	wr_unlock(&cgpu->qlock);

	free_work(work);
}

/* Combines find_queued_work_bymidstate and work_completed in one function
 * withOUT destroying the work so the driver must free it. */
struct work *take_queued_work_bymidstate(struct cgpu_info *cgpu, char *midstate, size_t midstatelen, char *data, int offset, size_t datalen)
{
	struct work *work;

	wr_lock(&cgpu->qlock);
	work = __find_work_bymidstate(cgpu->queued_work, midstate, midstatelen, data, offset, datalen);
	if (work)
		__work_completed(cgpu, work);
	wr_unlock(&cgpu->qlock);

	return work;
}

static void flush_queue(struct cgpu_info *cgpu)
{
	struct work *work = NULL;

	wr_lock(&cgpu->qlock);
	work = cgpu->unqueued_work;
	cgpu->unqueued_work = NULL;
	wr_unlock(&cgpu->qlock);

	if (work) {
		free_work(work);
		applog(LOG_DEBUG, "Discarded queued work item");
	}
}

/* This version of hash work is for devices that are fast enough to always
 * perform a full nonce range and need a queue to maintain the device busy.
 * Work creation and destruction is not done from within this function
 * directly. */
void hash_queued_work(struct thr_info *mythr)
{
	const long cycle = opt_log_interval / 5 ? : 1;
	struct timeval tv_start = {0, 0}, tv_end;
	struct cgpu_info *cgpu = mythr->cgpu;
	struct device_drv *drv = cgpu->drv;
	const int thr_id = mythr->id;
	int64_t hashes_done = 0;

	if (unlikely(cgpu->deven != DEV_ENABLED))
		mt_disable(mythr);
	
	while (likely(!cgpu->shutdown)) {
		struct timeval diff;
		int64_t hashes;

		fill_queue(mythr, cgpu, drv, thr_id);

		thread_reportin(mythr);
		hashes = drv->scanwork(mythr);

		/* Reset the bool here in case the driver looks for it
		 * synchronously in the scanwork loop. */
		mythr->work_restart = false;

		if (unlikely(hashes == -1 )) {
			applog(LOG_ERR, "%s %d failure, disabling!", drv->name, cgpu->device_id);
			cgpu->deven = DEV_DISABLED;
			dev_error(cgpu, REASON_THREAD_ZERO_HASH);
			mt_disable(mythr);
		}

		hashes_done += hashes;
		cgtime(&tv_end);
		timersub(&tv_end, &tv_start, &diff);
		if (diff.tv_sec >= cycle) {
			hashmeter(thr_id, &diff, hashes_done);
			hashes_done = 0;
			copy_time(&tv_start, &tv_end);
		}

		if (unlikely(mythr->pause || cgpu->deven != DEV_ENABLED))
			mt_disable(mythr);

		if (unlikely(mythr->work_restart)) {
			flush_queue(cgpu);
			if (drv->flush_work)
				drv->flush_work(cgpu);
		}
	}
	// cgpu->deven = DEV_DISABLED; set in miner_thread
}

// Called by minerloop, when it is re-enabling a processor
void mt_disable_finish(struct thr_info *mythr)
{
	struct device_drv *drv = mythr->cgpu->drv;
	
	thread_reportin(mythr);
	__thr_being_msg(LOG_WARNING, mythr, "being re-enabled");
	if (drv->thread_enable)
		drv->thread_enable(mythr);
	mythr->_mt_disable_called = false;
}

// Called by synchronous minerloops, when they find their processor should be disabled
// Calls mt_disable_start, waits until it's re-enabled, then calls mt_disable_finish
void mt_disable(struct thr_info *mythr)
{
	const struct cgpu_info * const cgpu = mythr->cgpu;
	mt_disable_start(mythr);
	applog(LOG_DEBUG, "Waiting for wakeup notification in miner thread");
	do {
		notifier_read(mythr->notifier);
	} while (mythr->pause || cgpu->deven != DEV_ENABLED);
	mt_disable_finish(mythr);
}


enum {
	STAT_SLEEP_INTERVAL		= 1,
	STAT_CTR_INTERVAL		= 10000000,
	FAILURE_INTERVAL		= 30,
};

/* Stage another work item from the work returned in a longpoll */
static void convert_to_work(json_t *val, int rolltime, struct pool *pool, struct work *work, struct timeval *tv_lp, struct timeval *tv_lp_reply)
{
	bool rc;

	work->rolltime = rolltime;
	rc = work_decode(pool, work, val);
	if (unlikely(!rc)) {
		applog(LOG_ERR, "Could not convert longpoll data to work");
		free_work(work);
		return;
	}
	total_getworks++;
	pool->getwork_requested++;
	work->pool = pool;
	copy_time(&work->tv_getwork, tv_lp);
	copy_time(&work->tv_getwork_reply, tv_lp_reply);
	calc_diff(work, 0);

	if (pool->enabled == POOL_REJECTING)
		work->mandatory = true;

	work->longpoll = true;
	work->getwork_mode = GETWORK_MODE_LP;

	update_last_work(work);

	/* We'll be checking this work item twice, but we already know it's
	 * from a new block so explicitly force the new block detection now
	 * rather than waiting for it to hit the stage thread. This also
	 * allows testwork to know whether LP discovered the block or not. */
	test_work_current(work);

	/* Don't use backup LPs as work if we have failover-only enabled. Use
	 * the longpoll work from a pool that has been rejecting shares as a
	 * way to detect when the pool has recovered.
	 */
	if (pool != current_pool() && opt_fail_only && pool->enabled != POOL_REJECTING) {
		free_work(work);
		return;
	}

	work = clone_work(work);

	applog(LOG_DEBUG, "Pushing converted work to stage thread");

	stage_work(work);
	applog(LOG_DEBUG, "Converted longpoll data to work");
}

/* If we want longpoll, enable it for the chosen default pool, or, if
 * the pool does not support longpoll, find the first one that does
 * and use its longpoll support */
static struct pool *select_longpoll_pool(struct pool *cp)
{
	int i;

	if (cp->lp_url)
		return cp;
	for (i = 0; i < total_pools; i++) {
		struct pool *pool = pools[i];

		if (pool->has_stratum || pool->lp_url)
			return pool;
	}
	return NULL;
}

/* This will make the longpoll thread wait till it's the current pool, or it
 * has been flagged as rejecting, before attempting to open any connections.
 */
static void wait_lpcurrent(struct pool *pool)
{
	while (!cnx_needed(pool))
	{
		mutex_lock(&lp_lock);
		pthread_cond_wait(&lp_cond, &lp_lock);
		mutex_unlock(&lp_lock);
	}
}

static curl_socket_t save_curl_socket(void *vpool, __maybe_unused curlsocktype purpose, struct curl_sockaddr *addr) {
	struct pool *pool = vpool;
	curl_socket_t sock = socket(addr->family, addr->socktype, addr->protocol);
	pool->lp_socket = sock;
	return sock;
}

static void *longpoll_thread(void *userdata)
{
	struct pool *cp = (struct pool *)userdata;
	/* This *pool is the source of the actual longpoll, not the pool we've
	 * tied it to */
	struct timeval start, reply, end;
	struct pool *pool = NULL;
	char threadname[20];
	CURL *curl = NULL;
	int failures = 0;
	char *lp_url;
	int rolltime;

#ifndef HAVE_PTHREAD_CANCEL
	pthread_setcanceltype(PTHREAD_CANCEL_ASYNCHRONOUS, NULL);
#endif

	snprintf(threadname, 20, "longpoll%u", cp->pool_no);
	RenameThread(threadname);

	curl = curl_easy_init();
	if (unlikely(!curl)) {
		applog(LOG_ERR, "CURL initialisation failed");
		return NULL;
	}

retry_pool:
	pool = select_longpoll_pool(cp);
	if (!pool) {
		applog(LOG_WARNING, "No suitable long-poll found for %s", cp->rpc_url);
		while (!pool) {
			cgsleep_ms(60000);
			pool = select_longpoll_pool(cp);
		}
	}

	if (pool->has_stratum) {
		applog(LOG_WARNING, "Block change for %s detection via %s stratum",
		       cp->rpc_url, pool->rpc_url);
		goto out;
	}

	/* Any longpoll from any pool is enough for this to be true */
	have_longpoll = true;

	wait_lpcurrent(cp);

	{
		lp_url = pool->lp_url;
		if (cp == pool)
			applog(LOG_WARNING, "Long-polling activated for %s (%s)", lp_url, pool_protocol_name(pool->lp_proto));
		else
			applog(LOG_WARNING, "Long-polling activated for %s via %s (%s)", cp->rpc_url, lp_url, pool_protocol_name(pool->lp_proto));
	}

	while (42) {
		json_t *val, *soval;

		struct work *work = make_work();
		char *lpreq;
		lpreq = prepare_rpc_req(work, pool->lp_proto, pool->lp_id);
		work->pool = pool;
		if (!lpreq)
		{
			free_work(work);
			goto lpfail;
		}

		wait_lpcurrent(cp);

		cgtime(&start);

		/* Longpoll connections can be persistent for a very long time
		 * and any number of issues could have come up in the meantime
		 * so always establish a fresh connection instead of relying on
		 * a persistent one. */
		curl_easy_setopt(curl, CURLOPT_FRESH_CONNECT, 1);
		curl_easy_setopt(curl, CURLOPT_OPENSOCKETFUNCTION, save_curl_socket);
		curl_easy_setopt(curl, CURLOPT_OPENSOCKETDATA, pool);
		val = json_rpc_call(curl, lp_url, pool->rpc_userpass,
				    lpreq, false, true, &rolltime, pool, false);
		pool->lp_socket = CURL_SOCKET_BAD;

		cgtime(&reply);

		free(lpreq);

		if (likely(val)) {
			soval = json_object_get(json_object_get(val, "result"), "submitold");
			if (soval)
				pool->submit_old = json_is_true(soval);
			else
				pool->submit_old = false;
			convert_to_work(val, rolltime, pool, work, &start, &reply);
			failures = 0;
			json_decref(val);
		} else {
			/* Some pools regularly drop the longpoll request so
			 * only see this as longpoll failure if it happens
			 * immediately and just restart it the rest of the
			 * time. */
			cgtime(&end);
			free_work(work);
			if (end.tv_sec - start.tv_sec > 30)
				continue;
			if (failures == 1)
				applog(LOG_WARNING, "longpoll failed for %s, retrying every 30s", lp_url);
lpfail:
			cgsleep_ms(30000);
		}

		if (pool != cp) {
			pool = select_longpoll_pool(cp);
			if (pool->has_stratum) {
				applog(LOG_WARNING, "Block change for %s detection via %s stratum",
				       cp->rpc_url, pool->rpc_url);
				break;
			}
			if (unlikely(!pool))
				goto retry_pool;
		}

		if (unlikely(pool->removed))
			break;
	}

out:
	curl_easy_cleanup(curl);

	return NULL;
}

static void stop_longpoll(void)
{
	int i;
	
	want_longpoll = false;
	for (i = 0; i < total_pools; ++i)
	{
		struct pool *pool = pools[i];
		
		if (unlikely(!pool->lp_started))
			continue;
		
		pool->lp_started = false;
		pthread_cancel(pool->longpoll_thread);
	}
	have_longpoll = false;
}

static void start_longpoll(void)
{
	int i;
	
	want_longpoll = true;
	for (i = 0; i < total_pools; ++i)
	{
		struct pool *pool = pools[i];
		
		if (unlikely(pool->removed || pool->lp_started || !pool->lp_url))
			continue;
		
		pool->lp_started = true;
		if (unlikely(pthread_create(&pool->longpoll_thread, NULL, longpoll_thread, (void *)pool)))
			quit(1, "Failed to create pool longpoll thread");
	}
}

void reinit_device(struct cgpu_info *cgpu)
{
	if (cgpu->drv->reinit_device)
		cgpu->drv->reinit_device(cgpu);
}

static struct timeval rotate_tv;

/* We reap curls if they are unused for over a minute */
static void reap_curl(struct pool *pool)
{
	struct curl_ent *ent, *iter;
	struct timeval now;
	int reaped = 0;

	cgtime(&now);

	mutex_lock(&pool->pool_lock);
	LL_FOREACH_SAFE(pool->curllist, ent, iter) {
		if (pool->curls < 2)
			break;
		if (now.tv_sec - ent->tv.tv_sec > 300) {
			reaped++;
			pool->curls--;
			LL_DELETE(pool->curllist, ent);
			curl_easy_cleanup(ent->curl);
			free(ent);
		}
	}
	mutex_unlock(&pool->pool_lock);

	if (reaped)
		applog(LOG_DEBUG, "Reaped %d curl%s from pool %d", reaped, reaped > 1 ? "s" : "", pool->pool_no);
}

static void *watchpool_thread(void __maybe_unused *userdata)
{
	int intervals = 0;

#ifndef HAVE_PTHREAD_CANCEL
	pthread_setcanceltype(PTHREAD_CANCEL_ASYNCHRONOUS, NULL);
#endif

	RenameThread("watchpool");

	while (42) {
		struct timeval now;
		int i;

		if (++intervals > 20)
			intervals = 0;
		cgtime(&now);

		for (i = 0; i < total_pools; i++) {
			struct pool *pool = pools[i];

			if (!opt_benchmark)
				reap_curl(pool);

			/* Get a rolling utility per pool over 10 mins */
			if (intervals > 19) {
				int shares = pool->diff1 - pool->last_shares;

				pool->last_shares = pool->diff1;
				pool->utility = (pool->utility + (double)shares * 0.63) / 1.63;
				pool->shares = pool->utility;
			}

			if (pool->enabled == POOL_DISABLED)
				continue;

			/* Don't start testing any pools if the test threads
			 * from startup are still doing their first attempt. */
			if (unlikely(pool->testing)) {
				pthread_join(pool->test_thread, NULL);
			}

			/* Test pool is idle once every minute */
			if (pool->idle && now.tv_sec - pool->tv_idle.tv_sec > 30) {
				cgtime(&pool->tv_idle);
				if (pool_active(pool, true) && pool_tclear(pool, &pool->idle))
					pool_resus(pool);
			}

			/* Only switch pools if the failback pool has been
			 * alive for more than 5 minutes (default) to prevent
			 * intermittently failing pools from being used. */
			if (!pool->idle && pool_strategy == POOL_FAILOVER && pool->prio < cp_prio() &&
			    now.tv_sec - pool->tv_idle.tv_sec > opt_fail_switch_delay) {
				if (opt_fail_switch_delay % 60)
					applog(LOG_WARNING, "Pool %d %s stable for %d second%s",
					       pool->pool_no, pool->rpc_url,
					       opt_fail_switch_delay,
					       (opt_fail_switch_delay == 1 ? "" : "s"));
				else
					applog(LOG_WARNING, "Pool %d %s stable for %d minute%s",
					       pool->pool_no, pool->rpc_url,
					       opt_fail_switch_delay / 60,
					       (opt_fail_switch_delay == 60 ? "" : "s"));
				switch_pools(NULL);
			}
		}

		if (current_pool()->idle)
			switch_pools(NULL);

		if (pool_strategy == POOL_ROTATE && now.tv_sec - rotate_tv.tv_sec > 60 * opt_rotate_period) {
			cgtime(&rotate_tv);
			switch_pools(NULL);
		}

		cgsleep_ms(30000);
			
	}
	return NULL;
}

void mt_enable(struct thr_info *thr)
{
	applog(LOG_DEBUG, "Waking up thread %d", thr->id);
	notifier_wake(thr->notifier);
}

void proc_enable(struct cgpu_info *cgpu)
{
	int j;

	cgpu->deven = DEV_ENABLED;
	for (j = cgpu->threads ?: 1; j--; )
		mt_enable(cgpu->thr[j]);
}

#define device_recovered(cgpu)  proc_enable(cgpu)

void cgpu_set_defaults(struct cgpu_info * const cgpu)
{
	struct string_elist *setstr_elist;
	const char *p, *p2;
	char replybuf[0x2000];
	size_t L;
	DL_FOREACH(opt_set_device_list, setstr_elist)
	{
		const char * const setstr = setstr_elist->string;
		p = strchr(setstr, ':');
		if (!p)
			p = setstr;
		{
			L = p - setstr;
			char pattern[L + 1];
			if (L)
				memcpy(pattern, setstr, L);
			pattern[L] = '\0';
			if (!cgpu_match(pattern, cgpu))
				continue;
		}
		
		applog(LOG_DEBUG, "%"PRIpreprv": %s: Matched with set default: %s",
		       cgpu->proc_repr, __func__, setstr);
		
		if (p[0] == ':')
			++p;
		p2 = strchr(p, '=');
		if (!p2)
		{
			L = strlen(p);
			p2 = "";
		}
		else
		{
			L = p2 - p;
			++p2;
		}
		char opt[L + 1];
		if (L)
			memcpy(opt, p, L);
		opt[L] = '\0';
		
		L = strlen(p2);
		char setval[L + 1];
		if (L)
			memcpy(setval, p2, L);
		setval[L] = '\0';
		
		enum bfg_set_device_replytype success;
		p = proc_set_device(cgpu, opt, setval, replybuf, &success);
		switch (success)
		{
			case SDR_OK:
				applog(LOG_DEBUG, "%"PRIpreprv": Applied rule %s%s%s",
				       cgpu->proc_repr, setstr,
				       p ? ": " : "", p ?: "");
				break;
			case SDR_ERR:
			case SDR_HELP:
			case SDR_UNKNOWN:
				applog(LOG_DEBUG, "%"PRIpreprv": Applying rule %s: %s",
				       cgpu->proc_repr, setstr, p);
				break;
			case SDR_AUTO:
			case SDR_NOSUPP:
				applog(LOG_WARNING, "%"PRIpreprv": set_device is not implemented (trying to apply rule: %s)",
				       cgpu->proc_repr, setstr);
		}
	}
	cgpu->already_set_defaults = true;
}

void drv_set_defaults(const struct device_drv * const drv, const void *datap, void *userp, const char * const devpath, const char * const serial, const int mode)
{
	struct device_drv dummy_drv = *drv;
	struct cgpu_info dummy_cgpu = {
		.drv = &dummy_drv,
		.device = &dummy_cgpu,
		.device_id = -1,
		.proc_id = -1,
		.device_data = userp,
		.device_path = devpath,
		.dev_serial = serial,
	};
	strcpy(dummy_cgpu.proc_repr, drv->name);
	switch (mode)
	{
		case 0:
			dummy_drv.set_device = datap;
			break;
		case 1:
			dummy_drv.set_device = NULL;
			dummy_cgpu.set_device_funcs = datap;
			break;
	}
	cgpu_set_defaults(&dummy_cgpu);
}

/* Makes sure the hashmeter keeps going even if mining threads stall, updates
 * the screen at regular intervals, and restarts threads if they appear to have
 * died. */
#define WATCHDOG_SICK_TIME		60
#define WATCHDOG_DEAD_TIME		600
#define WATCHDOG_SICK_COUNT		(WATCHDOG_SICK_TIME/WATCHDOG_INTERVAL)
#define WATCHDOG_DEAD_COUNT		(WATCHDOG_DEAD_TIME/WATCHDOG_INTERVAL)

static void *watchdog_thread(void __maybe_unused *userdata)
{
	const unsigned int interval = WATCHDOG_INTERVAL;
	struct timeval zero_tv;

#ifndef HAVE_PTHREAD_CANCEL
	pthread_setcanceltype(PTHREAD_CANCEL_ASYNCHRONOUS, NULL);
#endif

	RenameThread("watchdog");

	memset(&zero_tv, 0, sizeof(struct timeval));
	cgtime(&rotate_tv);

	while (1) {
		int i;
		struct timeval now;

		sleep(interval);

		discard_stale();

		hashmeter(-1, &zero_tv, 0);

#ifdef HAVE_CURSES
		const int ts = total_staged();
		if (curses_active_locked()) {
			change_logwinsize();
			curses_print_status(ts);
			_refresh_devstatus(true);
			touchwin(logwin);
			wrefresh(logwin);
			unlock_curses();
		}
#endif

		cgtime(&now);

		if (!sched_paused && !should_run()) {
			applog(LOG_WARNING, "Pausing execution as per stop time %02d:%02d scheduled",
			       schedstop.tm.tm_hour, schedstop.tm.tm_min);
			if (!schedstart.enable) {
				quit(0, "Terminating execution as planned");
				break;
			}

			applog(LOG_WARNING, "Will restart execution as scheduled at %02d:%02d",
			       schedstart.tm.tm_hour, schedstart.tm.tm_min);
			sched_paused = true;

			rd_lock(&mining_thr_lock);
			for (i = 0; i < mining_threads; i++)
				mining_thr[i]->pause = true;
			rd_unlock(&mining_thr_lock);
		} else if (sched_paused && should_run()) {
			applog(LOG_WARNING, "Restarting execution as per start time %02d:%02d scheduled",
				schedstart.tm.tm_hour, schedstart.tm.tm_min);
			if (schedstop.enable)
				applog(LOG_WARNING, "Will pause execution as scheduled at %02d:%02d",
					schedstop.tm.tm_hour, schedstop.tm.tm_min);
			sched_paused = false;

			for (i = 0; i < mining_threads; i++) {
				struct thr_info *thr;

				thr = get_thread(i);
				thr->pause = false;
			}
			
			for (i = 0; i < total_devices; ++i)
			{
				struct cgpu_info *cgpu = get_devices(i);
				
				/* Don't touch disabled devices */
				if (cgpu->deven == DEV_DISABLED)
					continue;
				proc_enable(cgpu);
			}
		}

		for (i = 0; i < total_devices; ++i) {
			struct cgpu_info *cgpu = get_devices(i);
			if (!cgpu->disable_watchdog)
				bfg_watchdog(cgpu, &now);
		}
	}

	return NULL;
}

void bfg_watchdog(struct cgpu_info * const cgpu, struct timeval * const tvp_now)
{
			struct thr_info *thr = cgpu->thr[0];
			enum dev_enable *denable;
			char *dev_str = cgpu->proc_repr;

			if (likely(drv_ready(cgpu)))
			{
				if (unlikely(!cgpu->already_set_defaults))
					cgpu_set_defaults(cgpu);
				if (cgpu->drv->get_stats)
					cgpu->drv->get_stats(cgpu);
			}

			denable = &cgpu->deven;

			if (cgpu->drv->watchdog)
				cgpu->drv->watchdog(cgpu, tvp_now);
			
			/* Thread is disabled */
			if (*denable == DEV_DISABLED)
				return;
			else
			if (*denable == DEV_RECOVER_ERR) {
				if (opt_restart && timer_elapsed(&cgpu->tv_device_last_not_well, NULL) > cgpu->reinit_backoff) {
					applog(LOG_NOTICE, "Attempting to reinitialize %s",
					       dev_str);
					if (cgpu->reinit_backoff < 300)
						cgpu->reinit_backoff *= 2;
					device_recovered(cgpu);
				}
				return;
			}
			else
			if (*denable == DEV_RECOVER) {
				if (opt_restart && cgpu->temp < cgpu->targettemp) {
					applog(LOG_NOTICE, "%s recovered to temperature below target, re-enabling",
					       dev_str);
					device_recovered(cgpu);
				}
				dev_error_update(cgpu, REASON_DEV_THERMAL_CUTOFF);
				return;
			}
			else
			if (cgpu->temp > cgpu->cutofftemp)
			{
				applog(LOG_WARNING, "%s hit thermal cutoff limit at %dC, disabling!",
				       dev_str, (int)cgpu->temp);
				*denable = DEV_RECOVER;

				dev_error(cgpu, REASON_DEV_THERMAL_CUTOFF);
				run_cmd(cmd_idle);
			}

			if (thr->getwork) {
				if (cgpu->status == LIFE_WELL && thr->getwork < tvp_now->tv_sec - opt_log_interval) {
					int thrid;
					bool cgpu_idle = true;
					thr->rolling = 0;
					for (thrid = 0; thrid < cgpu->threads; ++thrid)
						if (!cgpu->thr[thrid]->getwork)
							cgpu_idle = false;
					if (cgpu_idle) {
						cgpu->rolling = 0;
						cgpu->status = LIFE_WAIT;
					}
				}
				return;
			}
			else if (cgpu->status == LIFE_WAIT)
				cgpu->status = LIFE_WELL;

#ifdef WANT_CPUMINE
			if (!strcmp(cgpu->drv->dname, "cpu"))
				return;
#endif
			if (cgpu->status != LIFE_WELL && (tvp_now->tv_sec - thr->last.tv_sec < WATCHDOG_SICK_TIME)) {
				if (likely(cgpu->status != LIFE_INIT && cgpu->status != LIFE_INIT2))
				applog(LOG_ERR, "%s: Recovered, declaring WELL!", dev_str);
				cgpu->status = LIFE_WELL;
				cgpu->device_last_well = time(NULL);
			} else if (cgpu->status == LIFE_WELL && (tvp_now->tv_sec - thr->last.tv_sec > WATCHDOG_SICK_TIME)) {
				thr->rolling = cgpu->rolling = 0;
				cgpu->status = LIFE_SICK;
				applog(LOG_ERR, "%s: Idle for more than 60 seconds, declaring SICK!", dev_str);
				cgtime(&thr->sick);

				dev_error(cgpu, REASON_DEV_SICK_IDLE_60);
				run_cmd(cmd_sick);
				
				if (opt_restart && cgpu->drv->reinit_device) {
					applog(LOG_ERR, "%s: Attempting to restart", dev_str);
					reinit_device(cgpu);
				}
			} else if (cgpu->status == LIFE_SICK && (tvp_now->tv_sec - thr->last.tv_sec > WATCHDOG_DEAD_TIME)) {
				cgpu->status = LIFE_DEAD;
				applog(LOG_ERR, "%s: Not responded for more than 10 minutes, declaring DEAD!", dev_str);
				cgtime(&thr->sick);

				dev_error(cgpu, REASON_DEV_DEAD_IDLE_600);
				run_cmd(cmd_dead);
			} else if (tvp_now->tv_sec - thr->sick.tv_sec > 60 &&
				   (cgpu->status == LIFE_SICK || cgpu->status == LIFE_DEAD)) {
				/* Attempt to restart a GPU that's sick or dead once every minute */
				cgtime(&thr->sick);
				if (opt_restart)
					reinit_device(cgpu);
			}
}

static void log_print_status(struct cgpu_info *cgpu)
{
	char logline[255];

	get_statline(logline, sizeof(logline), cgpu);
	applog(LOG_WARNING, "%s", logline);
}

void print_summary(void)
{
	struct timeval diff;
	int hours, mins, secs, i;
	double utility, efficiency = 0.0;
	char xfer[(ALLOC_H2B_SPACED*2)+4+1], bw[(ALLOC_H2B_SPACED*2)+6+1];
	int pool_secs;

	timersub(&total_tv_end, &total_tv_start, &diff);
	hours = diff.tv_sec / 3600;
	mins = (diff.tv_sec % 3600) / 60;
	secs = diff.tv_sec % 60;

	utility = total_accepted / total_secs * 60;
	efficiency = total_bytes_xfer ? total_diff_accepted * 2048. / total_bytes_xfer : 0.0;

	applog(LOG_WARNING, "\nSummary of runtime statistics:\n");
	applog(LOG_WARNING, "Started at %s", datestamp);
	if (total_pools == 1)
		applog(LOG_WARNING, "Pool: %s", pools[0]->rpc_url);
#ifdef WANT_CPUMINE
	if (opt_n_threads > 0)
		applog(LOG_WARNING, "CPU hasher algorithm used: %s", algo_names[opt_algo]);
#endif
	applog(LOG_WARNING, "Runtime: %d hrs : %d mins : %d secs", hours, mins, secs);
	applog(LOG_WARNING, "Average hashrate: %.1f Megahash/s", total_mhashes_done / total_secs);
	applog(LOG_WARNING, "Solved blocks: %d", found_blocks);
	applog(LOG_WARNING, "Best share difficulty: %s", best_share);
	applog(LOG_WARNING, "Share submissions: %d", total_accepted + total_rejected);
	applog(LOG_WARNING, "Accepted shares: %d", total_accepted);
	applog(LOG_WARNING, "Rejected shares: %d + %d stale (%.2f%%)",
	       total_rejected, total_stale,
	       (float)(total_rejected + total_stale) / (float)(total_rejected + total_stale + total_accepted)
	);
	applog(LOG_WARNING, "Accepted difficulty shares: %1.f", total_diff_accepted);
	applog(LOG_WARNING, "Rejected difficulty shares: %1.f", total_diff_rejected);
	applog(LOG_WARNING, "Hardware errors: %d", hw_errors);
	applog(LOG_WARNING, "Network transfer: %s  (%s)",
	       multi_format_unit2(xfer, sizeof(xfer), true, "B", H2B_SPACED, " / ", 2,
	                         (float)total_bytes_rcvd,
	                         (float)total_bytes_sent),
	       multi_format_unit2(bw, sizeof(bw), true, "B/s", H2B_SPACED, " / ", 2,
	                         (float)(total_bytes_rcvd / total_secs),
	                         (float)(total_bytes_sent / total_secs)));
	applog(LOG_WARNING, "Efficiency (accepted shares * difficulty / 2 KB): %.2f", efficiency);
	applog(LOG_WARNING, "Utility (accepted shares / min): %.2f/min\n", utility);

	applog(LOG_WARNING, "Unable to get work from server occasions: %d", total_go);
	applog(LOG_WARNING, "Work items generated locally: %d", local_work);
	applog(LOG_WARNING, "Submitting work remotely delay occasions: %d", total_ro);
	applog(LOG_WARNING, "New blocks detected on network: %d\n", new_blocks);

	if (total_pools > 1) {
		for (i = 0; i < total_pools; i++) {
			struct pool *pool = pools[i];

			applog(LOG_WARNING, "Pool: %s", pool->rpc_url);
			if (pool->solved)
				applog(LOG_WARNING, "SOLVED %d BLOCK%s!", pool->solved, pool->solved > 1 ? "S" : "");
			applog(LOG_WARNING, " Share submissions: %d", pool->accepted + pool->rejected);
			applog(LOG_WARNING, " Accepted shares: %d", pool->accepted);
			applog(LOG_WARNING, " Rejected shares: %d + %d stale (%.2f%%)",
			       pool->rejected, pool->stale_shares,
			       (float)(pool->rejected + pool->stale_shares) / (float)(pool->rejected + pool->stale_shares + pool->accepted)
			);
			applog(LOG_WARNING, " Accepted difficulty shares: %1.f", pool->diff_accepted);
			applog(LOG_WARNING, " Rejected difficulty shares: %1.f", pool->diff_rejected);
			pool_secs = timer_elapsed(&pool->cgminer_stats.start_tv, NULL);
			applog(LOG_WARNING, " Network transfer: %s  (%s)",
			       multi_format_unit2(xfer, sizeof(xfer), true, "B", H2B_SPACED, " / ", 2,
			                         (float)pool->cgminer_pool_stats.net_bytes_received,
			                         (float)pool->cgminer_pool_stats.net_bytes_sent),
			       multi_format_unit2(bw, sizeof(bw), true, "B/s", H2B_SPACED, " / ", 2,
			                         (float)(pool->cgminer_pool_stats.net_bytes_received / pool_secs),
			                         (float)(pool->cgminer_pool_stats.net_bytes_sent / pool_secs)));
			uint64_t pool_bytes_xfer = pool->cgminer_pool_stats.net_bytes_received + pool->cgminer_pool_stats.net_bytes_sent;
			efficiency = pool_bytes_xfer ? pool->diff_accepted * 2048. / pool_bytes_xfer : 0.0;
			applog(LOG_WARNING, " Efficiency (accepted * difficulty / 2 KB): %.2f", efficiency);

			applog(LOG_WARNING, " Items worked on: %d", pool->works);
			applog(LOG_WARNING, " Unable to get work from server occasions: %d", pool->getfail_occasions);
			applog(LOG_WARNING, " Submitting work remotely delay occasions: %d\n", pool->remotefail_occasions);
		}
	}

	if (opt_quit_summary != BQS_NONE)
	{
		if (opt_quit_summary == BQS_DETAILED)
			include_serial_in_statline = true;
		applog(LOG_WARNING, "Summary of per device statistics:\n");
		for (i = 0; i < total_devices; ++i) {
			struct cgpu_info *cgpu = get_devices(i);
			
			if (!cgpu->proc_id)
			{
				// Device summary line
				opt_show_procs = false;
				log_print_status(cgpu);
				opt_show_procs = true;
			}
			if ((opt_quit_summary == BQS_PROCS || opt_quit_summary == BQS_DETAILED) && cgpu->procs > 1)
				log_print_status(cgpu);
		}
	}

	if (opt_shares) {
		applog(LOG_WARNING, "Mined %g accepted shares of %g requested\n", total_diff_accepted, opt_shares);
		if (opt_shares > total_diff_accepted)
			applog(LOG_WARNING, "WARNING - Mined only %g shares of %g requested.", total_diff_accepted, opt_shares);
	}
	applog(LOG_WARNING, " ");

	fflush(stderr);
	fflush(stdout);
}

void _bfg_clean_up(bool restarting)
{
#ifdef HAVE_OPENCL
	clear_adl(nDevs);
#endif
#ifdef HAVE_LIBUSB
	if (likely(have_libusb))
        libusb_exit(NULL);
#endif

	cgtime(&total_tv_end);
#ifdef WIN32
	timeEndPeriod(1);
#endif
	if (!restarting) {
		/* Attempting to disable curses or print a summary during a
		 * restart can lead to a deadlock. */
#ifdef HAVE_CURSES
		disable_curses();
#endif
		if (!opt_realquiet && successful_connect)
			print_summary();
	}

	if (opt_n_threads > 0)
		free(cpus);

	curl_global_cleanup();
	
#ifdef WIN32
	WSACleanup();
#endif
}

void _quit(int status)
{
	if (status) {
		const char *ev = getenv("__BFGMINER_SEGFAULT_ERRQUIT");
		if (unlikely(ev && ev[0] && ev[0] != '0')) {
			int *p = NULL;
			// NOTE debugger can bypass with: p = &p
			*p = status;  // Segfault, hopefully dumping core
		}
	}

#if defined(unix) || defined(__APPLE__)
	if (forkpid > 0) {
		kill(forkpid, SIGTERM);
		forkpid = 0;
	}
#endif

	exit(status);
}

#ifdef HAVE_CURSES
char *curses_input(const char *query)
{
	char *input;

	echo();
	input = malloc(255);
	if (!input)
		quit(1, "Failed to malloc input");
	leaveok(logwin, false);
	wlogprint("%s:\n", query);
	wgetnstr(logwin, input, 255);
	if (!strlen(input))
	{
		free(input);
		input = NULL;
	}
	leaveok(logwin, true);
	noecho();
	return input;
}
#endif

static bool pools_active = false;

static void *test_pool_thread(void *arg)
{
	struct pool *pool = (struct pool *)arg;

	if (pool_active(pool, false)) {
		pool_tset(pool, &pool->lagging);
		pool_tclear(pool, &pool->idle);
		bool first_pool = false;

		cg_wlock(&control_lock);
		if (!pools_active) {
			currentpool = pool;
			if (pool->pool_no != 0)
				first_pool = true;
			pools_active = true;
		}
		cg_wunlock(&control_lock);

		if (unlikely(first_pool))
			applog(LOG_NOTICE, "Switching to pool %d %s - first alive pool", pool->pool_no, pool->rpc_url);
		else
			applog(LOG_NOTICE, "Pool %d %s alive", pool->pool_no, pool->rpc_url);

		switch_pools(NULL);
	} else
		pool_died(pool);

	pool->testing = false;
	return NULL;
}

/* Always returns true that the pool details were added unless we are not
 * live, implying this is the only pool being added, so if no pools are
 * active it returns false. */
bool add_pool_details(struct pool *pool, bool live, char *url, char *user, char *pass)
{
	size_t siz;

	pool->rpc_url = url;
	pool->rpc_user = user;
	pool->rpc_pass = pass;
	siz = strlen(pool->rpc_user) + strlen(pool->rpc_pass) + 2;
	pool->rpc_userpass = malloc(siz);
	if (!pool->rpc_userpass)
		quit(1, "Failed to malloc userpass");
	snprintf(pool->rpc_userpass, siz, "%s:%s", pool->rpc_user, pool->rpc_pass);

	pool->testing = true;
	pool->idle = true;
	enable_pool(pool);

	pthread_create(&pool->test_thread, NULL, test_pool_thread, (void *)pool);
	if (!live) {
		pthread_join(pool->test_thread, NULL);
		return pools_active;
	}
	return true;
}

#ifdef HAVE_CURSES
static bool input_pool(bool live)
{
	char *url = NULL, *user = NULL, *pass = NULL;
	struct pool *pool;
	bool ret = false;

	immedok(logwin, true);
	wlogprint("Input server details.\n");

	url = curses_input("URL");
	if (!url)
		goto out;

	user = curses_input("Username");
	if (!user)
		goto out;

	pass = curses_input("Password");
	if (!pass)
		pass = calloc(1, 1);

	pool = add_pool();

	if (!detect_stratum(pool, url) && strncmp(url, "http://", 7) &&
	    strncmp(url, "https://", 8)) {
		char *httpinput;

		httpinput = malloc(256);
		if (!httpinput)
			quit(1, "Failed to malloc httpinput");
		strcpy(httpinput, "http://");
		strncat(httpinput, url, 248);
		free(url);
		url = httpinput;
	}

	ret = add_pool_details(pool, live, url, user, pass);
out:
	immedok(logwin, false);

	if (!ret) {
		if (url)
			free(url);
		if (user)
			free(user);
		if (pass)
			free(pass);
	}
	return ret;
}
#endif

#if defined(unix) || defined(__APPLE__)
static void fork_monitor()
{
	// Make a pipe: [readFD, writeFD]
	int pfd[2];
	int r = pipe(pfd);

	if (r < 0) {
		perror("pipe - failed to create pipe for --monitor");
		exit(1);
	}

	// Make stderr write end of pipe
	fflush(stderr);
	r = dup2(pfd[1], 2);
	if (r < 0) {
		perror("dup2 - failed to alias stderr to write end of pipe for --monitor");
		exit(1);
	}
	r = close(pfd[1]);
	if (r < 0) {
		perror("close - failed to close write end of pipe for --monitor");
		exit(1);
	}

	// Don't allow a dying monitor to kill the main process
	sighandler_t sr0 = signal(SIGPIPE, SIG_IGN);
	sighandler_t sr1 = signal(SIGPIPE, SIG_IGN);
	if (SIG_ERR == sr0 || SIG_ERR == sr1) {
		perror("signal - failed to edit signal mask for --monitor");
		exit(1);
	}

	// Fork a child process
	forkpid = fork();
	if (forkpid < 0) {
		perror("fork - failed to fork child process for --monitor");
		exit(1);
	}

	// Child: launch monitor command
	if (0 == forkpid) {
		// Make stdin read end of pipe
		r = dup2(pfd[0], 0);
		if (r < 0) {
			perror("dup2 - in child, failed to alias read end of pipe to stdin for --monitor");
			exit(1);
		}
		close(pfd[0]);
		if (r < 0) {
			perror("close - in child, failed to close read end of  pipe for --monitor");
			exit(1);
		}

		// Launch user specified command
		execl("/bin/bash", "/bin/bash", "-c", opt_stderr_cmd, (char*)NULL);
		perror("execl - in child failed to exec user specified command for --monitor");
		exit(1);
	}

	// Parent: clean up unused fds and bail
	r = close(pfd[0]);
	if (r < 0) {
		perror("close - failed to close read end of pipe for --monitor");
		exit(1);
	}
}
#endif // defined(unix)

#ifdef HAVE_CURSES
#ifdef USE_UNICODE
static
wchar_t select_unicode_char(const wchar_t *opt)
{
	for ( ; *opt; ++opt)
		if (iswprint(*opt))
			return *opt;
	return '?';
}
#endif

void enable_curses(void) {
	int x;
	__maybe_unused int y;

	lock_curses();
	if (curses_active) {
		unlock_curses();
		return;
	}

#ifdef USE_UNICODE
	if (use_unicode)
	{
		setlocale(LC_CTYPE, "");
		if (iswprint(0xb0))
			have_unicode_degrees = true;
		unicode_micro = select_unicode_char(L"\xb5\u03bcu");
	}
#endif
	mainwin = initscr();
	start_color();
#if defined(PDCURSES) || defined(NCURSES_VERSION)
	if (ERR != use_default_colors())
		default_bgcolor = -1;
#endif
	if (has_colors() && ERR != init_pair(1, COLOR_WHITE, COLOR_BLUE))
	{
		menu_attr = COLOR_PAIR(1);
		if (ERR != init_pair(2, COLOR_RED, default_bgcolor))
			attr_bad |= COLOR_PAIR(2);
	}
	keypad(mainwin, true);
	getmaxyx(mainwin, y, x);
	statuswin = newwin(logstart, x, 0, 0);
	leaveok(statuswin, true);
	// For whatever reason, PDCurses crashes if the logwin is initialized to height y-logcursor
	// We resize the window later anyway, so just start it off at 1 :)
	logwin = newwin(1, 0, logcursor, 0);
	idlok(logwin, true);
	scrollok(logwin, true);
	leaveok(logwin, true);
	cbreak();
	noecho();
	nonl();
	curses_active = true;
	statusy = logstart;
	unlock_curses();
}
#endif

/* TODO: fix need a dummy CPU device_drv even if no support for CPU mining */
#ifndef WANT_CPUMINE
struct device_drv cpu_drv;
struct device_drv cpu_drv = {
	.name = "CPU",
};
#endif

static int cgminer_id_count = 0;
static int device_line_id_count;

void register_device(struct cgpu_info *cgpu)
{
	cgpu->deven = DEV_ENABLED;

	wr_lock(&devices_lock);
	devices[cgpu->cgminer_id = cgminer_id_count++] = cgpu;
	wr_unlock(&devices_lock);

	if (!cgpu->proc_id)
		cgpu->device_line_id = device_line_id_count++;
	mining_threads += cgpu->threads ?: 1;
#ifdef HAVE_CURSES
	adj_width(mining_threads, &dev_width);
#endif

	rwlock_init(&cgpu->qlock);
	cgpu->queued_work = NULL;
}

struct _cgpu_devid_counter {
	char name[4];
	int lastid;
	UT_hash_handle hh;
};

void renumber_cgpu(struct cgpu_info *cgpu)
{
	static struct _cgpu_devid_counter *devids = NULL;
	struct _cgpu_devid_counter *d;
	
	HASH_FIND_STR(devids, cgpu->drv->name, d);
	if (d)
		cgpu->device_id = ++d->lastid;
	else {
		d = malloc(sizeof(*d));
		memcpy(d->name, cgpu->drv->name, sizeof(d->name));
		cgpu->device_id = d->lastid = 0;
		HASH_ADD_STR(devids, name, d);
	}
	
	// Build repr strings
	sprintf(cgpu->dev_repr, "%s%2u", cgpu->drv->name, cgpu->device_id % 100);
	sprintf(cgpu->dev_repr_ns, "%s%u", cgpu->drv->name, cgpu->device_id % 100);
	strcpy(cgpu->proc_repr, cgpu->dev_repr);
	sprintf(cgpu->proc_repr_ns, "%s%u", cgpu->drv->name, cgpu->device_id);
	
	const int lpcount = cgpu->procs;
	if (lpcount > 1)
	{
		int ns;
		struct cgpu_info *slave;
		int lpdigits = 1;
		for (int i = lpcount; i > 26 && lpdigits < 3; i /= 26)
			++lpdigits;
		
		memset(&cgpu->proc_repr[5], 'a', lpdigits);
		cgpu->proc_repr[5 + lpdigits] = '\0';
		ns = strlen(cgpu->proc_repr_ns);
		strcpy(&cgpu->proc_repr_ns[ns], &cgpu->proc_repr[5]);
		
		slave = cgpu;
		for (int i = 1; i < lpcount; ++i)
		{
			slave = slave->next_proc;
			strcpy(slave->proc_repr, cgpu->proc_repr);
			strcpy(slave->proc_repr_ns, cgpu->proc_repr_ns);
			for (int x = i, y = lpdigits; --y, x; x /= 26)
			{
				slave->proc_repr_ns[ns + y] =
				slave->proc_repr[5 + y] += (x % 26);
			}
		}
	}
}

static bool my_blkmaker_sha256_callback(void *digest, const void *buffer, size_t length)
{
	sha256(buffer, length, digest);
	return true;
}

static
int drv_algo_check(const struct device_drv * const drv)
{
	const int algomatch = opt_scrypt ? POW_SCRYPT : POW_SHA256D;
	const supported_algos_t algos = drv->supported_algos ?: POW_SHA256D;
	return (algos & algomatch);
}

#ifndef HAVE_PTHREAD_CANCEL
extern void setup_pthread_cancel_workaround();
extern struct sigaction pcwm_orig_term_handler;
#endif

bool bfg_need_detect_rescan;
extern void probe_device(struct lowlevel_device_info *);
static void schedule_rescan(const struct timeval *);

static
void drv_detect_all()
{
	bool rescanning = false;
rescan:
	bfg_need_detect_rescan = false;
	
#ifdef HAVE_BFG_LOWLEVEL
	struct lowlevel_device_info * const infolist = lowlevel_scan(), *info, *infotmp;
	
	LL_FOREACH_SAFE(infolist, info, infotmp)
		probe_device(info);
	LL_FOREACH_SAFE(infolist, info, infotmp)
		pthread_join(info->probe_pth, NULL);
#endif
	
	struct driver_registration *reg, *tmp;
	BFG_FOREACH_DRIVER_BY_PRIORITY(reg, tmp)
	{
		const struct device_drv * const drv = reg->drv;
		if (!(drv_algo_check(drv) && drv->drv_detect))
			continue;
		
		drv->drv_detect();
	}

#ifdef HAVE_BFG_LOWLEVEL
	lowlevel_scan_free();
#endif
	
	if (bfg_need_detect_rescan)
	{
		if (rescanning)
		{
			applog(LOG_DEBUG, "Device rescan requested a second time, delaying");
			struct timeval tv_when;
			timer_set_delay_from_now(&tv_when, rescan_delay_ms * 1000);
			schedule_rescan(&tv_when);
		}
		else
		{
			rescanning = true;
			applog(LOG_DEBUG, "Device rescan requested");
			goto rescan;
		}
	}
}

static
void allocate_cgpu(struct cgpu_info *cgpu, unsigned int *kp)
{
	struct thr_info *thr;
	int j;
	
	struct device_drv *api = cgpu->drv;
	cgpu->cgminer_stats.getwork_wait_min.tv_sec = MIN_SEC_UNSET;
	
	int threadobj = cgpu->threads;
	if (!threadobj)
		// Create a fake thread object to handle hashmeter etc
		threadobj = 1;
	cgpu->thr = calloc(threadobj + 1, sizeof(*cgpu->thr));
	cgpu->thr[threadobj] = NULL;
	cgpu->status = LIFE_INIT;
	
	if (opt_devices_enabled_list)
	{
		struct string_elist *enablestr_elist;
		cgpu->deven = DEV_DISABLED;
		DL_FOREACH(opt_devices_enabled_list, enablestr_elist)
		{
			const char * const enablestr = enablestr_elist->string;
			if (cgpu_match(enablestr, cgpu))
			{
				cgpu->deven = DEV_ENABLED;
				break;
			}
		}
	}

	cgpu->max_hashes = 0;
	BFGINIT(cgpu->min_nonce_diff, 1);
	
	BFGINIT(cgpu->cutofftemp, opt_cutofftemp);
	BFGINIT(cgpu->targettemp, cgpu->cutofftemp - 6);

	// Setup thread structs before starting any of the threads, in case they try to interact
	for (j = 0; j < threadobj; ++j, ++*kp) {
		thr = get_thread(*kp);
		thr->id = *kp;
		thr->cgpu = cgpu;
		thr->device_thread = j;
		thr->work_restart_notifier[1] = INVSOCK;
		thr->mutex_request[1] = INVSOCK;
		thr->_job_transition_in_progress = true;
		timerclear(&thr->tv_morework);

		thr->scanhash_working = true;
		thr->hashes_done = 0;
		timerclear(&thr->tv_hashes_done);
		cgtime(&thr->tv_lastupdate);
		thr->tv_poll.tv_sec = -1;
		thr->_max_nonce = api->can_limit_work ? api->can_limit_work(thr) : 0xffffffff;

		cgpu->thr[j] = thr;
	}
	
	if (!cgpu->device->threads)
		notifier_init_invalid(cgpu->thr[0]->notifier);
	else
	if (!cgpu->threads)
		memcpy(&cgpu->thr[0]->notifier, &cgpu->device->thr[0]->notifier, sizeof(cgpu->thr[0]->notifier));
	else
	for (j = 0; j < cgpu->threads; ++j)
	{
		thr = cgpu->thr[j];
		notifier_init(thr->notifier);
	}
}

static
void start_cgpu(struct cgpu_info *cgpu)
{
	struct thr_info *thr;
	int j;
	
	for (j = 0; j < cgpu->threads; ++j) {
		thr = cgpu->thr[j];

		/* Enable threads for devices set not to mine but disable
		 * their queue in case we wish to enable them later */
		if (cgpu->drv->thread_prepare && !cgpu->drv->thread_prepare(thr))
			continue;

		thread_reportout(thr);

		if (unlikely(thr_info_create(thr, NULL, miner_thread, thr)))
			quit(1, "thread %d create failed", thr->id);
		
		notifier_wake(thr->notifier);
	}
	if (cgpu->deven == DEV_ENABLED)
		proc_enable(cgpu);
}

static
void _scan_serial(void *p)
{
	const char *s = p;
	struct string_elist *iter, *tmp;
	struct string_elist *orig_scan_devices = scan_devices;
	
	if (s)
	{
		// Make temporary scan_devices list
		scan_devices = NULL;
		string_elist_add("noauto", &scan_devices);
		add_serial(s);
	}
	
	drv_detect_all();
	
	if (s)
	{
		DL_FOREACH_SAFE(scan_devices, iter, tmp)
		{
			string_elist_del(&scan_devices, iter);
		}
		scan_devices = orig_scan_devices;
	}
}

#ifdef HAVE_BFG_LOWLEVEL
static
bool _probe_device_match(const struct lowlevel_device_info * const info, const char * const ser)
{
	if (!(false
		|| (info->serial && !strcasecmp(ser, info->serial))
		|| (info->path   && !strcasecmp(ser, info->path  ))
		|| (info->devid  && !strcasecmp(ser, info->devid ))
	))
	{
		char *devid = devpath_to_devid(ser);
		if (!devid)
			return false;
		const bool different = strcmp(info->devid, devid);
		free(devid);
		if (different)
			return false;
	}
	return true;
}

static
const struct device_drv *_probe_device_find_drv(const char * const _dname, const size_t dnamelen)
{
	struct driver_registration *dreg;
	char dname[dnamelen];
	int i;
	
	for (i = 0; i < dnamelen; ++i)
		dname[i] = tolower(_dname[i]);
	BFG_FIND_DRV_BY_DNAME(dreg, dname, dnamelen);
	if (!dreg)
	{
		for (i = 0; i < dnamelen; ++i)
			dname[i] = toupper(_dname[i]);
		BFG_FIND_DRV_BY_NAME(dreg, dname, dnamelen);
		if (!dreg)
			return NULL;
	}
	
	if (!drv_algo_check(dreg->drv))
		return NULL;
	
	return dreg->drv;
}

static
void *probe_device_thread(void *p)
{
	struct lowlevel_device_info * const infolist = p;
	struct lowlevel_device_info *info = infolist;
	bool request_rescan = false;
	
	{
		char threadname[5 + strlen(info->devid) + 1];
		sprintf(threadname, "probe_%s", info->devid);
		RenameThread(threadname);
	}
	
	// If already in use, ignore
	if (bfg_claim_any(NULL, NULL, info->devid))
		applogr(NULL, LOG_DEBUG, "%s: \"%s\" already in use",
		        __func__, info->product);
	
	// if lowlevel device matches specific user assignment, probe requested driver(s)
	struct string_elist *sd_iter, *sd_tmp;
	struct driver_registration *dreg, *dreg_tmp;
	DL_FOREACH_SAFE(scan_devices, sd_iter, sd_tmp)
	{
		const char * const dname = sd_iter->string;
		const char * const colon = strpbrk(dname, ":@");
		if (!(colon && colon != dname))
			continue;
		const char * const ser = &colon[1];
		LL_FOREACH2(infolist, info, same_devid_next)
		{
			if (!_probe_device_match(info, ser))
				continue;
			const size_t dnamelen = (colon - dname);
			const struct device_drv * const drv = _probe_device_find_drv(dname, dnamelen);
			if (!(drv && drv->lowl_probe && drv_algo_check(drv)))
				continue;
			if (drv->lowl_probe(info))
				return NULL;
			else
			if (opt_hotplug)
				request_rescan = true;
		}
	}
	
	// probe driver(s) with auto enabled and matching VID/PID/Product/etc of device
	BFG_FOREACH_DRIVER_BY_PRIORITY(dreg, dreg_tmp)
	{
		const struct device_drv * const drv = dreg->drv;
		
		if (!drv_algo_check(drv))
			continue;
		
		// Check for "noauto" flag
		// NOTE: driver-specific configuration overrides general
		bool doauto = true;
		DL_FOREACH_SAFE(scan_devices, sd_iter, sd_tmp)
		{
			const char * const dname = sd_iter->string;
			// NOTE: Only checking flags here, NOT path/serial, so @ is unacceptable
			const char *colon = strchr(dname, ':');
			if (!colon)
				colon = &dname[-1];
			if (strcasecmp("noauto", &colon[1]) && strcasecmp("auto", &colon[1]))
				continue;
			const ssize_t dnamelen = (colon - dname);
			if (dnamelen >= 0 && _probe_device_find_drv(dname, dnamelen) != drv)
				continue;
			doauto = (tolower(colon[1]) == 'a');
			if (dnamelen != -1)
				break;
		}
		
		if (doauto && drv->lowl_match)
		{
			LL_FOREACH2(infolist, info, same_devid_next)
			{
				if (!drv->lowl_match(info))
					continue;
				if (drv->lowl_probe(info))
					return NULL;
				else
				if (opt_hotplug)
					bfg_need_detect_rescan = true;
			}
		}
	}
	
	// probe driver(s) with 'all' enabled
	DL_FOREACH_SAFE(scan_devices, sd_iter, sd_tmp)
	{
		const char * const dname = sd_iter->string;
		// NOTE: Only checking flags here, NOT path/serial, so @ is unacceptable
		const char * const colon = strchr(dname, ':');
		if (!colon)
		{
			LL_FOREACH2(infolist, info, same_devid_next)
			{
				if (
#ifdef NEED_BFG_LOWL_VCOM
					(info->lowl == &lowl_vcom && !strcasecmp(dname, "all")) ||
#endif
					_probe_device_match(info, (dname[0] == '@') ? &dname[1] : dname))
				{
					BFG_FOREACH_DRIVER_BY_PRIORITY(dreg, dreg_tmp)
					{
						const struct device_drv * const drv = dreg->drv;
						if (!drv_algo_check(drv))
							continue;
						if (drv->lowl_probe_by_name_only)
							continue;
						if (!drv->lowl_probe)
							continue;
						if (drv->lowl_probe(info))
							return NULL;
					}
					if (opt_hotplug)
						request_rescan = true;
					break;
				}
			}
			continue;
		}
		if (strcasecmp(&colon[1], "all"))
			continue;
		const size_t dnamelen = (colon - dname);
		LL_FOREACH2(infolist, info, same_devid_next)
		{
			const struct device_drv * const drv = _probe_device_find_drv(dname, dnamelen);
			if (!(drv && drv->lowl_probe && drv_algo_check(drv)))
				continue;
			if (drv->lowl_probe(info))
				return NULL;
		}
	}
	
	// Only actually request a rescan if we never found any cgpu
	if (request_rescan)
		bfg_need_detect_rescan = true;
	
	return NULL;
}

void probe_device(struct lowlevel_device_info * const info)
{
	pthread_create(&info->probe_pth, NULL, probe_device_thread, info);
}
#endif

int create_new_cgpus(void (*addfunc)(void*), void *arg)
{
	static pthread_mutex_t mutex = PTHREAD_MUTEX_INITIALIZER;
	int devcount, i, mining_threads_new = 0;
	unsigned int k;
	struct cgpu_info *cgpu;
	struct thr_info *thr;
	void *p;
	
	mutex_lock(&mutex);
	devcount = total_devices;
	
	addfunc(arg);
	
	if (!total_devices_new)
		goto out;
	
	wr_lock(&devices_lock);
	p = realloc(devices, sizeof(struct cgpu_info *) * (total_devices + total_devices_new + 1));
	if (unlikely(!p))
	{
		wr_unlock(&devices_lock);
		applog(LOG_ERR, "scan_serial: realloc failed trying to grow devices array");
		goto out;
	}
	devices = p;
	wr_unlock(&devices_lock);
	
	for (i = 0; i < total_devices_new; ++i)
	{
		cgpu = devices_new[i];
		mining_threads_new += cgpu->threads ?: 1;
	}
	
	wr_lock(&mining_thr_lock);
	mining_threads_new += mining_threads;
	p = realloc(mining_thr, sizeof(struct thr_info *) * mining_threads_new);
	if (unlikely(!p))
	{
		wr_unlock(&mining_thr_lock);
		applog(LOG_ERR, "scan_serial: realloc failed trying to grow mining_thr");
		goto out;
	}
	mining_thr = p;
	wr_unlock(&mining_thr_lock);
	for (i = mining_threads; i < mining_threads_new; ++i) {
		mining_thr[i] = calloc(1, sizeof(*thr));
		if (!mining_thr[i])
		{
			applog(LOG_ERR, "scan_serial: Failed to calloc mining_thr[%d]", i);
			for ( ; --i >= mining_threads; )
				free(mining_thr[i]);
			goto out;
		}
	}
	
	k = mining_threads;
	for (i = 0; i < total_devices_new; ++i)
	{
		cgpu = devices_new[i];
		
		allocate_cgpu(cgpu, &k);
	}
	for (i = 0; i < total_devices_new; ++i)
	{
		cgpu = devices_new[i];
		
		start_cgpu(cgpu);
		register_device(cgpu);
		++total_devices;
	}
	
#ifdef HAVE_CURSES
	switch_logsize();
#endif
	
out:
	total_devices_new = 0;
	
	devcount = total_devices - devcount;
	mutex_unlock(&mutex);
	
	return devcount;
}

int scan_serial(const char *s)
{
	return create_new_cgpus(_scan_serial, (void*)s);
}

static pthread_mutex_t rescan_mutex = PTHREAD_MUTEX_INITIALIZER;
static bool rescan_active;
static struct timeval tv_rescan;
static notifier_t rescan_notifier;

static
void *rescan_thread(__maybe_unused void *p)
{
	pthread_detach(pthread_self());
	RenameThread("rescan");
	
	struct timeval tv_timeout, tv_now;
	fd_set rfds;
	
	while (true)
	{
		mutex_lock(&rescan_mutex);
		tv_timeout = tv_rescan;
		if (!timer_isset(&tv_timeout))
		{
			rescan_active = false;
			mutex_unlock(&rescan_mutex);
			break;
		}
		mutex_unlock(&rescan_mutex);
		
		FD_ZERO(&rfds);
		FD_SET(rescan_notifier[0], &rfds);
		const int maxfd = rescan_notifier[0];
		
		timer_set_now(&tv_now);
		if (select(maxfd+1, &rfds, NULL, NULL, select_timeout(&tv_timeout, &tv_now)) > 0)
			notifier_read(rescan_notifier);
		
		mutex_lock(&rescan_mutex);
		if (timer_passed(&tv_rescan, NULL))
		{
			timer_unset(&tv_rescan);
			mutex_unlock(&rescan_mutex);
			applog(LOG_DEBUG, "Rescan timer expired, triggering");
			scan_serial(NULL);
		}
		else
			mutex_unlock(&rescan_mutex);
	}
	return NULL;
}

static
void _schedule_rescan(const struct timeval * const tvp_when)
{
	if (rescan_active)
	{
		if (timercmp(tvp_when, &tv_rescan, <))
			applog(LOG_DEBUG, "schedule_rescan: New schedule is before current, waiting it out");
		else
		{
			applog(LOG_DEBUG, "schedule_rescan: New schedule is after current, delaying rescan");
			tv_rescan = *tvp_when;
		}
		return;
	}
	
	applog(LOG_DEBUG, "schedule_rescan: Scheduling rescan (no rescans currently pending)");
	tv_rescan = *tvp_when;
	rescan_active = true;
	
	static pthread_t pth;
	if (unlikely(pthread_create(&pth, NULL, rescan_thread, NULL)))
		applog(LOG_ERR, "Failed to start rescan thread");
}

static
void schedule_rescan(const struct timeval * const tvp_when)
{
	mutex_lock(&rescan_mutex);
	_schedule_rescan(tvp_when);
	mutex_unlock(&rescan_mutex);
}

#ifdef HAVE_BFG_HOTPLUG
static
void hotplug_trigger()
{
	applog(LOG_DEBUG, "%s: Scheduling rescan immediately", __func__);
	struct timeval tv_now;
	timer_set_now(&tv_now);
	schedule_rescan(&tv_now);
}
#endif

#if defined(HAVE_LIBUDEV) && defined(HAVE_SYS_EPOLL_H)

static
void *hotplug_thread(__maybe_unused void *p)
{
	pthread_detach(pthread_self());
	RenameThread("hotplug");
	
	struct udev * const udev = udev_new();
	if (unlikely(!udev))
		applogfailr(NULL, LOG_ERR, "udev_new");
	struct udev_monitor * const mon = udev_monitor_new_from_netlink(udev, "udev");
	if (unlikely(!mon))
		applogfailr(NULL, LOG_ERR, "udev_monitor_new_from_netlink");
	if (unlikely(udev_monitor_enable_receiving(mon)))
		applogfailr(NULL, LOG_ERR, "udev_monitor_enable_receiving");
	const int epfd = epoll_create(1);
	if (unlikely(epfd == -1))
		applogfailr(NULL, LOG_ERR, "epoll_create");
	{
		const int fd = udev_monitor_get_fd(mon);
		struct epoll_event ev = {
			.events = EPOLLIN | EPOLLPRI,
			.data.fd = fd,
		};
		if (epoll_ctl(epfd, EPOLL_CTL_ADD, fd, &ev))
			applogfailr(NULL, LOG_ERR, "epoll_ctl");
	}
	
	struct epoll_event ev;
	int rv;
	bool pending = false;
	while (true)
	{
		rv = epoll_wait(epfd, &ev, 1, pending ? hotplug_delay_ms : -1);
		if (rv == -1)
		{
			if (errno == EAGAIN || errno == EINTR)
				continue;
			break;
		}
		if (!rv)
		{
			hotplug_trigger();
			pending = false;
			continue;
		}
		struct udev_device * const device = udev_monitor_receive_device(mon);
		if (!device)
			continue;
		const char * const action = udev_device_get_action(device);
		applog(LOG_DEBUG, "%s: Received %s event", __func__, action);
		if (!strcmp(action, "add"))
			pending = true;
		udev_device_unref(device);
	}
	
	applogfailr(NULL, LOG_ERR, "epoll_wait");
}

#elif defined(WIN32)

static UINT_PTR _hotplug_wintimer_id;

VOID CALLBACK hotplug_win_timer(HWND hwnd, UINT msg, UINT_PTR idEvent, DWORD dwTime)
{
	KillTimer(NULL, _hotplug_wintimer_id);
	_hotplug_wintimer_id = 0;
	hotplug_trigger();
}

LRESULT CALLBACK hotplug_win_callback(HWND hwnd, UINT msg, WPARAM wParam, LPARAM lParam)
{
	if (msg == WM_DEVICECHANGE && wParam == DBT_DEVNODES_CHANGED)
	{
		applog(LOG_DEBUG, "%s: Received DBT_DEVNODES_CHANGED event", __func__);
		_hotplug_wintimer_id = SetTimer(NULL, _hotplug_wintimer_id, hotplug_delay_ms, hotplug_win_timer);
	}
	return DefWindowProc(hwnd, msg, wParam, lParam);
}

static
void *hotplug_thread(__maybe_unused void *p)
{
	pthread_detach(pthread_self());
	
	WNDCLASS DummyWinCls = {
		.lpszClassName = "BFGDummyWinCls",
		.lpfnWndProc = hotplug_win_callback,
	};
	ATOM a = RegisterClass(&DummyWinCls);
	if (unlikely(!a))
		applogfailinfor(NULL, LOG_ERR, "RegisterClass", "%d", (int)GetLastError());
	HWND hwnd = CreateWindow((void*)(intptr_t)a, NULL, WS_OVERLAPPED, CW_USEDEFAULT, CW_USEDEFAULT, CW_USEDEFAULT, CW_USEDEFAULT, NULL, NULL, NULL, NULL);
	if (unlikely(!hwnd))
		applogfailinfor(NULL, LOG_ERR, "CreateWindow", "%d", (int)GetLastError());
	MSG msg;
	while (GetMessage(&msg, NULL, 0, 0))
	{
		TranslateMessage(&msg);
		DispatchMessage(&msg);
	}
	quit(0, "WM_QUIT received");
	return NULL;
}

#endif

#ifdef HAVE_BFG_HOTPLUG
static
void hotplug_start()
{
	pthread_t pth;
	if (unlikely(pthread_create(&pth, NULL, hotplug_thread, NULL)))
		applog(LOG_ERR, "Failed to start hotplug thread");
}
#endif

static void probe_pools(void)
{
	int i;

	for (i = 0; i < total_pools; i++) {
		struct pool *pool = pools[i];

		pool->testing = true;
		pthread_create(&pool->test_thread, NULL, test_pool_thread, (void *)pool);
	}
}

static void raise_fd_limits(void)
{
#ifdef HAVE_SETRLIMIT
	struct rlimit fdlimit;
	rlim_t old_soft_limit;
	char frombuf[0x10] = "unlimited";
	char hardbuf[0x10] = "unlimited";
	
	if (getrlimit(RLIMIT_NOFILE, &fdlimit))
		applogr(, LOG_DEBUG, "setrlimit: Failed to getrlimit(RLIMIT_NOFILE)");
	
	old_soft_limit = fdlimit.rlim_cur;
	
	if (fdlimit.rlim_max > FD_SETSIZE || fdlimit.rlim_max == RLIM_INFINITY)
		fdlimit.rlim_cur = FD_SETSIZE;
	else
		fdlimit.rlim_cur = fdlimit.rlim_max;
	
	if (fdlimit.rlim_max != RLIM_INFINITY)
		snprintf(hardbuf, sizeof(hardbuf), "%lu", (unsigned long)fdlimit.rlim_max);
	if (old_soft_limit != RLIM_INFINITY)
		snprintf(frombuf, sizeof(frombuf), "%lu", (unsigned long)old_soft_limit);
	
	if (fdlimit.rlim_cur == old_soft_limit)
		applogr(, LOG_DEBUG, "setrlimit: Soft fd limit not being changed from %lu (FD_SETSIZE=%lu; hard limit=%s)",
		        (unsigned long)old_soft_limit, (unsigned long)FD_SETSIZE, hardbuf);
	
	if (setrlimit(RLIMIT_NOFILE, &fdlimit))
		applogr(, LOG_DEBUG, "setrlimit: Failed to change soft fd limit from %s to %lu (FD_SETSIZE=%lu; hard limit=%s)",
		        frombuf, (unsigned long)fdlimit.rlim_cur, (unsigned long)FD_SETSIZE, hardbuf);
	
	applog(LOG_DEBUG, "setrlimit: Changed soft fd limit from %s to %lu (FD_SETSIZE=%lu; hard limit=%s)",
	       frombuf, (unsigned long)fdlimit.rlim_cur, (unsigned long)FD_SETSIZE, hardbuf);
#else
	applog(LOG_DEBUG, "setrlimit: Not supported by platform");
#endif
}

extern void bfg_init_threadlocal();
extern void stratumsrv_start();

int main(int argc, char *argv[])
{
	struct sigaction handler;
	struct thr_info *thr;
	struct block *block;
	unsigned int k;
	int i;
	int rearrange_pools = 0;
	char *s;

#ifdef WIN32
	LoadLibrary("backtrace.dll");
#endif

	blkmk_sha256_impl = my_blkmaker_sha256_callback;

	bfg_init_threadlocal();
#ifndef HAVE_PTHREAD_CANCEL
	setup_pthread_cancel_workaround();
#endif
	bfg_init_checksums();

#ifdef WIN32
	{
		WSADATA wsa;
		i = WSAStartup(MAKEWORD(2, 2), &wsa);
		if (i)
			quit(1, "Failed to initialise Winsock: %s", bfg_strerror(i, BST_SOCKET));
	}
#endif
	
	/* This dangerous functions tramples random dynamically allocated
	 * variables so do it before anything at all */
	if (unlikely(curl_global_init(CURL_GLOBAL_ALL)))
		quit(1, "Failed to curl_global_init");

	initial_args = malloc(sizeof(char *) * (argc + 1));
	for  (i = 0; i < argc; i++)
		initial_args[i] = strdup(argv[i]);
	initial_args[argc] = NULL;

	mutex_init(&hash_lock);
	mutex_init(&console_lock);
	cglock_init(&control_lock);
	mutex_init(&stats_lock);
	mutex_init(&sharelog_lock);
	cglock_init(&ch_lock);
	mutex_init(&sshare_lock);
	rwlock_init(&blk_lock);
	rwlock_init(&netacc_lock);
	rwlock_init(&mining_thr_lock);
	rwlock_init(&devices_lock);

	mutex_init(&lp_lock);
	if (unlikely(pthread_cond_init(&lp_cond, NULL)))
		quit(1, "Failed to pthread_cond_init lp_cond");

	if (unlikely(pthread_cond_init(&gws_cond, NULL)))
		quit(1, "Failed to pthread_cond_init gws_cond");

	notifier_init(submit_waiting_notifier);
	timer_unset(&tv_rescan);
	notifier_init(rescan_notifier);

	/* Create a unique get work queue */
	getq = tq_new();
	if (!getq)
		quit(1, "Failed to create getq");
	/* We use the getq mutex as the staged lock */
	stgd_lock = &getq->mutex;

	snprintf(packagename, sizeof(packagename), "%s %s", PACKAGE, VERSION);

#ifdef WANT_CPUMINE
	init_max_name_len();
#endif

	handler.sa_handler = &sighandler;
	handler.sa_flags = 0;
	sigemptyset(&handler.sa_mask);
#ifdef HAVE_PTHREAD_CANCEL
	sigaction(SIGTERM, &handler, &termhandler);
#else
	// Need to let pthread_cancel emulation handle SIGTERM first
	termhandler = pcwm_orig_term_handler;
	pcwm_orig_term_handler = handler;
#endif
	sigaction(SIGINT, &handler, &inthandler);
#ifndef WIN32
	signal(SIGPIPE, SIG_IGN);
#else
	timeBeginPeriod(1);
#endif
	opt_kernel_path = CGMINER_PREFIX;
	cgminer_path = alloca(PATH_MAX);
	s = strdup(argv[0]);
	strcpy(cgminer_path, dirname(s));
	free(s);
	strcat(cgminer_path, "/");
#if defined(WANT_CPUMINE) && defined(WIN32)
	{
		char buf[32];
		int gev = GetEnvironmentVariable("BFGMINER_BENCH_ALGO", buf, sizeof(buf));
		if (gev > 0 && gev < sizeof(buf))
		{
			setup_benchmark_pool();
			double rate = bench_algo_stage3(atoi(buf));
			
			// Write result to shared memory for parent
			char unique_name[64];
			
			if (GetEnvironmentVariable("BFGMINER_SHARED_MEM", unique_name, 32))
			{
				HANDLE map_handle = CreateFileMapping(
					INVALID_HANDLE_VALUE,   // use paging file
					NULL,                   // default security attributes
					PAGE_READWRITE,         // read/write access
					0,                      // size: high 32-bits
					4096,                   // size: low 32-bits
					unique_name             // name of map object
				);
				if (NULL != map_handle) {
					void *shared_mem = MapViewOfFile(
						map_handle,     // object to map view of
						FILE_MAP_WRITE, // read/write access
						0,              // high offset:  map from
						0,              // low offset:   beginning
						0               // default: map entire file
					);
					if (NULL != shared_mem)
						CopyMemory(shared_mem, &rate, sizeof(rate));
					(void)UnmapViewOfFile(shared_mem);
				}
				(void)CloseHandle(map_handle);
			}
			exit(0);
		}
	}
#endif

	devcursor = 8;
	logstart = devcursor;
	logcursor = logstart;

	block = calloc(sizeof(struct block), 1);
	if (unlikely(!block))
		quit (1, "main OOM");
	for (i = 0; i < 36; i++)
		strcat(block->hash, "0");
	HASH_ADD_STR(blocks, hash, block);
	strcpy(current_block, block->hash);

	mutex_init(&submitting_lock);

#ifdef HAVE_OPENCL
	opencl_early_init();
#endif

	schedstart.tm.tm_sec = 1;
	schedstop .tm.tm_sec = 1;

	opt_register_table(opt_early_table, NULL);
	opt_register_table(opt_config_table, NULL);
	opt_register_table(opt_cmdline_table, NULL);
	opt_early_parse(argc, argv, applog_and_exit);
	
	if (!config_loaded)
	{
		load_default_config();
		rearrange_pools = total_pools;
	}
	
	opt_free_table();
	
	/* parse command line */
	opt_register_table(opt_config_table,
			   "Options for both config file and command line");
	opt_register_table(opt_cmdline_table,
			   "Options for command line only");

	opt_parse(&argc, argv, applog_and_exit);
	if (argc != 1)
		quit(1, "Unexpected extra commandline arguments");
	
	if (rearrange_pools && rearrange_pools < total_pools)
	{
		// Prioritise commandline pools before default-config pools
		for (i = 0; i < rearrange_pools; ++i)
			pools[i]->prio += rearrange_pools;
		for ( ; i < total_pools; ++i)
			pools[i]->prio -= rearrange_pools;
	}

#ifndef HAVE_PTHREAD_CANCEL
	// Can't do this any earlier, or config isn't loaded
	applog(LOG_DEBUG, "pthread_cancel workaround in use");
#endif

#ifdef HAVE_PWD_H
	struct passwd *user_info = NULL;
	if (opt_setuid != NULL) {
		if ((user_info = getpwnam(opt_setuid)) == NULL) {
			quit(1, "Unable to find setuid user information");
		}
	}
#endif

#ifdef HAVE_CHROOT
        if (chroot_dir != NULL) {
#ifdef HAVE_PWD_H
                if (user_info == NULL && getuid() == 0) {
                        applog(LOG_WARNING, "Running as root inside chroot");
                }
#endif
                if (chroot(chroot_dir) != 0) {
                       quit(1, "Unable to chroot");
                }
		if (chdir("/"))
			quit(1, "Unable to chdir to chroot");
        }
#endif

#ifdef HAVE_PWD_H
		if (user_info != NULL) {
			if (setgid((*user_info).pw_gid) != 0)
				quit(1, "Unable to setgid");
			if (setuid((*user_info).pw_uid) != 0)
				quit(1, "Unable to setuid");
		}
#endif
	raise_fd_limits();
	
	if (opt_benchmark) {
		while (total_pools)
			remove_pool(pools[0]);

		setup_benchmark_pool();
	}
	
	if (opt_unittest) {
		test_cgpu_match();
		test_intrange();
		test_decimal_width();
		test_domain_funcs();
		test_target();
		utf8_test();
	}

#ifdef HAVE_CURSES
	if (opt_realquiet || opt_display_devs)
		use_curses = false;

	setlocale(LC_ALL, "C");
	if (use_curses)
		enable_curses();
#endif

#ifdef HAVE_LIBUSB
	int err = libusb_init(NULL);
	if (err)
		applog(LOG_WARNING, "libusb_init() failed err %d", err);
	else
		have_libusb = true;
#endif

	applog(LOG_WARNING, "Started %s", packagename);
	if (cnfbuf) {
		applog(LOG_NOTICE, "Loaded configuration file %s", cnfbuf);
		switch (fileconf_load) {
			case 0:
				applog(LOG_WARNING, "Fatal JSON error in configuration file.");
				applog(LOG_WARNING, "Configuration file could not be used.");
				break;
			case -1:
				applog(LOG_WARNING, "Error in configuration file, partially loaded.");
				if (use_curses)
					applog(LOG_WARNING, "Start BFGMiner with -T to see what failed to load.");
				break;
			default:
				break;
		}
		free(cnfbuf);
		cnfbuf = NULL;
	}

	i = strlen(opt_kernel_path) + 2;
	char __kernel_path[i];
	snprintf(__kernel_path, i, "%s/", opt_kernel_path);
	opt_kernel_path = __kernel_path;

	if (want_per_device_stats)
		opt_log_output = true;

#ifdef WANT_CPUMINE
#ifdef USE_SCRYPT
	if (opt_scrypt)
		set_scrypt_algo(&opt_algo);
#endif
#endif

	bfg_devapi_init();
	drv_detect_all();
	total_devices = total_devices_new;
	devices = devices_new;
	total_devices_new = 0;
	devices_new = NULL;

	if (opt_display_devs) {
		int devcount = 0;
		applog(LOG_ERR, "Devices detected:");
		for (i = 0; i < total_devices; ++i) {
			struct cgpu_info *cgpu = devices[i];
			char buf[0x100];
			if (cgpu->device != cgpu)
				continue;
			if (cgpu->name)
				snprintf(buf, sizeof(buf), " %s", cgpu->name);
			else
			if (cgpu->dev_manufacturer)
				snprintf(buf, sizeof(buf), " %s by %s", (cgpu->dev_product ?: "Device"), cgpu->dev_manufacturer);
			else
			if (cgpu->dev_product)
				snprintf(buf, sizeof(buf), " %s", cgpu->dev_product);
			else
				strcpy(buf, " Device");
			tailsprintf(buf, sizeof(buf), " (driver=%s; procs=%d", cgpu->drv->dname, cgpu->procs);
			if (cgpu->dev_serial)
				tailsprintf(buf, sizeof(buf), "; serial=%s", cgpu->dev_serial);
			if (cgpu->device_path)
				tailsprintf(buf, sizeof(buf), "; path=%s", cgpu->device_path);
			tailsprintf(buf, sizeof(buf), ")");
			_applog(LOG_NOTICE, buf);
			++devcount;
		}
		quit(0, "%d devices listed", devcount);
	}

	mining_threads = 0;
	for (i = 0; i < total_devices; ++i)
		register_device(devices[i]);

	if (!total_devices) {
		applog(LOG_WARNING, "No devices detected!");
		if (use_curses)
			applog(LOG_WARNING, "Waiting for devices; press 'M+' to add, or 'Q' to quit");
		else
			applog(LOG_WARNING, "Waiting for devices");
	}
	
	if (opt_quit_summary == BQS_DEFAULT)
	{
		if (total_devices < 25)
			opt_quit_summary = BQS_PROCS;
		else
			opt_quit_summary = BQS_DEVS;
	}

#ifdef HAVE_CURSES
	switch_logsize();
#endif

	if (!total_pools) {
		applog(LOG_WARNING, "Need to specify at least one pool server.");
#ifdef HAVE_CURSES
		if (!use_curses || !input_pool(false))
#endif
			quit(1, "Pool setup failed");
	}

	for (i = 0; i < total_pools; i++) {
		struct pool *pool = pools[i];
		size_t siz;

		pool->cgminer_stats.getwork_wait_min.tv_sec = MIN_SEC_UNSET;
		pool->cgminer_pool_stats.getwork_wait_min.tv_sec = MIN_SEC_UNSET;

		if (!pool->rpc_url)
			quit(1, "No URI supplied for pool %u", i);
		
		if (!pool->rpc_userpass) {
			if (!pool->rpc_user || !pool->rpc_pass)
				quit(1, "No login credentials supplied for pool %u %s", i, pool->rpc_url);
			siz = strlen(pool->rpc_user) + strlen(pool->rpc_pass) + 2;
			pool->rpc_userpass = malloc(siz);
			if (!pool->rpc_userpass)
				quit(1, "Failed to malloc userpass");
			snprintf(pool->rpc_userpass, siz, "%s:%s", pool->rpc_user, pool->rpc_pass);
		}
	}
	/* Set the currentpool to pool with priority 0 */
	validate_pool_priorities();
	for (i = 0; i < total_pools; i++) {
		struct pool *pool  = pools[i];

		if (!pool->prio)
			currentpool = pool;
	}

#ifdef HAVE_SYSLOG_H
	if (use_syslog)
		openlog(PACKAGE, LOG_PID, LOG_USER);
#endif

	#if defined(unix) || defined(__APPLE__)
		if (opt_stderr_cmd)
			fork_monitor();
	#endif // defined(unix)

	mining_thr = calloc(mining_threads, sizeof(thr));
	if (!mining_thr)
		quit(1, "Failed to calloc mining_thr");
	for (i = 0; i < mining_threads; i++) {
		mining_thr[i] = calloc(1, sizeof(*thr));
		if (!mining_thr[i])
			quit(1, "Failed to calloc mining_thr[%d]", i);
	}

	total_control_threads = 6;
	control_thr = calloc(total_control_threads, sizeof(*thr));
	if (!control_thr)
		quit(1, "Failed to calloc control_thr");

	if (opt_benchmark)
		goto begin_bench;

	for (i = 0; i < total_pools; i++) {
		struct pool *pool  = pools[i];

		enable_pool(pool);
		pool->idle = true;
	}

	applog(LOG_NOTICE, "Probing for an alive pool");
	do {
		bool still_testing;
		int i;

		/* Look for at least one active pool before starting */
		probe_pools();
		do {
			sleep(1);
			if (pools_active)
				break;
			still_testing = false;
			for (int i = 0; i < total_pools; ++i)
				if (pools[i]->testing)
					still_testing = true;
		} while (still_testing);

		if (!pools_active) {
			applog(LOG_ERR, "No servers were found that could be used to get work from.");
			applog(LOG_ERR, "Please check the details from the list below of the servers you have input");
			applog(LOG_ERR, "Most likely you have input the wrong URL, forgotten to add a port, or have not set up workers");
			for (i = 0; i < total_pools; i++) {
				struct pool *pool;

				pool = pools[i];
				applog(LOG_WARNING, "Pool: %d  URL: %s  User: %s  Password: %s",
				       i, pool->rpc_url, pool->rpc_user, pool->rpc_pass);
			}
#ifdef HAVE_CURSES
			if (use_curses) {
				halfdelay(150);
				applog(LOG_ERR, "Press any key to exit, or BFGMiner will try again in 15s.");
				if (getch() != ERR)
					quit(0, "No servers could be used! Exiting.");
				cbreak();
			} else
#endif
				quit(0, "No servers could be used! Exiting.");
		}
	} while (!pools_active);

#ifdef USE_SCRYPT
	if (detect_algo == 1 && !opt_scrypt) {
		applog(LOG_NOTICE, "Detected scrypt algorithm");
		opt_scrypt = true;
	}
#endif
	detect_algo = 0;

begin_bench:
	total_mhashes_done = 0;
	for (i = 0; i < total_devices; i++) {
		struct cgpu_info *cgpu = devices[i];

		cgpu->rolling = cgpu->total_mhashes = 0;
	}
	
	cgtime(&total_tv_start);
	cgtime(&total_tv_end);
	miner_started = total_tv_start;
	time_t miner_start_ts = time(NULL);
	if (schedstart.tm.tm_sec)
		localtime_r(&miner_start_ts, &schedstart.tm);
	if (schedstop.tm.tm_sec)
		localtime_r(&miner_start_ts, &schedstop .tm);
	get_datestamp(datestamp, sizeof(datestamp), miner_start_ts);

	// Initialise processors and threads
	k = 0;
	for (i = 0; i < total_devices; ++i) {
		struct cgpu_info *cgpu = devices[i];
		allocate_cgpu(cgpu, &k);
	}

	// Start threads
	for (i = 0; i < total_devices; ++i) {
		struct cgpu_info *cgpu = devices[i];
		start_cgpu(cgpu);
	}

#ifdef HAVE_OPENCL
	for (i = 0; i < nDevs; i++)
		pause_dynamic_threads(i);
#endif

#ifdef WANT_CPUMINE
	if (opt_n_threads > 0)
		applog(LOG_INFO, "%d cpu miner threads started, using '%s' algorithm.",
		       opt_n_threads, algo_names[opt_algo]);
#endif

	cgtime(&total_tv_start);
	cgtime(&total_tv_end);

	if (!opt_benchmark)
	{
		pthread_t submit_thread;
		if (unlikely(pthread_create(&submit_thread, NULL, submit_work_thread, NULL)))
			quit(1, "submit_work thread create failed");
	}

	watchpool_thr_id = 1;
	thr = &control_thr[watchpool_thr_id];
	/* start watchpool thread */
	if (thr_info_create(thr, NULL, watchpool_thread, NULL))
		quit(1, "watchpool thread create failed");
	pthread_detach(thr->pth);

	watchdog_thr_id = 2;
	thr = &control_thr[watchdog_thr_id];
	/* start watchdog thread */
	if (thr_info_create(thr, NULL, watchdog_thread, NULL))
		quit(1, "watchdog thread create failed");
	pthread_detach(thr->pth);

#ifdef HAVE_OPENCL
	/* Create reinit gpu thread */
	gpur_thr_id = 3;
	thr = &control_thr[gpur_thr_id];
	thr->q = tq_new();
	if (!thr->q)
		quit(1, "tq_new failed for gpur_thr_id");
	if (thr_info_create(thr, NULL, reinit_gpu, thr))
		quit(1, "reinit_gpu thread create failed");
#endif	

	/* Create API socket thread */
	api_thr_id = 4;
	thr = &control_thr[api_thr_id];
	if (thr_info_create(thr, NULL, api_thread, thr))
		quit(1, "API thread create failed");
	
#ifdef USE_LIBMICROHTTPD
	if (httpsrv_port != -1)
		httpsrv_start(httpsrv_port);
#endif

#ifdef USE_LIBEVENT
	if (stratumsrv_port != -1)
		stratumsrv_start();
#endif

#ifdef HAVE_BFG_HOTPLUG
	if (opt_hotplug && !opt_scrypt)
		hotplug_start();
#endif

#ifdef HAVE_CURSES
	/* Create curses input thread for keyboard input. Create this last so
	 * that we know all threads are created since this can call kill_work
	 * to try and shut down ll previous threads. */
	input_thr_id = 5;
	thr = &control_thr[input_thr_id];
	if (thr_info_create(thr, NULL, input_thread, thr))
		quit(1, "input thread create failed");
	pthread_detach(thr->pth);
#endif

	/* Just to be sure */
	if (total_control_threads != 6)
		quit(1, "incorrect total_control_threads (%d) should be 7", total_control_threads);

	/* Once everything is set up, main() becomes the getwork scheduler */
	while (42) {
		int ts, max_staged = opt_queue;
		struct pool *pool, *cp;
		bool lagging = false;
		struct curl_ent *ce;
		struct work *work;

		cp = current_pool();

		// Generally, each processor needs a new work, and all at once during work restarts
		max_staged += mining_threads;

		mutex_lock(stgd_lock);
		ts = __total_staged();

		if (!pool_localgen(cp) && !ts && !opt_fail_only)
			lagging = true;

		/* Wait until hash_pop tells us we need to create more work */
		if (ts > max_staged) {
			staged_full = true;
			pthread_cond_wait(&gws_cond, stgd_lock);
			ts = __total_staged();
		}
		mutex_unlock(stgd_lock);

		if (ts > max_staged)
			continue;

		work = make_work();

		if (lagging && !pool_tset(cp, &cp->lagging)) {
			applog(LOG_WARNING, "Pool %d not providing work fast enough", cp->pool_no);
			cp->getfail_occasions++;
			total_go++;
		}
		pool = select_pool(lagging);
retry:
		if (pool->has_stratum) {
			while (!pool->stratum_active || !pool->stratum_notify) {
				struct pool *altpool = select_pool(true);

				if (altpool == pool && pool->has_stratum)
					cgsleep_ms(5000);
				pool = altpool;
				goto retry;
			}
			gen_stratum_work(pool, work);
			applog(LOG_DEBUG, "Generated stratum work");
			stage_work(work);
			continue;
		}

		if (pool->last_work_copy) {
			mutex_lock(&pool->last_work_lock);
			struct work *last_work = pool->last_work_copy;
			if (!last_work)
				{}
			else
			if (can_roll(last_work) && should_roll(last_work)) {
				struct timeval tv_now;
				cgtime(&tv_now);
				free_work(work);
				work = make_clone(pool->last_work_copy);
				mutex_unlock(&pool->last_work_lock);
				roll_work(work);
				applog(LOG_DEBUG, "Generated work from latest GBT job in get_work_thread with %d seconds left", (int)blkmk_time_left(work->tr->tmpl, tv_now.tv_sec));
				stage_work(work);
				continue;
			} else if (last_work->tr && pool->proto == PLP_GETBLOCKTEMPLATE && blkmk_work_left(last_work->tr->tmpl) > (unsigned long)mining_threads) {
				// Don't free last_work_copy, since it is used to detect upstream provides plenty of work per template
			} else {
				free_work(last_work);
				pool->last_work_copy = NULL;
			}
			mutex_unlock(&pool->last_work_lock);
		}

		if (clone_available()) {
			applog(LOG_DEBUG, "Cloned getwork work");
			free_work(work);
			continue;
		}

		if (opt_benchmark) {
			get_benchmark_work(work);
			applog(LOG_DEBUG, "Generated benchmark work");
			stage_work(work);
			continue;
		}

		work->pool = pool;
		ce = pop_curl_entry3(pool, 2);
		/* obtain new work from bitcoin via JSON-RPC */
		if (!get_upstream_work(work, ce->curl)) {
			struct pool *next_pool;

			/* Make sure the pool just hasn't stopped serving
			 * requests but is up as we'll keep hammering it */
			push_curl_entry(ce, pool);
			++pool->seq_getfails;
			pool_died(pool);
			next_pool = select_pool(!opt_fail_only);
			if (pool == next_pool) {
				applog(LOG_DEBUG, "Pool %d json_rpc_call failed on get work, retrying in 5s", pool->pool_no);
				cgsleep_ms(5000);
			} else {
				applog(LOG_DEBUG, "Pool %d json_rpc_call failed on get work, failover activated", pool->pool_no);
				pool = next_pool;
			}
			goto retry;
		}
		if (ts >= max_staged)
			pool_tclear(pool, &pool->lagging);
		if (pool_tclear(pool, &pool->idle))
			pool_resus(pool);

		applog(LOG_DEBUG, "Generated getwork work");
		stage_work(work);
		push_curl_entry(ce, pool);
	}

	return 0;
}<|MERGE_RESOLUTION|>--- conflicted
+++ resolved
@@ -2810,7 +2810,6 @@
 		       pool->pool_no);
 }
 
-<<<<<<< HEAD
 bool pool_may_redirect_to(struct pool * const pool, const char * const uri)
 {
 	const char *p = strchr(pool->rpc_url, '#');
@@ -2819,7 +2818,6 @@
 	return match_domains(pool->rpc_url, strlen(pool->rpc_url), uri, strlen(uri));
 }
 
-=======
 void set_simple_ntime_roll_limit(struct ntime_roll_limits * const nrl, const uint32_t ntime_base, const int ntime_roll)
 {
 	*nrl = (struct ntime_roll_limits){
@@ -2844,7 +2842,6 @@
        blkmk_append_coinbase_safe2(tmpl, append, appendsz, GBT_XNONCESZ, false)
 #endif
 
->>>>>>> 57a67b80
 static bool work_decode(struct pool *pool, struct work *work, json_t *val)
 {
 	json_t *res_val = json_object_get(val, "result");
@@ -3029,7 +3026,7 @@
 			swork->ntime = le32toh(*(uint32_t *)(&buf[68]));
 			swork->tv_received = tv_now;
 			memcpy(swork->diffbits, &buf[72], 4);
-			swork->diff = target_diff(work->target);
+			memcpy(swork->target, work->target, sizeof(swork->target));
 			free(swork->job_id);
 			swork->job_id = NULL;
 			swork->clean = true;
@@ -9090,14 +9087,9 @@
 	work->ntime_roll_limits = swork->ntime_roll_limits;
 
 	/* Copy parameters required for share submission */
-<<<<<<< HEAD
 	memcpy(work->target, swork->target, sizeof(work->target));
-	work->job_id = strdup(swork->job_id);
-	work->nonce1 = strdup(nonce1);
-=======
 	work->job_id = maybe_strdup(swork->job_id);
 	work->nonce1 = maybe_strdup(nonce1);
->>>>>>> 57a67b80
 	if (swork->data_lock_p)
 		cg_runlock(swork->data_lock_p);
 
