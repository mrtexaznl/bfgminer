/*
 * Copyright 2011-2013 Con Kolivas
 * Copyright 2011-2013 Luke Dashjr
 * Copyright 2012-2013 Andrew Smith
 * Copyright 2010 Jeff Garzik
 *
 * This program is free software; you can redistribute it and/or modify it
 * under the terms of the GNU General Public License as published by the Free
 * Software Foundation; either version 3 of the License, or (at your option)
 * any later version.  See COPYING for more details.
 */

#include "config.h"

#ifdef HAVE_CURSES
#ifdef USE_UNICODE
#define PDC_WIDE
#endif
// Must be before stdbool, since pdcurses typedefs bool :/
#include <curses.h>
#endif

#include <ctype.h>
#include <float.h>
#include <limits.h>
#include <locale.h>
#include <stdio.h>
#include <stdlib.h>
#include <string.h>
#include <stdbool.h>
#include <stdint.h>
#include <unistd.h>
#include <sys/time.h>
#include <time.h>
#include <math.h>
#include <stdarg.h>
#include <assert.h>
#include <signal.h>
#include <wctype.h>

#include <sys/stat.h>
#include <sys/types.h>
#include <dirent.h>

#ifdef HAVE_PWD_H
#include <pwd.h>
#endif

#ifndef WIN32
#include <sys/resource.h>
#include <sys/socket.h>
#if defined(HAVE_LIBUDEV) && defined(HAVE_SYS_EPOLL_H)
#include <libudev.h>
#include <sys/epoll.h>
#define HAVE_BFG_HOTPLUG
#endif
#else
#include <winsock2.h>
#include <windows.h>
#include <dbt.h>
#define HAVE_BFG_HOTPLUG
#endif
#include <ccan/opt/opt.h>
#include <jansson.h>
#include <curl/curl.h>
#include <libgen.h>
#include <sha2.h>
#include <utlist.h>

#include <blkmaker.h>
#include <blkmaker_jansson.h>
#include <blktemplate.h>

#include "compat.h"
#include "deviceapi.h"
#include "logging.h"
#include "miner.h"
#include "adl.h"
#include "driver-cpu.h"
#include "driver-opencl.h"
#include "scrypt.h"
#include "util.h"

#ifdef USE_AVALON
#include "driver-avalon.h"
#endif

#ifdef HAVE_BFG_LOWLEVEL
#include "lowlevel.h"
#endif

#if defined(unix) || defined(__APPLE__)
	#include <errno.h>
	#include <fcntl.h>
	#include <sys/wait.h>
#endif

#ifdef USE_SCRYPT
#include "scrypt.h"
#endif

#if defined(USE_AVALON) || defined(USE_BITFORCE) || defined(USE_ICARUS) || defined(USE_MODMINER) || defined(USE_NANOFURY) || defined(USE_X6500) || defined(USE_ZTEX)
#	define USE_FPGA
#endif

enum bfg_quit_summary {
	BQS_DEFAULT,
	BQS_NONE,
	BQS_DEVS,
	BQS_PROCS,
	BQS_DETAILED,
};

struct strategies strategies[] = {
	{ "Failover" },
	{ "Round Robin" },
	{ "Rotate" },
	{ "Load Balance" },
	{ "Balance" },
};

static char packagename[256];

bool opt_protocol;
bool opt_dev_protocol;
static bool opt_benchmark;
static bool want_longpoll = true;
static bool want_gbt = true;
static bool want_getwork = true;
#if BLKMAKER_VERSION > 1
static bool have_at_least_one_getcbaddr;
static bytes_t opt_coinbase_script = BYTES_INIT;
static uint32_t template_nonce;
#endif
#if BLKMAKER_VERSION > 0
char *opt_coinbase_sig;
#endif
static enum bfg_quit_summary opt_quit_summary = BQS_DEFAULT;
static bool include_serial_in_statline;
char *request_target_str;
float request_pdiff = 1.0;
double request_bdiff;
static bool want_stratum = true;
bool have_longpoll;
int opt_skip_checks;
bool want_per_device_stats;
bool use_syslog;
bool opt_quiet_work_updates = true;
bool opt_quiet;
bool opt_realquiet;
int loginput_size;
bool opt_compact;
bool opt_show_procs;
const int opt_cutofftemp = 95;
int opt_hysteresis = 3;
static int opt_retries = -1;
int opt_fail_pause = 5;
int opt_log_interval = 20;
int opt_queue = 1;
int opt_scantime = 60;
int opt_expiry = 120;
int opt_expiry_lp = 3600;
unsigned long long global_hashrate;
static bool opt_unittest = false;
unsigned long global_quota_gcd = 1;
time_t last_getwork;

#ifdef HAVE_OPENCL
int opt_dynamic_interval = 7;
int nDevs;
int opt_g_threads = -1;
#endif
#ifdef USE_SCRYPT
static char detect_algo = 1;
bool opt_scrypt;
#else
static char detect_algo;
#endif
bool opt_restart = true;

#ifdef USE_LIBMICROHTTPD
#include "httpsrv.h"
int httpsrv_port = -1;
#endif
#ifdef USE_LIBEVENT
int stratumsrv_port = -1;
#endif

const
int rescan_delay_ms = 1000;
#ifdef HAVE_BFG_HOTPLUG
bool opt_hotplug = 1;
const
int hotplug_delay_ms = 100;
#else
const bool opt_hotplug;
#endif
struct string_elist *scan_devices;
static struct string_elist *opt_set_device_list;
bool opt_force_dev_init;
static struct string_elist *opt_devices_enabled_list;
static bool opt_display_devs;
int total_devices;
struct cgpu_info **devices;
int total_devices_new;
struct cgpu_info **devices_new;
bool have_opencl;
int opt_n_threads = -1;
int mining_threads;
int num_processors;
#ifdef HAVE_CURSES
bool use_curses = true;
#else
bool use_curses;
#endif
#ifdef HAVE_LIBUSB
bool have_libusb;
#endif
static bool opt_submit_stale = true;
static float opt_shares;
static int opt_submit_threads = 0x40;
bool opt_fail_only;
int opt_fail_switch_delay = 300;
bool opt_autofan;
bool opt_autoengine;
bool opt_noadl;
char *opt_api_allow = NULL;
char *opt_api_groups;
char *opt_api_description = PACKAGE_STRING;
int opt_api_port = 4028;
bool opt_api_listen;
bool opt_api_mcast;
char *opt_api_mcast_addr = API_MCAST_ADDR;
char *opt_api_mcast_code = API_MCAST_CODE;
char *opt_api_mcast_des = "";
int opt_api_mcast_port = 4028;
bool opt_api_network;
bool opt_delaynet;
bool opt_disable_pool;
bool opt_disable_client_reconnect = false;
static bool no_work;
bool opt_worktime;
bool opt_weighed_stats;

char *opt_kernel_path;
char *cgminer_path;

#if defined(USE_BITFORCE)
bool opt_bfl_noncerange;
#endif
#define QUIET	(opt_quiet || opt_realquiet)

struct thr_info *control_thr;
struct thr_info **mining_thr;
static int watchpool_thr_id;
static int watchdog_thr_id;
#ifdef HAVE_CURSES
static int input_thr_id;
#endif
int gpur_thr_id;
static int api_thr_id;
static int total_control_threads;

pthread_mutex_t hash_lock;
static pthread_mutex_t *stgd_lock;
pthread_mutex_t console_lock;
cglock_t ch_lock;
static pthread_rwlock_t blk_lock;
static pthread_mutex_t sshare_lock;

pthread_rwlock_t netacc_lock;
pthread_rwlock_t mining_thr_lock;
pthread_rwlock_t devices_lock;

static pthread_mutex_t lp_lock;
static pthread_cond_t lp_cond;

pthread_cond_t gws_cond;

bool shutting_down;

double total_rolling;
double total_mhashes_done;
static struct timeval total_tv_start, total_tv_end;
static struct timeval miner_started;

cglock_t control_lock;
pthread_mutex_t stats_lock;

static pthread_mutex_t submitting_lock;
static int total_submitting;
static struct work *submit_waiting;
notifier_t submit_waiting_notifier;

int hw_errors;
int total_accepted, total_rejected;
int total_getworks, total_stale, total_discarded;
uint64_t total_bytes_rcvd, total_bytes_sent;
double total_diff1, total_bad_diff1;
double total_diff_accepted, total_diff_rejected, total_diff_stale;
static int staged_rollable;
unsigned int new_blocks;
unsigned int found_blocks;

unsigned int local_work;
unsigned int total_go, total_ro;

struct pool **pools;
static struct pool *currentpool = NULL;

int total_pools, enabled_pools;
enum pool_strategy pool_strategy = POOL_FAILOVER;
int opt_rotate_period;
static int total_urls, total_users, total_passes;

static
#ifndef HAVE_CURSES
const
#endif
bool curses_active;

#ifdef HAVE_CURSES
#if !(defined(PDCURSES) || defined(NCURSES_VERSION))
const
#endif
short default_bgcolor = COLOR_BLACK;
static int attr_title = A_BOLD;
#endif

static
#if defined(HAVE_CURSES) && defined(USE_UNICODE)
bool use_unicode;
static
bool have_unicode_degrees;
static
wchar_t unicode_micro = 'u';
#else
const bool use_unicode;
static
const bool have_unicode_degrees;
static
const char unicode_micro = 'u';
#endif

#ifdef HAVE_CURSES
#define U8_BAD_START "\xef\x80\x81"
#define U8_BAD_END   "\xef\x80\x80"
#define AS_BAD(x) U8_BAD_START x U8_BAD_END

bool selecting_device;
unsigned selected_device;
#endif

static char current_block[40];

/* Protected by ch_lock */
static char *current_hash;
static uint32_t current_block_id;
char *current_fullhash;

static char datestamp[40];
static char blocktime[32];
time_t block_time;
static char best_share[ALLOC_H2B_SHORTV] = "0";
double current_diff = 0xFFFFFFFFFFFFFFFFULL;
static char block_diff[ALLOC_H2B_SHORTV];
static char net_hashrate[ALLOC_H2B_SHORT];
double best_diff = 0;

static bool known_blkheight_current;
static uint32_t known_blkheight;
static uint32_t known_blkheight_blkid;
static uint64_t block_subsidy;

struct block {
	char hash[40];
	UT_hash_handle hh;
	int block_no;
};

static struct block *blocks = NULL;


int swork_id;

/* For creating a hash database of stratum shares submitted that have not had
 * a response yet */
struct stratum_share {
	UT_hash_handle hh;
	bool block;
	struct work *work;
	int id;
};

static struct stratum_share *stratum_shares = NULL;

char *opt_socks_proxy = NULL;

static const char def_conf[] = "bfgminer.conf";
static bool config_loaded;
static int include_count;
#define JSON_INCLUDE_CONF "include"
#define JSON_LOAD_ERROR "JSON decode of file '%s' failed\n %s"
#define JSON_LOAD_ERROR_LEN strlen(JSON_LOAD_ERROR)
#define JSON_MAX_DEPTH 10
#define JSON_MAX_DEPTH_ERR "Too many levels of JSON includes (limit 10) or a loop"

char *cmd_idle, *cmd_sick, *cmd_dead;

#if defined(unix) || defined(__APPLE__)
	static char *opt_stderr_cmd = NULL;
	static int forkpid;
#endif // defined(unix)

#ifdef HAVE_CHROOT
char *chroot_dir;
#endif

#ifdef HAVE_PWD_H
char *opt_setuid;
#endif

struct sigaction termhandler, inthandler;

struct thread_q *getq;

static int total_work;
static bool staged_full;
struct work *staged_work = NULL;

struct schedtime {
	bool enable;
	struct tm tm;
};

struct schedtime schedstart;
struct schedtime schedstop;
bool sched_paused;

static bool time_before(struct tm *tm1, struct tm *tm2)
{
	if (tm1->tm_hour < tm2->tm_hour)
		return true;
	if (tm1->tm_hour == tm2->tm_hour && tm1->tm_min < tm2->tm_min)
		return true;
	return false;
}

static bool should_run(void)
{
	struct tm tm;
	time_t tt;
	bool within_range;

	if (!schedstart.enable && !schedstop.enable)
		return true;

	tt = time(NULL);
	localtime_r(&tt, &tm);

	// NOTE: This is delicately balanced so that should_run is always false if schedstart==schedstop
	if (time_before(&schedstop.tm, &schedstart.tm))
		within_range = (time_before(&tm, &schedstop.tm) || !time_before(&tm, &schedstart.tm));
	else
		within_range = (time_before(&tm, &schedstop.tm) && !time_before(&tm, &schedstart.tm));

	if (within_range && !schedstop.enable)
		/* This is a once off event with no stop time set */
		schedstart.enable = false;

	return within_range;
}

void get_datestamp(char *f, size_t fsiz, time_t tt)
{
	struct tm _tm;
	struct tm *tm = &_tm;
	
	if (tt == INVALID_TIMESTAMP)
		tt = time(NULL);

	localtime_r(&tt, tm);
	snprintf(f, fsiz, "[%d-%02d-%02d %02d:%02d:%02d]",
		tm->tm_year + 1900,
		tm->tm_mon + 1,
		tm->tm_mday,
		tm->tm_hour,
		tm->tm_min,
		tm->tm_sec);
}

static
void get_timestamp(char *f, size_t fsiz, time_t tt)
{
	struct tm _tm;
	struct tm *tm = &_tm;

	localtime_r(&tt, tm);
	snprintf(f, fsiz, "[%02d:%02d:%02d]",
		tm->tm_hour,
		tm->tm_min,
		tm->tm_sec);
}

static void applog_and_exit(const char *fmt, ...) FORMAT_SYNTAX_CHECK(printf, 1, 2);

static char exit_buf[512];

static void applog_and_exit(const char *fmt, ...)
{
	va_list ap;

	va_start(ap, fmt);
	vsnprintf(exit_buf, sizeof(exit_buf), fmt, ap);
	va_end(ap);
	_applog(LOG_ERR, exit_buf);
	exit(1);
}

char *devpath_to_devid(const char *devpath)
{
#ifndef WIN32
	struct stat my_stat;
	if (stat(devpath, &my_stat))
		return NULL;
	char *devs = malloc(6 + (sizeof(dev_t) * 2) + 1);
	memcpy(devs, "dev_t:", 6);
	bin2hex(&devs[6], &my_stat.st_rdev, sizeof(dev_t));
#else
	if (!strncmp(devpath, "\\\\.\\", 4))
		devpath += 4;
	if (strncasecmp(devpath, "COM", 3) || !devpath[3])
		return NULL;
	devpath += 3;
	char *p;
	strtol(devpath, &p, 10);
	if (p[0])
		return NULL;
	const int sz = (p - devpath);
	char *devs = malloc(4 + sz + 1);
	sprintf(devs, "com:%s", devpath);
#endif
	return devs;
}

static
bool devpaths_match(const char * const ap, const char * const bp)
{
	char * const a = devpath_to_devid(ap);
	if (!a)
		return false;
	char * const b = devpath_to_devid(bp);
	bool rv = false;
	if (b)
	{
		rv = !strcmp(a, b);
		free(b);
	}
	free(a);
	return rv;
}

static
int proc_letter_to_number(const char *s, const char ** const rem)
{
	int n = 0, c;
	for ( ; s[0]; ++s)
	{
		if (unlikely(n > INT_MAX / 26))
			break;
		c = tolower(s[0]) - 'a';
		if (unlikely(c < 0 || c > 25))
			break;
		if (unlikely(INT_MAX - c < n))
			break;
		n = (n * 26) + c;
	}
	*rem = s;
	return n;
}

static
bool cgpu_match(const char * const pattern, const struct cgpu_info * const cgpu)
{
	// all - matches anything
	// d0 - matches all processors of device 0
	// d0-3 - matches all processors of device 0, 1, 2, or 3
	// d0a - matches first processor of device 0
	// 0 - matches processor 0
	// 0-4 - matches processors 0, 1, 2, 3, or 4
	// ___ - matches all processors on all devices using driver/name ___
	// ___0 - matches all processors of 0th device using driver/name ___
	// ___0a - matches first processor of 0th device using driver/name ___
	// @* - matches device with serial or path *
	// @*@a - matches first processor of device with serial or path *
	// ___@* - matches device with serial or path * using driver/name ___
	if (!strcasecmp(pattern, "all"))
		return true;
	
	const struct device_drv * const drv = cgpu->drv;
	const char *p = pattern, *p2;
	size_t L;
	int n, i, c = -1;
	int n2;
	int proc_first = -1, proc_last = -1;
	struct cgpu_info *device;
	
	if (!(strncasecmp(drv->dname, p, (L = strlen(drv->dname)))
	   && strncasecmp(drv-> name, p, (L = strlen(drv-> name)))))
		// dname or name
		p = &pattern[L];
	else
	if (p[0] == 'd' && (isdigit(p[1]) || p[1] == '-'))
		// d#
		++p;
	else
	if (isdigit(p[0]) || p[0] == '@' || p[0] == '-')
		// # or @
		{}
	else
		return false;
	
	L = p - pattern;
	while (isspace(p[0]))
		++p;
	if (p[0] == '@')
	{
		// Serial/path
		const char * const ser = &p[1];
		for (p = ser; p[0] != '@' && p[0] != '\0'; ++p)
		{}
		p2 = (p[0] == '@') ? &p[1] : p;
		const size_t serlen = (p - ser);
		p = "";
		n = n2 = 0;
		const char * const devpath = cgpu->device_path ?: "";
		const char * const devser = cgpu->dev_serial ?: "";
		if ((!strncmp(devpath, ser, serlen)) && devpath[serlen] == '\0')
		{}  // Match
		else
		if ((!strncmp(devser, ser, serlen)) && devser[serlen] == '\0')
		{}  // Match
		else
		{
			char devpath2[serlen + 1];
			memcpy(devpath2, ser, serlen);
			devpath2[serlen] = '\0';
			if (!devpaths_match(devpath, ser))
				return false;
		}
	}
	else
	{
		if (isdigit(p[0]))
			n = strtol(p, (void*)&p2, 0);
		else
		{
			n = 0;
			p2 = p;
		}
		if (p2[0] == '-')
		{
			++p2;
			if (p2[0] && isdigit(p2[0]))
				n2 = strtol(p2, (void*)&p2, 0);
			else
				n2 = INT_MAX;
		}
		else
			n2 = n;
		if (p == pattern)
		{
			if (!p[0])
				return true;
			if (p2 && p2[0])
				goto invsyntax;
			for (i = n; i <= n2; ++i)
			{
				if (i >= total_devices)
					break;
				if (cgpu == devices[i])
					return true;
			}
			return false;
		}
	}
	
	if (p2[0])
	{
		proc_first = proc_letter_to_number(&p2[0], &p2);
		if (p2[0] == '-')
		{
			++p2;
			if (p2[0])
				proc_last = proc_letter_to_number(p2, &p2);
			else
				proc_last = INT_MAX;
		}
		else
			proc_last = proc_first;
		if (p2[0])
			goto invsyntax;
	}
	
	if (L > 1 || tolower(pattern[0]) != 'd' || !p[0])
	{
		if ((L == 3 && !strncasecmp(pattern, drv->name, 3)) ||
			(!L) ||
			(L == strlen(drv->dname) && !strncasecmp(pattern, drv->dname, L)))
			{}  // Matched name or dname
		else
			return false;
		if (p[0] && (cgpu->device_id < n || cgpu->device_id > n2))
			return false;
		if (proc_first != -1 && (cgpu->proc_id < proc_first || cgpu->proc_id > proc_last))
			return false;
		return true;
	}
	
	// d#
	
	c = -1;
	for (i = 0; ; ++i)
	{
		if (i == total_devices)
			return false;
		if (devices[i]->device != devices[i])
			continue;
		++c;
		if (c < n)
			continue;
		if (c > n2)
			break;
		
		for (device = devices[i]; device; device = device->next_proc)
		{
			if (proc_first != -1 && (device->proc_id < proc_first || device->proc_id > proc_last))
				continue;
			if (device == cgpu)
				return true;
		}
	}
	return false;

invsyntax:
	applog(LOG_WARNING, "%s: Invalid syntax: %s", __func__, pattern);
	return false;
}

#define TEST_CGPU_MATCH(pattern)  \
	if (!cgpu_match(pattern, &cgpu))  \
		applog(LOG_ERR, "%s: Pattern \"%s\" should have matched!", __func__, pattern);  \
// END TEST_CGPU_MATCH
#define TEST_CGPU_NOMATCH(pattern)  \
	if (cgpu_match(pattern, &cgpu))  \
		applog(LOG_ERR, "%s: Pattern \"%s\" should NOT have matched!", __func__, pattern);  \
// END TEST_CGPU_MATCH
static __maybe_unused
void test_cgpu_match()
{
	struct device_drv drv = {
		.dname = "test",
		.name = "TST",
	};
	struct cgpu_info cgpu = {
		.drv = &drv,
		.device = &cgpu,
		.device_id = 1,
		.proc_id = 1,
		.proc_repr = "TST 1b",
	}, cgpu0a = {
		.drv = &drv,
		.device = &cgpu0a,
		.device_id = 0,
		.proc_id = 0,
		.proc_repr = "TST 0a",
	}, cgpu1a = {
		.drv = &drv,
		.device = &cgpu0a,
		.device_id = 1,
		.proc_id = 0,
		.proc_repr = "TST 1a",
	};
	struct cgpu_info *devices_list[3] = {&cgpu0a, &cgpu1a, &cgpu,};
	devices = devices_list;
	total_devices = 3;
	TEST_CGPU_MATCH("all")
	TEST_CGPU_MATCH("d1")
	TEST_CGPU_NOMATCH("d2")
	TEST_CGPU_MATCH("d0-5")
	TEST_CGPU_NOMATCH("d0-0")
	TEST_CGPU_NOMATCH("d2-5")
	TEST_CGPU_MATCH("d-1")
	TEST_CGPU_MATCH("d1-")
	TEST_CGPU_NOMATCH("d-0")
	TEST_CGPU_NOMATCH("d2-")
	TEST_CGPU_MATCH("2")
	TEST_CGPU_NOMATCH("3")
	TEST_CGPU_MATCH("1-2")
	TEST_CGPU_MATCH("2-3")
	TEST_CGPU_NOMATCH("1-1")
	TEST_CGPU_NOMATCH("3-4")
	TEST_CGPU_MATCH("TST")
	TEST_CGPU_MATCH("test")
	TEST_CGPU_MATCH("tst")
	TEST_CGPU_MATCH("TEST")
	TEST_CGPU_NOMATCH("TSF")
	TEST_CGPU_NOMATCH("TS")
	TEST_CGPU_NOMATCH("TSTF")
	TEST_CGPU_MATCH("TST1")
	TEST_CGPU_MATCH("test1")
	TEST_CGPU_MATCH("TST0-1")
	TEST_CGPU_MATCH("TST 1")
	TEST_CGPU_MATCH("TST 1-2")
	TEST_CGPU_MATCH("TEST 1-2")
	TEST_CGPU_NOMATCH("TST2")
	TEST_CGPU_NOMATCH("TST2-3")
	TEST_CGPU_NOMATCH("TST0-0")
	TEST_CGPU_MATCH("TST1b")
	TEST_CGPU_MATCH("tst1b")
	TEST_CGPU_NOMATCH("TST1c")
	TEST_CGPU_NOMATCH("TST1bb")
	TEST_CGPU_MATCH("TST0-1b")
	TEST_CGPU_NOMATCH("TST0-1c")
	TEST_CGPU_MATCH("TST1a-d")
	TEST_CGPU_NOMATCH("TST1a-a")
	TEST_CGPU_NOMATCH("TST1-a")
	TEST_CGPU_NOMATCH("TST1c-z")
	TEST_CGPU_NOMATCH("TST1c-")
	TEST_CGPU_MATCH("@")
	TEST_CGPU_NOMATCH("@abc")
	TEST_CGPU_MATCH("@@b")
	TEST_CGPU_NOMATCH("@@c")
	TEST_CGPU_MATCH("TST@")
	TEST_CGPU_NOMATCH("TST@abc")
	TEST_CGPU_MATCH("TST@@b")
	TEST_CGPU_NOMATCH("TST@@c")
	TEST_CGPU_MATCH("TST@@b-f")
	TEST_CGPU_NOMATCH("TST@@c-f")
	TEST_CGPU_NOMATCH("TST@@-a")
	cgpu.device_path = "/dev/test";
	cgpu.dev_serial = "testy";
	TEST_CGPU_MATCH("TST@/dev/test")
	TEST_CGPU_MATCH("TST@testy")
	TEST_CGPU_NOMATCH("TST@")
	TEST_CGPU_NOMATCH("TST@/dev/test5@b")
	TEST_CGPU_NOMATCH("TST@testy3@b")
	TEST_CGPU_MATCH("TST@/dev/test@b")
	TEST_CGPU_MATCH("TST@testy@b")
	TEST_CGPU_NOMATCH("TST@/dev/test@c")
	TEST_CGPU_NOMATCH("TST@testy@c")
	cgpu.device_path = "usb:000:999";
	TEST_CGPU_MATCH("TST@usb:000:999")
	drv.dname = "test7";
	TEST_CGPU_MATCH("test7")
	TEST_CGPU_MATCH("TEST7")
	TEST_CGPU_NOMATCH("test&")
	TEST_CGPU_MATCH("test7 1-2")
	TEST_CGPU_MATCH("test7@testy@b")
}

static
int cgpu_search(const char * const pattern, const int first)
{
	int i;
	struct cgpu_info *cgpu;
	
#define CHECK_CGPU_SEARCH  do{      \
	cgpu = get_devices(i);          \
	if (cgpu_match(pattern, cgpu))  \
		return i;                   \
}while(0)
	for (i = first; i < total_devices; ++i)
		CHECK_CGPU_SEARCH;
	for (i = 0; i < first; ++i)
		CHECK_CGPU_SEARCH;
#undef CHECK_CGPU_SEARCH
	return -1;
}

static pthread_mutex_t sharelog_lock;
static FILE *sharelog_file = NULL;

struct thr_info *get_thread(int thr_id)
{
	struct thr_info *thr;

	rd_lock(&mining_thr_lock);
	thr = mining_thr[thr_id];
	rd_unlock(&mining_thr_lock);

	return thr;
}

static struct cgpu_info *get_thr_cgpu(int thr_id)
{
	struct thr_info *thr = get_thread(thr_id);

	return thr->cgpu;
}

struct cgpu_info *get_devices(int id)
{
	struct cgpu_info *cgpu;

	rd_lock(&devices_lock);
	cgpu = devices[id];
	rd_unlock(&devices_lock);

	return cgpu;
}

static pthread_mutex_t noncelog_lock = PTHREAD_MUTEX_INITIALIZER;
static FILE *noncelog_file = NULL;

static
void noncelog(const struct work * const work)
{
	const int thr_id = work->thr_id;
	const struct cgpu_info *proc = get_thr_cgpu(thr_id);
	char buf[0x200], hash[65], data[161], midstate[65];
	int rv;
	size_t ret;
	
	bin2hex(hash, work->hash, 32);
	bin2hex(data, work->data, 80);
	bin2hex(midstate, work->midstate, 32);
	
	// timestamp,proc,hash,data,midstate
	rv = snprintf(buf, sizeof(buf), "%lu,%s,%s,%s,%s\n",
	              (unsigned long)time(NULL), proc->proc_repr_ns,
	              hash, data, midstate);
	
	if (unlikely(rv < 1))
	{
		applog(LOG_ERR, "noncelog printf error");
		return;
	}
	
	mutex_lock(&noncelog_lock);
	ret = fwrite(buf, rv, 1, noncelog_file);
	fflush(noncelog_file);
	mutex_unlock(&noncelog_lock);
	
	if (ret != 1)
		applog(LOG_ERR, "noncelog fwrite error");
}

static void sharelog(const char*disposition, const struct work*work)
{
	char target[(sizeof(work->target) * 2) + 1];
	char hash[(sizeof(work->hash) * 2) + 1];
	char data[(sizeof(work->data) * 2) + 1];
	struct cgpu_info *cgpu;
	unsigned long int t;
	struct pool *pool;
	int thr_id, rv;
	char s[1024];
	size_t ret;

	if (!sharelog_file)
		return;

	thr_id = work->thr_id;
	cgpu = get_thr_cgpu(thr_id);
	pool = work->pool;
	t = work->ts_getwork + timer_elapsed(&work->tv_getwork, &work->tv_work_found);
	bin2hex(target, work->target, sizeof(work->target));
	bin2hex(hash, work->hash, sizeof(work->hash));
	bin2hex(data, work->data, sizeof(work->data));

	// timestamp,disposition,target,pool,dev,thr,sharehash,sharedata
	rv = snprintf(s, sizeof(s), "%lu,%s,%s,%s,%s,%u,%s,%s\n", t, disposition, target, pool->rpc_url, cgpu->proc_repr_ns, thr_id, hash, data);
	if (rv >= (int)(sizeof(s)))
		s[sizeof(s) - 1] = '\0';
	else if (rv < 0) {
		applog(LOG_ERR, "sharelog printf error");
		return;
	}

	mutex_lock(&sharelog_lock);
	ret = fwrite(s, rv, 1, sharelog_file);
	fflush(sharelog_file);
	mutex_unlock(&sharelog_lock);

	if (ret != 1)
		applog(LOG_ERR, "sharelog fwrite error");
}

static char *getwork_req = "{\"method\": \"getwork\", \"params\": [], \"id\":0}\n";

/* Adjust all the pools' quota to the greatest common denominator after a pool
 * has been added or the quotas changed. */
void adjust_quota_gcd(void)
{
	unsigned long gcd, lowest_quota = ~0UL, quota;
	struct pool *pool;
	int i;

	for (i = 0; i < total_pools; i++) {
		pool = pools[i];
		quota = pool->quota;
		if (!quota)
			continue;
		if (quota < lowest_quota)
			lowest_quota = quota;
	}

	if (likely(lowest_quota < ~0UL)) {
		gcd = lowest_quota;
		for (i = 0; i < total_pools; i++) {
			pool = pools[i];
			quota = pool->quota;
			if (!quota)
				continue;
			while (quota % gcd)
				gcd--;
		}
	} else
		gcd = 1;

	for (i = 0; i < total_pools; i++) {
		pool = pools[i];
		pool->quota_used *= global_quota_gcd;
		pool->quota_used /= gcd;
		pool->quota_gcd = pool->quota / gcd;
	}

	global_quota_gcd = gcd;
	applog(LOG_DEBUG, "Global quota greatest common denominator set to %lu", gcd);
}

static void enable_pool(struct pool *);

/* Return value is ignored if not called from add_pool_details */
struct pool *add_pool(void)
{
	struct pool *pool;

	pool = calloc(sizeof(struct pool), 1);
	if (!pool)
		quit(1, "Failed to malloc pool in add_pool");
	pool->pool_no = pool->prio = total_pools;
	mutex_init(&pool->last_work_lock);
	mutex_init(&pool->pool_lock);
	mutex_init(&pool->pool_test_lock);
	if (unlikely(pthread_cond_init(&pool->cr_cond, NULL)))
		quit(1, "Failed to pthread_cond_init in add_pool");
	cglock_init(&pool->data_lock);
	mutex_init(&pool->stratum_lock);
	timer_unset(&pool->swork.tv_transparency);
	pool->swork.pool = pool;

	pool->idle = true;
	/* Make sure the pool doesn't think we've been idle since time 0 */
	pool->tv_idle.tv_sec = ~0UL;
	
	cgtime(&pool->cgminer_stats.start_tv);
	pool->cgminer_stats.getwork_wait_min.tv_sec = MIN_SEC_UNSET;
	pool->cgminer_pool_stats.getwork_wait_min.tv_sec = MIN_SEC_UNSET;

	pool->rpc_proxy = NULL;
	pool->quota = 1;

	pool->sock = INVSOCK;
	pool->lp_socket = CURL_SOCKET_BAD;

	pools = realloc(pools, sizeof(struct pool *) * (total_pools + 2));
	pools[total_pools++] = pool;
	
	if (opt_benchmark)
	{
		// Immediately remove it
		remove_pool(pool);
		return pool;
	}
	
<<<<<<< HEAD
	pools = realloc(pools, sizeof(struct pool *) * (total_pools + 2));
	pools[total_pools++] = pool;
	
	adjust_quota_gcd();
	
	enable_pool(pool);

=======
>>>>>>> 3c75d474
	return pool;
}

static
void pool_set_uri(struct pool * const pool, char * const uri)
{
	pool->rpc_url = uri;
	if (uri_get_param_bool(uri, "getcbaddr", false))
		have_at_least_one_getcbaddr = true;
}

/* Pool variant of test and set */
static bool pool_tset(struct pool *pool, bool *var)
{
	bool ret;

	mutex_lock(&pool->pool_lock);
	ret = *var;
	*var = true;
	mutex_unlock(&pool->pool_lock);

	return ret;
}

bool pool_tclear(struct pool *pool, bool *var)
{
	bool ret;

	mutex_lock(&pool->pool_lock);
	ret = *var;
	*var = false;
	mutex_unlock(&pool->pool_lock);

	return ret;
}

struct pool *current_pool(void)
{
	struct pool *pool;

	cg_rlock(&control_lock);
	pool = currentpool;
	cg_runlock(&control_lock);

	return pool;
}

// Copied from ccan/opt/helpers.c
static char *arg_bad(const char *fmt, const char *arg)
{
	char *str = malloc(strlen(fmt) + strlen(arg));
	sprintf(str, fmt, arg);
	return str;
}

static
char *opt_set_floatval(const char *arg, float *f)
{
	char *endp;

	errno = 0;
	*f = strtof(arg, &endp);
	if (*endp || !arg[0])
		return arg_bad("'%s' is not a number", arg);
	if (errno)
		return arg_bad("'%s' is out of range", arg);
	return NULL;
}

static
void opt_show_floatval(char buf[OPT_SHOW_LEN], const float *f)
{
	snprintf(buf, OPT_SHOW_LEN, "%.1f", *f);
}

static
char *set_bool_ignore_arg(const char * const arg, bool * const b)
{
	return opt_set_bool(b);
}

char *set_int_range(const char *arg, int *i, int min, int max)
{
	char *err = opt_set_intval(arg, i);

	if (err)
		return err;

	if (*i < min || *i > max)
		return "Value out of range";

	return NULL;
}

static char *set_int_0_to_9999(const char *arg, int *i)
{
	return set_int_range(arg, i, 0, 9999);
}

static char *set_int_1_to_65535(const char *arg, int *i)
{
	return set_int_range(arg, i, 1, 65535);
}

static char *set_int_0_to_10(const char *arg, int *i)
{
	return set_int_range(arg, i, 0, 10);
}

static char *set_int_1_to_10(const char *arg, int *i)
{
	return set_int_range(arg, i, 1, 10);
}

char *set_strdup(const char *arg, char **p)
{
	*p = strdup((char *)arg);
	return NULL;
}

#if BLKMAKER_VERSION > 1
static
char *set_b58addr(const char * const arg, bytes_t * const b)
{
	size_t scriptsz = blkmk_address_to_script(NULL, 0, arg);
	if (!scriptsz)
		return "Invalid address";
	char *script = malloc(scriptsz);
	if (blkmk_address_to_script(script, scriptsz, arg) != scriptsz) {
		free(script);
		return "Failed to convert address to script";
	}
	bytes_assimilate_raw(b, script, scriptsz, scriptsz);
	return NULL;
}
#endif

static
char *set_quit_summary(const char * const arg)
{
	if (!(strcasecmp(arg, "none") && strcasecmp(arg, "no")))
		opt_quit_summary = BQS_NONE;
	else
	if (!(strcasecmp(arg, "devs") && strcasecmp(arg, "devices")))
		opt_quit_summary = BQS_DEVS;
	else
	if (!(strcasecmp(arg, "procs") && strcasecmp(arg, "processors") && strcasecmp(arg, "chips") && strcasecmp(arg, "cores")))
		opt_quit_summary = BQS_PROCS;
	else
	if (!(strcasecmp(arg, "detailed") && strcasecmp(arg, "detail") && strcasecmp(arg, "all")))
		opt_quit_summary = BQS_DETAILED;
	else
		return "Quit summary must be one of none/devs/procs/detailed";
	return NULL;
}

static void pdiff_target_leadzero(void *, double);

char *set_request_diff(const char *arg, float *p)
{
	unsigned char target[32];
	char *e = opt_set_floatval(arg, p);
	if (e)
		return e;
	
	request_bdiff = (double)*p * 0.9999847412109375;
	pdiff_target_leadzero(target, *p);
	request_target_str = malloc(65);
	bin2hex(request_target_str, target, 32);
	
	return NULL;
}

#ifdef NEED_BFG_LOWL_VCOM
extern struct lowlevel_device_info *_vcom_devinfo_findorcreate(struct lowlevel_device_info **, const char *);

#ifdef WIN32
void _vcom_devinfo_scan_querydosdevice(struct lowlevel_device_info ** const devinfo_list)
{
	char dev[PATH_MAX];
	char *devp = dev;
	size_t bufLen = 0x100;
tryagain: ;
	char buf[bufLen];
	if (!QueryDosDevice(NULL, buf, bufLen)) {
		if (GetLastError() == ERROR_INSUFFICIENT_BUFFER) {
			bufLen *= 2;
			applog(LOG_DEBUG, "QueryDosDevice returned insufficent buffer error; enlarging to %lx", (unsigned long)bufLen);
			goto tryagain;
		}
		applogr(, LOG_WARNING, "Error occurred trying to enumerate COM ports with QueryDosDevice");
	}
	size_t tLen;
	memcpy(devp, "\\\\.\\", 4);
	devp = &devp[4];
	for (char *t = buf; *t; t += tLen) {
		tLen = strlen(t) + 1;
		if (strncmp("COM", t, 3))
			continue;
		memcpy(devp, t, tLen);
		// NOTE: We depend on _vcom_devinfo_findorcreate to further check that there's a number (and only a number) on the end
		_vcom_devinfo_findorcreate(devinfo_list, dev);
	}
}
#else
void _vcom_devinfo_scan_lsdev(struct lowlevel_device_info ** const devinfo_list)
{
	char dev[PATH_MAX];
	char *devp = dev;
	DIR *D;
	struct dirent *de;
	const char devdir[] = "/dev";
	const size_t devdirlen = sizeof(devdir) - 1;
	char *devpath = devp;
	char *devfile = devpath + devdirlen + 1;
	
	D = opendir(devdir);
	if (!D)
		applogr(, LOG_DEBUG, "No /dev directory to look for VCOM devices in");
	memcpy(devpath, devdir, devdirlen);
	devpath[devdirlen] = '/';
	while ( (de = readdir(D)) ) {
		if (!strncmp(de->d_name, "cu.", 3)
			//don't probe Bluetooth devices - causes bus errors and segfaults
			&& strncmp(de->d_name, "cu.Bluetooth", 12))
			goto trydev;
		if (strncmp(de->d_name, "tty", 3))
			continue;
		if (strncmp(&de->d_name[3], "USB", 3) && strncmp(&de->d_name[3], "ACM", 3))
			continue;
		
trydev:
		strcpy(devfile, de->d_name);
		_vcom_devinfo_findorcreate(devinfo_list, dev);
	}
	closedir(D);
}
#endif
#endif

static char *add_serial(const char *arg)
{
	string_elist_add(arg, &scan_devices);
	return NULL;
}

static
char *opt_string_elist_add(const char *arg, struct string_elist **elist)
{
	string_elist_add(arg, elist);
	return NULL;
}

bool get_intrange(const char *arg, int *val1, int *val2)
{
	// NOTE: This could be done with sscanf, but its %n is broken in strange ways on Windows
	char *p, *p2;
	
	*val1 = strtol(arg, &p, 0);
	if (arg == p)
		// Zero-length ending number, invalid
		return false;
	while (true)
	{
		if (!p[0])
		{
			*val2 = *val1;
			return true;
		}
		if (p[0] == '-')
			break;
		if (!isspace(p[0]))
			// Garbage, invalid
			return false;
		++p;
	}
	p2 = &p[1];
	*val2 = strtol(p2, &p, 0);
	if (p2 == p)
		// Zero-length ending number, invalid
		return false;
	while (true)
	{
		if (!p[0])
			return true;
		if (!isspace(p[0]))
			// Garbage, invalid
			return false;
		++p;
	}
}

static
void _test_intrange(const char *s, const int v[2])
{
	int a[2];
	if (!get_intrange(s, &a[0], &a[1]))
		applog(LOG_ERR, "Test \"%s\" failed: returned false", s);
	for (int i = 0; i < 2; ++i)
		if (unlikely(a[i] != v[i]))
			applog(LOG_ERR, "Test \"%s\" failed: value %d should be %d but got %d", s, i, v[i], a[i]);
}
#define _test_intrange(s, ...)  _test_intrange(s, (int[]){ __VA_ARGS__ })

static
void _test_intrange_fail(const char *s)
{
	int a[2];
	if (get_intrange(s, &a[0], &a[1]))
		applog(LOG_ERR, "Test !\"%s\" failed: returned true with %d and %d", s, a[0], a[1]);
}

static
void test_intrange()
{
	_test_intrange("-1--2", -1, -2);
	_test_intrange("-1-2", -1, 2);
	_test_intrange("1--2", 1, -2);
	_test_intrange("1-2", 1, 2);
	_test_intrange("111-222", 111, 222);
	_test_intrange(" 11 - 22 ", 11, 22);
	_test_intrange("+11-+22", 11, 22);
	_test_intrange("-1", -1, -1);
	_test_intrange_fail("all");
	_test_intrange_fail("1-");
	_test_intrange_fail("");
	_test_intrange_fail("1-54x");
}

static char *set_devices(char *arg)
{
	if (*arg) {
		if (*arg == '?') {
			opt_display_devs = true;
			return NULL;
		}
	} else
		return "Invalid device parameters";

	string_elist_add(arg, &opt_devices_enabled_list);

	return NULL;
}

static char *set_balance(enum pool_strategy *strategy)
{
	*strategy = POOL_BALANCE;
	return NULL;
}

static char *set_loadbalance(enum pool_strategy *strategy)
{
	*strategy = POOL_LOADBALANCE;
	return NULL;
}

static char *set_rotate(const char *arg, int *i)
{
	pool_strategy = POOL_ROTATE;
	return set_int_range(arg, i, 0, 9999);
}

static char *set_rr(enum pool_strategy *strategy)
{
	*strategy = POOL_ROUNDROBIN;
	return NULL;
}

/* Detect that url is for a stratum protocol either via the presence of
 * stratum+tcp or by detecting a stratum server response */
bool detect_stratum(struct pool *pool, char *url)
{
	if (!extract_sockaddr(url, &pool->sockaddr_url, &pool->stratum_port))
		return false;

	if (!strncasecmp(url, "stratum+tcp://", 14)) {
		pool_set_uri(pool, strdup(url));
		pool->has_stratum = true;
		pool->stratum_url = pool->sockaddr_url;
		return true;
	}

	return false;
}

static struct pool *add_url(void)
{
	total_urls++;
	if (total_urls > total_pools)
		add_pool();
	return pools[total_urls - 1];
}

static void setup_url(struct pool *pool, char *arg)
{
	if (detect_stratum(pool, arg))
		return;

	opt_set_charp(arg, &pool->rpc_url);
	if (strncmp(arg, "http://", 7) &&
	    strncmp(arg, "https://", 8)) {
		const size_t L = strlen(arg);
		char *httpinput;

		httpinput = malloc(8 + L);
		if (!httpinput)
			quit(1, "Failed to malloc httpinput");
		sprintf(httpinput, "http://%s", arg);
		pool_set_uri(pool, httpinput);
	}
}

static char *set_url(char *arg)
{
	struct pool *pool = add_url();

	setup_url(pool, arg);
	return NULL;
}

static char *set_quota(char *arg)
{
	char *semicolon = strchr(arg, ';'), *url;
	int len, qlen, quota;
	struct pool *pool;

	if (!semicolon)
		return "No semicolon separated quota;URL pair found";
	len = strlen(arg);
	*semicolon = '\0';
	qlen = strlen(arg);
	if (!qlen)
		return "No parameter for quota found";
	len -= qlen + 1;
	if (len < 1)
		return "No parameter for URL found";
	quota = atoi(arg);
	if (quota < 0)
		return "Invalid negative parameter for quota set";
	url = arg + qlen + 1;
	pool = add_url();
	setup_url(pool, url);
	pool->quota = quota;
	applog(LOG_INFO, "Setting pool %d to quota %d", pool->pool_no, pool->quota);
	adjust_quota_gcd();

	return NULL;
}

static char *set_user(const char *arg)
{
	struct pool *pool;

	total_users++;
	if (total_users > total_pools)
		add_pool();

	pool = pools[total_users - 1];
	opt_set_charp(arg, &pool->rpc_user);

	return NULL;
}

static char *set_pass(const char *arg)
{
	struct pool *pool;

	total_passes++;
	if (total_passes > total_pools)
		add_pool();

	pool = pools[total_passes - 1];
	opt_set_charp(arg, &pool->rpc_pass);

	return NULL;
}

static char *set_userpass(const char *arg)
{
	struct pool *pool;
	char *updup;

	if (total_users != total_passes)
		return "User + pass options must be balanced before userpass";
	++total_users;
	++total_passes;
	if (total_users > total_pools)
		add_pool();

	pool = pools[total_users - 1];
	updup = strdup(arg);
	opt_set_charp(arg, &pool->rpc_userpass);
	pool->rpc_user = updup;
	pool->rpc_pass = strchr(updup, ':');
	if (pool->rpc_pass)
		pool->rpc_pass++[0] = '\0';
	else
		pool->rpc_pass = &updup[strlen(updup)];

	return NULL;
}

static char *set_pool_priority(const char *arg)
{
	struct pool *pool;

	if (!total_pools)
		return "Usage of --pool-priority before pools are defined does not make sense";

	pool = pools[total_pools - 1];
	opt_set_intval(arg, &pool->prio);

	return NULL;
}

static char *set_pool_proxy(const char *arg)
{
	struct pool *pool;

	if (!total_pools)
		return "Usage of --pool-proxy before pools are defined does not make sense";

	if (!our_curl_supports_proxy_uris())
		return "Your installed cURL library does not support proxy URIs. At least version 7.21.7 is required.";

	pool = pools[total_pools - 1];
	opt_set_charp(arg, &pool->rpc_proxy);

	return NULL;
}

static char *set_pool_force_rollntime(const char *arg)
{
	struct pool *pool;
	
	if (!total_pools)
		return "Usage of --force-rollntime before pools are defined does not make sense";
	
	pool = pools[total_pools - 1];
	opt_set_intval(arg, &pool->force_rollntime);
	
	return NULL;
}

static char *enable_debug(bool *flag)
{
	*flag = true;
	opt_debug_console = true;
	/* Turn on verbose output, too. */
	opt_log_output = true;
	return NULL;
}

static char *set_schedtime(const char *arg, struct schedtime *st)
{
	if (sscanf(arg, "%d:%d", &st->tm.tm_hour, &st->tm.tm_min) != 2)
	{
		if (strcasecmp(arg, "now"))
		return "Invalid time set, should be HH:MM";
	} else
		schedstop.tm.tm_sec = 0;
	if (st->tm.tm_hour > 23 || st->tm.tm_min > 59 || st->tm.tm_hour < 0 || st->tm.tm_min < 0)
		return "Invalid time set.";
	st->enable = true;
	return NULL;
}

static
char *set_log_file(char *arg)
{
	char *r = "";
	long int i = strtol(arg, &r, 10);
	int fd, stderr_fd = fileno(stderr);

	if ((!*r) && i >= 0 && i <= INT_MAX)
		fd = i;
	else
	if (!strcmp(arg, "-"))
	{
		fd = fileno(stdout);
		if (unlikely(fd == -1))
			return "Standard output missing for log-file";
	}
	else
	{
		fd = open(arg, O_WRONLY | O_APPEND | O_CREAT, S_IRUSR | S_IWUSR);
		if (unlikely(fd == -1))
			return "Failed to open log-file";
	}
	
	close(stderr_fd);
	if (unlikely(-1 == dup2(fd, stderr_fd)))
		return "Failed to dup2 for log-file";
	close(fd);
	
	return NULL;
}

static
char *_bfgopt_set_file(const char *arg, FILE **F, const char *mode, const char *purpose)
{
	char *r = "";
	long int i = strtol(arg, &r, 10);
	static char *err = NULL;
	const size_t errbufsz = 0x100;

	free(err);
	err = NULL;
	
	if ((!*r) && i >= 0 && i <= INT_MAX) {
		*F = fdopen((int)i, mode);
		if (!*F)
		{
			err = malloc(errbufsz);
			snprintf(err, errbufsz, "Failed to open fd %d for %s",
			         (int)i, purpose);
			return err;
		}
	} else if (!strcmp(arg, "-")) {
		*F = (mode[0] == 'a') ? stdout : stdin;
		if (!*F)
		{
			err = malloc(errbufsz);
			snprintf(err, errbufsz, "Standard %sput missing for %s",
			         (mode[0] == 'a') ? "out" : "in", purpose);
			return err;
		}
	} else {
		*F = fopen(arg, mode);
		if (!*F)
		{
			err = malloc(errbufsz);
			snprintf(err, errbufsz, "Failed to open %s for %s",
			         arg, purpose);
			return err;
		}
	}

	return NULL;
}

static char *set_noncelog(char *arg)
{
	return _bfgopt_set_file(arg, &noncelog_file, "a", "nonce log");
}

static char *set_sharelog(char *arg)
{
	return _bfgopt_set_file(arg, &sharelog_file, "a", "share log");
}

static
void _add_set_device_option(const char * const func, const char * const buf)
{
	applog(LOG_DEBUG, "%s: Using --set-device %s", func, buf);
	string_elist_add(buf, &opt_set_device_list);
}

#define add_set_device_option(...)  do{  \
	char _tmp1718[0x100];  \
	snprintf(_tmp1718, sizeof(_tmp1718), __VA_ARGS__);  \
	_add_set_device_option(__func__, _tmp1718);  \
}while(0)

char *set_temp_cutoff(char *arg)
{
	if (strchr(arg, ','))
		return "temp-cutoff no longer supports comma-delimited syntax, use --set-device for better control";
	applog(LOG_WARNING, "temp-cutoff is deprecated! Use --set-device for better control");
	
	add_set_device_option("all:temp-cutoff=%s", arg);
	
	return NULL;
}

char *set_temp_target(char *arg)
{
	if (strchr(arg, ','))
		return "temp-target no longer supports comma-delimited syntax, use --set-device for better control";
	applog(LOG_WARNING, "temp-target is deprecated! Use --set-device for better control");
	
	add_set_device_option("all:temp-target=%s", arg);
	
	return NULL;
}

#ifdef HAVE_OPENCL
static
char *set_no_opencl_binaries(__maybe_unused void * const dummy)
{
	applog(LOG_WARNING, "The --no-opencl-binaries option is deprecated! Use --set-device OCL:binary=no");
	add_set_device_option("OCL:binary=no");
	return NULL;
}
#endif

static
char *disable_pool_redirect(__maybe_unused void * const dummy)
{
	opt_disable_client_reconnect = true;
	want_stratum = false;
	return NULL;
}

static char *set_api_allow(const char *arg)
{
	opt_set_charp(arg, &opt_api_allow);

	return NULL;
}

static char *set_api_groups(const char *arg)
{
	opt_set_charp(arg, &opt_api_groups);

	return NULL;
}

static char *set_api_description(const char *arg)
{
	opt_set_charp(arg, &opt_api_description);

	return NULL;
}

static char *set_api_mcast_des(const char *arg)
{
	opt_set_charp(arg, &opt_api_mcast_des);

	return NULL;
}

#ifdef USE_ICARUS
extern const struct bfg_set_device_definition icarus_set_device_funcs[];

static char *set_icarus_options(const char *arg)
{
	if (strchr(arg, ','))
		return "icarus-options no longer supports comma-delimited syntax, see README.FPGA for better control";
	applog(LOG_WARNING, "icarus-options is deprecated! See README.FPGA for better control");
	
	char *opts = strdup(arg), *argdup;
	argdup = opts;
	const struct bfg_set_device_definition *sdf = icarus_set_device_funcs;
	const char *drivers[] = {"antminer", "cairnsmore", "erupter", "icarus"};
	char *saveptr, *opt;
	for (int i = 0; i < 4; ++i, ++sdf)
	{
		opt = strtok_r(opts, ":", &saveptr);
		opts = NULL;
		
		if (!opt)
			break;
		
		if (!opt[0])
			continue;
		
		for (int j = 0; j < 4; ++j)
			add_set_device_option("%s:%s=%s", drivers[j], sdf->optname, opt);
	}
	free(argdup);
	return NULL;
}

static char *set_icarus_timing(const char *arg)
{
	if (strchr(arg, ','))
		return "icarus-timing no longer supports comma-delimited syntax, see README.FPGA for better control";
	applog(LOG_WARNING, "icarus-timing is deprecated! See README.FPGA for better control");
	
	const char *drivers[] = {"antminer", "cairnsmore", "erupter", "icarus"};
	for (int j = 0; j < 4; ++j)
		add_set_device_option("%s:timing=%s", drivers[j], arg);
	return NULL;
}
#endif

#ifdef USE_AVALON
extern const struct bfg_set_device_definition avalon_set_device_funcs[];

static char *set_avalon_options(const char *arg)
{
	if (strchr(arg, ','))
		return "avalon-options no longer supports comma-delimited syntax, see README.FPGA for better control";
	applog(LOG_WARNING, "avalon-options is deprecated! See README.FPGA for better control");
	
	char *opts = strdup(arg), *argdup;
	argdup = opts;
	const struct bfg_set_device_definition *sdf = avalon_set_device_funcs;
	char *saveptr, *opt;
	for (int i = 0; i < 5; ++i, ++sdf)
	{
		opt = strtok_r(opts, ":", &saveptr);
		opts = NULL;
		
		if (!opt)
			break;
		
		if (!opt[0])
			continue;
		
		add_set_device_option("avalon:%s=%s", sdf->optname, opt);
	}
	free(argdup);
	return NULL;
}
#endif

#ifdef USE_KLONDIKE
static char *set_klondike_options(const char *arg)
{
	int hashclock;
	double temptarget;
	switch (sscanf(arg, "%d:%lf", &hashclock, &temptarget))
	{
		default:
			return "Unrecognised --klondike-options";
		case 2:
			add_set_device_option("klondike:temp-target=%lf", temptarget);
			// fallthru
		case 1:
			add_set_device_option("klondike:clock=%d", hashclock);
	}
	applog(LOG_WARNING, "klondike-options is deprecated! Use --set-device for better control");
	
	return NULL;
}
#endif

__maybe_unused
static char *set_null(const char __maybe_unused *arg)
{
	return NULL;
}

/* These options are available from config file or commandline */
static struct opt_table opt_config_table[] = {
#ifdef WANT_CPUMINE
	OPT_WITH_ARG("--algo",
		     set_algo, show_algo, &opt_algo,
		     "Specify sha256 implementation for CPU mining:\n"
		     "\tfastauto*\tQuick benchmark at startup to pick a working algorithm\n"
		     "\tauto\t\tBenchmark at startup and pick fastest algorithm"
		     "\n\tc\t\tLinux kernel sha256, implemented in C"
#ifdef WANT_SSE2_4WAY
		     "\n\t4way\t\ttcatm's 4-way SSE2 implementation"
#endif
#ifdef WANT_VIA_PADLOCK
		     "\n\tvia\t\tVIA padlock implementation"
#endif
		     "\n\tcryptopp\tCrypto++ C/C++ implementation"
#ifdef WANT_CRYPTOPP_ASM32
		     "\n\tcryptopp_asm32\tCrypto++ 32-bit assembler implementation"
#endif
#ifdef WANT_X8632_SSE2
		     "\n\tsse2_32\t\tSSE2 32 bit implementation for i386 machines"
#endif
#ifdef WANT_X8664_SSE2
		     "\n\tsse2_64\t\tSSE2 64 bit implementation for x86_64 machines"
#endif
#ifdef WANT_X8664_SSE4
		     "\n\tsse4_64\t\tSSE4.1 64 bit implementation for x86_64 machines"
#endif
#ifdef WANT_ALTIVEC_4WAY
    "\n\taltivec_4way\tAltivec implementation for PowerPC G4 and G5 machines"
#endif
		),
	OPT_WITH_ARG("-a",
	             set_algo, show_algo, &opt_algo,
	             opt_hidden),
#endif
	OPT_WITH_ARG("--api-allow",
		     set_api_allow, NULL, NULL,
		     "Allow API access only to the given list of [G:]IP[/Prefix] addresses[/subnets]"),
	OPT_WITH_ARG("--api-description",
		     set_api_description, NULL, NULL,
		     "Description placed in the API status header, default: BFGMiner version"),
	OPT_WITH_ARG("--api-groups",
		     set_api_groups, NULL, NULL,
		     "API one letter groups G:cmd:cmd[,P:cmd:*...] defining the cmds a groups can use"),
	OPT_WITHOUT_ARG("--api-listen",
			opt_set_bool, &opt_api_listen,
			"Enable API, default: disabled"),
	OPT_WITHOUT_ARG("--api-mcast",
			opt_set_bool, &opt_api_mcast,
			"Enable API Multicast listener, default: disabled"),
	OPT_WITH_ARG("--api-mcast-addr",
		     opt_set_charp, opt_show_charp, &opt_api_mcast_addr,
		     "API Multicast listen address"),
	OPT_WITH_ARG("--api-mcast-code",
		     opt_set_charp, opt_show_charp, &opt_api_mcast_code,
		     "Code expected in the API Multicast message, don't use '-'"),
	OPT_WITH_ARG("--api-mcast-des",
		     set_api_mcast_des, NULL, NULL,
		     "Description appended to the API Multicast reply, default: ''"),
	OPT_WITH_ARG("--api-mcast-port",
		     set_int_1_to_65535, opt_show_intval, &opt_api_mcast_port,
		     "API Multicast listen port"),
	OPT_WITHOUT_ARG("--api-network",
			opt_set_bool, &opt_api_network,
			"Allow API (if enabled) to listen on/for any address, default: only 127.0.0.1"),
	OPT_WITH_ARG("--api-port",
		     set_int_1_to_65535, opt_show_intval, &opt_api_port,
		     "Port number of miner API"),
#ifdef HAVE_ADL
	OPT_WITHOUT_ARG("--auto-fan",
			opt_set_bool, &opt_autofan,
			opt_hidden),
	OPT_WITHOUT_ARG("--auto-gpu",
			opt_set_bool, &opt_autoengine,
			opt_hidden),
#endif
	OPT_WITHOUT_ARG("--balance",
		     set_balance, &pool_strategy,
		     "Change multipool strategy from failover to even share balance"),
	OPT_WITHOUT_ARG("--benchmark",
			opt_set_bool, &opt_benchmark,
			"Run BFGMiner in benchmark mode - produces no shares"),
#if defined(USE_BITFORCE)
	OPT_WITHOUT_ARG("--bfl-range",
			opt_set_bool, &opt_bfl_noncerange,
			"Use nonce range on bitforce devices if supported"),
#endif
#ifdef HAVE_CHROOT
        OPT_WITH_ARG("--chroot-dir",
                     opt_set_charp, NULL, &chroot_dir,
                     "Chroot to a directory right after startup"),
#endif
	OPT_WITH_ARG("--cmd-idle",
	             opt_set_charp, NULL, &cmd_idle,
	             "Execute a command when a device is allowed to be idle (rest or wait)"),
	OPT_WITH_ARG("--cmd-sick",
	             opt_set_charp, NULL, &cmd_sick,
	             "Execute a command when a device is declared sick"),
	OPT_WITH_ARG("--cmd-dead",
	             opt_set_charp, NULL, &cmd_dead,
	             "Execute a command when a device is declared dead"),
#if BLKMAKER_VERSION > 1
	OPT_WITH_ARG("--coinbase-addr",
		     set_b58addr, NULL, &opt_coinbase_script,
		     "Set coinbase payout address for solo mining"),
	OPT_WITH_ARG("--coinbase-address|--coinbase-payout|--cbaddress|--cbaddr|--cb-address|--cb-addr|--payout",
		     set_b58addr, NULL, &opt_coinbase_script,
		     opt_hidden),
#endif
#if BLKMAKER_VERSION > 0
	OPT_WITH_ARG("--coinbase-sig",
		     set_strdup, NULL, &opt_coinbase_sig,
		     "Set coinbase signature when possible"),
	OPT_WITH_ARG("--coinbase|--cbsig|--cb-sig|--cb|--prayer",
		     set_strdup, NULL, &opt_coinbase_sig,
		     opt_hidden),
#endif
#ifdef HAVE_CURSES
	OPT_WITHOUT_ARG("--compact",
			opt_set_bool, &opt_compact,
			"Use compact display without per device statistics"),
#endif
#ifdef WANT_CPUMINE
	OPT_WITH_ARG("--cpu-threads",
		     force_nthreads_int, opt_show_intval, &opt_n_threads,
		     "Number of miner CPU threads"),
	OPT_WITH_ARG("-t",
	             force_nthreads_int, opt_show_intval, &opt_n_threads,
	             opt_hidden),
#endif
	OPT_WITHOUT_ARG("--debug|-D",
		     enable_debug, &opt_debug,
		     "Enable debug output"),
	OPT_WITHOUT_ARG("--debuglog",
		     opt_set_bool, &opt_debug,
		     "Enable debug logging"),
	OPT_WITHOUT_ARG("--device-protocol-dump",
			opt_set_bool, &opt_dev_protocol,
			"Verbose dump of device protocol-level activities"),
	OPT_WITH_ARG("--device|-d",
		     set_devices, NULL, NULL,
	             "Enable only devices matching pattern (default: all)"),
	OPT_WITHOUT_ARG("--disable-rejecting",
			opt_set_bool, &opt_disable_pool,
			"Automatically disable pools that continually reject shares"),
#ifdef USE_LIBMICROHTTPD
	OPT_WITH_ARG("--http-port",
	             opt_set_intval, opt_show_intval, &httpsrv_port,
	             "Port number to listen on for HTTP getwork miners (-1 means disabled)"),
#endif
	OPT_WITH_ARG("--expiry",
		     set_int_0_to_9999, opt_show_intval, &opt_expiry,
		     "Upper bound on how many seconds after getting work we consider a share from it stale (w/o longpoll active)"),
	OPT_WITH_ARG("-E",
	             set_int_0_to_9999, opt_show_intval, &opt_expiry,
	             opt_hidden),
	OPT_WITH_ARG("--expiry-lp",
		     set_int_0_to_9999, opt_show_intval, &opt_expiry_lp,
		     "Upper bound on how many seconds after getting work we consider a share from it stale (with longpoll active)"),
	OPT_WITHOUT_ARG("--failover-only",
			opt_set_bool, &opt_fail_only,
			"Don't leak work to backup pools when primary pool is lagging"),
	OPT_WITH_ARG("--failover-switch-delay",
			set_int_1_to_65535, opt_show_intval, &opt_fail_switch_delay,
			"Delay in seconds before switching back to a failed pool"),
#ifdef USE_FPGA
	OPT_WITHOUT_ARG("--force-dev-init",
	        opt_set_bool, &opt_force_dev_init,
	        "Always initialize devices when possible (such as bitstream uploads to some FPGAs)"),
#endif
#ifdef HAVE_OPENCL
	OPT_WITH_ARG("--gpu-dyninterval",
		     set_int_1_to_65535, opt_show_intval, &opt_dynamic_interval,
		     opt_hidden),
	OPT_WITH_ARG("--gpu-platform",
		     set_int_0_to_9999, opt_show_intval, &opt_platform_id,
		     "Select OpenCL platform ID to use for GPU mining"),
	OPT_WITH_ARG("--gpu-threads|-g",
	             set_gpu_threads, opt_show_intval, &opt_g_threads,
	             opt_hidden),
#ifdef HAVE_ADL
	OPT_WITH_ARG("--gpu-engine",
		     set_gpu_engine, NULL, NULL,
	             opt_hidden),
	OPT_WITH_ARG("--gpu-fan",
		     set_gpu_fan, NULL, NULL,
	             opt_hidden),
	OPT_WITH_ARG("--gpu-map",
		     set_gpu_map, NULL, NULL,
		     "Map OpenCL to ADL device order manually, paired CSV (e.g. 1:0,2:1 maps OpenCL 1 to ADL 0, 2 to 1)"),
	OPT_WITH_ARG("--gpu-memclock",
		     set_gpu_memclock, NULL, NULL,
	             opt_hidden),
	OPT_WITH_ARG("--gpu-memdiff",
		     set_gpu_memdiff, NULL, NULL,
	             opt_hidden),
	OPT_WITH_ARG("--gpu-powertune",
		     set_gpu_powertune, NULL, NULL,
	             opt_hidden),
	OPT_WITHOUT_ARG("--gpu-reorder",
			opt_set_bool, &opt_reorder,
			"Attempt to reorder GPU devices according to PCI Bus ID"),
	OPT_WITH_ARG("--gpu-vddc",
		     set_gpu_vddc, NULL, NULL,
	             opt_hidden),
#endif
#ifdef USE_SCRYPT
	OPT_WITH_ARG("--lookup-gap",
		     set_lookup_gap, NULL, NULL,
	             opt_hidden),
#endif
	OPT_WITH_ARG("--intensity|-I",
	             set_intensity, NULL, NULL,
	             opt_hidden),
#endif
#if defined(HAVE_OPENCL) || defined(USE_MODMINER) || defined(USE_X6500) || defined(USE_ZTEX)
	OPT_WITH_ARG("--kernel-path",
		     opt_set_charp, opt_show_charp, &opt_kernel_path,
	             "Specify a path to where bitstream and kernel files are"),
	OPT_WITH_ARG("-K",
	             opt_set_charp, opt_show_charp, &opt_kernel_path,
	             opt_hidden),
#endif
#ifdef HAVE_OPENCL
	OPT_WITH_ARG("--kernel|-k",
	             set_kernel, NULL, NULL,
	             opt_hidden),
#endif
#ifdef USE_ICARUS
	OPT_WITH_ARG("--icarus-options",
		     set_icarus_options, NULL, NULL,
		     opt_hidden),
	OPT_WITH_ARG("--icarus-timing",
		     set_icarus_timing, NULL, NULL,
		     opt_hidden),
#endif
#ifdef USE_AVALON
	OPT_WITH_ARG("--avalon-options",
		     set_avalon_options, NULL, NULL,
		     opt_hidden),
#endif
#ifdef USE_KLONDIKE
	OPT_WITH_ARG("--klondike-options",
		     set_klondike_options, NULL, NULL,
		     "Set klondike options clock:temptarget"),
#endif
	OPT_WITHOUT_ARG("--load-balance",
		     set_loadbalance, &pool_strategy,
		     "Change multipool strategy from failover to quota based balance"),
	OPT_WITH_ARG("--log|-l",
		     set_int_0_to_9999, opt_show_intval, &opt_log_interval,
		     "Interval in seconds between log output"),
	OPT_WITH_ARG("--log-file|-L",
	             set_log_file, NULL, NULL,
	             "Append log file for output messages"),
	OPT_WITH_ARG("--logfile",
	             set_log_file, NULL, NULL,
	             opt_hidden),
	OPT_WITHOUT_ARG("--log-microseconds",
	                opt_set_bool, &opt_log_microseconds,
	                "Include microseconds in log output"),
#if defined(unix) || defined(__APPLE__)
	OPT_WITH_ARG("--monitor|-m",
		     opt_set_charp, NULL, &opt_stderr_cmd,
		     "Use custom pipe cmd for output messages"),
#endif // defined(unix)
	OPT_WITHOUT_ARG("--net-delay",
			opt_set_bool, &opt_delaynet,
			"Impose small delays in networking to avoid overloading slow routers"),
	OPT_WITHOUT_ARG("--no-adl",
			opt_set_bool, &opt_noadl,
#ifdef HAVE_ADL
			"Disable the ATI display library used for monitoring and setting GPU parameters"
#else
			opt_hidden
#endif
			),
	OPT_WITHOUT_ARG("--no-gbt",
			opt_set_invbool, &want_gbt,
			"Disable getblocktemplate support"),
	OPT_WITHOUT_ARG("--no-getwork",
			opt_set_invbool, &want_getwork,
			"Disable getwork support"),
	OPT_WITHOUT_ARG("--no-hotplug",
#ifdef HAVE_BFG_HOTPLUG
	                opt_set_invbool, &opt_hotplug,
	                "Disable hotplug detection"
#else
	                set_null, &opt_hotplug,
	                opt_hidden
#endif
	),
	OPT_WITHOUT_ARG("--no-longpoll",
			opt_set_invbool, &want_longpoll,
			"Disable X-Long-Polling support"),
	OPT_WITHOUT_ARG("--no-pool-disable",
			opt_set_invbool, &opt_disable_pool,
			opt_hidden),
	OPT_WITHOUT_ARG("--no-client-reconnect",
			opt_set_invbool, &opt_disable_client_reconnect,
			opt_hidden),
	OPT_WITHOUT_ARG("--no-pool-redirect",
			disable_pool_redirect, NULL,
			"Ignore pool requests to redirect to another server"),
	OPT_WITHOUT_ARG("--no-restart",
			opt_set_invbool, &opt_restart,
			"Do not attempt to restart devices that hang"
	),
	OPT_WITHOUT_ARG("--no-show-processors",
			opt_set_invbool, &opt_show_procs,
			opt_hidden),
	OPT_WITHOUT_ARG("--no-show-procs",
			opt_set_invbool, &opt_show_procs,
			opt_hidden),
	OPT_WITHOUT_ARG("--no-stratum",
			opt_set_invbool, &want_stratum,
			"Disable Stratum detection"),
	OPT_WITHOUT_ARG("--no-submit-stale",
			opt_set_invbool, &opt_submit_stale,
		        "Don't submit shares if they are detected as stale"),
#ifdef HAVE_OPENCL
	OPT_WITHOUT_ARG("--no-opencl-binaries",
	                set_no_opencl_binaries, NULL,
	                opt_hidden),
#endif
	OPT_WITHOUT_ARG("--no-unicode",
#ifdef USE_UNICODE
	                opt_set_invbool, &use_unicode,
	                "Don't use Unicode characters in TUI"
#else
	                set_null, &use_unicode,
	                opt_hidden
#endif
	),
	OPT_WITH_ARG("--noncelog",
		     set_noncelog, NULL, NULL,
		     "Create log of all nonces found"),
	OPT_WITH_ARG("--pass|-p",
		     set_pass, NULL, NULL,
		     "Password for bitcoin JSON-RPC server"),
	OPT_WITHOUT_ARG("--per-device-stats",
			opt_set_bool, &want_per_device_stats,
			"Force verbose mode and output per-device statistics"),
	OPT_WITH_ARG("--userpass|-O",  // duplicate to ensure config loads it before pool-priority
	             set_userpass, NULL, NULL,
	             opt_hidden),
	OPT_WITH_ARG("--pool-priority",
			 set_pool_priority, NULL, NULL,
			 "Priority for just the previous-defined pool"),
	OPT_WITH_ARG("--pool-proxy|-x",
		     set_pool_proxy, NULL, NULL,
		     "Proxy URI to use for connecting to just the previous-defined pool"),
	OPT_WITH_ARG("--force-rollntime",  // NOTE: must be after --pass for config file ordering
			 set_pool_force_rollntime, NULL, NULL,
			 opt_hidden),
	OPT_WITHOUT_ARG("--protocol-dump|-P",
			opt_set_bool, &opt_protocol,
			"Verbose dump of protocol-level activities"),
	OPT_WITH_ARG("--queue|-Q",
		     set_int_0_to_9999, opt_show_intval, &opt_queue,
		     "Minimum number of work items to have queued (0+)"),
	OPT_WITHOUT_ARG("--quiet|-q",
			opt_set_bool, &opt_quiet,
			"Disable logging output, display status and errors"),
	OPT_WITHOUT_ARG("--quiet-work-updates|--quiet-work-update",
			opt_set_bool, &opt_quiet_work_updates,
			opt_hidden),
	OPT_WITH_ARG("--quit-summary",
	             set_quit_summary, NULL, NULL,
	             "Summary printed when you quit: none/devs/procs/detailed"),
	OPT_WITH_ARG("--quota|-U",
		     set_quota, NULL, NULL,
		     "quota;URL combination for server with load-balance strategy quotas"),
	OPT_WITHOUT_ARG("--real-quiet",
			opt_set_bool, &opt_realquiet,
			"Disable all output"),
	OPT_WITH_ARG("--request-diff",
	             set_request_diff, opt_show_floatval, &request_pdiff,
	             "Request a specific difficulty from pools"),
	OPT_WITH_ARG("--retries",
		     opt_set_intval, opt_show_intval, &opt_retries,
		     "Number of times to retry failed submissions before giving up (-1 means never)"),
	OPT_WITH_ARG("--retry-pause",
		     set_null, NULL, NULL,
		     opt_hidden),
	OPT_WITH_ARG("--rotate",
		     set_rotate, opt_show_intval, &opt_rotate_period,
		     "Change multipool strategy from failover to regularly rotate at N minutes"),
	OPT_WITHOUT_ARG("--round-robin",
		     set_rr, &pool_strategy,
		     "Change multipool strategy from failover to round robin on failure"),
	OPT_WITH_ARG("--scan|-S",
		     add_serial, NULL, NULL,
		     "Configure how to scan for mining devices"),
	OPT_WITH_ARG("--scan-device|--scan-serial|--devscan",
		     add_serial, NULL, NULL,
		     opt_hidden),
	OPT_WITH_ARG("--scan-time",
		     set_int_0_to_9999, opt_show_intval, &opt_scantime,
		     "Upper bound on time spent scanning current work, in seconds"),
	OPT_WITH_ARG("-s",
		     set_int_0_to_9999, opt_show_intval, &opt_scantime,
		     opt_hidden),
	OPT_WITH_ARG("--scantime",
		     set_int_0_to_9999, opt_show_intval, &opt_scantime,
		     opt_hidden),
	OPT_WITH_ARG("--sched-start",
		     set_schedtime, NULL, &schedstart,
		     "Set a time of day in HH:MM to start mining (a once off without a stop time)"),
	OPT_WITH_ARG("--sched-stop",
		     set_schedtime, NULL, &schedstop,
		     "Set a time of day in HH:MM to stop mining (will quit without a start time)"),
#ifdef USE_SCRYPT
	OPT_WITHOUT_ARG("--scrypt",
			opt_set_bool, &opt_scrypt,
			"Use the scrypt algorithm for mining (non-bitcoin)"),
#endif
	OPT_WITH_ARG("--set-device|--set",
			opt_string_elist_add, NULL, &opt_set_device_list,
			"Set default parameters on devices; eg, NFY:osc6_bits=50"),
#if defined(USE_SCRYPT) && defined(HAVE_OPENCL)
	OPT_WITH_ARG("--shaders",
		     set_shaders, NULL, NULL,
	             opt_hidden),
#endif
#ifdef HAVE_PWD_H
        OPT_WITH_ARG("--setuid",
                     opt_set_charp, NULL, &opt_setuid,
                     "Username of an unprivileged user to run as"),
#endif
	OPT_WITH_ARG("--sharelog",
		     set_sharelog, NULL, NULL,
		     "Append share log to file"),
	OPT_WITH_ARG("--shares",
		     opt_set_floatval, NULL, &opt_shares,
		     "Quit after mining 2^32 * N hashes worth of shares (default: unlimited)"),
	OPT_WITHOUT_ARG("--show-processors",
			opt_set_bool, &opt_show_procs,
			"Show per processor statistics in summary"),
	OPT_WITHOUT_ARG("--show-procs",
			opt_set_bool, &opt_show_procs,
			opt_hidden),
	OPT_WITH_ARG("--skip-security-checks",
			set_int_0_to_9999, NULL, &opt_skip_checks,
			"Skip security checks sometimes to save bandwidth; only check 1/<arg>th of the time (default: never skip)"),
	OPT_WITH_ARG("--socks-proxy",
		     opt_set_charp, NULL, &opt_socks_proxy,
		     "Set socks proxy (host:port)"),
#ifdef USE_LIBEVENT
	OPT_WITH_ARG("--stratum-port",
	             opt_set_intval, opt_show_intval, &stratumsrv_port,
	             "Port number to listen on for stratum miners (-1 means disabled)"),
#endif
	OPT_WITHOUT_ARG("--submit-stale",
			opt_set_bool, &opt_submit_stale,
	                opt_hidden),
	OPT_WITH_ARG("--submit-threads",
	                opt_set_intval, opt_show_intval, &opt_submit_threads,
	                "Minimum number of concurrent share submissions (default: 64)"),
#ifdef HAVE_SYSLOG_H
	OPT_WITHOUT_ARG("--syslog",
			opt_set_bool, &use_syslog,
			"Use system log for output messages (default: standard error)"),
#endif
	OPT_WITH_ARG("--temp-cutoff",
		     set_temp_cutoff, NULL, &opt_cutofftemp,
		     opt_hidden),
	OPT_WITH_ARG("--temp-hysteresis",
		     set_int_1_to_10, opt_show_intval, &opt_hysteresis,
		     "Set how much the temperature can fluctuate outside limits when automanaging speeds"),
#ifdef HAVE_ADL
	OPT_WITH_ARG("--temp-overheat",
		     set_temp_overheat, opt_show_intval, &opt_overheattemp,
	             opt_hidden),
#endif
	OPT_WITH_ARG("--temp-target",
		     set_temp_target, NULL, NULL,
		     opt_hidden),
	OPT_WITHOUT_ARG("--text-only|-T",
			opt_set_invbool, &use_curses,
#ifdef HAVE_CURSES
			"Disable ncurses formatted screen output"
#else
			opt_hidden
#endif
	),
#if defined(USE_SCRYPT) && defined(HAVE_OPENCL)
	OPT_WITH_ARG("--thread-concurrency",
		     set_thread_concurrency, NULL, NULL,
	             opt_hidden),
#endif
#ifdef USE_UNICODE
	OPT_WITHOUT_ARG("--unicode",
	                opt_set_bool, &use_unicode,
	                "Use Unicode characters in TUI"),
#endif
	OPT_WITH_ARG("--url|-o",
		     set_url, NULL, NULL,
		     "URL for bitcoin JSON-RPC server"),
	OPT_WITH_ARG("--user|-u",
		     set_user, NULL, NULL,
		     "Username for bitcoin JSON-RPC server"),
#ifdef HAVE_OPENCL
	OPT_WITH_ARG("--vectors|-v",
	             set_vector, NULL, NULL,
	             opt_hidden),
#endif
	OPT_WITHOUT_ARG("--verbose",
			opt_set_bool, &opt_log_output,
			"Log verbose output to stderr as well as status output"),
	OPT_WITHOUT_ARG("--verbose-work-updates|--verbose-work-update",
			opt_set_invbool, &opt_quiet_work_updates,
			opt_hidden),
	OPT_WITHOUT_ARG("--weighed-stats",
	                opt_set_bool, &opt_weighed_stats,
	                "Display statistics weighed to difficulty 1"),
#ifdef HAVE_OPENCL
	OPT_WITH_ARG("--worksize|-w",
	             set_worksize, NULL, NULL,
	             opt_hidden),
#endif
	OPT_WITHOUT_ARG("--unittest",
			opt_set_bool, &opt_unittest, opt_hidden),
	OPT_WITH_ARG("--userpass|-O",
		     set_userpass, NULL, NULL,
		     "Username:Password pair for bitcoin JSON-RPC server"),
	OPT_WITHOUT_ARG("--worktime",
			opt_set_bool, &opt_worktime,
			"Display extra work time debug information"),
	OPT_WITH_ARG("--pools",
			opt_set_bool, NULL, NULL, opt_hidden),
	OPT_ENDTABLE
};

static char *load_config(const char *arg, void __maybe_unused *unused);

static char *parse_config(json_t *config, bool fileconf, int * const fileconf_load_p)
{
	static char err_buf[200];
	struct opt_table *opt;
	json_t *val;

	if (fileconf && !*fileconf_load_p)
		*fileconf_load_p = 1;

	for (opt = opt_config_table; opt->type != OPT_END; opt++) {
		char *p, *name, *sp;

		/* We don't handle subtables. */
		assert(!(opt->type & OPT_SUBTABLE));

		if (!opt->names)
			continue;

		/* Pull apart the option name(s). */
		name = strdup(opt->names);
		for (p = strtok_r(name, "|", &sp); p; p = strtok_r(NULL, "|", &sp)) {
			char *err = "Invalid value";

			/* Ignore short options. */
			if (p[1] != '-')
				continue;

			val = json_object_get(config, p+2);
			if (!val)
				continue;

			if (opt->type & OPT_HASARG) {
			  if (json_is_string(val)) {
				err = opt->cb_arg(json_string_value(val),
						  opt->u.arg);
			  } else if (json_is_number(val)) {
					char buf[256], *p, *q;
					snprintf(buf, 256, "%f", json_number_value(val));
					if ( (p = strchr(buf, '.')) ) {
						// Trim /\.0*$/ to work properly with integer-only arguments
						q = p;
						while (*(++q) == '0') {}
						if (*q == '\0')
							*p = '\0';
					}
					err = opt->cb_arg(buf, opt->u.arg);
			  } else if (json_is_array(val)) {
				int n, size = json_array_size(val);

				err = NULL;
				for (n = 0; n < size && !err; n++) {
					if (json_is_string(json_array_get(val, n)))
						err = opt->cb_arg(json_string_value(json_array_get(val, n)), opt->u.arg);
					else if (json_is_object(json_array_get(val, n)))
						err = parse_config(json_array_get(val, n), false, fileconf_load_p);
				}
			  }
			} else if (opt->type & OPT_NOARG) {
				if (json_is_true(val))
					err = opt->cb(opt->u.arg);
				else if (json_is_boolean(val)) {
					if (opt->cb == (void*)opt_set_bool)
						err = opt_set_invbool(opt->u.arg);
					else if (opt->cb == (void*)opt_set_invbool)
						err = opt_set_bool(opt->u.arg);
				}
			}

			if (err) {
				/* Allow invalid values to be in configuration
				 * file, just skipping over them provided the
				 * JSON is still valid after that. */
				if (fileconf) {
					applog(LOG_ERR, "Invalid config option %s: %s", p, err);
					*fileconf_load_p = -1;
				} else {
					snprintf(err_buf, sizeof(err_buf), "Parsing JSON option %s: %s",
						p, err);
					return err_buf;
				}
			}
		}
		free(name);
	}

	val = json_object_get(config, JSON_INCLUDE_CONF);
	if (val && json_is_string(val))
		return load_config(json_string_value(val), NULL);

	return NULL;
}

struct bfg_loaded_configfile *bfg_loaded_configfiles;

static char *load_config(const char *arg, void __maybe_unused *unused)
{
	json_error_t err;
	json_t *config;
	char *json_error;
	size_t siz;
	struct bfg_loaded_configfile *cfginfo;

	cfginfo = malloc(sizeof(*cfginfo));
	*cfginfo = (struct bfg_loaded_configfile){
		.filename = strdup(arg),
	};
	LL_APPEND(bfg_loaded_configfiles, cfginfo);

	if (++include_count > JSON_MAX_DEPTH)
		return JSON_MAX_DEPTH_ERR;

#if JANSSON_MAJOR_VERSION > 1
	config = json_load_file(arg, 0, &err);
#else
	config = json_load_file(arg, &err);
#endif
	if (!json_is_object(config)) {
		siz = JSON_LOAD_ERROR_LEN + strlen(arg) + strlen(err.text);
		json_error = malloc(siz);
		if (!json_error)
			quit(1, "Malloc failure in json error");

		snprintf(json_error, siz, JSON_LOAD_ERROR, arg, err.text);
		return json_error;
	}

	config_loaded = true;

	/* Parse the config now, so we can override it.  That can keep pointers
	 * so don't free config object. */
	return parse_config(config, true, &cfginfo->fileconf_load);
}

static void load_default_config(void)
{
	char cnfbuf[PATH_MAX];

#if defined(unix)
	if (getenv("HOME") && *getenv("HOME")) {
	        strcpy(cnfbuf, getenv("HOME"));
		strcat(cnfbuf, "/");
	} else
		strcpy(cnfbuf, "");
	char *dirp = cnfbuf + strlen(cnfbuf);
	strcpy(dirp, ".bfgminer/");
	strcat(dirp, def_conf);
	if (access(cnfbuf, R_OK))
		// No BFGMiner config, try Cgminer's...
		strcpy(dirp, ".cgminer/cgminer.conf");
#else
	strcpy(cnfbuf, "");
	strcat(cnfbuf, def_conf);
#endif
	if (!access(cnfbuf, R_OK))
		load_config(cnfbuf, NULL);
}

extern const char *opt_argv0;

static char *opt_verusage_and_exit(const char *extra)
{
	puts(packagename);
	printf("  Lowlevel:%s\n", BFG_LOWLLIST);
	printf("  Drivers:%s\n", BFG_DRIVERLIST);
	printf("  Algorithms:%s\n", BFG_ALGOLIST);
	printf("  Options:%s\n", BFG_OPTLIST);
	printf("%s", opt_usage(opt_argv0, extra));
	fflush(stdout);
	exit(0);
}

/* These options are parsed before anything else */
static struct opt_table opt_early_table[] = {
	OPT_EARLY_WITH_ARG("--config|-c",
	                   set_bool_ignore_arg, NULL, &config_loaded,
	                   opt_hidden),
	OPT_EARLY_WITHOUT_ARG("--no-config",
	                opt_set_bool, &config_loaded,
	                "Inhibit loading default config file"),
	OPT_ENDTABLE
};

/* These options are available from commandline only */
static struct opt_table opt_cmdline_table[] = {
	OPT_WITH_ARG("--config|-c",
		     load_config, NULL, NULL,
		     "Load a JSON-format configuration file\n"
		     "See example.conf for an example configuration."),
	OPT_EARLY_WITHOUT_ARG("--no-config",
	                opt_set_bool, &config_loaded,
	                "Inhibit loading default config file"),
	OPT_WITHOUT_ARG("--help|-h",
			opt_verusage_and_exit, NULL,
			"Print this message"),
#ifdef HAVE_OPENCL
	OPT_WITHOUT_ARG("--ndevs|-n",
			print_ndevs_and_exit, &nDevs,
			opt_hidden),
#endif
	OPT_WITHOUT_ARG("--version|-V",
			opt_version_and_exit, packagename,
			"Display version and exit"),
	OPT_ENDTABLE
};

static bool jobj_binary(const json_t *obj, const char *key,
			void *buf, size_t buflen, bool required)
{
	const char *hexstr;
	json_t *tmp;

	tmp = json_object_get(obj, key);
	if (unlikely(!tmp)) {
		if (unlikely(required))
			applog(LOG_ERR, "JSON key '%s' not found", key);
		return false;
	}
	hexstr = json_string_value(tmp);
	if (unlikely(!hexstr)) {
		applog(LOG_ERR, "JSON key '%s' is not a string", key);
		return false;
	}
	if (!hex2bin(buf, hexstr, buflen))
		return false;

	return true;
}

static void calc_midstate(struct work *work)
{
	union {
		unsigned char c[64];
		uint32_t i[16];
	} data;

	swap32yes(&data.i[0], work->data, 16);
	sha256_ctx ctx;
	sha256_init(&ctx);
	sha256_update(&ctx, data.c, 64);
	memcpy(work->midstate, ctx.h, sizeof(work->midstate));
	swap32tole(work->midstate, work->midstate, 8);
}

static
struct bfg_tmpl_ref *tmpl_makeref(blktemplate_t * const tmpl)
{
	struct bfg_tmpl_ref * const tr = malloc(sizeof(*tr));
	*tr = (struct bfg_tmpl_ref){
		.tmpl = tmpl,
		.refcount = 1,
	};
	mutex_init(&tr->mutex);
	return tr;
}

static
void tmpl_incref(struct bfg_tmpl_ref * const tr)
{
	mutex_lock(&tr->mutex);
	++tr->refcount;
	mutex_unlock(&tr->mutex);
}

void tmpl_decref(struct bfg_tmpl_ref * const tr)
{
	mutex_lock(&tr->mutex);
	bool free_tmpl = !--tr->refcount;
	mutex_unlock(&tr->mutex);
	if (free_tmpl)
	{
		blktmpl_free(tr->tmpl);
		mutex_destroy(&tr->mutex);
		free(tr);
	}
}

static struct work *make_work(void)
{
	struct work *work = calloc(1, sizeof(struct work));

	if (unlikely(!work))
		quit(1, "Failed to calloc work in make_work");

	cg_wlock(&control_lock);
	work->id = total_work++;
	cg_wunlock(&control_lock);

	return work;
}

/* This is the central place all work that is about to be retired should be
 * cleaned to remove any dynamically allocated arrays within the struct */
void clean_work(struct work *work)
{
	free(work->job_id);
	bytes_free(&work->nonce2);
	free(work->nonce1);
	if (work->device_data_free_func)
		work->device_data_free_func(work);

	if (work->tr)
		tmpl_decref(work->tr);

	memset(work, 0, sizeof(struct work));
}

/* All dynamically allocated work structs should be freed here to not leak any
 * ram from arrays allocated within the work struct */
void free_work(struct work *work)
{
	clean_work(work);
	free(work);
}

static const char *workpadding_bin = "\0\0\0\x80\0\0\0\0\0\0\0\0\0\0\0\0\0\0\0\0\0\0\0\0\0\0\0\0\0\0\0\0\0\0\0\0\0\0\0\0\0\0\0\0\x80\x02\0\0";

// Must only be called with ch_lock held!
static
void __update_block_title(const unsigned char *hash_swap)
{
	if (hash_swap) {
		char tmp[17];
		// Only provided when the block has actually changed
		free(current_hash);
		current_hash = malloc(3 /* ... */ + 16 /* block hash segment */ + 1);
		bin2hex(tmp, &hash_swap[24], 8);
		memset(current_hash, '.', 3);
		memcpy(&current_hash[3], tmp, 17);
		known_blkheight_current = false;
	} else if (likely(known_blkheight_current)) {
		return;
	}
	if (current_block_id == known_blkheight_blkid) {
		// FIXME: The block number will overflow this sometime around AD 2025-2027
		if (known_blkheight < 1000000) {
			memmove(&current_hash[3], &current_hash[11], 8);
			snprintf(&current_hash[11], 20-11, " #%6u", known_blkheight);
		}
		known_blkheight_current = true;
	}
}

static
void have_block_height(uint32_t block_id, uint32_t blkheight)
{
	if (known_blkheight == blkheight)
		return;
	applog(LOG_DEBUG, "Learned that block id %08" PRIx32 " is height %" PRIu32, (uint32_t)be32toh(block_id), blkheight);
	cg_wlock(&ch_lock);
	known_blkheight = blkheight;
	known_blkheight_blkid = block_id;
	block_subsidy = 5000000000LL >> (blkheight / 210000);
	if (block_id == current_block_id)
		__update_block_title(NULL);
	cg_wunlock(&ch_lock);
}

static
void pool_set_opaque(struct pool *pool, bool opaque)
{
	if (pool->swork.opaque == opaque)
		return;
	
	pool->swork.opaque = opaque;
	if (opaque)
		applog(LOG_WARNING, "Pool %u is hiding block contents from us",
		       pool->pool_no);
	else
		applog(LOG_NOTICE, "Pool %u now providing block contents to us",
		       pool->pool_no);
}

bool pool_may_redirect_to(struct pool * const pool, const char * const uri)
{
	if (uri_get_param_bool(pool->rpc_url, "redirect", false))
		return true;
	return match_domains(pool->rpc_url, strlen(pool->rpc_url), uri, strlen(uri));
}

void set_simple_ntime_roll_limit(struct ntime_roll_limits * const nrl, const uint32_t ntime_base, const int ntime_roll)
{
	*nrl = (struct ntime_roll_limits){
		.min = ntime_base,
		.max = ntime_base + ntime_roll,
		.minoff = -ntime_roll,
		.maxoff = ntime_roll,
	};
}

void work_set_simple_ntime_roll_limit(struct work * const work, const int ntime_roll)
{
	set_simple_ntime_roll_limit(&work->ntime_roll_limits, upk_u32be(work->data, 0x44), ntime_roll);
}

static
void refresh_bitcoind_address(const bool fresh)
{
	if (!have_at_least_one_getcbaddr)
		return;
	
	char getcbaddr_req[60];
	CURL *curl = NULL;
	json_t *json, *j2;
	const char *s, *s2;
	bytes_t newscript = BYTES_INIT;
	
	snprintf(getcbaddr_req, sizeof(getcbaddr_req), "{\"method\":\"get%saddress\",\"id\":0,\"params\":[\"BFGMiner\"]}", fresh ? "new" : "account");
	
	for (int i = 0; i < total_pools; ++i)
	{
		struct pool * const pool = pools[i];
		if (!uri_get_param_bool(pool->rpc_url, "getcbaddr", false))
			continue;
		
		applog(LOG_DEBUG, "Refreshing coinbase address from pool %d", pool->pool_no);
		if (!curl)
		{
			curl = curl_easy_init();
			if (unlikely(!curl))
			{
				applogfail(LOG_ERR, "curl_easy_init");
				break;
			}
		}
		json = json_rpc_call(curl, pool->rpc_url, pool->rpc_userpass, getcbaddr_req, false, false, NULL, pool, true);
		j2 = json_object_get(json, "error");
		if (unlikely(!json_is_null(j2)))
		{
			char *estr = NULL;
			applog(LOG_WARNING, "Error %cetting coinbase address from pool %d: %s", 'g', pool->pool_no, json_string_value(j2) ?: (estr = json_dumps_ANY(j2, JSON_ENSURE_ASCII | JSON_SORT_KEYS)));
			free(estr);
			continue;
		}
		s = bfg_json_obj_string(json, "result", NULL);
		if (unlikely(!s))
		{
			applog(LOG_WARNING, "Error %cetting coinbase address from pool %d: %s", 'g', pool->pool_no, "(return value was not a String)");
			continue;
		}
		s2 = set_b58addr(s, &newscript);
		if (unlikely(s2))
		{
			applog(LOG_WARNING, "Error %cetting coinbase address from pool %d: %s", 's', pool->pool_no, s2);
			continue;
		}
		if (bytes_eq(&newscript, &opt_coinbase_script))
		{
			applog(LOG_DEBUG, "Pool %d returned coinbase address already in use (%s)", pool->pool_no, s2);
			break;
		}
		bytes_assimilate(&opt_coinbase_script, &newscript);
		applog(LOG_NOTICE, "Now using coinbase address %s, provided by pool %d", s, pool->pool_no);
		break;
	}
	
	bytes_free(&newscript);
	if (curl)
		curl_easy_cleanup(curl);
}

static double target_diff(const unsigned char *);

#define GBT_XNONCESZ (sizeof(uint32_t))

#if BLKMAKER_VERSION > 4
#define blkmk_append_coinbase_safe(tmpl, append, appendsz)  \
       blkmk_append_coinbase_safe2(tmpl, append, appendsz, GBT_XNONCESZ, false)
#endif

static bool work_decode(struct pool *pool, struct work *work, json_t *val)
{
	json_t *res_val = json_object_get(val, "result");
	json_t *tmp_val;
	bool ret = false;
	struct timeval tv_now;

	if (unlikely(detect_algo == 1)) {
		json_t *tmp = json_object_get(res_val, "algorithm");
		const char *v = tmp ? json_string_value(tmp) : "";
		if (strncasecmp(v, "scrypt", 6))
			detect_algo = 2;
	}
	
	timer_set_now(&tv_now);
	
	if (work->tr)
	{
		blktemplate_t * const tmpl = work->tr->tmpl;
		const char *err = blktmpl_add_jansson(tmpl, res_val, tv_now.tv_sec);
		if (err) {
			applog(LOG_ERR, "blktmpl error: %s", err);
			return false;
		}
		work->rolltime = blkmk_time_left(tmpl, tv_now.tv_sec);
#if BLKMAKER_VERSION > 1
		if ((!tmpl->cbtxn) && !bytes_len(&opt_coinbase_script))
		{
			// We are about to fail here because we lack a coinbase transaction
			// Try to get an address from bitcoind to use to avoid this
			refresh_bitcoind_address(false);
		}
		if (bytes_len(&opt_coinbase_script))
		{
			bool newcb;
#if BLKMAKER_VERSION > 2
			blkmk_init_generation2(tmpl, bytes_buf(&opt_coinbase_script), bytes_len(&opt_coinbase_script), &newcb);
#else
			newcb = !tmpl->cbtxn;
			blkmk_init_generation(tmpl, bytes_buf(&opt_coinbase_script), bytes_len(&opt_coinbase_script));
#endif
			if (newcb)
			{
				ssize_t ae = blkmk_append_coinbase_safe(tmpl, &template_nonce, sizeof(template_nonce));
				if (ae < (ssize_t)sizeof(template_nonce))
					applog(LOG_WARNING, "Cannot append template-nonce to coinbase on pool %u (%"PRId64") - you might be wasting hashing!", work->pool->pool_no, (int64_t)ae);
				++template_nonce;
			}
		}
#endif
#if BLKMAKER_VERSION > 0
		{
			ssize_t ae = blkmk_append_coinbase_safe(tmpl, opt_coinbase_sig, 101);
			static bool appenderr = false;
			if (ae <= 0) {
				if (opt_coinbase_sig) {
					applog((appenderr ? LOG_DEBUG : LOG_WARNING), "Cannot append coinbase signature at all on pool %u (%"PRId64")", pool->pool_no, (int64_t)ae);
					appenderr = true;
				}
			} else if (ae >= 3 || opt_coinbase_sig) {
				const char *cbappend = opt_coinbase_sig;
				const char full[] = PACKAGE " " VERSION;
				if (!cbappend) {
					if ((size_t)ae >= sizeof(full) - 1)
						cbappend = full;
					else if ((size_t)ae >= sizeof(PACKAGE) - 1)
						cbappend = PACKAGE;
					else
						cbappend = "BFG";
				}
				size_t cbappendsz = strlen(cbappend);
				static bool truncatewarning = false;
				if (cbappendsz <= (size_t)ae) {
					if (cbappendsz < (size_t)ae)
						// If we have space, include the trailing \0
						++cbappendsz;
					ae = cbappendsz;
					truncatewarning = false;
				} else {
					char *tmp = malloc(ae + 1);
					memcpy(tmp, opt_coinbase_sig, ae);
					tmp[ae] = '\0';
					applog((truncatewarning ? LOG_DEBUG : LOG_WARNING),
					       "Pool %u truncating appended coinbase signature at %"PRId64" bytes: %s(%s)",
					       pool->pool_no, (int64_t)ae, tmp, &opt_coinbase_sig[ae]);
					free(tmp);
					truncatewarning = true;
				}
				ae = blkmk_append_coinbase_safe(tmpl, cbappend, ae);
				if (ae <= 0) {
					applog((appenderr ? LOG_DEBUG : LOG_WARNING), "Error appending coinbase signature (%"PRId64")", (int64_t)ae);
					appenderr = true;
				} else
					appenderr = false;
			}
		}
#endif
		if (blkmk_get_data(tmpl, work->data, 80, tv_now.tv_sec, NULL, &work->dataid) < 76)
			return false;
		swap32yes(work->data, work->data, 80 / 4);
		memcpy(&work->data[80], workpadding_bin, 48);
		
		work->ntime_roll_limits = (struct ntime_roll_limits){
			.min = tmpl->mintime,
			.max = tmpl->maxtime,
			.minoff = tmpl->mintimeoff,
			.maxoff = tmpl->maxtimeoff,
		};

		const struct blktmpl_longpoll_req *lp;
		if ((lp = blktmpl_get_longpoll(tmpl)) && ((!pool->lp_id) || strcmp(lp->id, pool->lp_id))) {
			free(pool->lp_id);
			pool->lp_id = strdup(lp->id);

#if 0  /* This just doesn't work :( */
			curl_socket_t sock = pool->lp_socket;
			if (sock != CURL_SOCKET_BAD) {
				pool->lp_socket = CURL_SOCKET_BAD;
				applog(LOG_WARNING, "Pool %u long poll request hanging, reconnecting", pool->pool_no);
				shutdown(sock, SHUT_RDWR);
			}
#endif
		}
	}
	else
	if (unlikely(!jobj_binary(res_val, "data", work->data, sizeof(work->data), true))) {
		applog(LOG_ERR, "JSON inval data");
		return false;
	}
	else
		work_set_simple_ntime_roll_limit(work, 0);

	if (!jobj_binary(res_val, "midstate", work->midstate, sizeof(work->midstate), false)) {
		// Calculate it ourselves
		applog(LOG_DEBUG, "Calculating midstate locally");
		calc_midstate(work);
	}

	if (unlikely(!jobj_binary(res_val, "target", work->target, sizeof(work->target), true))) {
		applog(LOG_ERR, "JSON inval target");
		return false;
	}
	if (work->tr)
	{
		for (size_t i = 0; i < sizeof(work->target) / 2; ++i)
		{
			int p = (sizeof(work->target) - 1) - i;
			unsigned char c = work->target[i];
			work->target[i] = work->target[p];
			work->target[p] = c;
		}
	}

	if ( (tmp_val = json_object_get(res_val, "height")) ) {
		uint32_t blkheight = json_number_value(tmp_val);
		uint32_t block_id = ((uint32_t*)work->data)[1];
		have_block_height(block_id, blkheight);
	}

	memset(work->hash, 0, sizeof(work->hash));

	work->tv_staged = tv_now;
	
#if BLKMAKER_VERSION > 4
	if (work->tr)
	{
		blktemplate_t * const tmpl = work->tr->tmpl;
		uint8_t buf[80];
		int16_t expire;
		uint8_t *cbtxn;
		size_t cbtxnsz;
		size_t cbextranonceoffset;
		int branchcount;
		libblkmaker_hash_t *branches;
		
		if (blkmk_get_mdata(tmpl, buf, sizeof(buf), tv_now.tv_sec, &expire, &cbtxn, &cbtxnsz, &cbextranonceoffset, &branchcount, &branches, GBT_XNONCESZ, false))
		{
			struct stratum_work * const swork = &pool->swork;
			const size_t branchdatasz = branchcount * 0x20;
			
			cg_wlock(&pool->data_lock);
			swork->tr = work->tr;
			bytes_assimilate_raw(&swork->coinbase, cbtxn, cbtxnsz, cbtxnsz);
			swork->nonce2_offset = cbextranonceoffset;
			bytes_assimilate_raw(&swork->merkle_bin, branches, branchdatasz, branchdatasz);
			swork->merkles = branchcount;
			memcpy(swork->header1, &buf[0], 36);
			swork->ntime = le32toh(*(uint32_t *)(&buf[68]));
			swork->tv_received = tv_now;
			memcpy(swork->diffbits, &buf[72], 4);
			memcpy(swork->target, work->target, sizeof(swork->target));
			free(swork->job_id);
			swork->job_id = NULL;
			swork->clean = true;
			swork->work_restart_id = pool->work_restart_id;
			// FIXME: Do something with expire
			pool->nonce2sz = swork->n2size = GBT_XNONCESZ;
			pool->nonce2 = 0;
			cg_wunlock(&pool->data_lock);
		}
		else
			applog(LOG_DEBUG, "blkmk_get_mdata failed for pool %u", pool->pool_no);
	}
#endif  // BLKMAKER_VERSION > 4
	pool_set_opaque(pool, !work->tr);

	ret = true;

	return ret;
}

/* Returns whether the pool supports local work generation or not. */
static bool pool_localgen(struct pool *pool)
{
	return (pool->last_work_copy || pool->has_stratum);
}

int dev_from_id(int thr_id)
{
	struct cgpu_info *cgpu = get_thr_cgpu(thr_id);

	return cgpu->device_id;
}

/* Create an exponentially decaying average over the opt_log_interval */
void decay_time(double *f, double fadd, double fsecs)
{
	double ftotal, fprop;

	fprop = 1.0 - 1 / (exp(fsecs / (double)opt_log_interval));
	ftotal = 1.0 + fprop;
	*f += (fadd * fprop);
	*f /= ftotal;
}

static int __total_staged(void)
{
	return HASH_COUNT(staged_work);
}

static int total_staged(void)
{
	int ret;

	mutex_lock(stgd_lock);
	ret = __total_staged();
	mutex_unlock(stgd_lock);

	return ret;
}

#ifdef HAVE_CURSES
WINDOW *mainwin, *statuswin, *logwin;
#endif
double total_secs = 1.0;
static char statusline[256];
/* logstart is where the log window should start */
static int devcursor, logstart, logcursor;
#ifdef HAVE_CURSES
/* statusy is where the status window goes up to in cases where it won't fit at startup */
static int statusy;
static int devsummaryYOffset;
static int total_lines;
#endif
#ifdef HAVE_OPENCL
struct cgpu_info gpus[MAX_GPUDEVICES]; /* Maximum number apparently possible */
#endif
struct cgpu_info *cpus;

bool _bfg_console_cancel_disabled;
int _bfg_console_prev_cancelstate;

#ifdef HAVE_CURSES
#define   lock_curses()  bfg_console_lock()
#define unlock_curses()  bfg_console_unlock()

static bool curses_active_locked(void)
{
	bool ret;

	lock_curses();
	ret = curses_active;
	if (!ret)
		unlock_curses();
	return ret;
}

// Cancellable getch
int my_cancellable_getch(void)
{
	// This only works because the macro only hits direct getch() calls
	typedef int (*real_getch_t)(void);
	const real_getch_t real_getch = __real_getch;

	int type, rv;
	bool sct;

	sct = !pthread_setcanceltype(PTHREAD_CANCEL_ASYNCHRONOUS, &type);
	rv = real_getch();
	if (sct)
		pthread_setcanceltype(type, &type);

	return rv;
}

#ifdef PDCURSES
static
int bfg_wresize(WINDOW *win, int lines, int columns)
{
	int rv = wresize(win, lines, columns);
	int x, y;
	getyx(win, y, x);
	if (unlikely(y >= lines || x >= columns))
	{
		if (y >= lines)
			y = lines - 1;
		if (x >= columns)
			x = columns - 1;
		wmove(win, y, x);
	}
	return rv;
}
#else
#	define bfg_wresize wresize
#endif

#endif

void tailsprintf(char *buf, size_t bufsz, const char *fmt, ...)
{
	va_list ap;
	size_t presz = strlen(buf);
	
	va_start(ap, fmt);
	vsnprintf(&buf[presz], bufsz - presz, fmt, ap);
	va_end(ap);
}

double stats_elapsed(struct cgminer_stats *stats)
{
	struct timeval now;
	double elapsed;

	if (stats->start_tv.tv_sec == 0)
		elapsed = total_secs;
	else {
		cgtime(&now);
		elapsed = tdiff(&now, &stats->start_tv);
	}

	if (elapsed < 1.0)
		elapsed = 1.0;

	return elapsed;
}

bool drv_ready(struct cgpu_info *cgpu)
{
	switch (cgpu->status) {
		case LIFE_INIT:
		case LIFE_DEAD2:
			return false;
		default:
			return true;
	}
}

double cgpu_utility(struct cgpu_info *cgpu)
{
	double dev_runtime = cgpu_runtime(cgpu);
	return cgpu->utility = cgpu->accepted / dev_runtime * 60;
}

#define suffix_string(val, buf, bufsiz, sigdigits)  do{ \
	_Static_assert(sigdigits == 0, "suffix_string only supported with sigdigits==0");  \
	format_unit3(buf, bufsiz, FUP_DIFF, "", H2B_SHORTV, val, -1);  \
}while(0)

static float
utility_to_hashrate(double utility)
{
	return utility * 0x4444444;
}

static const char*_unitchar = "pn\xb5m kMGTPEZY?";
static const int _unitbase = 4;

static
void pick_unit(float hashrate, unsigned char *unit)
{
	unsigned char i;
	
	if (hashrate == 0 || !isfinite(hashrate))
	{
		if (*unit < _unitbase)
			*unit = _unitbase;
		return;
	}
	
	hashrate *= 1e12;
	for (i = 0; i < *unit; ++i)
		hashrate /= 1e3;
	
	// 1000 but with tolerance for floating-point rounding, avoid showing "1000.0"
	while (hashrate >= 999.95)
	{
		hashrate /= 1e3;
		if (likely(_unitchar[*unit] != '?'))
			++*unit;
	}
}
#define hashrate_pick_unit(hashrate, unit)  pick_unit(hashrate, unit)

enum h2bs_fmt {
	H2B_NOUNIT,  // "xxx.x"
	H2B_SHORT,   // "xxx.xMH/s"
	H2B_SPACED,  // "xxx.x MH/s"
	H2B_SHORTV,  // Like H2B_SHORT, but omit space for base unit
};

enum bfu_floatprec {
	FUP_INTEGER,
	FUP_HASHES,
	FUP_BTC,
	FUP_DIFF,
};

static
int format_unit3(char *buf, size_t sz, enum bfu_floatprec fprec, const char *measurement, enum h2bs_fmt fmt, float hashrate, signed char unitin)
{
	char *s = buf;
	unsigned char prec, i, unit;
	int rv = 0;
	
	if (unitin == -1)
	{
		unit = 0;
		hashrate_pick_unit(hashrate, &unit);
	}
	else
		unit = unitin;
	
	hashrate *= 1e12;
	
	for (i = 0; i < unit; ++i)
		hashrate /= 1000;
	
	switch (fprec)
	{
	case FUP_HASHES:
		// 100 but with tolerance for floating-point rounding, max "99.99" then "100.0"
		if (hashrate >= 99.995 || unit < 6)
			prec = 1;
		else
			prec = 2;
		_SNP("%5.*f", prec, hashrate);
		break;
	case FUP_INTEGER:
		_SNP("%3d", (int)hashrate);
		break;
	case FUP_BTC:
		if (hashrate >= 99.995)
			prec = 0;
		else
			prec = 2;
		_SNP("%5.*f", prec, hashrate);
		break;
	case FUP_DIFF:
		if (unit > _unitbase)
			_SNP("%.3g", hashrate);
		else
			_SNP("%u", (unsigned int)hashrate);
	}
	
	if (fmt != H2B_NOUNIT)
	{
		char uc[3] = {_unitchar[unit], '\0'};
		switch (fmt) {
			case H2B_SPACED:
				_SNP(" ");
			default:
				break;
			case H2B_SHORTV:
				if (isspace(uc[0]))
					uc[0] = '\0';
		}
		
		if (uc[0] == '\xb5')
			// Convert to UTF-8
			snprintf(uc, sizeof(uc), "%s", U8_MICRO);
		
		_SNP("%s%s", uc, measurement);
	}
	
	return rv;
}
#define format_unit2(buf, sz, floatprec, measurement, fmt, n, unit)  \
	format_unit3(buf, sz, floatprec ? FUP_HASHES : FUP_INTEGER, measurement, fmt, n, unit)

static
char *_multi_format_unit(char **buflist, size_t *bufszlist, bool floatprec, const char *measurement, enum h2bs_fmt fmt, const char *delim, int count, const float *numbers, bool isarray)
{
	unsigned char unit = 0;
	bool allzero = true;
	int i;
	size_t delimsz = 0;
	char *buf = buflist[0];
	size_t bufsz = bufszlist[0];
	size_t itemwidth = (floatprec ? 5 : 3);
	
	if (!isarray)
		delimsz = strlen(delim);
	
	for (i = 0; i < count; ++i)
		if (numbers[i] != 0)
		{
			pick_unit(numbers[i], &unit);
			allzero = false;
		}
	
	if (allzero)
		unit = _unitbase;
	
	--count;
	for (i = 0; i < count; ++i)
	{
		format_unit2(buf, bufsz, floatprec, NULL, H2B_NOUNIT, numbers[i], unit);
		if (isarray)
		{
			buf = buflist[i + 1];
			bufsz = bufszlist[i + 1];
		}
		else
		{
			buf += itemwidth;
			bufsz -= itemwidth;
			if (delimsz > bufsz)
				delimsz = bufsz;
			memcpy(buf, delim, delimsz);
			buf += delimsz;
			bufsz -= delimsz;
		}
	}
	
	// Last entry has the unit
	format_unit2(buf, bufsz, floatprec, measurement, fmt, numbers[count], unit);
	
	return buflist[0];
}
#define multi_format_unit2(buf, bufsz, floatprec, measurement, fmt, delim, count, ...)  _multi_format_unit((char *[]){buf}, (size_t[]){bufsz}, floatprec, measurement, fmt, delim, count, (float[]){ __VA_ARGS__ }, false)
#define multi_format_unit_array2(buflist, bufszlist, floatprec, measurement, fmt, count, ...)  (void)_multi_format_unit(buflist, bufszlist, floatprec, measurement, fmt, NULL, count, (float[]){ __VA_ARGS__ }, true)

static
int percentf3(char * const buf, size_t sz, double p, const double t)
{
	char *s = buf;
	int rv = 0;
	if (!p)
		_SNP("none");
	else
	if (t <= p)
		_SNP("100%%");
	else
	{

	p /= t;
	if (p < 0.00995)  // 0.01 but with tolerance for floating-point rounding, max ".99%"
		_SNP(".%02.0f%%", p * 10000);  // ".01%"
	else
	if (p < 0.0995)  // 0.1 but with tolerance for floating-point rounding, max "9.9%"
		_SNP("%.1f%%", p * 100);  // "9.1%"
	else
		_SNP("%3.0f%%", p * 100);  // " 99%"

	}
	
	return rv;
}
#define percentf4(buf, bufsz, p, t)  percentf3(buf, bufsz, p, p + t)

static
void test_decimal_width()
{
	// The pipe character at end of each line should perfectly line up
	char printbuf[512];
	char testbuf1[64];
	char testbuf2[64];
	char testbuf3[64];
	char testbuf4[64];
	double testn;
	int width;
	int saved;
	
	// Hotspots around 0.1 and 0.01
	saved = -1;
	for (testn = 0.09; testn <= 0.11; testn += 0.000001) {
		percentf3(testbuf1, sizeof(testbuf1), testn,  1.0);
		percentf3(testbuf2, sizeof(testbuf2), testn, 10.0);
		width = snprintf(printbuf, sizeof(printbuf), "%10g %s %s |", testn, testbuf1, testbuf2);
		if (unlikely((saved != -1) && (width != saved))) {
			applog(LOG_ERR, "Test width mismatch in percentf3! %d not %d at %10g", width, saved, testn);
			applog(LOG_ERR, "%s", printbuf);
		}
		saved = width;
	}
	
	// Hotspot around 100 (but test this in several units because format_unit2 also has unit<2 check)
	saved = -1;
	for (testn = 99.0; testn <= 101.0; testn += 0.0001) {
		format_unit2(testbuf1, sizeof(testbuf1), true, "x", H2B_SHORT, testn      , -1);
		format_unit2(testbuf2, sizeof(testbuf2), true, "x", H2B_SHORT, testn * 1e3, -1);
		format_unit2(testbuf3, sizeof(testbuf3), true, "x", H2B_SHORT, testn * 1e6, -1);
		snprintf(printbuf, sizeof(printbuf), "%10g %s %s %s |", testn, testbuf1, testbuf2, testbuf3);
		width = utf8_strlen(printbuf);
		if (unlikely((saved != -1) && (width != saved))) {
			applog(LOG_ERR, "Test width mismatch in format_unit2! %d not %d at %10g", width, saved, testn);
			applog(LOG_ERR, "%s", printbuf);
		}
		saved = width;
	}
	
	// Hotspot around unit transition boundary in pick_unit
	saved = -1;
	for (testn = 999.0; testn <= 1001.0; testn += 0.0001) {
		format_unit2(testbuf1, sizeof(testbuf1), true, "x", H2B_SHORT, testn      , -1);
		format_unit2(testbuf2, sizeof(testbuf2), true, "x", H2B_SHORT, testn * 1e3, -1);
		format_unit2(testbuf3, sizeof(testbuf3), true, "x", H2B_SHORT, testn * 1e6, -1);
		format_unit2(testbuf4, sizeof(testbuf4), true, "x", H2B_SHORT, testn * 1e9, -1);
		snprintf(printbuf, sizeof(printbuf), "%10g %s %s %s %s |", testn, testbuf1, testbuf2, testbuf3, testbuf4);
		width = utf8_strlen(printbuf);
		if (unlikely((saved != -1) && (width != saved))) {
			applog(LOG_ERR, "Test width mismatch in pick_unit! %d not %d at %10g", width, saved, testn);
			applog(LOG_ERR, "%s", printbuf);
		}
		saved = width;
	}
}

#ifdef HAVE_CURSES
static void adj_width(int var, int *length);
#endif

#ifdef HAVE_CURSES
static int awidth = 1, rwidth = 1, swidth = 1, hwwidth = 1;

static
void format_statline(char *buf, size_t bufsz, const char *cHr, const char *aHr, const char *uHr, int accepted, int rejected, int stale, int wnotaccepted, int waccepted, int hwerrs, int bad_diff1, int allnonces)
{
	char rejpcbuf[6];
	char bnbuf[6];
	
	adj_width(accepted, &awidth);
	adj_width(rejected, &rwidth);
	adj_width(stale, &swidth);
	adj_width(hwerrs, &hwwidth);
	percentf4(rejpcbuf, sizeof(rejpcbuf), wnotaccepted, waccepted);
	percentf3(bnbuf, sizeof(bnbuf), bad_diff1, allnonces);
	
	tailsprintf(buf, bufsz, "%s/%s/%s | A:%*d R:%*d+%*d(%s) HW:%*d/%s",
	            cHr, aHr, uHr,
	            awidth, accepted,
	            rwidth, rejected,
	            swidth, stale,
	            rejpcbuf,
	            hwwidth, hwerrs,
	            bnbuf
	);
}

static
const char *pool_proto_str(const struct pool * const pool)
{
	if (pool->idle)
		return "Dead ";
	if (pool->has_stratum)
		return "Strtm";
	if (pool->lp_url && pool->proto != pool->lp_proto)
		return "Mixed";
	switch (pool->proto)
	{
		case PLP_GETBLOCKTEMPLATE:
			return " GBT ";
		case PLP_GETWORK:
			return "GWork";
		default:
			return "Alive";
	}
}

#endif

static inline
void temperature_column(char *buf, size_t bufsz, bool maybe_unicode, const float * const temp)
{
	if (!(use_unicode && have_unicode_degrees))
		maybe_unicode = false;
	if (temp && *temp > 0.)
		if (maybe_unicode)
			snprintf(buf, bufsz, "%4.1f"U8_DEGREE"C", *temp);
		else
			snprintf(buf, bufsz, "%4.1fC", *temp);
	else
	{
		if (temp)
			snprintf(buf, bufsz, "     ");
		if (maybe_unicode)
			tailsprintf(buf, bufsz, " ");
	}
	tailsprintf(buf, bufsz, " | ");
}

void get_statline3(char *buf, size_t bufsz, struct cgpu_info *cgpu, bool for_curses, bool opt_show_procs)
{
#ifndef HAVE_CURSES
	assert(for_curses == false);
#endif
	struct device_drv *drv = cgpu->drv;
	enum h2bs_fmt hashrate_style = for_curses ? H2B_SHORT : H2B_SPACED;
	char cHr[ALLOC_H2B_NOUNIT+1], aHr[ALLOC_H2B_NOUNIT+1], uHr[max(ALLOC_H2B_SHORT, ALLOC_H2B_SPACED)+3+1];
	char rejpcbuf[6];
	char bnbuf[6];
	double dev_runtime;
	
	if (!opt_show_procs)
		cgpu = cgpu->device;
	
	dev_runtime = cgpu_runtime(cgpu);
	
	double rolling, mhashes;
	int accepted, rejected, stale;
	double waccepted;
	double wnotaccepted;
	int hwerrs;
	double bad_diff1, good_diff1;
	
	rolling = mhashes = waccepted = wnotaccepted = 0;
	accepted = rejected = stale = hwerrs = bad_diff1 = good_diff1 = 0;
	
	{
		struct cgpu_info *slave = cgpu;
		for (int i = 0; i < cgpu->procs; ++i, (slave = slave->next_proc))
		{
			slave->utility = slave->accepted / dev_runtime * 60;
			slave->utility_diff1 = slave->diff_accepted / dev_runtime * 60;
			
			rolling += slave->rolling;
			mhashes += slave->total_mhashes;
			if (opt_weighed_stats)
			{
				accepted += slave->diff_accepted;
				rejected += slave->diff_rejected;
				stale += slave->diff_stale;
			}
			else
			{
				accepted += slave->accepted;
				rejected += slave->rejected;
				stale += slave->stale;
			}
			waccepted += slave->diff_accepted;
			wnotaccepted += slave->diff_rejected + slave->diff_stale;
			hwerrs += slave->hw_errors;
			bad_diff1 += slave->bad_diff1;
			good_diff1 += slave->diff1;
			
			if (opt_show_procs)
				break;
		}
	}
	
	double wtotal = (waccepted + wnotaccepted);
	
	multi_format_unit_array2(
		((char*[]){cHr, aHr, uHr}),
		((size_t[]){sizeof(cHr), sizeof(aHr), sizeof(uHr)}),
		true, "h/s", hashrate_style,
		3,
		1e6*rolling,
		1e6*mhashes / dev_runtime,
		utility_to_hashrate(good_diff1 * (wtotal ? (waccepted / wtotal) : 1) * 60 / dev_runtime));

	// Processor representation
#ifdef HAVE_CURSES
	if (for_curses)
	{
		if (opt_show_procs)
			snprintf(buf, bufsz, " %"PRIprepr": ", cgpu->proc_repr);
		else
			snprintf(buf, bufsz, " %s: ", cgpu->dev_repr);
	}
	else
#endif
		snprintf(buf, bufsz, "%s ", opt_show_procs ? cgpu->proc_repr_ns : cgpu->dev_repr_ns);
	
	if (include_serial_in_statline && cgpu->dev_serial)
		tailsprintf(buf, bufsz, "[serial=%s] ", cgpu->dev_serial);
	
	if (unlikely(cgpu->status == LIFE_INIT))
	{
		tailsprintf(buf, bufsz, "Initializing...");
		return;
	}
	
	{
		const size_t bufln = strlen(buf);
		const size_t abufsz = (bufln >= bufsz) ? 0 : (bufsz - bufln);
		
		if (likely(cgpu->status != LIFE_DEAD2) && drv->override_statline_temp2 && drv->override_statline_temp2(buf, bufsz, cgpu, opt_show_procs))
			temperature_column(&buf[bufln], abufsz, for_curses, NULL);
		else
		{
			float temp = cgpu->temp;
			if (!opt_show_procs)
			{
				// Find the highest temperature of all processors
				struct cgpu_info *proc = cgpu;
				for (int i = 0; i < cgpu->procs; ++i, (proc = proc->next_proc))
					if (proc->temp > temp)
						temp = proc->temp;
			}
			temperature_column(&buf[bufln], abufsz, for_curses, &temp);
		}
	}
	
#ifdef HAVE_CURSES
	if (for_curses)
	{
		const char *cHrStatsOpt[] = {AS_BAD("DEAD "), AS_BAD("SICK "), "OFF  ", AS_BAD("REST "), AS_BAD(" ERR "), AS_BAD("WAIT "), cHr};
		const char *cHrStats;
		int cHrStatsI = (sizeof(cHrStatsOpt) / sizeof(*cHrStatsOpt)) - 1;
		bool all_dead = true, all_off = true, all_rdrv = true;
		struct cgpu_info *proc = cgpu;
		for (int i = 0; i < cgpu->procs; ++i, (proc = proc->next_proc))
		{
			switch (cHrStatsI) {
				default:
					if (proc->status == LIFE_WAIT)
						cHrStatsI = 5;
				case 5:
					if (proc->deven == DEV_RECOVER_ERR)
						cHrStatsI = 4;
				case 4:
					if (proc->deven == DEV_RECOVER)
						cHrStatsI = 3;
				case 3:
					if (proc->status == LIFE_SICK || proc->status == LIFE_DEAD || proc->status == LIFE_DEAD2)
					{
						cHrStatsI = 1;
						all_off = false;
					}
					else
					{
						if (likely(proc->deven == DEV_ENABLED))
							all_off = false;
						if (proc->deven != DEV_RECOVER_DRV)
							all_rdrv = false;
					}
				case 1:
					break;
			}
			if (likely(proc->status != LIFE_DEAD && proc->status != LIFE_DEAD2))
				all_dead = false;
			if (opt_show_procs)
				break;
		}
		if (unlikely(all_dead))
			cHrStatsI = 0;
		else
		if (unlikely(all_off))
			cHrStatsI = 2;
		cHrStats = cHrStatsOpt[cHrStatsI];
		if (cHrStatsI == 2 && all_rdrv)
			cHrStats = " RST ";
		
		format_statline(buf, bufsz,
		                cHrStats,
		                aHr, uHr,
		                accepted, rejected, stale,
		                wnotaccepted, waccepted,
		                hwerrs,
		                bad_diff1, bad_diff1 + good_diff1);
	}
	else
#endif
	{
		percentf4(rejpcbuf, sizeof(rejpcbuf), wnotaccepted, waccepted);
		percentf4(bnbuf, sizeof(bnbuf), bad_diff1, good_diff1);
		tailsprintf(buf, bufsz, "%ds:%s avg:%s u:%s | A:%d R:%d+%d(%s) HW:%d/%s",
			opt_log_interval,
			cHr, aHr, uHr,
			accepted,
			rejected,
			stale,
			rejpcbuf,
			hwerrs,
			bnbuf
		);
	}
}

#define get_statline(buf, bufsz, cgpu)               get_statline3(buf, bufsz, cgpu, false, opt_show_procs)
#define get_statline2(buf, bufsz, cgpu, for_curses)  get_statline3(buf, bufsz, cgpu, for_curses, opt_show_procs)

static void text_print_status(int thr_id)
{
	struct cgpu_info *cgpu;
	char logline[256];

	cgpu = get_thr_cgpu(thr_id);
	if (cgpu) {
		get_statline(logline, sizeof(logline), cgpu);
		printf("%s\n", logline);
	}
}

#ifdef HAVE_CURSES
static int attr_bad = A_BOLD;

#ifdef WIN32
#define swprintf snwprintf
#endif

static
void bfg_waddstr(WINDOW *win, const char *s)
{
	const char *p = s;
	int32_t w;
	int wlen;
	unsigned char stop_ascii = (use_unicode ? '|' : 0x80);
	
	while (true)
	{
		while (likely(p[0] == '\n' || (p[0] >= 0x20 && p[0] < stop_ascii)))
		{
			// Printable ASCII
			++p;
		}
		if (p != s)
			waddnstr(win, s, p - s);
		w = utf8_decode(p, &wlen);
		s = p += wlen;
		switch(w)
		{
			// NOTE: U+F000-U+F7FF are reserved for font hacks
			case '\0':
				return;
			case 0xb5:  // micro symbol
				w = unicode_micro;
				goto default_addch;
			case 0xf000:  // "bad" off
				wattroff(win, attr_bad);
				break;
			case 0xf001:  // "bad" on
				wattron(win, attr_bad);
				break;
#ifdef USE_UNICODE
			case '|':
				wadd_wch(win, WACS_VLINE);
				break;
#endif
			case 0x2500:  // BOX DRAWINGS LIGHT HORIZONTAL
			case 0x2534:  // BOX DRAWINGS LIGHT UP AND HORIZONTAL
				if (!use_unicode)
				{
					waddch(win, '-');
					break;
				}
#ifdef USE_UNICODE
				wadd_wch(win, (w == 0x2500) ? WACS_HLINE : WACS_BTEE);
				break;
#endif
			case 0x2022:
				if (w > WCHAR_MAX || !iswprint(w))
					w = '*';
			default:
default_addch:
				if (w > WCHAR_MAX || !(iswprint(w) || w == '\n'))
				{
#if REPLACEMENT_CHAR <= WCHAR_MAX
					if (iswprint(REPLACEMENT_CHAR))
						w = REPLACEMENT_CHAR;
					else
#endif
						w = '?';
				}
				{
#ifdef USE_UNICODE
					wchar_t wbuf[0x10];
					int wbuflen = sizeof(wbuf) / sizeof(*wbuf);
					wbuflen = swprintf(wbuf, wbuflen, L"%lc", (wint_t)w);
					waddnwstr(win, wbuf, wbuflen);
#else
					wprintw(win, "%lc", (wint_t)w);
#endif
				}
		}
	}
}

static inline
void bfg_hline(WINDOW *win, int y)
{
	int maxx, __maybe_unused maxy;
	getmaxyx(win, maxy, maxx);
#ifdef USE_UNICODE
	if (use_unicode)
		mvwhline_set(win, y, 0, WACS_HLINE, maxx);
	else
#endif
		mvwhline(win, y, 0, '-', maxx);
}

// Spaces until end of line, using current attributes (ie, not completely clear)
static
void bfg_wspctoeol(WINDOW * const win, const int offset)
{
	int x, maxx;
	int __maybe_unused y;
	getmaxyx(win, y, maxx);
	getyx(win, y, x);
	const int space_count = (maxx - x) - offset;
	
	// Check for negative - terminal too narrow
	if (space_count <= 0)
		return;
	
	char buf[space_count];
	memset(buf, ' ', space_count);
	waddnstr(win, buf, space_count);
}

static int menu_attr = A_REVERSE;

#define CURBUFSIZ 256
#define cg_mvwprintw(win, y, x, fmt, ...) do { \
	char tmp42[CURBUFSIZ]; \
	snprintf(tmp42, sizeof(tmp42), fmt, ##__VA_ARGS__); \
	wmove(win, y, x);  \
	bfg_waddstr(win, tmp42); \
} while (0)
#define cg_wprintw(win, fmt, ...) do { \
	char tmp42[CURBUFSIZ]; \
	snprintf(tmp42, sizeof(tmp42), fmt, ##__VA_ARGS__); \
	bfg_waddstr(win, tmp42); \
} while (0)

static bool pool_unworkable(const struct pool *);

/* Must be called with curses mutex lock held and curses_active */
static void curses_print_status(const int ts)
{
	struct pool *pool = currentpool;
	struct timeval now, tv;
	float efficiency;
	double income;
	int logdiv;

	efficiency = total_bytes_xfer ? total_diff_accepted * 2048. / total_bytes_xfer : 0.0;

	wattron(statuswin, attr_title);
	cg_mvwprintw(statuswin, 0, 0, " " PACKAGE " version " VERSION " - Started: %s", datestamp);
	timer_set_now(&now);
	{
		unsigned int days, hours;
		div_t d;
		
		timersub(&now, &miner_started, &tv);
		d = div(tv.tv_sec, 86400);
		days = d.quot;
		d = div(d.rem, 3600);
		hours = d.quot;
		d = div(d.rem, 60);
		cg_wprintw(statuswin, " - [%3u day%c %02d:%02d:%02d]"
			, days
			, (days == 1) ? ' ' : 's'
			, hours
			, d.quot
			, d.rem
		);
	}
	bfg_wspctoeol(statuswin, 0);
	wattroff(statuswin, attr_title);
	
	wattron(statuswin, menu_attr);
	wmove(statuswin, 1, 0);
	bfg_waddstr(statuswin, " [M]anage devices [P]ool management [S]ettings [D]isplay options ");
	bfg_wspctoeol(statuswin, 14);
	bfg_waddstr(statuswin, "[H]elp [Q]uit ");
	wattroff(statuswin, menu_attr);

	if ((pool_strategy == POOL_LOADBALANCE  || pool_strategy == POOL_BALANCE) && enabled_pools > 1) {
		char poolinfo[20], poolinfo2[20];
		int poolinfooff = 0, poolinfo2off, workable_pools = 0;
		double lowdiff = DBL_MAX, highdiff = -1;
		struct pool *lowdiff_pool = pools[0], *highdiff_pool = pools[0];
		time_t oldest_work_restart = time(NULL) + 1;
		struct pool *oldest_work_restart_pool = pools[0];
		for (int i = 0; i < total_pools; ++i)
		{
			if (pool_unworkable(pools[i]))
				continue;
			
			// NOTE: Only set pool var when it's workable; if only one is, it gets used by single-pool code
			pool = pools[i];
			++workable_pools;
			
			if (poolinfooff < sizeof(poolinfo))
				poolinfooff += snprintf(&poolinfo[poolinfooff], sizeof(poolinfo) - poolinfooff, "%u,", pool->pool_no);
			
			struct cgminer_pool_stats * const pool_stats = &pool->cgminer_pool_stats;
			if (pool_stats->last_diff < lowdiff)
			{
				lowdiff = pool_stats->last_diff;
				lowdiff_pool = pool;
			}
			if (pool_stats->last_diff > highdiff)
			{
				highdiff = pool_stats->last_diff;
				highdiff_pool = pool;
			}
			
			if (oldest_work_restart >= pool->work_restart_time)
			{
				oldest_work_restart = pool->work_restart_time;
				oldest_work_restart_pool = pool;
			}
		}
		if (unlikely(!workable_pools))
			goto no_workable_pools;
		if (workable_pools == 1)
			goto one_workable_pool;
		poolinfo2off = snprintf(poolinfo2, sizeof(poolinfo2), "%u (", workable_pools);
		if (poolinfooff > sizeof(poolinfo2) - poolinfo2off - 1)
			snprintf(&poolinfo2[poolinfo2off], sizeof(poolinfo2) - poolinfo2off, "%.*s...)", (int)(sizeof(poolinfo2) - poolinfo2off - 5), poolinfo);
		else
			snprintf(&poolinfo2[poolinfo2off], sizeof(poolinfo2) - poolinfo2off, "%.*s)%*s", (int)(poolinfooff - 1), poolinfo, (int)(sizeof(poolinfo2)), "");
		cg_mvwprintw(statuswin, 2, 0, " Pools: %s  Diff:%s%s%s  %c  LU:%s",
		             poolinfo2,
		             lowdiff_pool->diff,
		             (lowdiff == highdiff) ? "" : "-",
		             (lowdiff == highdiff) ? "" : highdiff_pool->diff,
		             have_longpoll ? '+' : '-',
		             oldest_work_restart_pool->work_restart_timestamp);
	}
	else
	if (pool_unworkable(pool))
	{
no_workable_pools: ;
		wattron(statuswin, attr_bad);
		cg_mvwprintw(statuswin, 2, 0, " (all pools are dead) ");
		wattroff(statuswin, attr_bad);
	}
	else
	{
one_workable_pool: ;
		char pooladdr[19];
		{
			const char *rawaddr = pool->sockaddr_url;
			BFGINIT(rawaddr, pool->rpc_url);
			size_t pooladdrlen = strlen(rawaddr);
			if (pooladdrlen > 20)
				snprintf(pooladdr, sizeof(pooladdr), "...%s", &rawaddr[pooladdrlen - (sizeof(pooladdr) - 4)]);
			else
				snprintf(pooladdr, sizeof(pooladdr), "%*s", -(int)(sizeof(pooladdr) - 1), rawaddr);
		}
		cg_mvwprintw(statuswin, 2, 0, " Pool%2u: %s  Diff:%s  %c%s  LU:%s  User:%s",
		             pool->pool_no, pooladdr, pool->diff,
		             have_longpoll ? '+' : '-', pool_proto_str(pool),
		             pool->work_restart_timestamp,
		             pool->rpc_user);
	}
	wclrtoeol(statuswin);
	cg_mvwprintw(statuswin, 3, 0, " Block: %s  Diff:%s (%s)  Started: %s",
		  current_hash, block_diff, net_hashrate, blocktime);
	
	income = total_diff_accepted * 3600 * block_subsidy / total_secs / current_diff;
	char bwstr[(ALLOC_H2B_SHORT*2)+3+1], incomestr[ALLOC_H2B_SHORT+6+1];
	format_unit3(incomestr, sizeof(incomestr), FUP_BTC, "BTC/hr", H2B_SHORT, income/1e8, -1);
	cg_mvwprintw(statuswin, 4, 0, " ST:%d  F:%d  NB:%d  AS:%d  BW:[%s]  E:%.2f  I:%s  BS:%s",
		ts,
		total_go + total_ro,
		new_blocks,
		total_submitting,
		multi_format_unit2(bwstr, sizeof(bwstr),
		                   false, "B/s", H2B_SHORT, "/", 2,
		                  (float)(total_bytes_rcvd / total_secs),
		                  (float)(total_bytes_sent / total_secs)),
		efficiency,
		incomestr,
		best_share);
	wclrtoeol(statuswin);
	
	mvwaddstr(statuswin, 5, 0, " ");
	bfg_waddstr(statuswin, statusline);
	wclrtoeol(statuswin);
	
	logdiv = statusy - 1;
	bfg_hline(statuswin, 6);
	bfg_hline(statuswin, logdiv);
#ifdef USE_UNICODE
	if (use_unicode)
	{
		int offset = 8 /* device */ + 5 /* temperature */ + 1 /* padding space */;
		if (opt_show_procs && !opt_compact)
			++offset;  // proc letter
		if (have_unicode_degrees)
			++offset;  // degrees symbol
		mvwadd_wch(statuswin, 6, offset, WACS_PLUS);
		mvwadd_wch(statuswin, logdiv, offset, WACS_BTEE);
		offset += 24;  // hashrates etc
		mvwadd_wch(statuswin, 6, offset, WACS_PLUS);
		mvwadd_wch(statuswin, logdiv, offset, WACS_BTEE);
	}
#endif
}

static void adj_width(int var, int *length)
{
	if ((int)(log10(var) + 1) > *length)
		(*length)++;
}

static int dev_width;

static void curses_print_devstatus(struct cgpu_info *cgpu)
{
	char logline[256];
	int ypos;

	if (opt_compact)
		return;

	/* Check this isn't out of the window size */
	if (opt_show_procs)
	ypos = cgpu->cgminer_id;
	else
	{
		if (cgpu->proc_id)
			return;
		ypos = cgpu->device_line_id;
	}
	ypos += devsummaryYOffset;
	if (ypos < 0)
		return;
	ypos += devcursor - 1;
	if (ypos >= statusy - 1)
		return;

	if (wmove(statuswin, ypos, 0) == ERR)
		return;
	
	get_statline2(logline, sizeof(logline), cgpu, true);
	if (selecting_device && (opt_show_procs ? (selected_device == cgpu->cgminer_id) : (devices[selected_device]->device == cgpu)))
		wattron(statuswin, A_REVERSE);
	bfg_waddstr(statuswin, logline);
	wattroff(statuswin, A_REVERSE);

	wclrtoeol(statuswin);
}

static
void _refresh_devstatus(const bool already_have_lock) {
	if ((!opt_compact) && (already_have_lock || curses_active_locked())) {
		int i;
		if (unlikely(!total_devices))
		{
			const int ypos = devcursor - 1;
			if (ypos < statusy - 1 && wmove(statuswin, ypos, 0) != ERR)
			{
				wattron(statuswin, attr_bad);
				bfg_waddstr(statuswin, "NO DEVICES FOUND: Press 'M' and '+' to add");
				wclrtoeol(statuswin);
				wattroff(statuswin, attr_bad);
			}
		}
		for (i = 0; i < total_devices; i++)
			curses_print_devstatus(get_devices(i));
		touchwin(statuswin);
		wrefresh(statuswin);
		if (!already_have_lock)
			unlock_curses();
	}
}
#define refresh_devstatus() _refresh_devstatus(false)

#endif

static void print_status(int thr_id)
{
	if (!curses_active)
		text_print_status(thr_id);
}

#ifdef HAVE_CURSES
static
bool set_statusy(int maxy)
{
	if (loginput_size)
	{
		maxy -= loginput_size;
		if (maxy < 0)
			maxy = 0;
	}
	
	if (logstart < maxy)
		maxy = logstart;
	
	if (statusy == maxy)
		return false;
	
	statusy = maxy;
	logcursor = statusy;
	
	return true;
}

/* Check for window resize. Called with curses mutex locked */
static inline void change_logwinsize(void)
{
	int x, y, logx, logy;

	getmaxyx(mainwin, y, x);
	if (x < 80 || y < 25)
		return;

	if (y > statusy + 2 && statusy < logstart) {
		set_statusy(y - 2);
		mvwin(logwin, logcursor, 0);
		bfg_wresize(statuswin, statusy, x);
	}

	y -= logcursor;
	getmaxyx(logwin, logy, logx);
	/* Detect screen size change */
	if (x != logx || y != logy)
		bfg_wresize(logwin, y, x);
}

static void check_winsizes(void)
{
	if (!use_curses)
		return;
	if (curses_active_locked()) {
		int y, x;

		x = getmaxx(statuswin);
		if (set_statusy(LINES - 2))
		{
			erase();
			bfg_wresize(statuswin, statusy, x);
			getmaxyx(mainwin, y, x);
			y -= logcursor;
			bfg_wresize(logwin, y, x);
			mvwin(logwin, logcursor, 0);
		}
		unlock_curses();
	}
}

static int device_line_id_count;

static void switch_logsize(void)
{
	if (curses_active_locked()) {
		if (opt_compact) {
			logstart = devcursor - 1;
			logcursor = logstart + 1;
		} else {
			total_lines = (opt_show_procs ? total_devices : device_line_id_count) ?: 1;
			logstart = devcursor + total_lines;
			logcursor = logstart;
		}
		unlock_curses();
	}
	check_winsizes();
}

/* For mandatory printing when mutex is already locked */
void _wlog(const char *str)
{
	static bool newline;
	size_t end = strlen(str) - 1;
	
	if (newline)
		bfg_waddstr(logwin, "\n");
	
	if (str[end] == '\n')
	{
		char *s;
		
		newline = true;
		s = alloca(end + 1);
		memcpy(s, str, end);
		s[end] = '\0';
		str = s;
	}
	else
		newline = false;
	
	bfg_waddstr(logwin, str);
}

/* Mandatory printing */
void _wlogprint(const char *str)
{
	if (curses_active_locked()) {
		_wlog(str);
		unlock_curses();
	}
}
#endif

#ifdef HAVE_CURSES
bool _log_curses_only(int prio, const char *datetime, const char *str)
{
	bool high_prio;

	high_prio = (prio == LOG_WARNING || prio == LOG_ERR);

	if (curses_active)
	{
		if (!loginput_size || high_prio) {
			wlog(" %s %s\n", datetime, str);
			if (high_prio) {
				touchwin(logwin);
				wrefresh(logwin);
			}
		}
		return true;
	}
	return false;
}

void clear_logwin(void)
{
	if (curses_active_locked()) {
		wclear(logwin);
		unlock_curses();
	}
}

void logwin_update(void)
{
	if (curses_active_locked()) {
		touchwin(logwin);
		wrefresh(logwin);
		unlock_curses();
	}
}
#endif

static void enable_pool(struct pool *pool)
{
	if (pool->enabled != POOL_ENABLED) {
		enabled_pools++;
		pool->enabled = POOL_ENABLED;
	}
}

#ifdef HAVE_CURSES
static void disable_pool(struct pool *pool)
{
	if (pool->enabled == POOL_ENABLED)
		enabled_pools--;
	pool->enabled = POOL_DISABLED;
}
#endif

static void reject_pool(struct pool *pool)
{
	if (pool->enabled == POOL_ENABLED)
		enabled_pools--;
	pool->enabled = POOL_REJECTING;
}

static double share_diff(const struct work *);

static
void share_result_msg(const struct work *work, const char *disp, const char *reason, bool resubmit, const char *worktime) {
	struct cgpu_info *cgpu;
	const unsigned char *hashpart = &work->hash[opt_scrypt ? 26 : 24];
	char shrdiffdisp[ALLOC_H2B_SHORTV];
	const double tgtdiff = work->work_difficulty;
	char tgtdiffdisp[ALLOC_H2B_SHORTV];
	char where[20];
	
	cgpu = get_thr_cgpu(work->thr_id);
	
	suffix_string(work->share_diff, shrdiffdisp, sizeof(shrdiffdisp), 0);
	suffix_string(tgtdiff, tgtdiffdisp, sizeof(tgtdiffdisp), 0);
	
	if (total_pools > 1)
		snprintf(where, sizeof(where), " pool %d", work->pool->pool_no);
	else
		where[0] = '\0';
	
	applog(LOG_NOTICE, "%s %02x%02x%02x%02x %"PRIprepr"%s Diff %s/%s%s %s%s",
	       disp,
	       (unsigned)hashpart[3], (unsigned)hashpart[2], (unsigned)hashpart[1], (unsigned)hashpart[0],
	       cgpu->proc_repr,
	       where,
	       shrdiffdisp, tgtdiffdisp,
	       reason,
	       resubmit ? "(resubmit)" : "",
	       worktime
	);
}

static bool test_work_current(struct work *);
static void _submit_work_async(struct work *);

static
void maybe_local_submit(const struct work *work)
{
#if BLKMAKER_VERSION > 3
	if (unlikely(work->block && work->tr))
	{
		// This is a block with a full template (GBT)
		// Regardless of the result, submit to local bitcoind(s) as well
		struct work *work_cp;
		
		for (int i = 0; i < total_pools; ++i)
		{
			if (!uri_get_param_bool(pools[i]->rpc_url, "allblocks", false))
				continue;
			
			applog(LOG_DEBUG, "Attempting submission of full block to pool %d", pools[i]->pool_no);
			work_cp = copy_work(work);
			work_cp->pool = pools[i];
			work_cp->do_foreign_submit = true;
			_submit_work_async(work_cp);
		}
	}
#endif
}

/* Theoretically threads could race when modifying accepted and
 * rejected values but the chance of two submits completing at the
 * same time is zero so there is no point adding extra locking */
static void
share_result(json_t *val, json_t *res, json_t *err, const struct work *work,
	     /*char *hashshow,*/ bool resubmit, char *worktime)
{
	struct pool *pool = work->pool;
	struct cgpu_info *cgpu;

	cgpu = get_thr_cgpu(work->thr_id);

	if ((json_is_null(err) || !err) && (json_is_null(res) || json_is_true(res))) {
		mutex_lock(&stats_lock);
		cgpu->accepted++;
		total_accepted++;
		pool->accepted++;
		cgpu->diff_accepted += work->work_difficulty;
		total_diff_accepted += work->work_difficulty;
		pool->diff_accepted += work->work_difficulty;
		mutex_unlock(&stats_lock);

		pool->seq_rejects = 0;
		cgpu->last_share_pool = pool->pool_no;
		cgpu->last_share_pool_time = time(NULL);
		cgpu->last_share_diff = work->work_difficulty;
		pool->last_share_time = cgpu->last_share_pool_time;
		pool->last_share_diff = work->work_difficulty;
		applog(LOG_DEBUG, "PROOF OF WORK RESULT: true (yay!!!)");
		if (!QUIET) {
			share_result_msg(work, "Accepted", "", resubmit, worktime);
		}
		sharelog("accept", work);
		if (opt_shares && total_diff_accepted >= opt_shares) {
			applog(LOG_WARNING, "Successfully mined %g accepted shares as requested and exiting.", opt_shares);
			kill_work();
			return;
		}

		/* Detect if a pool that has been temporarily disabled for
		 * continually rejecting shares has started accepting shares.
		 * This will only happen with the work returned from a
		 * longpoll */
		if (unlikely(pool->enabled == POOL_REJECTING)) {
			applog(LOG_WARNING, "Rejecting pool %d now accepting shares, re-enabling!", pool->pool_no);
			enable_pool(pool);
			switch_pools(NULL);
		}

		if (unlikely(work->block)) {
			// Force moving on to this new block :)
			struct work fakework;
			memset(&fakework, 0, sizeof(fakework));
			fakework.pool = work->pool;

			// Copy block version, bits, and time from share
			memcpy(&fakework.data[ 0], &work->data[ 0], 4);
			memcpy(&fakework.data[68], &work->data[68], 8);

			// Set prevblock to winning hash (swap32'd)
			swap32yes(&fakework.data[4], &work->hash[0], 32 / 4);

			test_work_current(&fakework);
		}
	} else {
		mutex_lock(&stats_lock);
		cgpu->rejected++;
		total_rejected++;
		pool->rejected++;
		cgpu->diff_rejected += work->work_difficulty;
		total_diff_rejected += work->work_difficulty;
		pool->diff_rejected += work->work_difficulty;
		pool->seq_rejects++;
		mutex_unlock(&stats_lock);

		applog(LOG_DEBUG, "PROOF OF WORK RESULT: false (booooo)");
		if (!QUIET) {
			char where[20];
			char disposition[36] = "reject";
			char reason[32];

			strcpy(reason, "");
			if (total_pools > 1)
				snprintf(where, sizeof(where), "pool %d", work->pool->pool_no);
			else
				strcpy(where, "");

			if (!json_is_string(res))
				res = json_object_get(val, "reject-reason");
			if (res) {
				const char *reasontmp = json_string_value(res);

				size_t reasonLen = strlen(reasontmp);
				if (reasonLen > 28)
					reasonLen = 28;
				reason[0] = ' '; reason[1] = '(';
				memcpy(2 + reason, reasontmp, reasonLen);
				reason[reasonLen + 2] = ')'; reason[reasonLen + 3] = '\0';
				memcpy(disposition + 7, reasontmp, reasonLen);
				disposition[6] = ':'; disposition[reasonLen + 7] = '\0';
			} else if (work->stratum && err && json_is_array(err)) {
				json_t *reason_val = json_array_get(err, 1);
				char *reason_str;

				if (reason_val && json_is_string(reason_val)) {
					reason_str = (char *)json_string_value(reason_val);
					snprintf(reason, 31, " (%s)", reason_str);
				}
			}

			share_result_msg(work, "Rejected", reason, resubmit, worktime);
			sharelog(disposition, work);
		}

		/* Once we have more than a nominal amount of sequential rejects,
		 * at least 10 and more than 3 mins at the current utility,
		 * disable the pool because some pool error is likely to have
		 * ensued. Do not do this if we know the share just happened to
		 * be stale due to networking delays.
		 */
		if (pool->seq_rejects > 10 && !work->stale && opt_disable_pool && enabled_pools > 1) {
			double utility = total_accepted / total_secs * 60;

			if (pool->seq_rejects > utility * 3) {
				applog(LOG_WARNING, "Pool %d rejected %d sequential shares, disabling!",
				       pool->pool_no, pool->seq_rejects);
				reject_pool(pool);
				if (pool == current_pool())
					switch_pools(NULL);
				pool->seq_rejects = 0;
			}
		}
	}
	
	maybe_local_submit(work);
}

static char *submit_upstream_work_request(struct work *work)
{
	char *hexstr = NULL;
	char *s, *sd;
	struct pool *pool = work->pool;

	if (work->tr)
	{
		blktemplate_t * const tmpl = work->tr->tmpl;
		json_t *req;
		unsigned char data[80];
		
		swap32yes(data, work->data, 80 / 4);
#if BLKMAKER_VERSION > 3
		if (work->do_foreign_submit)
			req = blkmk_submit_foreign_jansson(tmpl, data, work->dataid, le32toh(*((uint32_t*)&work->data[76])));
		else
#endif
			req = blkmk_submit_jansson(tmpl, data, work->dataid, le32toh(*((uint32_t*)&work->data[76])));
		s = json_dumps(req, 0);
		json_decref(req);
		sd = malloc(161);
		bin2hex(sd, data, 80);
	} else {

	/* build hex string */
		hexstr = malloc((sizeof(work->data) * 2) + 1);
		bin2hex(hexstr, work->data, sizeof(work->data));

	/* build JSON-RPC request */
		s = strdup("{\"method\": \"getwork\", \"params\": [ \"");
		s = realloc_strcat(s, hexstr);
		s = realloc_strcat(s, "\" ], \"id\":1}");

		free(hexstr);
		sd = s;

	}

	applog(LOG_DEBUG, "DBG: sending %s submit RPC call: %s", pool->rpc_url, sd);
	if (work->tr)
		free(sd);
	else
		s = realloc_strcat(s, "\n");

	return s;
}

static bool submit_upstream_work_completed(struct work *work, bool resubmit, struct timeval *ptv_submit, json_t *val) {
	json_t *res, *err;
	bool rc = false;
	int thr_id = work->thr_id;
	struct pool *pool = work->pool;
	struct timeval tv_submit_reply;
	time_t ts_submit_reply;
	char worktime[200] = "";

	cgtime(&tv_submit_reply);
	ts_submit_reply = time(NULL);

	if (unlikely(!val)) {
		applog(LOG_INFO, "submit_upstream_work json_rpc_call failed");
		if (!pool_tset(pool, &pool->submit_fail)) {
			total_ro++;
			pool->remotefail_occasions++;
			applog(LOG_WARNING, "Pool %d communication failure, caching submissions", pool->pool_no);
		}
		goto out;
	} else if (pool_tclear(pool, &pool->submit_fail))
		applog(LOG_WARNING, "Pool %d communication resumed, submitting work", pool->pool_no);

	res = json_object_get(val, "result");
	err = json_object_get(val, "error");

	if (!QUIET) {
		if (opt_worktime) {
			char workclone[20];
			struct tm _tm;
			struct tm *tm, tm_getwork, tm_submit_reply;
			tm = &_tm;
			double getwork_time = tdiff((struct timeval *)&(work->tv_getwork_reply),
							(struct timeval *)&(work->tv_getwork));
			double getwork_to_work = tdiff((struct timeval *)&(work->tv_work_start),
							(struct timeval *)&(work->tv_getwork_reply));
			double work_time = tdiff((struct timeval *)&(work->tv_work_found),
							(struct timeval *)&(work->tv_work_start));
			double work_to_submit = tdiff(ptv_submit,
							(struct timeval *)&(work->tv_work_found));
			double submit_time = tdiff(&tv_submit_reply, ptv_submit);
			int diffplaces = 3;

			localtime_r(&work->ts_getwork, tm);
			memcpy(&tm_getwork, tm, sizeof(struct tm));
			localtime_r(&ts_submit_reply, tm);
			memcpy(&tm_submit_reply, tm, sizeof(struct tm));

			if (work->clone) {
				snprintf(workclone, sizeof(workclone), "C:%1.3f",
						tdiff((struct timeval *)&(work->tv_cloned),
						(struct timeval *)&(work->tv_getwork_reply)));
			}
			else
				strcpy(workclone, "O");

			if (work->work_difficulty < 1)
				diffplaces = 6;

			snprintf(worktime, sizeof(worktime),
				" <-%08lx.%08lx M:%c D:%1.*f G:%02d:%02d:%02d:%1.3f %s (%1.3f) W:%1.3f (%1.3f) S:%1.3f R:%02d:%02d:%02d",
				(unsigned long)be32toh(*(uint32_t *)&(work->data[opt_scrypt ? 32 : 28])),
				(unsigned long)be32toh(*(uint32_t *)&(work->data[opt_scrypt ? 28 : 24])),
				work->getwork_mode, diffplaces, work->work_difficulty,
				tm_getwork.tm_hour, tm_getwork.tm_min,
				tm_getwork.tm_sec, getwork_time, workclone,
				getwork_to_work, work_time, work_to_submit, submit_time,
				tm_submit_reply.tm_hour, tm_submit_reply.tm_min,
				tm_submit_reply.tm_sec);
		}
	}

	share_result(val, res, err, work, resubmit, worktime);

	if (!opt_realquiet)
		print_status(thr_id);
	if (!want_per_device_stats) {
		char logline[256];
		struct cgpu_info *cgpu;

		cgpu = get_thr_cgpu(thr_id);
		
		get_statline(logline, sizeof(logline), cgpu);
		applog(LOG_INFO, "%s", logline);
	}

	json_decref(val);

	rc = true;
out:
	return rc;
}

/* Specifies whether we can use this pool for work or not. */
static bool pool_unworkable(const struct pool * const pool)
{
	if (pool->idle)
		return true;
	if (pool->enabled != POOL_ENABLED)
		return true;
	if (pool->has_stratum && !pool->stratum_active)
		return true;
	return false;
}

static
bool pool_actively_desired(const struct pool * const pool, const struct pool *cp)
{
	if (pool->enabled != POOL_ENABLED)
		return false;
	if (pool_strategy == POOL_LOADBALANCE || pool_strategy == POOL_BALANCE)
		return true;
	if (!cp)
		cp = current_pool();
	return (pool == cp);
}

static
bool pool_actively_in_use(const struct pool * const pool, const struct pool *cp)
{
	return (!pool_unworkable(pool)) && pool_actively_desired(pool, cp);
}

static
bool pool_supports_block_change_notification(struct pool * const pool)
{
	return pool->has_stratum || pool->lp_url;
}

static
bool pool_has_active_block_change_notification(struct pool * const pool)
{
	return pool->stratum_active || pool->lp_active;
}

static struct pool *_select_longpoll_pool(struct pool *, bool(*)(struct pool *));
#define select_longpoll_pool(pool)  _select_longpoll_pool(pool, pool_supports_block_change_notification)
#define pool_active_lp_pool(pool)  _select_longpoll_pool(pool, pool_has_active_block_change_notification)

/* In balanced mode, the amount of diff1 solutions per pool is monitored as a
 * rolling average per 10 minutes and if pools start getting more, it biases
 * away from them to distribute work evenly. The share count is reset to the
 * rolling average every 10 minutes to not send all work to one pool after it
 * has been disabled/out for an extended period. */
static struct pool *select_balanced(struct pool *cp)
{
	int i, lowest = cp->shares;
	struct pool *ret = cp;

	for (i = 0; i < total_pools; i++) {
		struct pool *pool = pools[i];

		if (pool_unworkable(pool))
			continue;
		if (pool->shares < lowest) {
			lowest = pool->shares;
			ret = pool;
		}
	}

	ret->shares++;
	return ret;
}

static bool pool_active(struct pool *, bool pinging);
static void pool_died(struct pool *);
static struct pool *priority_pool(int choice);
static bool pool_unusable(struct pool *pool);

/* Select any active pool in a rotating fashion when loadbalance is chosen if
 * it has any quota left. */
static inline struct pool *select_pool(bool lagging)
{
	static int rotating_pool = 0;
	struct pool *pool, *cp;
	bool avail = false;
	int tested, i;

	cp = current_pool();

retry:
	if (pool_strategy == POOL_BALANCE) {
		pool = select_balanced(cp);
		goto out;
	}

	if (pool_strategy != POOL_LOADBALANCE && (!lagging || opt_fail_only)) {
		pool = cp;
		goto out;
	} else
		pool = NULL;

	for (i = 0; i < total_pools; i++) {
		struct pool *tp = pools[i];

		if (tp->quota_used < tp->quota_gcd) {
			avail = true;
			break;
		}
	}

	/* There are no pools with quota, so reset them. */
	if (!avail) {
		for (i = 0; i < total_pools; i++)
			pools[i]->quota_used = 0;
		if (++rotating_pool >= total_pools)
			rotating_pool = 0;
	}

	/* Try to find the first pool in the rotation that is usable */
	tested = 0;
	while (!pool && tested++ < total_pools) {
		pool = pools[rotating_pool];
		if (pool->quota_used++ < pool->quota_gcd) {
			if (!pool_unworkable(pool))
				break;
			/* Failover-only flag for load-balance means distribute
			 * unused quota to priority pool 0. */
			if (opt_fail_only)
				priority_pool(0)->quota_used--;
		}
		pool = NULL;
		if (++rotating_pool >= total_pools)
			rotating_pool = 0;
	}

	/* If there are no alive pools with quota, choose according to
	 * priority. */
	if (!pool) {
		for (i = 0; i < total_pools; i++) {
			struct pool *tp = priority_pool(i);

			if (!pool_unusable(tp)) {
				pool = tp;
				break;
			}
		}
	}

	/* If still nothing is usable, use the current pool */
	if (!pool)
		pool = cp;

out:
	if (!pool_actively_in_use(pool, cp))
	{
		if (!pool_active(pool, false))
		{
			pool_died(pool);
			goto retry;
		}
		pool_tclear(pool, &pool->idle);
	}
	applog(LOG_DEBUG, "Selecting pool %d for work", pool->pool_no);
	return pool;
}

static double DIFFEXACTONE = 26959946667150639794667015087019630673637144422540572481103610249215.0;

static double target_diff(const unsigned char *target)
{
	double targ = 0;
	signed int i;

	for (i = 31; i >= 0; --i)
		targ = (targ * 0x100) + target[i];

	return DIFFEXACTONE / (targ ?: 1);
}

/*
 * Calculate the work share difficulty
 */
static void calc_diff(struct work *work, int known)
{
	struct cgminer_pool_stats *pool_stats = &(work->pool->cgminer_pool_stats);
	double difficulty;

	if (!known) {
		work->work_difficulty = target_diff(work->target);
	} else
		work->work_difficulty = known;
	difficulty = work->work_difficulty;

	pool_stats->last_diff = difficulty;
	suffix_string(difficulty, work->pool->diff, sizeof(work->pool->diff), 0);

	if (difficulty == pool_stats->min_diff)
		pool_stats->min_diff_count++;
	else if (difficulty < pool_stats->min_diff || pool_stats->min_diff == 0) {
		pool_stats->min_diff = difficulty;
		pool_stats->min_diff_count = 1;
	}

	if (difficulty == pool_stats->max_diff)
		pool_stats->max_diff_count++;
	else if (difficulty > pool_stats->max_diff) {
		pool_stats->max_diff = difficulty;
		pool_stats->max_diff_count = 1;
	}
}

static uint32_t benchmark_blkhdr[20];

static
void setup_benchmark_pool()
{
	struct pool *pool;
	
	want_longpoll = false;
	
	// Temporarily disable opt_benchmark to avoid auto-removal
	opt_benchmark = false;
	pool = add_pool();
	opt_benchmark = true;
	
	pool->rpc_url = malloc(255);
	strcpy(pool->rpc_url, "Benchmark");
	pool_set_uri(pool, pool->rpc_url);
	pool->rpc_user = pool->rpc_url;
	pool->rpc_pass = pool->rpc_url;
	enable_pool(pool);
	pool->idle = false;
	successful_connect = true;
	
	{
		uint32_t * const blkhdr = benchmark_blkhdr;
		blkhdr[2] = htobe32(1);
		blkhdr[17] = htobe32(0x7fffffff);  // timestamp
		blkhdr[18] = htobe32(0x1700ffff);  // "bits"
	}
	
	{
		struct stratum_work * const swork = &pool->swork;
		const int branchcount = 15;  // 1 MB block
		const size_t branchdatasz = branchcount * 0x20;
		const size_t coinbase_sz = 6 * 1024;
		
		bytes_resize(&swork->coinbase, coinbase_sz);
		memset(bytes_buf(&swork->coinbase), '\xff', coinbase_sz);
		swork->nonce2_offset = 0;
		
		bytes_resize(&swork->merkle_bin, branchdatasz);
		memset(bytes_buf(&swork->merkle_bin), '\xff', branchdatasz);
		swork->merkles = branchcount;
		
		memset(swork->header1, '\xff', 36);
		swork->ntime = 0x7fffffff;
		timer_unset(&swork->tv_received);
		memcpy(swork->diffbits, "\x17\0\xff\xff", 4);
		set_target_to_pdiff(swork->target, opt_scrypt ? (1./0x10000) : 1.);
		pool->nonce2sz = swork->n2size = GBT_XNONCESZ;
		pool->nonce2 = 0;
	}
}

void get_benchmark_work(struct work *work)
{
	struct pool * const pool = pools[0];
	uint32_t * const blkhdr = benchmark_blkhdr;
	for (int i = 16; i >= 0; --i)
		if (++blkhdr[i])
			break;
	
	memcpy(&work->data[ 0], blkhdr, 80);
	memcpy(&work->data[80], workpadding_bin, 48);
	calc_midstate(work);
	memcpy(work->target, pool->swork.target, sizeof(work->target));
	
	work->mandatory = true;
	work->pool = pools[0];
	cgtime(&work->tv_getwork);
	copy_time(&work->tv_getwork_reply, &work->tv_getwork);
	copy_time(&work->tv_staged, &work->tv_getwork);
	work->getwork_mode = GETWORK_MODE_BENCHMARK;
	calc_diff(work, 0);
	work_set_simple_ntime_roll_limit(work, 60);
}

static void wake_gws(void);

static void update_last_work(struct work *work)
{
	if (!work->tr)
		// Only save GBT jobs, since rollntime isn't coordinated well yet
		return;

	struct pool *pool = work->pool;
	mutex_lock(&pool->last_work_lock);
	if (pool->last_work_copy)
		free_work(pool->last_work_copy);
	pool->last_work_copy = copy_work(work);
	pool->last_work_copy->work_restart_id = pool->work_restart_id;
	mutex_unlock(&pool->last_work_lock);
}

static
void gbt_req_target(json_t *req)
{
	json_t *j;
	json_t *n;
	
	if (!request_target_str)
		return;
	
	j = json_object_get(req, "params");
	if (!j)
	{
		n = json_array();
		if (!n)
			return;
		if (json_object_set_new(req, "params", n))
			goto erradd;
		j = n;
	}
	
	n = json_array_get(j, 0);
	if (!n)
	{
		n = json_object();
		if (!n)
			return;
		if (json_array_append_new(j, n))
			goto erradd;
	}
	j = n;
	
	n = json_string(request_target_str);
	if (!n)
		return;
	if (json_object_set_new(j, "target", n))
		goto erradd;
	
	return;

erradd:
	json_decref(n);
}

static char *prepare_rpc_req2(struct work *work, enum pool_protocol proto, const char *lpid, bool probe)
{
	char *rpc_req;

	clean_work(work);
	switch (proto) {
		case PLP_GETWORK:
			work->getwork_mode = GETWORK_MODE_POOL;
			return strdup(getwork_req);
		case PLP_GETBLOCKTEMPLATE:
			work->getwork_mode = GETWORK_MODE_GBT;
			blktemplate_t * const tmpl = blktmpl_create();
			if (!tmpl)
				goto gbtfail2;
			work->tr = tmpl_makeref(tmpl);
			gbt_capabilities_t caps = blktmpl_addcaps(tmpl);
			if (!caps)
				goto gbtfail;
			caps |= GBT_LONGPOLL;
#if BLKMAKER_VERSION > 1
			if (bytes_len(&opt_coinbase_script) || have_at_least_one_getcbaddr)
				caps |= GBT_CBVALUE;
#endif
			json_t *req = blktmpl_request_jansson(caps, lpid);
			if (!req)
				goto gbtfail;
			
			if (probe)
				gbt_req_target(req);
			
			rpc_req = json_dumps(req, 0);
			if (!rpc_req)
				goto gbtfail;
			json_decref(req);
			return rpc_req;
		default:
			return NULL;
	}
	return NULL;

gbtfail:
	tmpl_decref(work->tr);
	work->tr = NULL;
gbtfail2:
	return NULL;
}

#define prepare_rpc_req(work, proto, lpid)  prepare_rpc_req2(work, proto, lpid, false)
#define prepare_rpc_req_probe(work, proto, lpid)  prepare_rpc_req2(work, proto, lpid, true)

static const char *pool_protocol_name(enum pool_protocol proto)
{
	switch (proto) {
		case PLP_GETBLOCKTEMPLATE:
			return "getblocktemplate";
		case PLP_GETWORK:
			return "getwork";
		default:
			return "UNKNOWN";
	}
}

static enum pool_protocol pool_protocol_fallback(enum pool_protocol proto)
{
	switch (proto) {
		case PLP_GETBLOCKTEMPLATE:
			if (want_getwork)
			return PLP_GETWORK;
		default:
			return PLP_NONE;
	}
}

static bool get_upstream_work(struct work *work, CURL *curl)
{
	struct pool *pool = work->pool;
	struct cgminer_pool_stats *pool_stats = &(pool->cgminer_pool_stats);
	struct timeval tv_elapsed;
	json_t *val = NULL;
	bool rc = false;
	char *url;
	enum pool_protocol proto;

	char *rpc_req;

	if (pool->proto == PLP_NONE)
		pool->proto = PLP_GETBLOCKTEMPLATE;

tryagain:
	rpc_req = prepare_rpc_req(work, pool->proto, NULL);
	work->pool = pool;
	if (!rpc_req)
		return false;

	applog(LOG_DEBUG, "DBG: sending %s get RPC call: %s", pool->rpc_url, rpc_req);

	url = pool->rpc_url;

	cgtime(&work->tv_getwork);

	val = json_rpc_call(curl, url, pool->rpc_userpass, rpc_req, false,
			    false, &work->rolltime, pool, false);
	pool_stats->getwork_attempts++;

	free(rpc_req);

	if (likely(val)) {
		rc = work_decode(pool, work, val);
		if (unlikely(!rc))
			applog(LOG_DEBUG, "Failed to decode work in get_upstream_work");
	} else if (PLP_NONE != (proto = pool_protocol_fallback(pool->proto))) {
		applog(LOG_WARNING, "Pool %u failed getblocktemplate request; falling back to getwork protocol", pool->pool_no);
		pool->proto = proto;
		goto tryagain;
	} else
		applog(LOG_DEBUG, "Failed json_rpc_call in get_upstream_work");

	cgtime(&work->tv_getwork_reply);
	timersub(&(work->tv_getwork_reply), &(work->tv_getwork), &tv_elapsed);
	pool_stats->getwork_wait_rolling += ((double)tv_elapsed.tv_sec + ((double)tv_elapsed.tv_usec / 1000000)) * 0.63;
	pool_stats->getwork_wait_rolling /= 1.63;

	timeradd(&tv_elapsed, &(pool_stats->getwork_wait), &(pool_stats->getwork_wait));
	if (timercmp(&tv_elapsed, &(pool_stats->getwork_wait_max), >)) {
		pool_stats->getwork_wait_max.tv_sec = tv_elapsed.tv_sec;
		pool_stats->getwork_wait_max.tv_usec = tv_elapsed.tv_usec;
	}
	if (timercmp(&tv_elapsed, &(pool_stats->getwork_wait_min), <)) {
		pool_stats->getwork_wait_min.tv_sec = tv_elapsed.tv_sec;
		pool_stats->getwork_wait_min.tv_usec = tv_elapsed.tv_usec;
	}
	pool_stats->getwork_calls++;

	work->pool = pool;
	work->longpoll = false;
	calc_diff(work, 0);
	total_getworks++;
	pool->getwork_requested++;

	if (rc)
		update_last_work(work);

	if (likely(val))
		json_decref(val);

	return rc;
}

#ifdef HAVE_CURSES
static void disable_curses(void)
{
	if (curses_active_locked()) {
		use_curses = false;
		curses_active = false;
		leaveok(logwin, false);
		leaveok(statuswin, false);
		leaveok(mainwin, false);
		nocbreak();
		echo();
		delwin(logwin);
		delwin(statuswin);
		delwin(mainwin);
		endwin();
#ifdef WIN32
		// Move the cursor to after curses output.
		HANDLE hout = GetStdHandle(STD_OUTPUT_HANDLE);
		CONSOLE_SCREEN_BUFFER_INFO csbi;
		COORD coord;

		if (GetConsoleScreenBufferInfo(hout, &csbi)) {
			coord.X = 0;
			coord.Y = csbi.dwSize.Y - 1;
			SetConsoleCursorPosition(hout, coord);
		}
#endif
		unlock_curses();
	}
}
#endif

static void __kill_work(void)
{
	struct cgpu_info *cgpu;
	struct thr_info *thr;
	int i;

	if (!successful_connect)
		return;

	applog(LOG_INFO, "Received kill message");

	shutting_down = true;

	applog(LOG_DEBUG, "Prompting submit_work thread to finish");
	notifier_wake(submit_waiting_notifier);

#ifdef USE_LIBMICROHTTPD
	httpsrv_stop();
#endif
	
	applog(LOG_DEBUG, "Killing off watchpool thread");
	/* Kill the watchpool thread */
	thr = &control_thr[watchpool_thr_id];
	thr_info_cancel(thr);

	applog(LOG_DEBUG, "Killing off watchdog thread");
	/* Kill the watchdog thread */
	thr = &control_thr[watchdog_thr_id];
	thr_info_cancel(thr);

	applog(LOG_DEBUG, "Shutting down mining threads");
	for (i = 0; i < mining_threads; i++) {
		thr = get_thread(i);
		if (!thr)
			continue;
		cgpu = thr->cgpu;
		if (!cgpu)
			continue;
		if (!cgpu->threads)
			continue;

		cgpu->shutdown = true;
		thr->work_restart = true;
		notifier_wake(thr->notifier);
		notifier_wake(thr->work_restart_notifier);
	}

	sleep(1);

	applog(LOG_DEBUG, "Killing off mining threads");
	/* Kill the mining threads*/
	for (i = 0; i < mining_threads; i++) {
		thr = get_thread(i);
		if (!thr)
			continue;
		cgpu = thr->cgpu;
		if (cgpu->threads)
		{
			applog(LOG_WARNING, "Killing %"PRIpreprv, thr->cgpu->proc_repr);
			thr_info_cancel(thr);
		}
		cgpu->status = LIFE_DEAD2;
	}

	/* Stop the others */
	applog(LOG_DEBUG, "Killing off API thread");
	thr = &control_thr[api_thr_id];
	thr_info_cancel(thr);
}

/* This should be the common exit path */
void kill_work(void)
{
	__kill_work();

	quit(0, "Shutdown signal received.");
}

static
#ifdef WIN32
#ifndef _WIN64
const
#endif
#endif
char **initial_args;

void _bfg_clean_up(bool);

void app_restart(void)
{
	applog(LOG_WARNING, "Attempting to restart %s", packagename);

	__kill_work();
	_bfg_clean_up(true);

#if defined(unix) || defined(__APPLE__)
	if (forkpid > 0) {
		kill(forkpid, SIGTERM);
		forkpid = 0;
	}
#endif

	execv(initial_args[0], initial_args);
	applog(LOG_WARNING, "Failed to restart application");
}

static void sighandler(int __maybe_unused sig)
{
	/* Restore signal handlers so we can still quit if kill_work fails */
	sigaction(SIGTERM, &termhandler, NULL);
	sigaction(SIGINT, &inthandler, NULL);
	kill_work();
}

static void start_longpoll(void);
static void stop_longpoll(void);

/* Called with pool_lock held. Recruit an extra curl if none are available for
 * this pool. */
static void recruit_curl(struct pool *pool)
{
	struct curl_ent *ce = calloc(sizeof(struct curl_ent), 1);

	if (unlikely(!ce))
		quit(1, "Failed to calloc in recruit_curl");

	ce->curl = curl_easy_init();
	if (unlikely(!ce->curl))
		quit(1, "Failed to init in recruit_curl");

	LL_PREPEND(pool->curllist, ce);
	pool->curls++;
}

/* Grab an available curl if there is one. If not, then recruit extra curls
 * unless we are in a submit_fail situation, or we have opt_delaynet enabled
 * and there are already 5 curls in circulation. Limit total number to the
 * number of mining threads per pool as well to prevent blasting a pool during
 * network delays/outages. */
static struct curl_ent *pop_curl_entry3(struct pool *pool, int blocking)
{
	int curl_limit = opt_delaynet ? 5 : (mining_threads + opt_queue) * 2;
	bool recruited = false;
	struct curl_ent *ce;

	mutex_lock(&pool->pool_lock);
retry:
	if (!pool->curls) {
		recruit_curl(pool);
		recruited = true;
	} else if (!pool->curllist) {
		if (blocking < 2 && pool->curls >= curl_limit && (blocking || pool->curls >= opt_submit_threads)) {
			if (!blocking) {
				mutex_unlock(&pool->pool_lock);
				return NULL;
			}
			pthread_cond_wait(&pool->cr_cond, &pool->pool_lock);
			goto retry;
		} else {
			recruit_curl(pool);
			recruited = true;
		}
	}
	ce = pool->curllist;
	LL_DELETE(pool->curllist, ce);
	mutex_unlock(&pool->pool_lock);

	if (recruited)
		applog(LOG_DEBUG, "Recruited curl for pool %d", pool->pool_no);
	return ce;
}

static struct curl_ent *pop_curl_entry2(struct pool *pool, bool blocking)
{
	return pop_curl_entry3(pool, blocking ? 1 : 0);
}

__maybe_unused
static struct curl_ent *pop_curl_entry(struct pool *pool)
{
	return pop_curl_entry3(pool, 1);
}

static void push_curl_entry(struct curl_ent *ce, struct pool *pool)
{
	mutex_lock(&pool->pool_lock);
	if (!ce || !ce->curl)
		quithere(1, "Attempted to add NULL");
	LL_PREPEND(pool->curllist, ce);
	cgtime(&ce->tv);
	pthread_cond_broadcast(&pool->cr_cond);
	mutex_unlock(&pool->pool_lock);
}

bool stale_work(struct work *work, bool share);

static inline bool should_roll(struct work *work)
{
	struct timeval now;
	time_t expiry;

	if (!pool_actively_in_use(work->pool, NULL))
		return false;

	if (stale_work(work, false))
		return false;

	if (work->rolltime > opt_scantime)
		expiry = work->rolltime;
	else
		expiry = opt_scantime;
	expiry = expiry * 2 / 3;

	/* We shouldn't roll if we're unlikely to get one shares' duration
	 * work out of doing so */
	cgtime(&now);
	if (now.tv_sec - work->tv_staged.tv_sec > expiry)
		return false;
	
	return true;
}

/* Limit rolls to 7000 to not beyond 2 hours in the future where bitcoind will
 * reject blocks as invalid. */
static inline bool can_roll(struct work *work)
{
	if (work->stratum)
		return false;
	if (!(work->pool && !work->clone))
		return false;
	if (work->tr)
	{
		if (stale_work(work, false))
			return false;
		return blkmk_work_left(work->tr->tmpl);
	}
	return (work->rolltime &&
		work->rolls < 7000 && !stale_work(work, false));
}

static void roll_work(struct work *work)
{
	if (work->tr)
	{
		struct timeval tv_now;
		cgtime(&tv_now);
		if (blkmk_get_data(work->tr->tmpl, work->data, 80, tv_now.tv_sec, NULL, &work->dataid) < 76)
			applog(LOG_ERR, "Failed to get next data from template; spinning wheels!");
		swap32yes(work->data, work->data, 80 / 4);
		calc_midstate(work);
		applog(LOG_DEBUG, "Successfully rolled extranonce to dataid %u", work->dataid);
	} else {

	uint32_t *work_ntime;
	uint32_t ntime;

	work_ntime = (uint32_t *)(work->data + 68);
	ntime = be32toh(*work_ntime);
	ntime++;
	*work_ntime = htobe32(ntime);
		work_set_simple_ntime_roll_limit(work, 0);

		applog(LOG_DEBUG, "Successfully rolled time header in work");
	}

	local_work++;
	work->rolls++;
	work->blk.nonce = 0;

	/* This is now a different work item so it needs a different ID for the
	 * hashtable */
	work->id = total_work++;
}

/* Duplicates any dynamically allocated arrays within the work struct to
 * prevent a copied work struct from freeing ram belonging to another struct */
static void _copy_work(struct work *work, const struct work *base_work, int noffset)
{
	int id = work->id;

	clean_work(work);
	memcpy(work, base_work, sizeof(struct work));
	/* Keep the unique new id assigned during make_work to prevent copied
	 * work from having the same id. */
	work->id = id;
	if (base_work->job_id)
		work->job_id = strdup(base_work->job_id);
	if (base_work->nonce1)
		work->nonce1 = strdup(base_work->nonce1);
	bytes_cpy(&work->nonce2, &base_work->nonce2);

	if (base_work->tr)
		tmpl_incref(base_work->tr);
	
	if (noffset)
	{
		uint32_t *work_ntime = (uint32_t *)(work->data + 68);
		uint32_t ntime = be32toh(*work_ntime);

		ntime += noffset;
		*work_ntime = htobe32(ntime);
	}
	
	if (work->device_data_dup_func)
		work->device_data = work->device_data_dup_func(work);
}

/* Generates a copy of an existing work struct, creating fresh heap allocations
 * for all dynamically allocated arrays within the struct */
struct work *copy_work(const struct work *base_work)
{
	struct work *work = make_work();

	_copy_work(work, base_work, 0);

	return work;
}

void __copy_work(struct work *work, const struct work *base_work)
{
	_copy_work(work, base_work, 0);
}

static struct work *make_clone(struct work *work)
{
	struct work *work_clone = copy_work(work);

	work_clone->clone = true;
	cgtime((struct timeval *)&(work_clone->tv_cloned));
	work_clone->longpoll = false;
	work_clone->mandatory = false;
	/* Make cloned work appear slightly older to bias towards keeping the
	 * master work item which can be further rolled */
	work_clone->tv_staged.tv_sec -= 1;

	return work_clone;
}

static void stage_work(struct work *work);

static bool clone_available(void)
{
	struct work *work_clone = NULL, *work, *tmp;
	bool cloned = false;

	mutex_lock(stgd_lock);
	if (!staged_rollable)
		goto out_unlock;

	HASH_ITER(hh, staged_work, work, tmp) {
		if (can_roll(work) && should_roll(work)) {
			roll_work(work);
			work_clone = make_clone(work);
			applog(LOG_DEBUG, "%s: Rolling work %d to %d", __func__, work->id, work_clone->id);
			roll_work(work);
			cloned = true;
			break;
		}
	}

out_unlock:
	mutex_unlock(stgd_lock);

	if (cloned) {
		applog(LOG_DEBUG, "Pushing cloned available work to stage thread");
		stage_work(work_clone);
	}
	return cloned;
}

static void pool_died(struct pool *pool)
{
	if (!pool_tset(pool, &pool->idle)) {
		cgtime(&pool->tv_idle);
		if (pool == current_pool()) {
			applog(LOG_WARNING, "Pool %d %s not responding!", pool->pool_no, pool->rpc_url);
			switch_pools(NULL);
		} else
			applog(LOG_INFO, "Pool %d %s failed to return work", pool->pool_no, pool->rpc_url);
	}
}

bool stale_work(struct work *work, bool share)
{
	unsigned work_expiry;
	struct pool *pool;
	uint32_t block_id;
	unsigned getwork_delay;

	if (opt_benchmark)
		return false;

	block_id = ((uint32_t*)work->data)[1];
	pool = work->pool;

	/* Technically the rolltime should be correct but some pools
	 * advertise a broken expire= that is lower than a meaningful
	 * scantime */
	if (work->rolltime >= opt_scantime || work->tr)
		work_expiry = work->rolltime;
	else
		work_expiry = opt_expiry;

	unsigned max_expiry = (have_longpoll ? opt_expiry_lp : opt_expiry);
	if (work_expiry > max_expiry)
		work_expiry = max_expiry;

	if (share) {
		/* If the share isn't on this pool's latest block, it's stale */
		if (pool->block_id && pool->block_id != block_id)
		{
			applog(LOG_DEBUG, "Share stale due to block mismatch (%08lx != %08lx)", (long)block_id, (long)pool->block_id);
			return true;
		}

		/* If the pool doesn't want old shares, then any found in work before
		 * the most recent longpoll is stale */
		if ((!pool->submit_old) && work->work_restart_id != pool->work_restart_id)
		{
			applog(LOG_DEBUG, "Share stale due to mandatory work update (%02x != %02x)", work->work_restart_id, pool->work_restart_id);
			return true;
		}
	} else {
		/* If this work isn't for the latest Bitcoin block, it's stale */
		/* But only care about the current pool if failover-only */
		if (enabled_pools <= 1 || opt_fail_only) {
			if (pool->block_id && block_id != pool->block_id)
			{
				applog(LOG_DEBUG, "Work stale due to block mismatch (%08lx != 1 ? %08lx : %08lx)", (long)block_id, (long)pool->block_id, (long)current_block_id);
				return true;
			}
		} else {
			if (block_id != current_block_id)
			{
				applog(LOG_DEBUG, "Work stale due to block mismatch (%08lx != 0 ? %08lx : %08lx)", (long)block_id, (long)pool->block_id, (long)current_block_id);
				return true;
			}
		}

		/* If the pool has asked us to restart since this work, it's stale */
		if (work->work_restart_id != pool->work_restart_id)
		{
			applog(LOG_DEBUG, "Work stale due to work update (%02x != %02x)", work->work_restart_id, pool->work_restart_id);
			return true;
		}

	if (pool->has_stratum && work->job_id) {
		bool same_job;

		if (!pool->stratum_active || !pool->stratum_notify) {
			applog(LOG_DEBUG, "Work stale due to stratum inactive");
			return true;
		}

		same_job = true;

		cg_rlock(&pool->data_lock);
		if (strcmp(work->job_id, pool->swork.job_id))
			same_job = false;
		cg_runlock(&pool->data_lock);

		if (!same_job) {
			applog(LOG_DEBUG, "Work stale due to stratum job_id mismatch");
			return true;
		}
	}

	/* Factor in the average getwork delay of this pool, rounding it up to
	 * the nearest second */
	getwork_delay = pool->cgminer_pool_stats.getwork_wait_rolling * 5 + 1;
	if (unlikely(work_expiry <= getwork_delay + 5))
		work_expiry = 5;
	else
		work_expiry -= getwork_delay;

	}

	int elapsed_since_staged = timer_elapsed(&work->tv_staged, NULL);
	if (elapsed_since_staged > work_expiry) {
		applog(LOG_DEBUG, "%s stale due to expiry (%d >= %u)", share?"Share":"Work", elapsed_since_staged, work_expiry);
		return true;
	}

	/* If the user only wants strict failover, any work from a pool other than
	 * the current one is always considered stale */
	if (opt_fail_only && !share && !work->mandatory && !pool_actively_in_use(pool, NULL))
	{
		applog(LOG_DEBUG, "Work stale due to fail only pool mismatch (pool %u vs %u)", pool->pool_no, current_pool()->pool_no);
		return true;
	}

	return false;
}

static double share_diff(const struct work *work)
{
	double ret;
	bool new_best = false;

	ret = target_diff(work->hash);

	cg_wlock(&control_lock);
	if (unlikely(ret > best_diff)) {
		new_best = true;
		best_diff = ret;
		suffix_string(best_diff, best_share, sizeof(best_share), 0);
	}
	if (unlikely(ret > work->pool->best_diff))
		work->pool->best_diff = ret;
	cg_wunlock(&control_lock);

	if (unlikely(new_best))
		applog(LOG_INFO, "New best share: %s", best_share);

	return ret;
}

static
void work_check_for_block(struct work * const work)
{
	work->share_diff = share_diff(work);
	if (unlikely(work->share_diff >= current_diff)) {
		work->block = true;
		work->pool->solved++;
		found_blocks++;
		work->mandatory = true;
		applog(LOG_NOTICE, "Found block for pool %d!", work->pool->pool_no);
		refresh_bitcoind_address(true);
	}
}

static void submit_discard_share2(const char *reason, struct work *work)
{
	struct cgpu_info *cgpu = get_thr_cgpu(work->thr_id);

	sharelog(reason, work);

	mutex_lock(&stats_lock);
	++total_stale;
	++cgpu->stale;
	++(work->pool->stale_shares);
	total_diff_stale += work->work_difficulty;
	cgpu->diff_stale += work->work_difficulty;
	work->pool->diff_stale += work->work_difficulty;
	mutex_unlock(&stats_lock);
}

static void submit_discard_share(struct work *work)
{
	submit_discard_share2("discard", work);
}

struct submit_work_state {
	struct work *work;
	bool resubmit;
	struct curl_ent *ce;
	int failures;
	struct timeval tv_staleexpire;
	char *s;
	struct timeval tv_submit;
	struct submit_work_state *next;
};

static int my_curl_timer_set(__maybe_unused CURLM *curlm, long timeout_ms, void *userp)
{
	long *p_timeout_us = userp;
	
	const long max_ms = LONG_MAX / 1000;
	if (max_ms < timeout_ms)
		timeout_ms = max_ms;
	
	*p_timeout_us = timeout_ms * 1000;
	return 0;
}

static void sws_has_ce(struct submit_work_state *sws)
{
	struct pool *pool = sws->work->pool;
	sws->s = submit_upstream_work_request(sws->work);
	cgtime(&sws->tv_submit);
	json_rpc_call_async(sws->ce->curl, pool->rpc_url, pool->rpc_userpass, sws->s, false, pool, true, sws);
}

static struct submit_work_state *begin_submission(struct work *work)
{
	struct pool *pool;
	struct submit_work_state *sws = NULL;

	pool = work->pool;
	sws = malloc(sizeof(*sws));
	*sws = (struct submit_work_state){
		.work = work,
	};

	work_check_for_block(work);

	if (stale_work(work, true)) {
		work->stale = true;
		if (opt_submit_stale)
			applog(LOG_NOTICE, "Pool %d stale share detected, submitting as user requested", pool->pool_no);
		else if (pool->submit_old)
			applog(LOG_NOTICE, "Pool %d stale share detected, submitting as pool requested", pool->pool_no);
		else {
			applog(LOG_NOTICE, "Pool %d stale share detected, discarding", pool->pool_no);
			submit_discard_share(work);
			goto out;
		}
		timer_set_delay_from_now(&sws->tv_staleexpire, 300000000);
	}

	if (work->stratum) {
		char *s;

		s = malloc(1024);

		sws->s = s;
	} else {
		/* submit solution to bitcoin via JSON-RPC */
		sws->ce = pop_curl_entry2(pool, false);
		if (sws->ce) {
			sws_has_ce(sws);
		} else {
			sws->next = pool->sws_waiting_on_curl;
			pool->sws_waiting_on_curl = sws;
			if (sws->next)
				applog(LOG_DEBUG, "submit_thread queuing submission");
			else
				applog(LOG_WARNING, "submit_thread queuing submissions (see --submit-threads)");
		}
	}

	return sws;

out:
	free(sws);
	return NULL;
}

static bool retry_submission(struct submit_work_state *sws)
{
	struct work *work = sws->work;
	struct pool *pool = work->pool;

		sws->resubmit = true;
		if ((!work->stale) && stale_work(work, true)) {
			work->stale = true;
			if (opt_submit_stale)
				applog(LOG_NOTICE, "Pool %d share became stale during submission failure, will retry as user requested", pool->pool_no);
			else if (pool->submit_old)
				applog(LOG_NOTICE, "Pool %d share became stale during submission failure, will retry as pool requested", pool->pool_no);
			else {
				applog(LOG_NOTICE, "Pool %d share became stale during submission failure, discarding", pool->pool_no);
				submit_discard_share(work);
				return false;
			}
			timer_set_delay_from_now(&sws->tv_staleexpire, 300000000);
		}
		if (unlikely((opt_retries >= 0) && (++sws->failures > opt_retries))) {
			applog(LOG_ERR, "Pool %d failed %d submission retries, discarding", pool->pool_no, opt_retries);
			submit_discard_share(work);
			return false;
		}
		else if (work->stale) {
			if (unlikely(opt_retries < 0 && timer_passed(&sws->tv_staleexpire, NULL)))
			{
				applog(LOG_NOTICE, "Pool %d stale share failed to submit for 5 minutes, discarding", pool->pool_no);
				submit_discard_share(work);
				return false;
			}
		}

		/* pause, then restart work-request loop */
		applog(LOG_INFO, "json_rpc_call failed on submit_work, retrying");

		cgtime(&sws->tv_submit);
		json_rpc_call_async(sws->ce->curl, pool->rpc_url, pool->rpc_userpass, sws->s, false, pool, true, sws);
	
	return true;
}

static void free_sws(struct submit_work_state *sws)
{
	free(sws->s);
	free_work(sws->work);
	free(sws);
}

static void *submit_work_thread(__maybe_unused void *userdata)
{
	int wip = 0;
	CURLM *curlm;
	long curlm_timeout_us = -1;
	struct timeval curlm_timer;
	struct submit_work_state *sws, **swsp;
	struct submit_work_state *write_sws = NULL;
	unsigned tsreduce = 0;

	pthread_detach(pthread_self());

	RenameThread("submit_work");

	applog(LOG_DEBUG, "Creating extra submit work thread");

	curlm = curl_multi_init();
	curlm_timeout_us = -1;
	curl_multi_setopt(curlm, CURLMOPT_TIMERDATA, &curlm_timeout_us);
	curl_multi_setopt(curlm, CURLMOPT_TIMERFUNCTION, my_curl_timer_set);

	fd_set rfds, wfds, efds;
	int maxfd;
	struct timeval tv_timeout, tv_now;
	int n;
	CURLMsg *cm;
	FD_ZERO(&rfds);
	while (1) {
		mutex_lock(&submitting_lock);
		total_submitting -= tsreduce;
		tsreduce = 0;
		if (FD_ISSET(submit_waiting_notifier[0], &rfds)) {
			notifier_read(submit_waiting_notifier);
		}
		
		// Receive any new submissions
		while (submit_waiting) {
			struct work *work = submit_waiting;
			DL_DELETE(submit_waiting, work);
			if ( (sws = begin_submission(work)) ) {
				if (sws->ce)
					curl_multi_add_handle(curlm, sws->ce->curl);
				else if (sws->s) {
					sws->next = write_sws;
					write_sws = sws;
				}
				++wip;
			}
			else {
				--total_submitting;
				free_work(work);
			}
		}
		
		if (unlikely(shutting_down && !wip))
			break;
		mutex_unlock(&submitting_lock);
		
		FD_ZERO(&rfds);
		FD_ZERO(&wfds);
		FD_ZERO(&efds);
		tv_timeout.tv_sec = -1;
		
		// Setup cURL with select
		// Need to call perform to ensure the timeout gets updated
		curl_multi_perform(curlm, &n);
		curl_multi_fdset(curlm, &rfds, &wfds, &efds, &maxfd);
		if (curlm_timeout_us >= 0)
		{
			timer_set_delay_from_now(&curlm_timer, curlm_timeout_us);
			reduce_timeout_to(&tv_timeout, &curlm_timer);
		}
		
		// Setup waiting stratum submissions with select
		for (sws = write_sws; sws; sws = sws->next)
		{
			struct pool *pool = sws->work->pool;
			int fd = pool->sock;
			if (fd == INVSOCK || (!pool->stratum_init) || !pool->stratum_notify)
				continue;
			FD_SET(fd, &wfds);
			set_maxfd(&maxfd, fd);
		}
		
		// Setup "submit waiting" notifier with select
		FD_SET(submit_waiting_notifier[0], &rfds);
		set_maxfd(&maxfd, submit_waiting_notifier[0]);
		
		// Wait for something interesting to happen :)
		cgtime(&tv_now);
		if (select(maxfd+1, &rfds, &wfds, &efds, select_timeout(&tv_timeout, &tv_now)) < 0) {
			FD_ZERO(&rfds);
			continue;
		}
		
		// Handle any stratum ready-to-write results
		for (swsp = &write_sws; (sws = *swsp); ) {
			struct work *work = sws->work;
			struct pool *pool = work->pool;
			int fd = pool->sock;
			bool sessionid_match;
			
			if (fd == INVSOCK || (!pool->stratum_init) || (!pool->stratum_notify) || !FD_ISSET(fd, &wfds)) {
next_write_sws:
				// TODO: Check if stale, possibly discard etc
				swsp = &sws->next;
				continue;
			}
			
			cg_rlock(&pool->data_lock);
			// NOTE: cgminer only does this check on retries, but BFGMiner does it for even the first/normal submit; therefore, it needs to be such that it always is true on the same connection regardless of session management
			// NOTE: Worst case scenario for a false positive: the pool rejects it as H-not-zero
			sessionid_match = (!pool->swork.nonce1) || !strcmp(work->nonce1, pool->swork.nonce1);
			cg_runlock(&pool->data_lock);
			if (!sessionid_match)
			{
				applog(LOG_DEBUG, "No matching session id for resubmitting stratum share");
				submit_discard_share2("disconnect", work);
				++tsreduce;
next_write_sws_del:
				// Clear the fd from wfds, to avoid potentially blocking on other submissions to the same socket
				FD_CLR(fd, &wfds);
				// Delete sws for this submission, since we're done with it
				*swsp = sws->next;
				free_sws(sws);
				--wip;
				continue;
			}
			
			char *s = sws->s;
			struct stratum_share *sshare = calloc(sizeof(struct stratum_share), 1);
			int sshare_id;
			uint32_t nonce;
			char nonce2hex[(bytes_len(&work->nonce2) * 2) + 1];
			char noncehex[9];
			char ntimehex[9];
			
			sshare->work = copy_work(work);
			bin2hex(nonce2hex, bytes_buf(&work->nonce2), bytes_len(&work->nonce2));
			nonce = *((uint32_t *)(work->data + 76));
			bin2hex(noncehex, (const unsigned char *)&nonce, 4);
			bin2hex(ntimehex, (void *)&work->data[68], 4);
			
			mutex_lock(&sshare_lock);
			/* Give the stratum share a unique id */
			sshare_id =
			sshare->id = swork_id++;
			HASH_ADD_INT(stratum_shares, id, sshare);
			snprintf(s, 1024, "{\"params\": [\"%s\", \"%s\", \"%s\", \"%s\", \"%s\"], \"id\": %d, \"method\": \"mining.submit\"}",
				pool->rpc_user, work->job_id, nonce2hex, ntimehex, noncehex, sshare->id);
			mutex_unlock(&sshare_lock);
			
			applog(LOG_DEBUG, "DBG: sending %s submit RPC call: %s", pool->stratum_url, s);

			if (likely(stratum_send(pool, s, strlen(s)))) {
				if (pool_tclear(pool, &pool->submit_fail))
					applog(LOG_WARNING, "Pool %d communication resumed, submitting work", pool->pool_no);
				applog(LOG_DEBUG, "Successfully submitted, adding to stratum_shares db");
				goto next_write_sws_del;
			} else if (!pool_tset(pool, &pool->submit_fail)) {
				// Undo stuff
				mutex_lock(&sshare_lock);
				// NOTE: Need to find it again in case something else has consumed it already (like the stratum-disconnect resubmitter...)
				HASH_FIND_INT(stratum_shares, &sshare_id, sshare);
				if (sshare)
					HASH_DEL(stratum_shares, sshare);
				mutex_unlock(&sshare_lock);
				if (sshare)
				{
					free_work(sshare->work);
					free(sshare);
				}
				
				applog(LOG_WARNING, "Pool %d stratum share submission failure", pool->pool_no);
				total_ro++;
				pool->remotefail_occasions++;
				
				if (!sshare)
					goto next_write_sws_del;
				
				goto next_write_sws;
			}
		}
		
		// Handle any cURL activities
		curl_multi_perform(curlm, &n);
		while( (cm = curl_multi_info_read(curlm, &n)) ) {
			if (cm->msg == CURLMSG_DONE)
			{
				bool finished;
				json_t *val = json_rpc_call_completed(cm->easy_handle, cm->data.result, false, NULL, &sws);
				curl_multi_remove_handle(curlm, cm->easy_handle);
				finished = submit_upstream_work_completed(sws->work, sws->resubmit, &sws->tv_submit, val);
				if (!finished) {
					if (retry_submission(sws))
						curl_multi_add_handle(curlm, sws->ce->curl);
					else
						finished = true;
				}
				
				if (finished) {
					--wip;
					++tsreduce;
					struct pool *pool = sws->work->pool;
					if (pool->sws_waiting_on_curl) {
						pool->sws_waiting_on_curl->ce = sws->ce;
						sws_has_ce(pool->sws_waiting_on_curl);
						pool->sws_waiting_on_curl = pool->sws_waiting_on_curl->next;
						curl_multi_add_handle(curlm, sws->ce->curl);
					} else {
						push_curl_entry(sws->ce, sws->work->pool);
					}
					free_sws(sws);
				}
			}
		}
	}
	assert(!write_sws);
	mutex_unlock(&submitting_lock);

	curl_multi_cleanup(curlm);

	applog(LOG_DEBUG, "submit_work thread exiting");

	return NULL;
}

/* Find the pool that currently has the highest priority */
static struct pool *priority_pool(int choice)
{
	struct pool *ret = NULL;
	int i;

	for (i = 0; i < total_pools; i++) {
		struct pool *pool = pools[i];

		if (pool->prio == choice) {
			ret = pool;
			break;
		}
	}

	if (unlikely(!ret)) {
		applog(LOG_ERR, "WTF No pool %d found!", choice);
		return pools[choice];
	}
	return ret;
}

int prioritize_pools(char *param, int *pid)
{
	char *ptr, *next;
	int i, pr, prio = 0;

	if (total_pools == 0) {
		return MSG_NOPOOL;
	}

	if (param == NULL || *param == '\0') {
		return MSG_MISPID;
	}

	bool pools_changed[total_pools];
	int new_prio[total_pools];
	for (i = 0; i < total_pools; ++i)
		pools_changed[i] = false;

	next = param;
	while (next && *next) {
		ptr = next;
		next = strchr(ptr, ',');
		if (next)
			*(next++) = '\0';

		i = atoi(ptr);
		if (i < 0 || i >= total_pools) {
			*pid = i;
			return MSG_INVPID;
		}

		if (pools_changed[i]) {
			*pid = i;
			return MSG_DUPPID;
		}

		pools_changed[i] = true;
		new_prio[i] = prio++;
	}

	// Only change them if no errors
	for (i = 0; i < total_pools; i++) {
		if (pools_changed[i])
			pools[i]->prio = new_prio[i];
	}

	// In priority order, cycle through the unchanged pools and append them
	for (pr = 0; pr < total_pools; pr++)
		for (i = 0; i < total_pools; i++) {
			if (!pools_changed[i] && pools[i]->prio == pr) {
				pools[i]->prio = prio++;
				pools_changed[i] = true;
				break;
			}
		}

	if (current_pool()->prio)
		switch_pools(NULL);

	return MSG_POOLPRIO;
}

void validate_pool_priorities(void)
{
	// TODO: this should probably do some sort of logging
	int i, j;
	bool used[total_pools];
	bool valid[total_pools];

	for (i = 0; i < total_pools; i++)
		used[i] = valid[i] = false;

	for (i = 0; i < total_pools; i++) {
		if (pools[i]->prio >=0 && pools[i]->prio < total_pools) {
			if (!used[pools[i]->prio]) {
				valid[i] = true;
				used[pools[i]->prio] = true;
			}
		}
	}

	for (i = 0; i < total_pools; i++) {
		if (!valid[i]) {
			for (j = 0; j < total_pools; j++) {
				if (!used[j]) {
					applog(LOG_WARNING, "Pool %d priority changed from %d to %d", i, pools[i]->prio, j);
					pools[i]->prio = j;
					used[j] = true;
					break;
				}
			}
		}
	}
}

static void clear_pool_work(struct pool *pool);

/* Specifies whether we can switch to this pool or not. */
static bool pool_unusable(struct pool *pool)
{
	if (pool->idle)
		return true;
	if (pool->enabled != POOL_ENABLED)
		return true;
	return false;
}

void switch_pools(struct pool *selected)
{
	struct pool *pool, *last_pool;
	int i, pool_no, next_pool;

	cg_wlock(&control_lock);
	last_pool = currentpool;
	pool_no = currentpool->pool_no;

	/* Switch selected to pool number 0 and move the rest down */
	if (selected) {
		if (selected->prio != 0) {
			for (i = 0; i < total_pools; i++) {
				pool = pools[i];
				if (pool->prio < selected->prio)
					pool->prio++;
			}
			selected->prio = 0;
		}
	}

	switch (pool_strategy) {
		/* All of these set to the master pool */
		case POOL_BALANCE:
		case POOL_FAILOVER:
		case POOL_LOADBALANCE:
			for (i = 0; i < total_pools; i++) {
				pool = priority_pool(i);
				if (pool_unusable(pool))
					continue;
				pool_no = pool->pool_no;
				break;
			}
			break;
		/* Both of these simply increment and cycle */
		case POOL_ROUNDROBIN:
		case POOL_ROTATE:
			if (selected && !selected->idle) {
				pool_no = selected->pool_no;
				break;
			}
			next_pool = pool_no;
			/* Select the next alive pool */
			for (i = 1; i < total_pools; i++) {
				next_pool++;
				if (next_pool >= total_pools)
					next_pool = 0;
				pool = pools[next_pool];
				if (pool_unusable(pool))
					continue;
				pool_no = next_pool;
				break;
			}
			break;
		default:
			break;
	}

	currentpool = pools[pool_no];
	pool = currentpool;
	cg_wunlock(&control_lock);

	/* Set the lagging flag to avoid pool not providing work fast enough
	 * messages in failover only mode since  we have to get all fresh work
	 * as in restart_threads */
	if (opt_fail_only)
		pool_tset(pool, &pool->lagging);

	if (pool != last_pool)
	{
		pool->block_id = 0;
		if (pool_strategy != POOL_LOADBALANCE && pool_strategy != POOL_BALANCE) {
			applog(LOG_WARNING, "Switching to pool %d %s", pool->pool_no, pool->rpc_url);
			if (pool_localgen(pool) || opt_fail_only)
				clear_pool_work(last_pool);
		}
	}

	mutex_lock(&lp_lock);
	pthread_cond_broadcast(&lp_cond);
	mutex_unlock(&lp_lock);

}

static void discard_work(struct work *work)
{
	if (!work->clone && !work->rolls && !work->mined) {
		if (work->pool) {
			work->pool->discarded_work++;
			work->pool->quota_used--;
			work->pool->works--;
		}
		total_discarded++;
		applog(LOG_DEBUG, "Discarded work");
	} else
		applog(LOG_DEBUG, "Discarded cloned or rolled work");
	free_work(work);
}

static void wake_gws(void)
{
	mutex_lock(stgd_lock);
	pthread_cond_signal(&gws_cond);
	mutex_unlock(stgd_lock);
}

static void discard_stale(void)
{
	struct work *work, *tmp;
	int stale = 0;

	mutex_lock(stgd_lock);
	HASH_ITER(hh, staged_work, work, tmp) {
		if (stale_work(work, false)) {
			HASH_DEL(staged_work, work);
			discard_work(work);
			stale++;
			staged_full = false;
		}
	}
	pthread_cond_signal(&gws_cond);
	mutex_unlock(stgd_lock);

	if (stale)
		applog(LOG_DEBUG, "Discarded %d stales that didn't match current hash", stale);
}

bool stale_work_future(struct work *work, bool share, unsigned long ustime)
{
	bool rv;
	struct timeval tv, orig;
	ldiv_t d;
	
	d = ldiv(ustime, 1000000);
	tv = (struct timeval){
		.tv_sec = d.quot,
		.tv_usec = d.rem,
	};
	orig = work->tv_staged;
	timersub(&orig, &tv, &work->tv_staged);
	rv = stale_work(work, share);
	work->tv_staged = orig;
	
	return rv;
}

static
void pool_update_work_restart_time(struct pool * const pool)
{
	pool->work_restart_time = time(NULL);
	get_timestamp(pool->work_restart_timestamp, sizeof(pool->work_restart_timestamp), pool->work_restart_time);
}

static void restart_threads(void)
{
	struct pool *cp = current_pool();
	int i;
	struct thr_info *thr;

	/* Artificially set the lagging flag to avoid pool not providing work
	 * fast enough  messages after every long poll */
	pool_tset(cp, &cp->lagging);

	/* Discard staged work that is now stale */
	discard_stale();

	rd_lock(&mining_thr_lock);
	
	for (i = 0; i < mining_threads; i++)
	{
		thr = mining_thr[i];
		thr->work_restart = true;
	}
	
	for (i = 0; i < mining_threads; i++)
	{
		thr = mining_thr[i];
		notifier_wake(thr->work_restart_notifier);
	}
	
	rd_unlock(&mining_thr_lock);
}

static
void blkhashstr(char *rv, const unsigned char *hash)
{
	unsigned char hash_swap[32];
	
	swap256(hash_swap, hash);
	swap32tole(hash_swap, hash_swap, 32 / 4);
	bin2hex(rv, hash_swap, 32);
}

static void set_curblock(char *hexstr, unsigned char *hash)
{
	unsigned char hash_swap[32];

	current_block_id = ((uint32_t*)hash)[0];
	strcpy(current_block, hexstr);
	swap256(hash_swap, hash);
	swap32tole(hash_swap, hash_swap, 32 / 4);

	cg_wlock(&ch_lock);
	block_time = time(NULL);
	__update_block_title(hash_swap);
	free(current_fullhash);
	current_fullhash = malloc(65);
	bin2hex(current_fullhash, hash_swap, 32);
	get_timestamp(blocktime, sizeof(blocktime), block_time);
	cg_wunlock(&ch_lock);

	applog(LOG_INFO, "New block: %s diff %s (%s)", current_hash, block_diff, net_hashrate);
}

/* Search to see if this string is from a block that has been seen before */
static bool block_exists(char *hexstr)
{
	struct block *s;

	rd_lock(&blk_lock);
	HASH_FIND_STR(blocks, hexstr, s);
	rd_unlock(&blk_lock);

	if (s)
		return true;
	return false;
}

#if 0
/* Tests if this work is from a block that has been seen before */
static inline bool from_existing_block(struct work *work)
{
	char hexstr[37];
	bool ret;

	bin2hex(hexstr, work->data + 8, 18);
	ret = block_exists(hexstr);
	return ret;
}
#endif

static int block_sort(struct block *blocka, struct block *blockb)
{
	return blocka->block_no - blockb->block_no;
}

static void set_blockdiff(const struct work *work)
{
	unsigned char target[32];
	double diff;
	uint64_t diff64;

	real_block_target(target, work->data);
	diff = target_diff(target);
	diff64 = diff;

	suffix_string(diff64, block_diff, sizeof(block_diff), 0);
	format_unit2(net_hashrate, sizeof(net_hashrate),
	             true, "h/s", H2B_SHORT, diff * 7158278, -1);
	if (unlikely(current_diff != diff))
		applog(LOG_NOTICE, "Network difficulty changed to %s (%s)", block_diff, net_hashrate);
	current_diff = diff;
}

static bool test_work_current(struct work *work)
{
	bool ret = true;
	char hexstr[65];
	
	if (work->mandatory)
		return ret;
	
	uint32_t block_id = ((uint32_t*)(work->data))[1];
	
	/* Hack to work around dud work sneaking into test */
	bin2hex(hexstr, work->data + 8, 18);
	if (!strncmp(hexstr, "000000000000000000000000000000000000", 36))
		goto out_free;
	
	struct pool * const pool = work->pool;
	
	/* Search to see if this block exists yet and if not, consider it a
	 * new block and set the current block details to this one */
	if (!block_exists(hexstr))
	{
		struct block *s = calloc(sizeof(struct block), 1);
		int deleted_block = 0;
		ret = false;
		
		if (unlikely(!s))
			quit (1, "test_work_current OOM");
		strcpy(s->hash, hexstr);
		s->block_no = new_blocks++;
		
		wr_lock(&blk_lock);
		/* Only keep the last hour's worth of blocks in memory since
		 * work from blocks before this is virtually impossible and we
		 * want to prevent memory usage from continually rising */
		if (HASH_COUNT(blocks) > 6)
		{
			struct block *oldblock;
			
			HASH_SORT(blocks, block_sort);
			oldblock = blocks;
			deleted_block = oldblock->block_no;
			HASH_DEL(blocks, oldblock);
			free(oldblock);
		}
		HASH_ADD_STR(blocks, hash, s);
		set_blockdiff(work);
		wr_unlock(&blk_lock);
		pool->block_id = block_id;
		pool_update_work_restart_time(pool);
		
		if (deleted_block)
			applog(LOG_DEBUG, "Deleted block %d from database", deleted_block);
#if BLKMAKER_VERSION > 1
		template_nonce = 0;
#endif
		set_curblock(hexstr, &work->data[4]);
		if (unlikely(new_blocks == 1))
			goto out_free;
		
		if (!work->stratum)
		{
			if (work->longpoll)
			{
				applog(LOG_NOTICE, "Longpoll from pool %d detected new block",
				       pool->pool_no);
			}
			else
			if (have_longpoll)
				applog(LOG_NOTICE, "New block detected on network before longpoll");
			else
				applog(LOG_NOTICE, "New block detected on network");
		}
		restart_threads();
	}
	else
	{
		bool restart = false;
		if (unlikely(pool->block_id != block_id))
		{
			bool was_active = pool->block_id != 0;
			pool->block_id = block_id;
			pool_update_work_restart_time(pool);
			if (!work->longpoll)
				update_last_work(work);
			if (was_active)
			{
				// Pool actively changed block
				if (pool == current_pool())
					restart = true;
				if (block_id == current_block_id)
				{
					// Caught up, only announce if this pool is the one in use
					if (restart)
						applog(LOG_NOTICE, "%s %d caught up to new block",
						       work->longpoll ? "Longpoll from pool" : "Pool",
						       pool->pool_no);
				}
				else
				{
					// Switched to a block we know, but not the latest... why?
					// This might detect pools trying to double-spend or 51%,
					// but let's not make any accusations until it's had time
					// in the real world.
					blkhashstr(hexstr, &work->data[4]);
					applog(LOG_WARNING, "%s %d is issuing work for an old block: %s",
					       work->longpoll ? "Longpoll from pool" : "Pool",
					       pool->pool_no,
					       hexstr);
				}
			}
		}
		if (work->longpoll)
		{
			struct pool * const cp = current_pool();
			++pool->work_restart_id;
			if (work->tr && work->tr == pool->swork.tr)
				pool->swork.work_restart_id = pool->work_restart_id;
			update_last_work(work);
			pool_update_work_restart_time(pool);
			applog(
			       ((!opt_quiet_work_updates) && pool_actively_in_use(pool, cp) ? LOG_NOTICE : LOG_DEBUG),
			       "Longpoll from pool %d requested work update",
				pool->pool_no);
			if ((!restart) && pool == cp)
				restart = true;
		}
		if (restart)
			restart_threads();
	}
	work->longpoll = false;
out_free:
	return ret;
}

static int tv_sort(struct work *worka, struct work *workb)
{
	return worka->tv_staged.tv_sec - workb->tv_staged.tv_sec;
}

static bool work_rollable(struct work *work)
{
	return (!work->clone && work->rolltime);
}

static bool hash_push(struct work *work)
{
	bool rc = true;

	mutex_lock(stgd_lock);
	if (work_rollable(work))
		staged_rollable++;
	if (likely(!getq->frozen)) {
		HASH_ADD_INT(staged_work, id, work);
		HASH_SORT(staged_work, tv_sort);
	} else
		rc = false;
	pthread_cond_broadcast(&getq->cond);
	mutex_unlock(stgd_lock);

	return rc;
}

static void stage_work(struct work *work)
{
	applog(LOG_DEBUG, "Pushing work %d from pool %d to hash queue",
	       work->id, work->pool->pool_no);
	work->work_restart_id = work->pool->work_restart_id;
	work->pool->last_work_time = time(NULL);
	cgtime(&work->pool->tv_last_work_time);
	test_work_current(work);
	work->pool->works++;
	hash_push(work);
}

#ifdef HAVE_CURSES
int curses_int(const char *query)
{
	int ret;
	char *cvar;

	cvar = curses_input(query);
	if (unlikely(!cvar))
		return -1;
	ret = atoi(cvar);
	free(cvar);
	return ret;
}
#endif

#ifdef HAVE_CURSES
static bool input_pool(bool live);
#endif

#ifdef HAVE_CURSES
static void display_pool_summary(struct pool *pool)
{
	double efficiency = 0.0;
	char xfer[ALLOC_H2B_NOUNIT+ALLOC_H2B_SPACED+4+1], bw[ALLOC_H2B_NOUNIT+ALLOC_H2B_SPACED+6+1];
	int pool_secs;

	if (curses_active_locked()) {
		wlog("Pool: %s\n", pool->rpc_url);
		if (pool->solved)
			wlog("SOLVED %d BLOCK%s!\n", pool->solved, pool->solved > 1 ? "S" : "");
		if (!pool->has_stratum)
			wlog("%s own long-poll support\n", pool->lp_url ? "Has" : "Does not have");
		wlog(" Queued work requests: %d\n", pool->getwork_requested);
		wlog(" Share submissions: %d\n", pool->accepted + pool->rejected);
		wlog(" Accepted shares: %d\n", pool->accepted);
		wlog(" Rejected shares: %d + %d stale (%.2f%%)\n",
		     pool->rejected, pool->stale_shares,
		     (float)(pool->rejected + pool->stale_shares) / (float)(pool->rejected + pool->stale_shares + pool->accepted)
		);
		wlog(" Accepted difficulty shares: %1.f\n", pool->diff_accepted);
		wlog(" Rejected difficulty shares: %1.f\n", pool->diff_rejected);
		pool_secs = timer_elapsed(&pool->cgminer_stats.start_tv, NULL);
		wlog(" Network transfer: %s  (%s)\n",
		     multi_format_unit2(xfer, sizeof(xfer), true, "B", H2B_SPACED, " / ", 2,
		                       (float)pool->cgminer_pool_stats.net_bytes_received,
		                       (float)pool->cgminer_pool_stats.net_bytes_sent),
		     multi_format_unit2(bw, sizeof(bw), true, "B/s", H2B_SPACED, " / ", 2,
		                       (float)(pool->cgminer_pool_stats.net_bytes_received / pool_secs),
		                       (float)(pool->cgminer_pool_stats.net_bytes_sent / pool_secs)));
		uint64_t pool_bytes_xfer = pool->cgminer_pool_stats.net_bytes_received + pool->cgminer_pool_stats.net_bytes_sent;
		efficiency = pool_bytes_xfer ? pool->diff_accepted * 2048. / pool_bytes_xfer : 0.0;
		wlog(" Efficiency (accepted * difficulty / 2 KB): %.2f\n", efficiency);

		wlog(" Items worked on: %d\n", pool->works);
		wlog(" Stale submissions discarded due to new blocks: %d\n", pool->stale_shares);
		wlog(" Unable to get work from server occasions: %d\n", pool->getfail_occasions);
		wlog(" Submitting work remotely delay occasions: %d\n\n", pool->remotefail_occasions);
		unlock_curses();
	}
}
#endif

/* We can't remove the memory used for this struct pool because there may
 * still be work referencing it. We just remove it from the pools list */
void remove_pool(struct pool *pool)
{
	int i, last_pool = total_pools - 1;
	struct pool *other;

	/* Boost priority of any lower prio than this one */
	for (i = 0; i < total_pools; i++) {
		other = pools[i];
		if (other->prio > pool->prio)
			other->prio--;
	}

	if (pool->pool_no < last_pool) {
		/* Swap the last pool for this one */
		(pools[last_pool])->pool_no = pool->pool_no;
		pools[pool->pool_no] = pools[last_pool];
	}
	/* Give it an invalid number */
	pool->pool_no = total_pools;
	pool->removed = true;
	pool->has_stratum = false;
	total_pools--;
}

/* add a mutex if this needs to be thread safe in the future */
static struct JE {
	char *buf;
	struct JE *next;
} *jedata = NULL;

static void json_escape_free()
{
	struct JE *jeptr = jedata;
	struct JE *jenext;

	jedata = NULL;

	while (jeptr) {
		jenext = jeptr->next;
		free(jeptr->buf);
		free(jeptr);
		jeptr = jenext;
	}
}

static
char *json_escape(const char *str)
{
	struct JE *jeptr;
	char *buf, *ptr;

	/* 2x is the max, may as well just allocate that */
	ptr = buf = malloc(strlen(str) * 2 + 1);

	jeptr = malloc(sizeof(*jeptr));

	jeptr->buf = buf;
	jeptr->next = jedata;
	jedata = jeptr;

	while (*str) {
		if (*str == '\\' || *str == '"')
			*(ptr++) = '\\';

		*(ptr++) = *(str++);
	}

	*ptr = '\0';

	return buf;
}

static
void _write_config_string_elist(FILE *fcfg, const char *configname, struct string_elist * const elist)
{
	if (!elist)
		return;
	
	static struct string_elist *entry;
	fprintf(fcfg, ",\n\"%s\" : [", configname);
	bool first = true;
	DL_FOREACH(elist, entry)
	{
		const char * const s = entry->string;
		fprintf(fcfg, "%s\n\t\"%s\"", first ? "" : ",", json_escape(s));
		first = false;
	}
	fprintf(fcfg, "\n]");
}

void write_config(FILE *fcfg)
{
	int i;

	/* Write pool values */
	fputs("{\n\"pools\" : [", fcfg);
	for(i = 0; i < total_pools; i++) {
		struct pool *pool = pools[i];

		if (pool->quota != 1) {
			fprintf(fcfg, "%s\n\t{\n\t\t\"quota\" : \"%d;%s\",", i > 0 ? "," : "",
				pool->quota,
				json_escape(pool->rpc_url));
		} else {
			fprintf(fcfg, "%s\n\t{\n\t\t\"url\" : \"%s\",", i > 0 ? "," : "",
				json_escape(pool->rpc_url));
		}
		if (pool->rpc_proxy)
			fprintf(fcfg, "\n\t\t\"pool-proxy\" : \"%s\",", json_escape(pool->rpc_proxy));
		fprintf(fcfg, "\n\t\t\"user\" : \"%s\",", json_escape(pool->rpc_user));
		fprintf(fcfg, "\n\t\t\"pass\" : \"%s\",", json_escape(pool->rpc_pass));
		fprintf(fcfg, "\n\t\t\"pool-priority\" : \"%d\"", pool->prio);
		if (pool->force_rollntime)
			fprintf(fcfg, ",\n\t\t\"force-rollntime\" : %d", pool->force_rollntime);
		fprintf(fcfg, "\n\t}");
	}
	fputs("\n]\n", fcfg);

#ifdef HAVE_OPENCL
	write_config_opencl(fcfg);
#endif
#ifdef WANT_CPUMINE
	fprintf(fcfg, ",\n\"algo\" : \"%s\"", algo_names[opt_algo]);
#endif

	/* Simple bool and int options */
	struct opt_table *opt;
	for (opt = opt_config_table; opt->type != OPT_END; opt++) {
		char *p, *name = strdup(opt->names);
		for (p = strtok(name, "|"); p; p = strtok(NULL, "|")) {
			if (p[1] != '-')
				continue;
			if (opt->type & OPT_NOARG &&
			   ((void *)opt->cb == (void *)opt_set_bool || (void *)opt->cb == (void *)opt_set_invbool) &&
			   (*(bool *)opt->u.arg == ((void *)opt->cb == (void *)opt_set_bool)))
				fprintf(fcfg, ",\n\"%s\" : true", p+2);

			if (opt->type & OPT_HASARG &&
			   ((void *)opt->cb_arg == (void *)set_int_0_to_9999 ||
			   (void *)opt->cb_arg == (void *)set_int_1_to_65535 ||
			   (void *)opt->cb_arg == (void *)set_int_0_to_10 ||
			   (void *)opt->cb_arg == (void *)set_int_1_to_10) &&
			   opt->desc != opt_hidden &&
			   0 <= *(int *)opt->u.arg)
				fprintf(fcfg, ",\n\"%s\" : \"%d\"", p+2, *(int *)opt->u.arg);
		}
	}

	/* Special case options */
	if (request_target_str)
	{
		if (request_pdiff == (long)request_pdiff)
			fprintf(fcfg, ",\n\"request-diff\" : %ld", (long)request_pdiff);
		else
			fprintf(fcfg, ",\n\"request-diff\" : %f", request_pdiff);
	}
	fprintf(fcfg, ",\n\"shares\" : %g", opt_shares);
	if (pool_strategy == POOL_BALANCE)
		fputs(",\n\"balance\" : true", fcfg);
	if (pool_strategy == POOL_LOADBALANCE)
		fputs(",\n\"load-balance\" : true", fcfg);
	if (pool_strategy == POOL_ROUNDROBIN)
		fputs(",\n\"round-robin\" : true", fcfg);
	if (pool_strategy == POOL_ROTATE)
		fprintf(fcfg, ",\n\"rotate\" : \"%d\"", opt_rotate_period);
#if defined(unix) || defined(__APPLE__)
	if (opt_stderr_cmd && *opt_stderr_cmd)
		fprintf(fcfg, ",\n\"monitor\" : \"%s\"", json_escape(opt_stderr_cmd));
#endif // defined(unix)
	if (opt_kernel_path && *opt_kernel_path) {
		char *kpath = strdup(opt_kernel_path);
		if (kpath[strlen(kpath)-1] == '/')
			kpath[strlen(kpath)-1] = 0;
		fprintf(fcfg, ",\n\"kernel-path\" : \"%s\"", json_escape(kpath));
		free(kpath);
	}
	if (schedstart.enable)
		fprintf(fcfg, ",\n\"sched-time\" : \"%d:%d\"", schedstart.tm.tm_hour, schedstart.tm.tm_min);
	if (schedstop.enable)
		fprintf(fcfg, ",\n\"stop-time\" : \"%d:%d\"", schedstop.tm.tm_hour, schedstop.tm.tm_min);
	if (opt_socks_proxy && *opt_socks_proxy)
		fprintf(fcfg, ",\n\"socks-proxy\" : \"%s\"", json_escape(opt_socks_proxy));
	
	_write_config_string_elist(fcfg, "scan", scan_devices);
#ifdef USE_LIBMICROHTTPD
	if (httpsrv_port != -1)
		fprintf(fcfg, ",\n\"http-port\" : %d", httpsrv_port);
#endif
#ifdef USE_LIBEVENT
	if (stratumsrv_port != -1)
		fprintf(fcfg, ",\n\"stratum-port\" : %d", stratumsrv_port);
#endif
	_write_config_string_elist(fcfg, "device", opt_devices_enabled_list);
	_write_config_string_elist(fcfg, "set-device", opt_set_device_list);
	
	if (opt_api_allow)
		fprintf(fcfg, ",\n\"api-allow\" : \"%s\"", json_escape(opt_api_allow));
	if (strcmp(opt_api_mcast_addr, API_MCAST_ADDR) != 0)
		fprintf(fcfg, ",\n\"api-mcast-addr\" : \"%s\"", json_escape(opt_api_mcast_addr));
	if (strcmp(opt_api_mcast_code, API_MCAST_CODE) != 0)
		fprintf(fcfg, ",\n\"api-mcast-code\" : \"%s\"", json_escape(opt_api_mcast_code));
	if (*opt_api_mcast_des)
		fprintf(fcfg, ",\n\"api-mcast-des\" : \"%s\"", json_escape(opt_api_mcast_des));
	if (strcmp(opt_api_description, PACKAGE_STRING) != 0)
		fprintf(fcfg, ",\n\"api-description\" : \"%s\"", json_escape(opt_api_description));
	if (opt_api_groups)
		fprintf(fcfg, ",\n\"api-groups\" : \"%s\"", json_escape(opt_api_groups));
	fputs("\n}\n", fcfg);

	json_escape_free();
}

void zero_bestshare(void)
{
	int i;

	best_diff = 0;
	suffix_string(best_diff, best_share, sizeof(best_share), 0);

	for (i = 0; i < total_pools; i++) {
		struct pool *pool = pools[i];
		pool->best_diff = 0;
	}
}

void zero_stats(void)
{
	int i;
	
	applog(LOG_DEBUG, "Zeroing stats");

	cgtime(&total_tv_start);
	miner_started = total_tv_start;
	total_rolling = 0;
	total_mhashes_done = 0;
	total_getworks = 0;
	total_accepted = 0;
	total_rejected = 0;
	hw_errors = 0;
	total_stale = 0;
	total_discarded = 0;
	total_bytes_rcvd = total_bytes_sent = 0;
	new_blocks = 0;
	local_work = 0;
	total_go = 0;
	total_ro = 0;
	total_secs = 1.0;
	total_diff1 = 0;
	total_bad_diff1 = 0;
	found_blocks = 0;
	total_diff_accepted = 0;
	total_diff_rejected = 0;
	total_diff_stale = 0;
#ifdef HAVE_CURSES
	awidth = rwidth = swidth = hwwidth = 1;
#endif

	for (i = 0; i < total_pools; i++) {
		struct pool *pool = pools[i];

		pool->getwork_requested = 0;
		pool->accepted = 0;
		pool->rejected = 0;
		pool->solved = 0;
		pool->getwork_requested = 0;
		pool->stale_shares = 0;
		pool->discarded_work = 0;
		pool->getfail_occasions = 0;
		pool->remotefail_occasions = 0;
		pool->last_share_time = 0;
		pool->works = 0;
		pool->diff1 = 0;
		pool->diff_accepted = 0;
		pool->diff_rejected = 0;
		pool->diff_stale = 0;
		pool->last_share_diff = 0;
		pool->cgminer_stats.start_tv = total_tv_start;
		pool->cgminer_stats.getwork_calls = 0;
		pool->cgminer_stats.getwork_wait_min.tv_sec = MIN_SEC_UNSET;
		pool->cgminer_stats.getwork_wait_max.tv_sec = 0;
		pool->cgminer_stats.getwork_wait_max.tv_usec = 0;
		pool->cgminer_pool_stats.getwork_calls = 0;
		pool->cgminer_pool_stats.getwork_attempts = 0;
		pool->cgminer_pool_stats.getwork_wait_min.tv_sec = MIN_SEC_UNSET;
		pool->cgminer_pool_stats.getwork_wait_max.tv_sec = 0;
		pool->cgminer_pool_stats.getwork_wait_max.tv_usec = 0;
		pool->cgminer_pool_stats.min_diff = 0;
		pool->cgminer_pool_stats.max_diff = 0;
		pool->cgminer_pool_stats.min_diff_count = 0;
		pool->cgminer_pool_stats.max_diff_count = 0;
		pool->cgminer_pool_stats.times_sent = 0;
		pool->cgminer_pool_stats.bytes_sent = 0;
		pool->cgminer_pool_stats.net_bytes_sent = 0;
		pool->cgminer_pool_stats.times_received = 0;
		pool->cgminer_pool_stats.bytes_received = 0;
		pool->cgminer_pool_stats.net_bytes_received = 0;
	}

	zero_bestshare();

	for (i = 0; i < total_devices; ++i) {
		struct cgpu_info *cgpu = get_devices(i);

		mutex_lock(&hash_lock);
		cgpu->total_mhashes = 0;
		cgpu->accepted = 0;
		cgpu->rejected = 0;
		cgpu->stale = 0;
		cgpu->hw_errors = 0;
		cgpu->utility = 0.0;
		cgpu->utility_diff1 = 0;
		cgpu->last_share_pool_time = 0;
		cgpu->bad_diff1 = 0;
		cgpu->diff1 = 0;
		cgpu->diff_accepted = 0;
		cgpu->diff_rejected = 0;
		cgpu->diff_stale = 0;
		cgpu->last_share_diff = 0;
		cgpu->thread_fail_init_count = 0;
		cgpu->thread_zero_hash_count = 0;
		cgpu->thread_fail_queue_count = 0;
		cgpu->dev_sick_idle_60_count = 0;
		cgpu->dev_dead_idle_600_count = 0;
		cgpu->dev_nostart_count = 0;
		cgpu->dev_over_heat_count = 0;
		cgpu->dev_thermal_cutoff_count = 0;
		cgpu->dev_comms_error_count = 0;
		cgpu->dev_throttle_count = 0;
		cgpu->cgminer_stats.start_tv = total_tv_start;
		cgpu->cgminer_stats.getwork_calls = 0;
		cgpu->cgminer_stats.getwork_wait_min.tv_sec = MIN_SEC_UNSET;
		cgpu->cgminer_stats.getwork_wait_max.tv_sec = 0;
		cgpu->cgminer_stats.getwork_wait_max.tv_usec = 0;
		mutex_unlock(&hash_lock);
	}
}

#ifdef HAVE_CURSES
static
void loginput_mode(const int size)
{
	clear_logwin();
	loginput_size = size;
	check_winsizes();
}

static void display_pools(void)
{
	struct pool *pool;
	int selected, i, j;
	char input;

	loginput_mode(7 + total_pools);
	immedok(logwin, true);
updated:
	for (j = 0; j < total_pools; j++) {
		for (i = 0; i < total_pools; i++) {
			pool = pools[i];

			if (pool->prio != j)
				continue;

			if (pool == current_pool())
				wattron(logwin, A_BOLD);
			if (pool->enabled != POOL_ENABLED)
				wattron(logwin, A_DIM);
			wlogprint("%d: ", pool->prio);
			switch (pool->enabled) {
				case POOL_ENABLED:
					wlogprint("Enabled  ");
					break;
				case POOL_DISABLED:
					wlogprint("Disabled ");
					break;
				case POOL_REJECTING:
					wlogprint("Rejectin ");
					break;
			}
			_wlogprint(pool_proto_str(pool));
			wlogprint(" Quota %d Pool %d: %s  User:%s\n",
				pool->quota,
				pool->pool_no,
				pool->rpc_url, pool->rpc_user);
			wattroff(logwin, A_BOLD | A_DIM);

			break; //for (i = 0; i < total_pools; i++)
		}
	}
retry:
	wlogprint("\nCurrent pool management strategy: %s\n",
		strategies[pool_strategy].s);
	if (pool_strategy == POOL_ROTATE)
		wlogprint("Set to rotate every %d minutes\n", opt_rotate_period);
	wlogprint("[F]ailover only %s\n", opt_fail_only ? "enabled" : "disabled");
	wlogprint("Pool [A]dd [R]emove [D]isable [E]nable [P]rioritize [Q]uota change\n");
	wlogprint("[C]hange management strategy [S]witch pool [I]nformation\n");
	wlogprint("Or press any other key to continue\n");
	logwin_update();
	input = getch();

	if (!strncasecmp(&input, "a", 1)) {
		if (opt_benchmark)
		{
			wlogprint("Cannot add pools in benchmark mode");
			goto retry;
		}
		input_pool(true);
		goto updated;
	} else if (!strncasecmp(&input, "r", 1)) {
		if (total_pools <= 1) {
			wlogprint("Cannot remove last pool");
			goto retry;
		}
		selected = curses_int("Select pool number");
		if (selected < 0 || selected >= total_pools) {
			wlogprint("Invalid selection\n");
			goto retry;
		}
		pool = pools[selected];
		if (pool == current_pool())
			switch_pools(NULL);
		if (pool == current_pool()) {
			wlogprint("Unable to remove pool due to activity\n");
			goto retry;
		}
		disable_pool(pool);
		remove_pool(pool);
		goto updated;
	} else if (!strncasecmp(&input, "s", 1)) {
		selected = curses_int("Select pool number");
		if (selected < 0 || selected >= total_pools) {
			wlogprint("Invalid selection\n");
			goto retry;
		}
		pool = pools[selected];
		enable_pool(pool);
		switch_pools(pool);
		goto updated;
	} else if (!strncasecmp(&input, "d", 1)) {
		if (enabled_pools <= 1) {
			wlogprint("Cannot disable last pool");
			goto retry;
		}
		selected = curses_int("Select pool number");
		if (selected < 0 || selected >= total_pools) {
			wlogprint("Invalid selection\n");
			goto retry;
		}
		pool = pools[selected];
		disable_pool(pool);
		if (pool == current_pool())
			switch_pools(NULL);
		goto updated;
	} else if (!strncasecmp(&input, "e", 1)) {
		selected = curses_int("Select pool number");
		if (selected < 0 || selected >= total_pools) {
			wlogprint("Invalid selection\n");
			goto retry;
		}
		pool = pools[selected];
		enable_pool(pool);
		if (pool->prio < current_pool()->prio)
			switch_pools(pool);
		goto updated;
	} else if (!strncasecmp(&input, "c", 1)) {
		for (i = 0; i <= TOP_STRATEGY; i++)
			wlogprint("%d: %s\n", i, strategies[i].s);
		selected = curses_int("Select strategy number type");
		if (selected < 0 || selected > TOP_STRATEGY) {
			wlogprint("Invalid selection\n");
			goto retry;
		}
		if (selected == POOL_ROTATE) {
			opt_rotate_period = curses_int("Select interval in minutes");

			if (opt_rotate_period < 0 || opt_rotate_period > 9999) {
				opt_rotate_period = 0;
				wlogprint("Invalid selection\n");
				goto retry;
			}
		}
		pool_strategy = selected;
		switch_pools(NULL);
		goto updated;
	} else if (!strncasecmp(&input, "i", 1)) {
		selected = curses_int("Select pool number");
		if (selected < 0 || selected >= total_pools) {
			wlogprint("Invalid selection\n");
			goto retry;
		}
		pool = pools[selected];
		display_pool_summary(pool);
		goto retry;
	} else if (!strncasecmp(&input, "q", 1)) {
		selected = curses_int("Select pool number");
		if (selected < 0 || selected >= total_pools) {
			wlogprint("Invalid selection\n");
			goto retry;
		}
		pool = pools[selected];
		selected = curses_int("Set quota");
		if (selected < 0) {
			wlogprint("Invalid negative quota\n");
			goto retry;
		}
		pool->quota = selected;
		adjust_quota_gcd();
		goto updated;
	} else if (!strncasecmp(&input, "f", 1)) {
		opt_fail_only ^= true;
		goto updated;
        } else if (!strncasecmp(&input, "p", 1)) {
			char *prilist = curses_input("Enter new pool priority (comma separated list)");
			if (!prilist)
			{
				wlogprint("Not changing priorities\n");
				goto retry;
			}
			int res = prioritize_pools(prilist, &i);
			free(prilist);
			switch (res) {
        		case MSG_NOPOOL:
        			wlogprint("No pools\n");
        			goto retry;
        		case MSG_MISPID:
        			wlogprint("Missing pool id parameter\n");
        			goto retry;
        		case MSG_INVPID:
        			wlogprint("Invalid pool id %d - range is 0 - %d\n", i, total_pools - 1);
        			goto retry;
        		case MSG_DUPPID:
        			wlogprint("Duplicate pool specified %d\n", i);
        			goto retry;
        		case MSG_POOLPRIO:
        		default:
        			goto updated;
        	}
	}

	immedok(logwin, false);
	loginput_mode(0);
}

static const char *summary_detail_level_str(void)
{
	if (opt_compact)
		return "compact";
	if (opt_show_procs)
		return "processors";
	return "devices";
}

static void display_options(void)
{
	int selected;
	char input;

	immedok(logwin, true);
	loginput_mode(12);
retry:
	clear_logwin();
	wlogprint("[N]ormal [C]lear [S]ilent mode (disable all output)\n");
	wlogprint("[D]ebug:%s\n[P]er-device:%s\n[Q]uiet:%s\n[V]erbose:%s\n"
		  "[R]PC debug:%s\n[W]orkTime details:%s\nsu[M]mary detail level:%s\n"
		  "[L]og interval:%d\nS[T]atistical counts: %s\n[Z]ero statistics\n",
		opt_debug_console ? "on" : "off",
	        want_per_device_stats? "on" : "off",
		opt_quiet ? "on" : "off",
		opt_log_output ? "on" : "off",
		opt_protocol ? "on" : "off",
		opt_worktime ? "on" : "off",
		summary_detail_level_str(),
		opt_log_interval,
		opt_weighed_stats ? "weighed" : "absolute");
	wlogprint("Select an option or any other key to return\n");
	logwin_update();
	input = getch();
	if (!strncasecmp(&input, "q", 1)) {
		opt_quiet ^= true;
		wlogprint("Quiet mode %s\n", opt_quiet ? "enabled" : "disabled");
		goto retry;
	} else if (!strncasecmp(&input, "v", 1)) {
		opt_log_output ^= true;
		if (opt_log_output)
			opt_quiet = false;
		wlogprint("Verbose mode %s\n", opt_log_output ? "enabled" : "disabled");
		goto retry;
	} else if (!strncasecmp(&input, "n", 1)) {
		opt_log_output = false;
		opt_debug_console = false;
		opt_quiet = false;
		opt_protocol = false;
		opt_compact = false;
		opt_show_procs = false;
		devsummaryYOffset = 0;
		want_per_device_stats = false;
		wlogprint("Output mode reset to normal\n");
		switch_logsize();
		goto retry;
	} else if (!strncasecmp(&input, "d", 1)) {
		opt_debug = true;
		opt_debug_console ^= true;
		opt_log_output = opt_debug_console;
		if (opt_debug_console)
			opt_quiet = false;
		wlogprint("Debug mode %s\n", opt_debug_console ? "enabled" : "disabled");
		goto retry;
	} else if (!strncasecmp(&input, "m", 1)) {
		if (opt_compact)
			opt_compact = false;
		else
		if (!opt_show_procs)
			opt_show_procs = true;
		else
		{
			opt_compact = true;
			opt_show_procs = false;
			devsummaryYOffset = 0;
		}
		wlogprint("su[M]mary detail level changed to: %s\n", summary_detail_level_str());
		switch_logsize();
		goto retry;
	} else if (!strncasecmp(&input, "p", 1)) {
		want_per_device_stats ^= true;
		opt_log_output = want_per_device_stats;
		wlogprint("Per-device stats %s\n", want_per_device_stats ? "enabled" : "disabled");
		goto retry;
	} else if (!strncasecmp(&input, "r", 1)) {
		opt_protocol ^= true;
		if (opt_protocol)
			opt_quiet = false;
		wlogprint("RPC protocol debugging %s\n", opt_protocol ? "enabled" : "disabled");
		goto retry;
	} else if (!strncasecmp(&input, "c", 1))
		clear_logwin();
	else if (!strncasecmp(&input, "l", 1)) {
		selected = curses_int("Interval in seconds");
		if (selected < 0 || selected > 9999) {
			wlogprint("Invalid selection\n");
			goto retry;
		}
		opt_log_interval = selected;
		wlogprint("Log interval set to %d seconds\n", opt_log_interval);
		goto retry;
	} else if (!strncasecmp(&input, "s", 1)) {
		opt_realquiet = true;
	} else if (!strncasecmp(&input, "w", 1)) {
		opt_worktime ^= true;
		wlogprint("WorkTime details %s\n", opt_worktime ? "enabled" : "disabled");
		goto retry;
	} else if (!strncasecmp(&input, "t", 1)) {
		opt_weighed_stats ^= true;
		wlogprint("Now displaying %s statistics\n", opt_weighed_stats ? "weighed" : "absolute");
		goto retry;
	} else if (!strncasecmp(&input, "z", 1)) {
		zero_stats();
		goto retry;
	}

	immedok(logwin, false);
	loginput_mode(0);
}
#endif

void default_save_file(char *filename)
{
#if defined(unix) || defined(__APPLE__)
	if (getenv("HOME") && *getenv("HOME")) {
	        strcpy(filename, getenv("HOME"));
		strcat(filename, "/");
	}
	else
		strcpy(filename, "");
	strcat(filename, ".bfgminer/");
	mkdir(filename, 0777);
#else
	strcpy(filename, "");
#endif
	strcat(filename, def_conf);
}

#ifdef HAVE_CURSES
static void set_options(void)
{
	int selected;
	char input;

	immedok(logwin, true);
	loginput_mode(8);
retry:
	wlogprint("\n[L]ongpoll: %s\n", want_longpoll ? "On" : "Off");
	wlogprint("[Q]ueue: %d\n[S]cantime: %d\n[E]xpiry: %d\n[R]etries: %d\n"
		  "[W]rite config file\n[B]FGMiner restart\n",
		opt_queue, opt_scantime, opt_expiry, opt_retries);
	wlogprint("Select an option or any other key to return\n");
	logwin_update();
	input = getch();

	if (!strncasecmp(&input, "q", 1)) {
		selected = curses_int("Extra work items to queue");
		if (selected < 0 || selected > 9999) {
			wlogprint("Invalid selection\n");
			goto retry;
		}
		opt_queue = selected;
		goto retry;
	} else if (!strncasecmp(&input, "l", 1)) {
		if (want_longpoll)
			stop_longpoll();
		else
			start_longpoll();
		applog(LOG_WARNING, "Longpoll %s", want_longpoll ? "enabled" : "disabled");
		goto retry;
	} else if  (!strncasecmp(&input, "s", 1)) {
		selected = curses_int("Set scantime in seconds");
		if (selected < 0 || selected > 9999) {
			wlogprint("Invalid selection\n");
			goto retry;
		}
		opt_scantime = selected;
		goto retry;
	} else if  (!strncasecmp(&input, "e", 1)) {
		selected = curses_int("Set expiry time in seconds");
		if (selected < 0 || selected > 9999) {
			wlogprint("Invalid selection\n");
			goto retry;
		}
		opt_expiry = selected;
		goto retry;
	} else if  (!strncasecmp(&input, "r", 1)) {
		selected = curses_int("Retries before failing (-1 infinite)");
		if (selected < -1 || selected > 9999) {
			wlogprint("Invalid selection\n");
			goto retry;
		}
		opt_retries = selected;
		goto retry;
	} else if  (!strncasecmp(&input, "w", 1)) {
		FILE *fcfg;
		char *str, filename[PATH_MAX], prompt[PATH_MAX + 50];

		default_save_file(filename);
		snprintf(prompt, sizeof(prompt), "Config filename to write (Enter for default) [%s]", filename);
		str = curses_input(prompt);
		if (str) {
			struct stat statbuf;

			strcpy(filename, str);
			free(str);
			if (!stat(filename, &statbuf)) {
				wlogprint("File exists, overwrite?\n");
				input = getch();
				if (strncasecmp(&input, "y", 1))
					goto retry;
			}
		}
		fcfg = fopen(filename, "w");
		if (!fcfg) {
			wlogprint("Cannot open or create file\n");
			goto retry;
		}
		write_config(fcfg);
		fclose(fcfg);
		goto retry;

	} else if (!strncasecmp(&input, "b", 1)) {
		wlogprint("Are you sure?\n");
		input = getch();
		if (!strncasecmp(&input, "y", 1))
			app_restart();
		else
			clear_logwin();
	} else
		clear_logwin();

	loginput_mode(0);
	immedok(logwin, false);
}

int scan_serial(const char *);

static
void _managetui_msg(const char *repr, const char **msg)
{
	if (*msg)
	{
		applog(LOG_DEBUG, "ManageTUI: %"PRIpreprv": %s", repr, *msg);
		wattron(logwin, A_BOLD);
		wlogprint("%s", *msg);
		wattroff(logwin, A_BOLD);
		*msg = NULL;
	}
	logwin_update();
}

void manage_device(void)
{
	char logline[256];
	const char *msg = NULL;
	struct cgpu_info *cgpu;
	const struct device_drv *drv;
	
	selecting_device = true;
	immedok(logwin, true);
	loginput_mode(12);
	
devchange:
	if (unlikely(!total_devices))
	{
		clear_logwin();
		wlogprint("(no devices)\n");
		wlogprint("[Plus] Add device(s)  [Enter] Close device manager\n");
		_managetui_msg("(none)", &msg);
		int input = getch();
		switch (input)
		{
			case '+':  case '=':  // add new device
				goto addnew;
			default:
				goto out;
		}
	}
	
	cgpu = devices[selected_device];
	drv = cgpu->drv;
	refresh_devstatus();
	
refresh:
	clear_logwin();
	wlogprint("Select processor to manage using up/down arrow keys\n");
	
	get_statline3(logline, sizeof(logline), cgpu, true, true);
	wattron(logwin, A_BOLD);
	wlogprint("%s", logline);
	wattroff(logwin, A_BOLD);
	wlogprint("\n");
	
	if (cgpu->dev_manufacturer)
		wlogprint("  %s from %s\n", (cgpu->dev_product ?: "Device"), cgpu->dev_manufacturer);
	else
	if (cgpu->dev_product)
		wlogprint("  %s\n", cgpu->dev_product);
	
	if (cgpu->dev_serial)
		wlogprint("Serial: %s\n", cgpu->dev_serial);
	
	if (cgpu->kname)
		wlogprint("Kernel: %s\n", cgpu->kname);
	
	if (drv->proc_wlogprint_status && likely(cgpu->status != LIFE_INIT))
		drv->proc_wlogprint_status(cgpu);
	
	wlogprint("\n");
	// TODO: Last share at TIMESTAMP on pool N
	// TODO: Custom device info/commands
	if (cgpu->deven != DEV_ENABLED)
		wlogprint("[E]nable ");
	if (cgpu->deven != DEV_DISABLED)
		wlogprint("[D]isable ");
	if (drv->identify_device)
		wlogprint("[I]dentify ");
	if (drv->proc_tui_wlogprint_choices && likely(cgpu->status != LIFE_INIT))
		drv->proc_tui_wlogprint_choices(cgpu);
	wlogprint("\n");
	wlogprint("[Slash] Find processor  [Plus] Add device(s)  [Enter] Close device manager\n");
	_managetui_msg(cgpu->proc_repr, &msg);
	
	while (true)
	{
		int input = getch();
		applog(LOG_DEBUG, "ManageTUI: %"PRIpreprv": (choice %d)", cgpu->proc_repr, input);
		switch (input) {
			case 'd': case 'D':
				if (cgpu->deven == DEV_DISABLED)
					msg = "Processor already disabled\n";
				else
				{
					cgpu->deven = DEV_DISABLED;
					msg = "Processor being disabled\n";
				}
				goto refresh;
			case 'e': case 'E':
				if (cgpu->deven == DEV_ENABLED)
					msg = "Processor already enabled\n";
				else
				{
					proc_enable(cgpu);
					msg = "Processor being enabled\n";
				}
				goto refresh;
			case 'i': case 'I':
				if (drv->identify_device && drv->identify_device(cgpu))
					msg = "Identify command sent\n";
				else
					goto key_default;
				goto refresh;
			case KEY_DOWN:
				if (selected_device >= total_devices - 1)
					break;
				++selected_device;
				goto devchange;
			case KEY_UP:
				if (selected_device <= 0)
					break;
				--selected_device;
				goto devchange;
			case KEY_NPAGE:
			{
				if (selected_device >= total_devices - 1)
					break;
				struct cgpu_info *mdev = devices[selected_device]->device;
				do {
					++selected_device;
				} while (devices[selected_device]->device == mdev && selected_device < total_devices - 1);
				goto devchange;
			}
			case KEY_PPAGE:
			{
				if (selected_device <= 0)
					break;
				struct cgpu_info *mdev = devices[selected_device]->device;
				do {
					--selected_device;
				} while (devices[selected_device]->device == mdev && selected_device > 0);
				goto devchange;
			}
			case '/':  case '?':  // find device
			{
				static char *pattern = NULL;
				char *newpattern = curses_input("Enter pattern");
				if (newpattern)
				{
					free(pattern);
					pattern = newpattern;
				}
				else
				if (!pattern)
					pattern = calloc(1, 1);
				int match = cgpu_search(pattern, selected_device + 1);
				if (match == -1)
				{
					msg = "Couldn't find device\n";
					goto refresh;
				}
				selected_device = match;
				goto devchange;
			}
			case '+':  case '=':  // add new device
			{
addnew:
				clear_logwin();
				_wlogprint(
					"Enter \"auto\", \"all\", or a serial port to probe for mining devices.\n"
					"Prefix by a driver name and colon to only probe a specific driver.\n"
					"For example: erupter:"
#ifdef WIN32
					"\\\\.\\COM40"
#elif defined(__APPLE__)
					"/dev/cu.SLAB_USBtoUART"
#else
					"/dev/ttyUSB39"
#endif
					"\n"
				);
				char *scanser = curses_input("Enter target");
				if (scan_serial(scanser))
				{
					selected_device = total_devices - 1;
					msg = "Device scan succeeded\n";
				}
				else
					msg = "No new devices found\n";
				goto devchange;
			}
			case 'Q': case 'q':
			case KEY_BREAK: case KEY_BACKSPACE: case KEY_CANCEL: case KEY_CLOSE: case KEY_EXIT:
			case '\x1b':  // ESC
			case KEY_ENTER:
			case '\r':  // Ctrl-M on Windows, with nonl
#ifdef PADENTER
			case PADENTER:  // pdcurses, used by Enter key on Windows with nonl
#endif
			case '\n':
				goto out;
			default:
				;
key_default:
				if (drv->proc_tui_handle_choice && likely(drv_ready(cgpu)))
				{
					msg = drv->proc_tui_handle_choice(cgpu, input);
					if (msg)
						goto refresh;
				}
		}
	}

out:
	selecting_device = false;
	loginput_mode(0);
	immedok(logwin, false);
}

void show_help(void)
{
	loginput_mode(11);
	
	// NOTE: wlogprint is a macro with a buffer limit
	_wlogprint(
		"LU: oldest explicit work update currently being used for new work\n"
		"ST: work in queue              | F: network fails   | NB: new blocks detected\n"
		"AS: shares being submitted     | BW: bandwidth (up/down)\n"
		"E: # shares * diff per 2kB bw  | I: expected income | BS: best share ever found\n"
		U8_HLINE U8_HLINE U8_HLINE U8_HLINE U8_HLINE U8_HLINE U8_HLINE U8_HLINE
		U8_HLINE U8_HLINE U8_HLINE U8_HLINE U8_HLINE U8_HLINE U8_HLINE U8_HLINE
		U8_HLINE U8_HLINE U8_HLINE U8_HLINE U8_HLINE U8_HLINE U8_HLINE U8_HLINE
		U8_HLINE U8_HLINE U8_HLINE U8_HLINE U8_HLINE U8_HLINE U8_HLINE U8_BTEE
		U8_HLINE U8_HLINE U8_HLINE U8_HLINE U8_HLINE U8_HLINE U8_HLINE U8_HLINE
		U8_HLINE U8_HLINE U8_HLINE U8_HLINE U8_HLINE U8_HLINE U8_HLINE U8_HLINE
		U8_HLINE U8_HLINE U8_HLINE U8_HLINE U8_BTEE  U8_HLINE U8_HLINE U8_HLINE
		U8_HLINE U8_HLINE U8_HLINE U8_HLINE U8_HLINE U8_HLINE U8_HLINE U8_HLINE
		U8_HLINE U8_HLINE U8_HLINE U8_HLINE U8_HLINE U8_HLINE U8_HLINE U8_HLINE
		U8_HLINE U8_HLINE U8_HLINE U8_HLINE U8_HLINE U8_HLINE U8_HLINE U8_HLINE
		"\n"
		"devices/processors hashing (only for totals line), hottest temperature\n"
	);
	wlogprint(
		"hashrates: %ds decaying / all-time average / all-time average (effective)\n"
		, opt_log_interval);
	_wlogprint(
		"A: accepted shares | R: rejected+discarded(% of total)\n"
		"HW: hardware errors / % nonces invalid\n"
		"\n"
		"Press any key to clear"
	);
	
	logwin_update();
	getch();
	
	loginput_mode(0);
}

static void *input_thread(void __maybe_unused *userdata)
{
	RenameThread("input");

	if (!curses_active)
		return NULL;

	while (1) {
		int input;

		input = getch();
		switch (input) {
			case 'h': case 'H': case '?':
			case KEY_F(1):
				show_help();
				break;
		case 'q': case 'Q':
			kill_work();
			return NULL;
		case 'd': case 'D':
			display_options();
			break;
		case 'm': case 'M':
			manage_device();
			break;
		case 'p': case 'P':
			display_pools();
			break;
		case 's': case 'S':
			set_options();
			break;
#ifdef HAVE_CURSES
		case KEY_DOWN:
		{
			const int visible_lines = logcursor - devcursor;
			const int invisible_lines = total_lines - visible_lines;
			if (devsummaryYOffset <= -invisible_lines)
				break;
			devsummaryYOffset -= 2;
		}
		case KEY_UP:
			if (devsummaryYOffset == 0)
				break;
			++devsummaryYOffset;
			refresh_devstatus();
			break;
		case KEY_NPAGE:
		{
			const int visible_lines = logcursor - devcursor;
			const int invisible_lines = total_lines - visible_lines;
			if (devsummaryYOffset - visible_lines <= -invisible_lines)
				devsummaryYOffset = -invisible_lines;
			else
				devsummaryYOffset -= visible_lines;
			refresh_devstatus();
			break;
		}
		case KEY_PPAGE:
		{
			const int visible_lines = logcursor - devcursor;
			if (devsummaryYOffset + visible_lines >= 0)
				devsummaryYOffset = 0;
			else
				devsummaryYOffset += visible_lines;
			refresh_devstatus();
			break;
		}
#endif
		}
		if (opt_realquiet) {
			disable_curses();
			break;
		}
	}

	return NULL;
}
#endif

static void *api_thread(void *userdata)
{
	struct thr_info *mythr = userdata;

	pthread_detach(pthread_self());
	pthread_setcanceltype(PTHREAD_CANCEL_ASYNCHRONOUS, NULL);

	RenameThread("rpc");

	api(api_thr_id);

	mythr->has_pth = false;

	return NULL;
}

void thread_reportin(struct thr_info *thr)
{
	cgtime(&thr->last);
	thr->cgpu->status = LIFE_WELL;
	thr->getwork = 0;
	thr->cgpu->device_last_well = time(NULL);
}

void thread_reportout(struct thr_info *thr)
{
	thr->getwork = time(NULL);
}

static void hashmeter(int thr_id, struct timeval *diff,
		      uint64_t hashes_done)
{
	char logstatusline[256];
	struct timeval temp_tv_end, total_diff;
	double secs;
	double local_secs;
	static double local_mhashes_done = 0;
	double local_mhashes = (double)hashes_done / 1000000.0;
	bool showlog = false;
	char cHr[ALLOC_H2B_NOUNIT+1], aHr[ALLOC_H2B_NOUNIT+1], uHr[ALLOC_H2B_SPACED+3+1];
	char rejpcbuf[6];
	char bnbuf[6];
	struct thr_info *thr;

	/* Update the last time this thread reported in */
	if (thr_id >= 0) {
		thr = get_thread(thr_id);
		cgtime(&(thr->last));
		thr->cgpu->device_last_well = time(NULL);
	}

	secs = (double)diff->tv_sec + ((double)diff->tv_usec / 1000000.0);

	/* So we can call hashmeter from a non worker thread */
	if (thr_id >= 0) {
		struct cgpu_info *cgpu = thr->cgpu;
		int threadobj = cgpu->threads ?: 1;
		double thread_rolling = 0.0;
		int i;

		applog(LOG_DEBUG, "[thread %d: %"PRIu64" hashes, %.1f khash/sec]",
			thr_id, hashes_done, hashes_done / 1000 / secs);

		/* Rolling average for each thread and each device */
		decay_time(&thr->rolling, local_mhashes / secs, secs);
		for (i = 0; i < threadobj; i++)
			thread_rolling += cgpu->thr[i]->rolling;

		mutex_lock(&hash_lock);
		decay_time(&cgpu->rolling, thread_rolling, secs);
		cgpu->total_mhashes += local_mhashes;
		mutex_unlock(&hash_lock);

		// If needed, output detailed, per-device stats
		if (want_per_device_stats) {
			struct timeval now;
			struct timeval elapsed;
			struct timeval *last_msg_tv = opt_show_procs ? &thr->cgpu->last_message_tv : &thr->cgpu->device->last_message_tv;

			cgtime(&now);
			timersub(&now, last_msg_tv, &elapsed);
			if (opt_log_interval <= elapsed.tv_sec) {
				struct cgpu_info *cgpu = thr->cgpu;
				char logline[255];

				*last_msg_tv = now;

				get_statline(logline, sizeof(logline), cgpu);
				if (!curses_active) {
					printf("%s          \r", logline);
					fflush(stdout);
				} else
					applog(LOG_INFO, "%s", logline);
			}
		}
	}

	/* Totals are updated by all threads so can race without locking */
	mutex_lock(&hash_lock);
	cgtime(&temp_tv_end);
	timersub(&temp_tv_end, &total_tv_end, &total_diff);

	total_mhashes_done += local_mhashes;
	local_mhashes_done += local_mhashes;
	/* Only update with opt_log_interval */
	if (total_diff.tv_sec < opt_log_interval)
		goto out_unlock;
	showlog = true;
	cgtime(&total_tv_end);

	local_secs = (double)total_diff.tv_sec + ((double)total_diff.tv_usec / 1000000.0);
	decay_time(&total_rolling, local_mhashes_done / local_secs, local_secs);
	global_hashrate = ((unsigned long long)lround(total_rolling)) * 1000000;

	timersub(&total_tv_end, &total_tv_start, &total_diff);
	total_secs = (double)total_diff.tv_sec +
		((double)total_diff.tv_usec / 1000000.0);

	double wtotal = (total_diff_accepted + total_diff_rejected + total_diff_stale);
	
	multi_format_unit_array2(
		((char*[]){cHr, aHr, uHr}),
		((size_t[]){sizeof(cHr), sizeof(aHr), sizeof(uHr)}),
		true, "h/s", H2B_SHORT,
		3,
		1e6*total_rolling,
		1e6*total_mhashes_done / total_secs,
		utility_to_hashrate(total_diff1 * (wtotal ? (total_diff_accepted / wtotal) : 1) * 60 / total_secs));

	int ui_accepted, ui_rejected, ui_stale;
	if (opt_weighed_stats)
	{
		ui_accepted = total_diff_accepted;
		ui_rejected = total_diff_rejected;
		ui_stale = total_diff_stale;
	}
	else
	{
		ui_accepted = total_accepted;
		ui_rejected = total_rejected;
		ui_stale = total_stale;
	}
	
#ifdef HAVE_CURSES
	if (curses_active_locked()) {
		float temp = 0;
		struct cgpu_info *proc, *last_working_dev = NULL;
		int i, working_devs = 0, working_procs = 0;
		int divx;
		bool bad = false;
		
		// Find the highest temperature of all processors
		for (i = 0; i < total_devices; ++i)
		{
			proc = get_devices(i);
			
			if (proc->temp > temp)
				temp = proc->temp;
			
			if (unlikely(proc->deven == DEV_DISABLED))
				;  // Just need to block it off from both conditions
			else
			if (likely(proc->status == LIFE_WELL && proc->deven == DEV_ENABLED))
			{
				if (proc->rolling > .1)
				{
					++working_procs;
					if (proc->device != last_working_dev)
					{
						++working_devs;
						last_working_dev = proc->device;
					}
				}
			}
			else
				bad = true;
		}
		
		if (working_devs == working_procs)
			snprintf(statusline, sizeof(statusline), "%s%d        ", bad ? U8_BAD_START : "", working_devs);
		else
			snprintf(statusline, sizeof(statusline), "%s%d/%d     ", bad ? U8_BAD_START : "", working_devs, working_procs);
		
		divx = 7;
		if (opt_show_procs && !opt_compact)
			++divx;
		
		if (bad)
		{
			divx += sizeof(U8_BAD_START)-1;
			strcpy(&statusline[divx], U8_BAD_END);
			divx += sizeof(U8_BAD_END)-1;
		}
		
		temperature_column(&statusline[divx], sizeof(statusline)-divx, true, &temp);
		
		format_statline(statusline, sizeof(statusline),
		                cHr, aHr,
		                uHr,
		                ui_accepted,
		                ui_rejected,
		                ui_stale,
		                total_diff_rejected + total_diff_stale, total_diff_accepted,
		                hw_errors,
		                total_bad_diff1, total_bad_diff1 + total_diff1);
		unlock_curses();
	}
#endif
	
	// Add a space
	memmove(&uHr[6], &uHr[5], strlen(&uHr[5]) + 1);
	uHr[5] = ' ';
	
	percentf4(rejpcbuf, sizeof(rejpcbuf), total_diff_rejected + total_diff_stale, total_diff_accepted);
	percentf4(bnbuf, sizeof(bnbuf), total_bad_diff1, total_diff1);
	
	snprintf(logstatusline, sizeof(logstatusline),
	         "%s%ds:%s avg:%s u:%s | A:%d R:%d+%d(%s) HW:%d/%s",
		want_per_device_stats ? "ALL " : "",
		opt_log_interval,
		cHr, aHr,
		uHr,
		ui_accepted,
		ui_rejected,
		ui_stale,
		rejpcbuf,
		hw_errors,
		bnbuf
	);


	local_mhashes_done = 0;
out_unlock:
	mutex_unlock(&hash_lock);

	if (showlog) {
		if (!curses_active) {
			printf("%s          \r", logstatusline);
			fflush(stdout);
		} else
			applog(LOG_INFO, "%s", logstatusline);
	}
}

void hashmeter2(struct thr_info *thr)
{
	struct timeval tv_now, tv_elapsed;
	
	timerclear(&thr->tv_hashes_done);
	
	cgtime(&tv_now);
	timersub(&tv_now, &thr->tv_lastupdate, &tv_elapsed);
	/* Update the hashmeter at most 5 times per second */
	if ((thr->hashes_done && (tv_elapsed.tv_sec > 0 || tv_elapsed.tv_usec > 200000)) ||
	    tv_elapsed.tv_sec >= opt_log_interval) {
		hashmeter(thr->id, &tv_elapsed, thr->hashes_done);
		thr->hashes_done = 0;
		thr->tv_lastupdate = tv_now;
	}
}

static void stratum_share_result(json_t *val, json_t *res_val, json_t *err_val,
				 struct stratum_share *sshare)
{
	struct work *work = sshare->work;

	share_result(val, res_val, err_val, work, false, "");
}

/* Parses stratum json responses and tries to find the id that the request
 * matched to and treat it accordingly. */
bool parse_stratum_response(struct pool *pool, char *s)
{
	json_t *val = NULL, *err_val, *res_val, *id_val;
	struct stratum_share *sshare;
	json_error_t err;
	bool ret = false;
	int id;

	val = JSON_LOADS(s, &err);
	if (!val) {
		applog(LOG_INFO, "JSON decode failed(%d): %s", err.line, err.text);
		goto out;
	}

	res_val = json_object_get(val, "result");
	err_val = json_object_get(val, "error");
	id_val = json_object_get(val, "id");

	if (json_is_null(id_val) || !id_val) {
		char *ss;

		if (err_val)
			ss = json_dumps(err_val, JSON_INDENT(3));
		else
			ss = strdup("(unknown reason)");

		applog(LOG_INFO, "JSON-RPC non method decode failed: %s", ss);

		free(ss);

		goto out;
	}

	if (!json_is_integer(id_val)) {
		if (json_is_string(id_val)
		 && !strncmp(json_string_value(id_val), "txlist", 6))
		{
			const bool is_array = json_is_array(res_val);
			applog(LOG_DEBUG, "Received %s for pool %u job %s",
			       is_array ? "transaction list" : "no-transaction-list response",
			       pool->pool_no, &json_string_value(id_val)[6]);
			if (!is_array)
			{
				// No need to wait for a timeout
				timer_unset(&pool->swork.tv_transparency);
				pool_set_opaque(pool, true);
				goto fishy;
			}
			if (strcmp(json_string_value(id_val) + 6, pool->swork.job_id))
				// We only care about a transaction list for the current job id
				goto fishy;
			
			// Check that the transactions actually hash to the merkle links
			{
				unsigned maxtx = 1 << pool->swork.merkles;
				unsigned mintx = maxtx >> 1;
				--maxtx;
				unsigned acttx = (unsigned)json_array_size(res_val);
				if (acttx < mintx || acttx > maxtx) {
					applog(LOG_WARNING, "Pool %u is sending mismatched block contents to us (%u is not %u-%u)",
					       pool->pool_no, acttx, mintx, maxtx);
					goto fishy;
				}
				// TODO: Check hashes match actual merkle links
			}

			pool_set_opaque(pool, false);
			timer_unset(&pool->swork.tv_transparency);

fishy:
			ret = true;
		}

		goto out;
	}

	id = json_integer_value(id_val);

	mutex_lock(&sshare_lock);
	HASH_FIND_INT(stratum_shares, &id, sshare);
	if (sshare)
		HASH_DEL(stratum_shares, sshare);
	mutex_unlock(&sshare_lock);

	if (!sshare) {
		double pool_diff;

		/* Since the share is untracked, we can only guess at what the
		 * work difficulty is based on the current pool diff. */
		cg_rlock(&pool->data_lock);
		pool_diff = target_diff(pool->swork.target);
		cg_runlock(&pool->data_lock);

		if (json_is_true(res_val)) {
			applog(LOG_NOTICE, "Accepted untracked stratum share from pool %d", pool->pool_no);

			/* We don't know what device this came from so we can't
			 * attribute the work to the relevant cgpu */
			mutex_lock(&stats_lock);
			total_accepted++;
			pool->accepted++;
			total_diff_accepted += pool_diff;
			pool->diff_accepted += pool_diff;
			mutex_unlock(&stats_lock);
		} else {
			applog(LOG_NOTICE, "Rejected untracked stratum share from pool %d", pool->pool_no);

			mutex_lock(&stats_lock);
			total_rejected++;
			pool->rejected++;
			total_diff_rejected += pool_diff;
			pool->diff_rejected += pool_diff;
			mutex_unlock(&stats_lock);
		}
		goto out;
	}
	else {
		mutex_lock(&submitting_lock);
		--total_submitting;
		mutex_unlock(&submitting_lock);
	}
	stratum_share_result(val, res_val, err_val, sshare);
	free_work(sshare->work);
	free(sshare);

	ret = true;
out:
	if (val)
		json_decref(val);

	return ret;
}

static void shutdown_stratum(struct pool *pool)
{
	// Shut down Stratum as if we never had it
	pool->stratum_active = false;
	pool->stratum_init = false;
	pool->has_stratum = false;
	shutdown(pool->sock, SHUT_RDWR);
	free(pool->stratum_url);
	if (pool->sockaddr_url == pool->stratum_url)
		pool->sockaddr_url = NULL;
	pool->stratum_url = NULL;
}

void clear_stratum_shares(struct pool *pool)
{
	int my_mining_threads = mining_threads;  // Cached outside of locking
	struct stratum_share *sshare, *tmpshare;
	struct work *work;
	struct cgpu_info *cgpu;
	double diff_cleared = 0;
	double thr_diff_cleared[my_mining_threads];
	int cleared = 0;
	int thr_cleared[my_mining_threads];
	
	// NOTE: This is per-thread rather than per-device to avoid getting devices lock in stratum_shares loop
	for (int i = 0; i < my_mining_threads; ++i)
	{
		thr_diff_cleared[i] = 0;
		thr_cleared[i] = 0;
	}

	mutex_lock(&sshare_lock);
	HASH_ITER(hh, stratum_shares, sshare, tmpshare) {
		work = sshare->work;
		if (sshare->work->pool == pool && work->thr_id < my_mining_threads) {
			HASH_DEL(stratum_shares, sshare);
			
			sharelog("disconnect", work);
			
			diff_cleared += sshare->work->work_difficulty;
			thr_diff_cleared[work->thr_id] += work->work_difficulty;
			++thr_cleared[work->thr_id];
			free_work(sshare->work);
			free(sshare);
			cleared++;
		}
	}
	mutex_unlock(&sshare_lock);

	if (cleared) {
		applog(LOG_WARNING, "Lost %d shares due to stratum disconnect on pool %d", cleared, pool->pool_no);
		mutex_lock(&stats_lock);
		pool->stale_shares += cleared;
		total_stale += cleared;
		pool->diff_stale += diff_cleared;
		total_diff_stale += diff_cleared;
		for (int i = 0; i < my_mining_threads; ++i)
			if (thr_cleared[i])
			{
				cgpu = get_thr_cgpu(i);
				cgpu->diff_stale += thr_diff_cleared[i];
				cgpu->stale += thr_cleared[i];
			}
		mutex_unlock(&stats_lock);

		mutex_lock(&submitting_lock);
		total_submitting -= cleared;
		mutex_unlock(&submitting_lock);
	}
}

static void resubmit_stratum_shares(struct pool *pool)
{
	struct stratum_share *sshare, *tmpshare;
	struct work *work;
	unsigned resubmitted = 0;

	mutex_lock(&sshare_lock);
	mutex_lock(&submitting_lock);
	HASH_ITER(hh, stratum_shares, sshare, tmpshare) {
		if (sshare->work->pool != pool)
			continue;
		
		HASH_DEL(stratum_shares, sshare);
		
		work = sshare->work;
		DL_APPEND(submit_waiting, work);
		
		free(sshare);
		++resubmitted;
	}
	mutex_unlock(&submitting_lock);
	mutex_unlock(&sshare_lock);

	if (resubmitted) {
		notifier_wake(submit_waiting_notifier);
		applog(LOG_DEBUG, "Resubmitting %u shares due to stratum disconnect on pool %u", resubmitted, pool->pool_no);
	}
}

static void clear_pool_work(struct pool *pool)
{
	struct work *work, *tmp;
	int cleared = 0;

	mutex_lock(stgd_lock);
	HASH_ITER(hh, staged_work, work, tmp) {
		if (work->pool == pool) {
			HASH_DEL(staged_work, work);
			free_work(work);
			cleared++;
			staged_full = false;
		}
	}
	mutex_unlock(stgd_lock);
}

static int cp_prio(void)
{
	int prio;

	cg_rlock(&control_lock);
	prio = currentpool->prio;
	cg_runlock(&control_lock);

	return prio;
}

/* We only need to maintain a secondary pool connection when we need the
 * capacity to get work from the backup pools while still on the primary */
static bool cnx_needed(struct pool *pool)
{
	struct pool *cp;

	if (pool->enabled != POOL_ENABLED)
		return false;

	/* Idle stratum pool needs something to kick it alive again */
	if (pool->has_stratum && pool->idle)
		return true;

	/* Getwork pools without opt_fail_only need backup pools up to be able
	 * to leak shares */
	cp = current_pool();
	if (pool_actively_desired(pool, cp))
		return true;
	if (!pool_localgen(cp) && (!opt_fail_only || !cp->hdr_path))
		return true;

	/* Keep the connection open to allow any stray shares to be submitted
	 * on switching pools for 2 minutes. */
	if (timer_elapsed(&pool->tv_last_work_time, NULL) < 120)
		return true;

	/* If the pool has only just come to life and is higher priority than
	 * the current pool keep the connection open so we can fail back to
	 * it. */
	if (pool_strategy == POOL_FAILOVER && pool->prio < cp_prio())
		return true;

	if (pool_unworkable(cp))
		return true;
	
	/* We've run out of work, bring anything back to life. */
	if (no_work)
		return true;
	
	// If the current pool lacks its own block change detection, see if we are needed for that
	if (pool_active_lp_pool(cp) == pool)
		return true;

	return false;
}

static void wait_lpcurrent(struct pool *pool);
static void pool_resus(struct pool *pool);
static void gen_stratum_work(struct pool *pool, struct work *work);

static void stratum_resumed(struct pool *pool)
{
	if (!pool->stratum_notify)
		return;
	if (pool_tclear(pool, &pool->idle)) {
		applog(LOG_INFO, "Stratum connection to pool %d resumed", pool->pool_no);
		pool_resus(pool);
	}
}

static bool supports_resume(struct pool *pool)
{
	bool ret;

	cg_rlock(&pool->data_lock);
	ret = (pool->sessionid != NULL);
	cg_runlock(&pool->data_lock);

	return ret;
}

static bool pools_active;

/* One stratum thread per pool that has stratum waits on the socket checking
 * for new messages and for the integrity of the socket connection. We reset
 * the connection based on the integrity of the receive side only as the send
 * side will eventually expire data it fails to send. */
static void *stratum_thread(void *userdata)
{
	struct pool *pool = (struct pool *)userdata;

	pthread_detach(pthread_self());

	char threadname[20];
	snprintf(threadname, 20, "stratum%u", pool->pool_no);
	RenameThread(threadname);

	srand(time(NULL) + (intptr_t)userdata);

	while (42) {
		struct timeval timeout;
		int sel_ret;
		fd_set rd;
		char *s;
		int sock;

		if (unlikely(!pool->has_stratum))
			break;

		/* Check to see whether we need to maintain this connection
		 * indefinitely or just bring it up when we switch to this
		 * pool */
		while (true)
		{
			sock = pool->sock;
			
			if (sock == INVSOCK)
				applog(LOG_DEBUG, "Pool %u: Invalid socket, suspending",
				       pool->pool_no);
			else
			if (!sock_full(pool) && !cnx_needed(pool) && pools_active)
				applog(LOG_DEBUG, "Pool %u: Connection not needed, suspending",
				       pool->pool_no);
			else
				break;
			
			suspend_stratum(pool);
			clear_stratum_shares(pool);
			clear_pool_work(pool);

			wait_lpcurrent(pool);
			if (!restart_stratum(pool)) {
				pool_died(pool);
				while (!restart_stratum(pool)) {
					if (pool->removed)
						goto out;
					cgsleep_ms(30000);
				}
			}
		}

		FD_ZERO(&rd);
		FD_SET(sock, &rd);
		timeout.tv_sec = 120;
		timeout.tv_usec = 0;

		/* If we fail to receive any notify messages for 2 minutes we
		 * assume the connection has been dropped and treat this pool
		 * as dead */
		if (!sock_full(pool) && (sel_ret = select(sock + 1, &rd, NULL, NULL, &timeout)) < 1) {
			applog(LOG_DEBUG, "Stratum select failed on pool %d with value %d", pool->pool_no, sel_ret);
			s = NULL;
		} else
			s = recv_line(pool);
		if (!s) {
			if (!pool->has_stratum)
				break;

			applog(LOG_NOTICE, "Stratum connection to pool %d interrupted", pool->pool_no);
			pool->getfail_occasions++;
			total_go++;

			mutex_lock(&pool->stratum_lock);
			pool->stratum_active = pool->stratum_notify = false;
			pool->sock = INVSOCK;
			mutex_unlock(&pool->stratum_lock);

			/* If the socket to our stratum pool disconnects, all
			 * submissions need to be discarded or resent. */
			if (!supports_resume(pool))
				clear_stratum_shares(pool);
			else
				resubmit_stratum_shares(pool);
			clear_pool_work(pool);
			if (pool == current_pool())
				restart_threads();

			if (restart_stratum(pool))
				continue;

			shutdown_stratum(pool);
			pool_died(pool);
			break;
		}

		/* Check this pool hasn't died while being a backup pool and
		 * has not had its idle flag cleared */
		stratum_resumed(pool);

		if (!parse_method(pool, s) && !parse_stratum_response(pool, s))
			applog(LOG_INFO, "Unknown stratum msg: %s", s);
		free(s);
		if (pool->swork.clean) {
			struct work *work = make_work();

			/* Generate a single work item to update the current
			 * block database */
			pool->swork.clean = false;
			gen_stratum_work(pool, work);

			/* Try to extract block height from coinbase scriptSig */
			uint8_t *bin_height = &bytes_buf(&pool->swork.coinbase)[4 /*version*/ + 1 /*txin count*/ + 36 /*prevout*/ + 1 /*scriptSig len*/ + 1 /*push opcode*/];
			unsigned char cb_height_sz;
			cb_height_sz = bin_height[-1];
			if (cb_height_sz == 3) {
				// FIXME: The block number will overflow this by AD 2173
				uint32_t block_id = ((uint32_t*)work->data)[1];
				uint32_t height = 0;
				memcpy(&height, bin_height, 3);
				height = le32toh(height);
				have_block_height(block_id, height);
			}

			pool->swork.work_restart_id =
			++pool->work_restart_id;
			pool_update_work_restart_time(pool);
			if (test_work_current(work)) {
				/* Only accept a work update if this stratum
				 * connection is from the current pool */
				struct pool * const cp = current_pool();
				if (pool == cp)
					restart_threads();
				
				applog(
				       ((!opt_quiet_work_updates) && pool_actively_in_use(pool, cp) ? LOG_NOTICE : LOG_DEBUG),
				       "Stratum from pool %d requested work update", pool->pool_no);
			} else
				applog(LOG_NOTICE, "Stratum from pool %d detected new block", pool->pool_no);
			free_work(work);
		}

		if (timer_passed(&pool->swork.tv_transparency, NULL)) {
			// More than 4 timmills past since requested transactions
			timer_unset(&pool->swork.tv_transparency);
			pool_set_opaque(pool, true);
		}
	}

out:
	return NULL;
}

static void init_stratum_thread(struct pool *pool)
{
	have_longpoll = true;

	if (unlikely(pthread_create(&pool->stratum_thread, NULL, stratum_thread, (void *)pool)))
		quit(1, "Failed to create stratum thread");
}

static void *longpoll_thread(void *userdata);

static bool stratum_works(struct pool *pool)
{
	applog(LOG_INFO, "Testing pool %d stratum %s", pool->pool_no, pool->stratum_url);
	if (!extract_sockaddr(pool->stratum_url, &pool->sockaddr_url, &pool->stratum_port))
		return false;

	if (pool->stratum_active)
		return true;
	
	if (!initiate_stratum(pool))
		return false;

	return true;
}

static
bool pool_recently_got_work(struct pool * const pool, const struct timeval * const tvp_now)
{
	return (timer_isset(&pool->tv_last_work_time) && timer_elapsed(&pool->tv_last_work_time, tvp_now) < 60);
}

static bool pool_active(struct pool *pool, bool pinging)
{
	struct timeval tv_now, tv_getwork, tv_getwork_reply;
	bool ret = false;
	json_t *val;
	CURL *curl = NULL;
	int rolltime;
	char *rpc_req;
	struct work *work;
	enum pool_protocol proto;

	if (pool->stratum_init)
	{
		if (pool->stratum_active)
			return true;
	}
	else
	if (!pool->idle)
	{
		timer_set_now(&tv_now);
		if (pool_recently_got_work(pool, &tv_now))
			return true;
	}
	
	mutex_lock(&pool->pool_test_lock);
	
	if (pool->stratum_init)
	{
		ret = pool->stratum_active;
		goto out;
	}
	
	timer_set_now(&tv_now);
	
	if (pool->idle)
	{
		if (timer_elapsed(&pool->tv_idle, &tv_now) < 30)
			goto out;
	}
	else
	if (pool_recently_got_work(pool, &tv_now))
	{
		ret = true;
		goto out;
	}
	
		applog(LOG_INFO, "Testing pool %s", pool->rpc_url);

	/* This is the central point we activate stratum when we can */
	curl = curl_easy_init();
	if (unlikely(!curl)) {
		applog(LOG_ERR, "CURL initialisation failed");
		goto out;
	}

	if (!(want_gbt || want_getwork))
		goto nohttp;

	work = make_work();

	/* Probe for GBT support on first pass */
	proto = want_gbt ? PLP_GETBLOCKTEMPLATE : PLP_GETWORK;

tryagain:
	rpc_req = prepare_rpc_req_probe(work, proto, NULL);
	work->pool = pool;
	if (!rpc_req)
		goto out;

	pool->probed = false;
	cgtime(&tv_getwork);
	val = json_rpc_call(curl, pool->rpc_url, pool->rpc_userpass, rpc_req,
			true, false, &rolltime, pool, false);
	cgtime(&tv_getwork_reply);

	free(rpc_req);

	/* Detect if a http getwork pool has an X-Stratum header at startup,
	 * and if so, switch to that in preference to getwork if it works */
	if (pool->stratum_url && want_stratum && pool_may_redirect_to(pool, pool->stratum_url) && (pool->has_stratum || stratum_works(pool))) {
		if (!pool->has_stratum) {

		applog(LOG_NOTICE, "Switching pool %d %s to %s", pool->pool_no, pool->rpc_url, pool->stratum_url);
		if (!pool->rpc_url)
			pool_set_uri(pool, strdup(pool->stratum_url));
		pool->has_stratum = true;

		}

		free_work(work);
		if (val)
			json_decref(val);

retry_stratum:
		;
		/* We create the stratum thread for each pool just after
		 * successful authorisation. Once the init flag has been set
		 * we never unset it and the stratum thread is responsible for
		 * setting/unsetting the active flag */
		bool init = pool_tset(pool, &pool->stratum_init);

		if (!init) {
			ret = initiate_stratum(pool) && auth_stratum(pool);

			if (ret)
			{
				detect_algo = 2;
				init_stratum_thread(pool);
			}
			else
			{
				pool_tclear(pool, &pool->stratum_init);
				pool->tv_idle = tv_getwork_reply;
			}
			goto out;
		}
		ret = pool->stratum_active;
		goto out;
	}
	else if (pool->has_stratum)
		shutdown_stratum(pool);

	if (val) {
		bool rc;
		json_t *res;

		res = json_object_get(val, "result");
		if ((!json_is_object(res)) || (proto == PLP_GETBLOCKTEMPLATE && !json_object_get(res, "bits")))
			goto badwork;

		work->rolltime = rolltime;
		rc = work_decode(pool, work, val);
		if (rc) {
			applog(LOG_DEBUG, "Successfully retrieved and deciphered work from pool %u %s",
			       pool->pool_no, pool->rpc_url);
			work->pool = pool;
			copy_time(&work->tv_getwork, &tv_getwork);
			copy_time(&work->tv_getwork_reply, &tv_getwork_reply);
			work->getwork_mode = GETWORK_MODE_TESTPOOL;
			calc_diff(work, 0);

			update_last_work(work);

			applog(LOG_DEBUG, "Pushing pooltest work to base pool");

			stage_work(work);
			total_getworks++;
			pool->getwork_requested++;
			ret = true;
			pool->tv_idle = tv_getwork_reply;
		} else {
badwork:
			json_decref(val);
			applog(LOG_DEBUG, "Successfully retrieved but FAILED to decipher work from pool %u %s",
			       pool->pool_no, pool->rpc_url);
			pool->proto = proto = pool_protocol_fallback(proto);
			if (PLP_NONE != proto)
				goto tryagain;
			pool->tv_idle = tv_getwork_reply;
			free_work(work);
			goto out;
		}
		json_decref(val);

		if (proto != pool->proto) {
			pool->proto = proto;
			applog(LOG_INFO, "Selected %s protocol for pool %u", pool_protocol_name(proto), pool->pool_no);
		}

		if (pool->lp_url)
			goto out;

		/* Decipher the longpoll URL, if any, and store it in ->lp_url */

		const struct blktmpl_longpoll_req *lp;
		if (work->tr && (lp = blktmpl_get_longpoll(work->tr->tmpl))) {
			// NOTE: work_decode takes care of lp id
			pool->lp_url = lp->uri ? absolute_uri(lp->uri, pool->rpc_url) : pool->rpc_url;
			if (!pool->lp_url)
			{
				ret = false;
				goto out;
			}
			pool->lp_proto = PLP_GETBLOCKTEMPLATE;
		}
		else
		if (pool->hdr_path && want_getwork) {
			pool->lp_url = absolute_uri(pool->hdr_path, pool->rpc_url);
			if (!pool->lp_url)
			{
				ret = false;
				goto out;
			}
			pool->lp_proto = PLP_GETWORK;
		} else
			pool->lp_url = NULL;

		if (want_longpoll && !pool->lp_started) {
			pool->lp_started = true;
			if (unlikely(pthread_create(&pool->longpoll_thread, NULL, longpoll_thread, (void *)pool)))
				quit(1, "Failed to create pool longpoll thread");
		}
	} else if (PLP_NONE != (proto = pool_protocol_fallback(proto))) {
		pool->proto = proto;
		goto tryagain;
	} else {
		pool->tv_idle = tv_getwork_reply;
		free_work(work);
nohttp:
		/* If we failed to parse a getwork, this could be a stratum
		 * url without the prefix stratum+tcp:// so let's check it */
		if (extract_sockaddr(pool->rpc_url, &pool->sockaddr_url, &pool->stratum_port) && initiate_stratum(pool)) {
			pool->has_stratum = true;
			goto retry_stratum;
		}
		applog(LOG_DEBUG, "FAILED to retrieve work from pool %u %s",
		       pool->pool_no, pool->rpc_url);
		if (!pinging)
			applog(LOG_WARNING, "Pool %u slow/down or URL or credentials invalid", pool->pool_no);
	}
out:
	if (curl)
		curl_easy_cleanup(curl);
	mutex_unlock(&pool->pool_test_lock);
	return ret;
}

static void pool_resus(struct pool *pool)
{
	if (pool_strategy == POOL_FAILOVER && pool->prio < cp_prio())
		applog(LOG_WARNING, "Pool %d %s alive, testing stability", pool->pool_no, pool->rpc_url);
	else
		applog(LOG_INFO, "Pool %d %s alive", pool->pool_no, pool->rpc_url);
}

static struct work *hash_pop(void)
{
	struct work *work = NULL, *tmp;
	int hc;
	struct timespec ts;

retry:
	mutex_lock(stgd_lock);
	while (!HASH_COUNT(staged_work))
	{
		if (unlikely(staged_full))
		{
			if (likely(opt_queue < 10 + mining_threads))
			{
				++opt_queue;
				applog(LOG_WARNING, "Staged work underrun; increasing queue minimum to %d", opt_queue);
			}
			else
				applog(LOG_WARNING, "Staged work underrun; not automatically increasing above %d", opt_queue);
			staged_full = false;  // Let it fill up before triggering an underrun again
			no_work = true;
		}
		ts = (struct timespec){ .tv_sec = opt_log_interval, };
		pthread_cond_signal(&gws_cond);
		if (ETIMEDOUT == pthread_cond_timedwait(&getq->cond, stgd_lock, &ts))
		{
			run_cmd(cmd_idle);
			pthread_cond_signal(&gws_cond);
			pthread_cond_wait(&getq->cond, stgd_lock);
		}
	}
	
	no_work = false;

	hc = HASH_COUNT(staged_work);
	/* Find clone work if possible, to allow masters to be reused */
	if (hc > staged_rollable) {
		HASH_ITER(hh, staged_work, work, tmp) {
			if (!work_rollable(work))
				break;
		}
	} else
		work = staged_work;
	
	if (can_roll(work) && should_roll(work))
	{
		// Instead of consuming it, force it to be cloned and grab the clone
		mutex_unlock(stgd_lock);
		clone_available();
		goto retry;
	}
	
	HASH_DEL(staged_work, work);
	if (work_rollable(work))
		staged_rollable--;

	/* Signal the getwork scheduler to look for more work */
	pthread_cond_signal(&gws_cond);

	/* Signal hash_pop again in case there are mutliple hash_pop waiters */
	pthread_cond_signal(&getq->cond);
	mutex_unlock(stgd_lock);
	work->pool->last_work_time = time(NULL);
	cgtime(&work->pool->tv_last_work_time);

	return work;
}

/* Clones work by rolling it if possible, and returning a clone instead of the
 * original work item which gets staged again to possibly be rolled again in
 * the future */
static struct work *clone_work(struct work *work)
{
	int mrs = mining_threads + opt_queue - total_staged();
	struct work *work_clone;
	bool cloned;

	if (mrs < 1)
		return work;

	cloned = false;
	work_clone = make_clone(work);
	while (mrs-- > 0 && can_roll(work) && should_roll(work)) {
		applog(LOG_DEBUG, "Pushing rolled converted work to stage thread");
		stage_work(work_clone);
		roll_work(work);
		work_clone = make_clone(work);
		/* Roll it again to prevent duplicates should this be used
		 * directly later on */
		roll_work(work);
		cloned = true;
	}

	if (cloned) {
		stage_work(work);
		return work_clone;
	}

	free_work(work_clone);

	return work;
}

void gen_hash(unsigned char *data, unsigned char *hash, int len)
{
	unsigned char hash1[32];

	sha256(data, len, hash1);
	sha256(hash1, 32, hash);
}

/* PDiff 1 is a 256 bit unsigned integer of
 * 0x00000000ffffffffffffffffffffffffffffffffffffffffffffffffffffffff
 * so we use a big endian 32 bit unsigned integer positioned at the Nth byte to
 * cover a huge range of difficulty targets, though not all 256 bits' worth */
static void pdiff_target_leadzero(void * const target_p, double diff)
{
	uint8_t *target = target_p;
	diff *= 0x100000000;
	int skip = log2(diff) / 8;
	if (skip)
	{
		if (skip > 0x1c)
			skip = 0x1c;
		diff /= pow(0x100, skip);
		memset(target, 0, skip);
	}
	uint32_t n = 0xffffffff;
	n = (double)n / diff;
	n = htobe32(n);
	memcpy(&target[skip], &n, sizeof(n));
	memset(&target[skip + sizeof(n)], 0xff, 32 - (skip + sizeof(n)));
}

void set_target_to_pdiff(void * const dest_target, const double pdiff)
{
	unsigned char rtarget[32];
	pdiff_target_leadzero(rtarget, pdiff);
	swab256(dest_target, rtarget);
	
	if (opt_debug) {
		char htarget[65];
		bin2hex(htarget, rtarget, 32);
		applog(LOG_DEBUG, "Generated target %s", htarget);
	}
}

void set_target_to_bdiff(void * const dest_target, const double bdiff)
{
	set_target_to_pdiff(dest_target, bdiff_to_pdiff(bdiff));
}

void _test_target(void * const funcp, const char * const funcname, const bool little_endian, const void * const expectp, const double diff)
{
	uint8_t bufr[32], buf[32], expectr[32], expect[32];
	int off;
	void (*func)(void *, double) = funcp;
	
	func(little_endian ? bufr : buf, diff);
	if (little_endian)
		swab256(buf, bufr);
	
	swap32tobe(expect, expectp, 256/32);
	
	// Fuzzy comparison: the first 32 bits set must match, and the actual target must be >= the expected
	for (off = 0; off < 28 && !buf[off]; ++off)
	{}
	
	if (memcmp(&buf[off], &expect[off], 4))
	{
testfail: ;
		char hexbuf[65], expectbuf[65];
		bin2hex(hexbuf, buf, 32);
		bin2hex(expectbuf, expect, 32);
		applogr(, LOG_WARNING, "%s test failed: diff %g got %s (expected %s)",
		        funcname, diff, hexbuf, expectbuf);
	}
	
	if (!little_endian)
		swab256(bufr, buf);
	swab256(expectr, expect);
	
	if (!hash_target_check(expectr, bufr))
		goto testfail;
}

#define TEST_TARGET(func, le, expect, diff)  \
	_test_target(func, #func, le, expect, diff)

void test_target()
{
	uint32_t expect[8] = {0};
	// bdiff 1 should be exactly 00000000ffff0000000006f29cfd29510a6caee84634e86a57257cf03152537f due to floating-point imprecision (pdiff1 / 1.0000152590218966)
	expect[0] = 0x0000ffff;
	TEST_TARGET(set_target_to_bdiff, true, expect, 1./0x10000);
	expect[0] = 0;
	expect[1] = 0xffff0000;
	TEST_TARGET(set_target_to_bdiff, true, expect, 1);
	expect[1] >>= 1;
	TEST_TARGET(set_target_to_bdiff, true, expect, 2);
	expect[1] >>= 3;
	TEST_TARGET(set_target_to_bdiff, true, expect, 0x10);
	expect[1] >>= 4;
	TEST_TARGET(set_target_to_bdiff, true, expect, 0x100);
	
	memset(&expect[1], '\xff', 28);
	expect[0] = 0x0000ffff;
	TEST_TARGET(set_target_to_pdiff, true, expect, 1./0x10000);
	expect[0] = 0;
	TEST_TARGET(set_target_to_pdiff, true, expect, 1);
	expect[1] >>= 1;
	TEST_TARGET(set_target_to_pdiff, true, expect, 2);
	expect[1] >>= 3;
	TEST_TARGET(set_target_to_pdiff, true, expect, 0x10);
	expect[1] >>= 4;
	TEST_TARGET(set_target_to_pdiff, true, expect, 0x100);
}

void stratum_work_cpy(struct stratum_work * const dst, const struct stratum_work * const src)
{
	*dst = *src;
	if (dst->tr)
		tmpl_incref(dst->tr);
	dst->nonce1 = maybe_strdup(src->nonce1);
	dst->job_id = maybe_strdup(src->job_id);
	bytes_cpy(&dst->coinbase, &src->coinbase);
	bytes_cpy(&dst->merkle_bin, &src->merkle_bin);
}

void stratum_work_clean(struct stratum_work * const swork)
{
	if (swork->tr)
		tmpl_decref(swork->tr);
	free(swork->nonce1);
	free(swork->job_id);
	bytes_free(&swork->coinbase);
	bytes_free(&swork->merkle_bin);
}

bool pool_has_usable_swork(const struct pool * const pool)
{
	if (opt_benchmark)
		return true;
	if (pool->swork.tr)
	{
		// GBT
		struct timeval tv_now;
		timer_set_now(&tv_now);
		return blkmk_time_left(pool->swork.tr->tmpl, tv_now.tv_sec);
	}
	return pool->stratum_notify;
}

/* Generates stratum based work based on the most recent notify information
 * from the pool. This will keep generating work while a pool is down so we use
 * other means to detect when the pool has died in stratum_thread */
static void gen_stratum_work(struct pool *pool, struct work *work)
{
	clean_work(work);
	
	cg_wlock(&pool->data_lock);
	pool->swork.data_lock_p = &pool->data_lock;
	
	const int n2size = pool->swork.n2size;
	bytes_resize(&work->nonce2, n2size);
	if (pool->nonce2sz < n2size)
		memset(&bytes_buf(&work->nonce2)[pool->nonce2sz], 0, n2size - pool->nonce2sz);
	memcpy(bytes_buf(&work->nonce2),
#ifdef WORDS_BIGENDIAN
	// NOTE: On big endian, the most significant bits are stored at the end, so skip the LSBs
	       &((char*)&pool->nonce2)[pool->nonce2off],
#else
	       &pool->nonce2,
#endif
	       pool->nonce2sz);
	pool->nonce2++;
	
	work->pool = pool;
	work->work_restart_id = pool->swork.work_restart_id;
	gen_stratum_work2(work, &pool->swork);
	
	cgtime(&work->tv_staged);
}

void gen_stratum_work2(struct work *work, struct stratum_work *swork)
{
	unsigned char *coinbase, merkle_root[32], merkle_sha[64];
	uint8_t *merkle_bin;
	uint32_t *data32, *swap32;
	int i;

	/* Generate coinbase */
	coinbase = bytes_buf(&swork->coinbase);
	memcpy(&coinbase[swork->nonce2_offset], bytes_buf(&work->nonce2), bytes_len(&work->nonce2));

	/* Downgrade to a read lock to read off the variables */
	if (swork->data_lock_p)
		cg_dwlock(swork->data_lock_p);

	/* Generate merkle root */
	gen_hash(coinbase, merkle_root, bytes_len(&swork->coinbase));
	memcpy(merkle_sha, merkle_root, 32);
	merkle_bin = bytes_buf(&swork->merkle_bin);
	for (i = 0; i < swork->merkles; ++i, merkle_bin += 32) {
		memcpy(merkle_sha + 32, merkle_bin, 32);
		gen_hash(merkle_sha, merkle_root, 64);
		memcpy(merkle_sha, merkle_root, 32);
	}
	data32 = (uint32_t *)merkle_sha;
	swap32 = (uint32_t *)merkle_root;
	flip32(swap32, data32);
	
	memcpy(&work->data[0], swork->header1, 36);
	memcpy(&work->data[36], merkle_root, 32);
	*((uint32_t*)&work->data[68]) = htobe32(swork->ntime + timer_elapsed(&swork->tv_received, NULL));
	memcpy(&work->data[72], swork->diffbits, 4);
	memset(&work->data[76], 0, 4);  // nonce
	memcpy(&work->data[80], workpadding_bin, 48);
	
	work->ntime_roll_limits = swork->ntime_roll_limits;

	/* Copy parameters required for share submission */
	memcpy(work->target, swork->target, sizeof(work->target));
	work->job_id = maybe_strdup(swork->job_id);
	work->nonce1 = maybe_strdup(swork->nonce1);
	if (swork->data_lock_p)
		cg_runlock(swork->data_lock_p);

	if (opt_debug)
	{
		char header[161];
		char nonce2hex[(bytes_len(&work->nonce2) * 2) + 1];
		bin2hex(header, work->data, 80);
		bin2hex(nonce2hex, bytes_buf(&work->nonce2), bytes_len(&work->nonce2));
		applog(LOG_DEBUG, "Generated stratum header %s", header);
		applog(LOG_DEBUG, "Work job_id %s nonce2 %s", work->job_id, nonce2hex);
	}

	calc_midstate(work);

	local_work++;
	work->stratum = true;
	work->blk.nonce = 0;
	work->id = total_work++;
	work->longpoll = false;
	work->getwork_mode = GETWORK_MODE_STRATUM;
	calc_diff(work, 0);
}

void request_work(struct thr_info *thr)
{
	struct cgpu_info *cgpu = thr->cgpu;
	struct cgminer_stats *dev_stats = &(cgpu->cgminer_stats);

	/* Tell the watchdog thread this thread is waiting on getwork and
	 * should not be restarted */
	thread_reportout(thr);
	
	// HACK: Since get_work still blocks, reportout all processors dependent on this thread
	for (struct cgpu_info *proc = thr->cgpu->next_proc; proc; proc = proc->next_proc)
	{
		if (proc->threads)
			break;
		thread_reportout(proc->thr[0]);
	}

	cgtime(&dev_stats->_get_start);
}

// FIXME: Make this non-blocking (and remove HACK above)
struct work *get_work(struct thr_info *thr)
{
	const int thr_id = thr->id;
	struct cgpu_info *cgpu = thr->cgpu;
	struct cgminer_stats *dev_stats = &(cgpu->cgminer_stats);
	struct cgminer_stats *pool_stats;
	struct timeval tv_get;
	struct work *work = NULL;

	applog(LOG_DEBUG, "%"PRIpreprv": Popping work from get queue to get work", cgpu->proc_repr);
	while (!work) {
		work = hash_pop();
		if (stale_work(work, false)) {
			staged_full = false;  // It wasn't really full, since it was stale :(
			discard_work(work);
			work = NULL;
			wake_gws();
		}
	}
	last_getwork = time(NULL);
	applog(LOG_DEBUG, "%"PRIpreprv": Got work %d from get queue to get work for thread %d",
	       cgpu->proc_repr, work->id, thr_id);

	work->thr_id = thr_id;
	thread_reportin(thr);
	
	// HACK: Since get_work still blocks, reportin all processors dependent on this thread
	for (struct cgpu_info *proc = thr->cgpu->next_proc; proc; proc = proc->next_proc)
	{
		if (proc->threads)
			break;
		thread_reportin(proc->thr[0]);
	}
	
	work->mined = true;
	work->blk.nonce = 0;

	cgtime(&tv_get);
	timersub(&tv_get, &dev_stats->_get_start, &tv_get);

	timeradd(&tv_get, &dev_stats->getwork_wait, &dev_stats->getwork_wait);
	if (timercmp(&tv_get, &dev_stats->getwork_wait_max, >))
		dev_stats->getwork_wait_max = tv_get;
	if (timercmp(&tv_get, &dev_stats->getwork_wait_min, <))
		dev_stats->getwork_wait_min = tv_get;
	++dev_stats->getwork_calls;

	pool_stats = &(work->pool->cgminer_stats);
	timeradd(&tv_get, &pool_stats->getwork_wait, &pool_stats->getwork_wait);
	if (timercmp(&tv_get, &pool_stats->getwork_wait_max, >))
		pool_stats->getwork_wait_max = tv_get;
	if (timercmp(&tv_get, &pool_stats->getwork_wait_min, <))
		pool_stats->getwork_wait_min = tv_get;
	++pool_stats->getwork_calls;
	
	if (work->work_difficulty < 1)
	{
		if (unlikely(work->work_difficulty < cgpu->min_nonce_diff))
		{
			if (cgpu->min_nonce_diff - work->work_difficulty > 1./0x10000000)
				applog(LOG_WARNING, "%"PRIpreprv": Using work with lower difficulty than device supports",
				       cgpu->proc_repr);
			work->nonce_diff = cgpu->min_nonce_diff;
		}
		else
			work->nonce_diff = work->work_difficulty;
	}
	else
		work->nonce_diff = 1;

	return work;
}

static
void _submit_work_async(struct work *work)
{
	applog(LOG_DEBUG, "Pushing submit work to work thread");
	
	if (opt_benchmark)
	{
		json_t * const jn = json_null();
		work_check_for_block(work);
		share_result(jn, jn, jn, work, false, "");
		free_work(work);
		return;
	}

	mutex_lock(&submitting_lock);
	++total_submitting;
	DL_APPEND(submit_waiting, work);
	mutex_unlock(&submitting_lock);

	notifier_wake(submit_waiting_notifier);
}

/* Submit a copy of the tested, statistic recorded work item asynchronously */
static void submit_work_async2(struct work *work, struct timeval *tv_work_found)
{
	if (tv_work_found)
		copy_time(&work->tv_work_found, tv_work_found);
	
	_submit_work_async(work);
}

void inc_hw_errors3(struct thr_info *thr, const struct work *work, const uint32_t *bad_nonce_p, float nonce_diff)
{
	struct cgpu_info * const cgpu = thr->cgpu;
	
	if (bad_nonce_p)
	{
		if (bad_nonce_p == UNKNOWN_NONCE)
			applog(LOG_DEBUG, "%"PRIpreprv": invalid nonce - HW error",
			       cgpu->proc_repr);
		else
			applog(LOG_DEBUG, "%"PRIpreprv": invalid nonce (%08lx) - HW error",
			       cgpu->proc_repr, (unsigned long)be32toh(*bad_nonce_p));
	}
	
	mutex_lock(&stats_lock);
	hw_errors++;
	++cgpu->hw_errors;
	if (bad_nonce_p)
	{
		total_bad_diff1 += nonce_diff;
		cgpu->bad_diff1 += nonce_diff;
	}
	mutex_unlock(&stats_lock);

	if (thr->cgpu->drv->hw_error)
		thr->cgpu->drv->hw_error(thr);
}

void work_hash(struct work * const work)
{
#ifdef USE_SCRYPT
	if (opt_scrypt)
		scrypt_hash_data(work->hash, work->data);
	else
#endif
		hash_data(work->hash, work->data);
}

static
bool test_hash(const void * const phash, const float diff)
{
	const uint32_t * const hash = phash;
	if (diff >= 1.)
		// FIXME: > 1 should check more
		return !hash[7];
	
	const uint32_t Htarg = (uint32_t)(0x100000000 * diff) - 1;
	const uint32_t tmp_hash7 = le32toh(hash[7]);
	
	applog(LOG_DEBUG, "htarget %08lx hash %08lx",
				(long unsigned int)Htarg,
				(long unsigned int)tmp_hash7);
	return (tmp_hash7 <= Htarg);
}

enum test_nonce2_result _test_nonce2(struct work *work, uint32_t nonce, bool checktarget)
{
	uint32_t *work_nonce = (uint32_t *)(work->data + 64 + 12);
	*work_nonce = htole32(nonce);

	work_hash(work);
	
	if (!test_hash(work->hash, work->nonce_diff))
		return TNR_BAD;
	
	if (checktarget && !hash_target_check_v(work->hash, work->target))
	{
		bool high_hash = true;
		struct pool * const pool = work->pool;
		if (pool->stratum_active)
		{
			// Some stratum pools are buggy and expect difficulty changes to be immediate retroactively, so if the target has changed, check and submit just in case
			if (memcmp(pool->swork.target, work->target, sizeof(work->target)))
			{
				applog(LOG_DEBUG, "Stratum pool %u target has changed since work job issued, checking that too",
				       pool->pool_no);
				if (hash_target_check_v(work->hash, pool->swork.target))
					high_hash = false;
			}
		}
		if (high_hash)
			return TNR_HIGH;
	}
	
	return TNR_GOOD;
}

/* Returns true if nonce for work was a valid share */
bool submit_nonce(struct thr_info *thr, struct work *work, uint32_t nonce)
{
	return submit_noffset_nonce(thr, work, nonce, 0);
}

/* Allows drivers to submit work items where the driver has changed the ntime
 * value by noffset. Must be only used with a work protocol that does not ntime
 * roll itself intrinsically to generate work (eg stratum). We do not touch
 * the original work struct, but the copy of it only. */
bool submit_noffset_nonce(struct thr_info *thr, struct work *work_in, uint32_t nonce,
			  int noffset)
{
	struct work *work = make_work();
	_copy_work(work, work_in, noffset);
	
	uint32_t *work_nonce = (uint32_t *)(work->data + 64 + 12);
	struct timeval tv_work_found;
	enum test_nonce2_result res;
	bool ret = true;

	thread_reportout(thr);

	cgtime(&tv_work_found);
	*work_nonce = htole32(nonce);
	work->thr_id = thr->id;

	/* Do one last check before attempting to submit the work */
	/* Side effect: sets work->data and work->hash for us */
	res = test_nonce2(work, nonce);
	
	if (unlikely(res == TNR_BAD))
		{
			inc_hw_errors(thr, work, nonce);
			ret = false;
			goto out;
		}
	
	mutex_lock(&stats_lock);
	total_diff1       += work->nonce_diff;
	thr ->cgpu->diff1 += work->nonce_diff;
	work->pool->diff1 += work->nonce_diff;
	thr->cgpu->last_device_valid_work = time(NULL);
	mutex_unlock(&stats_lock);
	
	if (noncelog_file)
		noncelog(work);
	
	if (res == TNR_HIGH)
	{
			// Share above target, normal
			/* Check the diff of the share, even if it didn't reach the
			 * target, just to set the best share value if it's higher. */
			share_diff(work);
			goto out;
	}
	
	submit_work_async2(work, &tv_work_found);
	work = NULL;  // Taken by submit_work_async2
out:
	if (work)
		free_work(work);
	thread_reportin(thr);

	return ret;
}

bool abandon_work(struct work *work, struct timeval *wdiff, uint64_t hashes)
{
	if (wdiff->tv_sec > opt_scantime ||
	    work->blk.nonce >= 0xfffffffe - hashes ||
	    hashes >= 0xfffffffe ||
	    stale_work(work, false))
		return true;
	return false;
}

void __thr_being_msg(int prio, struct thr_info *thr, const char *being)
{
	struct cgpu_info *proc = thr->cgpu;
	
	if (proc->threads > 1)
		applog(prio, "%"PRIpreprv" (thread %d) %s", proc->proc_repr, thr->id, being);
	else
		applog(prio, "%"PRIpreprv" %s", proc->proc_repr, being);
}

// Called by asynchronous minerloops, when they find their processor should be disabled
void mt_disable_start(struct thr_info *mythr)
{
	struct cgpu_info *cgpu = mythr->cgpu;
	struct device_drv *drv = cgpu->drv;
	
	if (drv->thread_disable)
		drv->thread_disable(mythr);
	
	hashmeter2(mythr);
	__thr_being_msg(LOG_WARNING, mythr, "being disabled");
	mythr->rolling = mythr->cgpu->rolling = 0;
	thread_reportout(mythr);
	mythr->_mt_disable_called = true;
}

/* Put a new unqueued work item in cgpu->unqueued_work under cgpu->qlock till
 * the driver tells us it's full so that it may extract the work item using
 * the get_queued() function which adds it to the hashtable on
 * cgpu->queued_work. */
static void fill_queue(struct thr_info *mythr, struct cgpu_info *cgpu, struct device_drv *drv, const int thr_id)
{
	thread_reportout(mythr);
	do {
		bool need_work;

		/* Do this lockless just to know if we need more unqueued work. */
		need_work = (!cgpu->unqueued_work);

		/* get_work is a blocking function so do it outside of lock
		 * to prevent deadlocks with other locks. */
		if (need_work) {
			struct work *work = get_work(mythr);

			wr_lock(&cgpu->qlock);
			/* Check we haven't grabbed work somehow between
			 * checking and picking up the lock. */
			if (likely(!cgpu->unqueued_work))
				cgpu->unqueued_work = work;
			else
				need_work = false;
			wr_unlock(&cgpu->qlock);

			if (unlikely(!need_work))
				discard_work(work);
		}
		/* The queue_full function should be used by the driver to
		 * actually place work items on the physical device if it
		 * does have a queue. */
	} while (drv->queue_full && !drv->queue_full(cgpu));
}

/* Add a work item to a cgpu's queued hashlist */
void __add_queued(struct cgpu_info *cgpu, struct work *work)
{
	cgpu->queued_count++;
	HASH_ADD_INT(cgpu->queued_work, id, work);
}

/* This function is for retrieving one work item from the unqueued pointer and
 * adding it to the hashtable of queued work. Code using this function must be
 * able to handle NULL as a return which implies there is no work available. */
struct work *get_queued(struct cgpu_info *cgpu)
{
	struct work *work = NULL;

	wr_lock(&cgpu->qlock);
	if (cgpu->unqueued_work) {
		work = cgpu->unqueued_work;
		if (unlikely(stale_work(work, false))) {
			discard_work(work);
			work = NULL;
			wake_gws();
		} else
			__add_queued(cgpu, work);
		cgpu->unqueued_work = NULL;
	}
	wr_unlock(&cgpu->qlock);

	return work;
}

void add_queued(struct cgpu_info *cgpu, struct work *work)
{
	wr_lock(&cgpu->qlock);
	__add_queued(cgpu, work);
	wr_unlock(&cgpu->qlock);
}

/* Get fresh work and add it to cgpu's queued hashlist */
struct work *get_queue_work(struct thr_info *thr, struct cgpu_info *cgpu, int thr_id)
{
	struct work *work = get_work(thr);

	add_queued(cgpu, work);
	return work;
}

/* This function is for finding an already queued work item in the
 * given que hashtable. Code using this function must be able
 * to handle NULL as a return which implies there is no matching work.
 * The calling function must lock access to the que if it is required.
 * The common values for midstatelen, offset, datalen are 32, 64, 12 */
struct work *__find_work_bymidstate(struct work *que, char *midstate, size_t midstatelen, char *data, int offset, size_t datalen)
{
	struct work *work, *tmp, *ret = NULL;

	HASH_ITER(hh, que, work, tmp) {
		if (memcmp(work->midstate, midstate, midstatelen) == 0 &&
		    memcmp(work->data + offset, data, datalen) == 0) {
			ret = work;
			break;
		}
	}

	return ret;
}

/* This function is for finding an already queued work item in the
 * device's queued_work hashtable. Code using this function must be able
 * to handle NULL as a return which implies there is no matching work.
 * The common values for midstatelen, offset, datalen are 32, 64, 12 */
struct work *find_queued_work_bymidstate(struct cgpu_info *cgpu, char *midstate, size_t midstatelen, char *data, int offset, size_t datalen)
{
	struct work *ret;

	rd_lock(&cgpu->qlock);
	ret = __find_work_bymidstate(cgpu->queued_work, midstate, midstatelen, data, offset, datalen);
	rd_unlock(&cgpu->qlock);

	return ret;
}

struct work *clone_queued_work_bymidstate(struct cgpu_info *cgpu, char *midstate, size_t midstatelen, char *data, int offset, size_t datalen)
{
	struct work *work, *ret = NULL;

	rd_lock(&cgpu->qlock);
	work = __find_work_bymidstate(cgpu->queued_work, midstate, midstatelen, data, offset, datalen);
	if (work)
		ret = copy_work(work);
	rd_unlock(&cgpu->qlock);

	return ret;
}

void __work_completed(struct cgpu_info *cgpu, struct work *work)
{
	cgpu->queued_count--;
	HASH_DEL(cgpu->queued_work, work);
}
/* This function should be used by queued device drivers when they're sure
 * the work struct is no longer in use. */
void work_completed(struct cgpu_info *cgpu, struct work *work)
{
	wr_lock(&cgpu->qlock);
	__work_completed(cgpu, work);
	wr_unlock(&cgpu->qlock);

	free_work(work);
}

/* Combines find_queued_work_bymidstate and work_completed in one function
 * withOUT destroying the work so the driver must free it. */
struct work *take_queued_work_bymidstate(struct cgpu_info *cgpu, char *midstate, size_t midstatelen, char *data, int offset, size_t datalen)
{
	struct work *work;

	wr_lock(&cgpu->qlock);
	work = __find_work_bymidstate(cgpu->queued_work, midstate, midstatelen, data, offset, datalen);
	if (work)
		__work_completed(cgpu, work);
	wr_unlock(&cgpu->qlock);

	return work;
}

static void flush_queue(struct cgpu_info *cgpu)
{
	struct work *work = NULL;

	wr_lock(&cgpu->qlock);
	work = cgpu->unqueued_work;
	cgpu->unqueued_work = NULL;
	wr_unlock(&cgpu->qlock);

	if (work) {
		free_work(work);
		applog(LOG_DEBUG, "Discarded queued work item");
	}
}

/* This version of hash work is for devices that are fast enough to always
 * perform a full nonce range and need a queue to maintain the device busy.
 * Work creation and destruction is not done from within this function
 * directly. */
void hash_queued_work(struct thr_info *mythr)
{
	const long cycle = opt_log_interval / 5 ? : 1;
	struct timeval tv_start = {0, 0}, tv_end;
	struct cgpu_info *cgpu = mythr->cgpu;
	struct device_drv *drv = cgpu->drv;
	const int thr_id = mythr->id;
	int64_t hashes_done = 0;

	if (unlikely(cgpu->deven != DEV_ENABLED))
		mt_disable(mythr);
	
	while (likely(!cgpu->shutdown)) {
		struct timeval diff;
		int64_t hashes;

		fill_queue(mythr, cgpu, drv, thr_id);

		thread_reportin(mythr);
		hashes = drv->scanwork(mythr);

		/* Reset the bool here in case the driver looks for it
		 * synchronously in the scanwork loop. */
		mythr->work_restart = false;

		if (unlikely(hashes == -1 )) {
			applog(LOG_ERR, "%s %d failure, disabling!", drv->name, cgpu->device_id);
			cgpu->deven = DEV_DISABLED;
			dev_error(cgpu, REASON_THREAD_ZERO_HASH);
			mt_disable(mythr);
		}

		hashes_done += hashes;
		cgtime(&tv_end);
		timersub(&tv_end, &tv_start, &diff);
		if (diff.tv_sec >= cycle) {
			hashmeter(thr_id, &diff, hashes_done);
			hashes_done = 0;
			copy_time(&tv_start, &tv_end);
		}

		if (unlikely(mythr->pause || cgpu->deven != DEV_ENABLED))
			mt_disable(mythr);

		if (unlikely(mythr->work_restart)) {
			flush_queue(cgpu);
			if (drv->flush_work)
				drv->flush_work(cgpu);
		}
	}
	// cgpu->deven = DEV_DISABLED; set in miner_thread
}

// Called by minerloop, when it is re-enabling a processor
void mt_disable_finish(struct thr_info *mythr)
{
	struct device_drv *drv = mythr->cgpu->drv;
	
	thread_reportin(mythr);
	__thr_being_msg(LOG_WARNING, mythr, "being re-enabled");
	if (drv->thread_enable)
		drv->thread_enable(mythr);
	mythr->_mt_disable_called = false;
}

// Called by synchronous minerloops, when they find their processor should be disabled
// Calls mt_disable_start, waits until it's re-enabled, then calls mt_disable_finish
void mt_disable(struct thr_info *mythr)
{
	const struct cgpu_info * const cgpu = mythr->cgpu;
	mt_disable_start(mythr);
	applog(LOG_DEBUG, "Waiting for wakeup notification in miner thread");
	do {
		notifier_read(mythr->notifier);
	} while (mythr->pause || cgpu->deven != DEV_ENABLED);
	mt_disable_finish(mythr);
}


enum {
	STAT_SLEEP_INTERVAL		= 1,
	STAT_CTR_INTERVAL		= 10000000,
	FAILURE_INTERVAL		= 30,
};

/* Stage another work item from the work returned in a longpoll */
static void convert_to_work(json_t *val, int rolltime, struct pool *pool, struct work *work, struct timeval *tv_lp, struct timeval *tv_lp_reply)
{
	bool rc;

	work->rolltime = rolltime;
	rc = work_decode(pool, work, val);
	if (unlikely(!rc)) {
		applog(LOG_ERR, "Could not convert longpoll data to work");
		free_work(work);
		return;
	}
	total_getworks++;
	pool->getwork_requested++;
	work->pool = pool;
	copy_time(&work->tv_getwork, tv_lp);
	copy_time(&work->tv_getwork_reply, tv_lp_reply);
	calc_diff(work, 0);

	if (pool->enabled == POOL_REJECTING)
		work->mandatory = true;

	work->longpoll = true;
	work->getwork_mode = GETWORK_MODE_LP;

	update_last_work(work);

	/* We'll be checking this work item twice, but we already know it's
	 * from a new block so explicitly force the new block detection now
	 * rather than waiting for it to hit the stage thread. This also
	 * allows testwork to know whether LP discovered the block or not. */
	test_work_current(work);

	/* Don't use backup LPs as work if we have failover-only enabled. Use
	 * the longpoll work from a pool that has been rejecting shares as a
	 * way to detect when the pool has recovered.
	 */
	if (pool != current_pool() && opt_fail_only && pool->enabled != POOL_REJECTING) {
		free_work(work);
		return;
	}

	work = clone_work(work);

	applog(LOG_DEBUG, "Pushing converted work to stage thread");

	stage_work(work);
	applog(LOG_DEBUG, "Converted longpoll data to work");
}

/* If we want longpoll, enable it for the chosen default pool, or, if
 * the pool does not support longpoll, find the first one that does
 * and use its longpoll support */
static
struct pool *_select_longpoll_pool(struct pool *cp, bool(*func)(struct pool *))
{
	int i;

	if (func(cp))
		return cp;
	for (i = 0; i < total_pools; i++) {
		struct pool *pool = pools[i];

		if (func(pool))
			return pool;
	}
	return NULL;
}

/* This will make the longpoll thread wait till it's the current pool, or it
 * has been flagged as rejecting, before attempting to open any connections.
 */
static void wait_lpcurrent(struct pool *pool)
{
	while (!cnx_needed(pool))
	{
		pool->lp_active = false;
		mutex_lock(&lp_lock);
		pthread_cond_wait(&lp_cond, &lp_lock);
		mutex_unlock(&lp_lock);
	}
}

static curl_socket_t save_curl_socket(void *vpool, __maybe_unused curlsocktype purpose, struct curl_sockaddr *addr) {
	struct pool *pool = vpool;
	curl_socket_t sock = bfg_socket(addr->family, addr->socktype, addr->protocol);
	pool->lp_socket = sock;
	return sock;
}

static void *longpoll_thread(void *userdata)
{
	struct pool *cp = (struct pool *)userdata;
	/* This *pool is the source of the actual longpoll, not the pool we've
	 * tied it to */
	struct timeval start, reply, end;
	struct pool *pool = NULL;
	char threadname[20];
	CURL *curl = NULL;
	int failures = 0;
	char *lp_url;
	int rolltime;

#ifndef HAVE_PTHREAD_CANCEL
	pthread_setcanceltype(PTHREAD_CANCEL_ASYNCHRONOUS, NULL);
#endif

	snprintf(threadname, 20, "longpoll%u", cp->pool_no);
	RenameThread(threadname);

	curl = curl_easy_init();
	if (unlikely(!curl)) {
		applog(LOG_ERR, "CURL initialisation failed");
		return NULL;
	}

retry_pool:
	pool = select_longpoll_pool(cp);
	if (!pool) {
		applog(LOG_WARNING, "No suitable long-poll found for %s", cp->rpc_url);
		while (!pool) {
			cgsleep_ms(60000);
			pool = select_longpoll_pool(cp);
		}
	}

	if (pool->has_stratum) {
		applog(LOG_WARNING, "Block change for %s detection via %s stratum",
		       cp->rpc_url, pool->rpc_url);
		goto out;
	}

	/* Any longpoll from any pool is enough for this to be true */
	have_longpoll = true;

	wait_lpcurrent(cp);

	{
		lp_url = pool->lp_url;
		if (cp == pool)
			applog(LOG_WARNING, "Long-polling activated for %s (%s)", lp_url, pool_protocol_name(pool->lp_proto));
		else
			applog(LOG_WARNING, "Long-polling activated for %s via %s (%s)", cp->rpc_url, lp_url, pool_protocol_name(pool->lp_proto));
	}

	while (42) {
		json_t *val, *soval;

		struct work *work = make_work();
		char *lpreq;
		lpreq = prepare_rpc_req(work, pool->lp_proto, pool->lp_id);
		work->pool = pool;
		if (!lpreq)
		{
			free_work(work);
			goto lpfail;
		}

		wait_lpcurrent(cp);

		cgtime(&start);

		/* Longpoll connections can be persistent for a very long time
		 * and any number of issues could have come up in the meantime
		 * so always establish a fresh connection instead of relying on
		 * a persistent one. */
		curl_easy_setopt(curl, CURLOPT_FRESH_CONNECT, 1);
		curl_easy_setopt(curl, CURLOPT_OPENSOCKETFUNCTION, save_curl_socket);
		curl_easy_setopt(curl, CURLOPT_OPENSOCKETDATA, pool);
		val = json_rpc_call(curl, lp_url, pool->rpc_userpass,
				    lpreq, false, true, &rolltime, pool, false);
		pool->lp_socket = CURL_SOCKET_BAD;

		cgtime(&reply);

		free(lpreq);

		if (likely(val)) {
			soval = json_object_get(json_object_get(val, "result"), "submitold");
			if (soval)
				pool->submit_old = json_is_true(soval);
			else
				pool->submit_old = false;
			convert_to_work(val, rolltime, pool, work, &start, &reply);
			failures = 0;
			json_decref(val);
		} else {
			/* Some pools regularly drop the longpoll request so
			 * only see this as longpoll failure if it happens
			 * immediately and just restart it the rest of the
			 * time. */
			cgtime(&end);
			free_work(work);
			if (end.tv_sec - start.tv_sec <= 30)
			{
				if (failures == 1)
					applog(LOG_WARNING, "longpoll failed for %s, retrying every 30s", lp_url);
lpfail:
				cgsleep_ms(30000);
			}
		}

		if (pool != cp) {
			pool = select_longpoll_pool(cp);
			if (pool->has_stratum) {
				applog(LOG_WARNING, "Block change for %s detection via %s stratum",
				       cp->rpc_url, pool->rpc_url);
				break;
			}
			if (unlikely(!pool))
				goto retry_pool;
		}

		if (unlikely(pool->removed))
			break;
	}

out:
	pool->lp_active = false;
	curl_easy_cleanup(curl);

	return NULL;
}

static void stop_longpoll(void)
{
	int i;
	
	want_longpoll = false;
	for (i = 0; i < total_pools; ++i)
	{
		struct pool *pool = pools[i];
		
		if (unlikely(!pool->lp_started))
			continue;
		
		pool->lp_started = false;
		pthread_cancel(pool->longpoll_thread);
	}
	have_longpoll = false;
}

static void start_longpoll(void)
{
	int i;
	
	want_longpoll = true;
	for (i = 0; i < total_pools; ++i)
	{
		struct pool *pool = pools[i];
		
		if (unlikely(pool->removed || pool->lp_started || !pool->lp_url))
			continue;
		
		pool->lp_started = true;
		if (unlikely(pthread_create(&pool->longpoll_thread, NULL, longpoll_thread, (void *)pool)))
			quit(1, "Failed to create pool longpoll thread");
	}
}

void reinit_device(struct cgpu_info *cgpu)
{
	if (cgpu->drv->reinit_device)
		cgpu->drv->reinit_device(cgpu);
}

static struct timeval rotate_tv;

/* We reap curls if they are unused for over a minute */
static void reap_curl(struct pool *pool)
{
	struct curl_ent *ent, *iter;
	struct timeval now;
	int reaped = 0;

	cgtime(&now);

	mutex_lock(&pool->pool_lock);
	LL_FOREACH_SAFE(pool->curllist, ent, iter) {
		if (pool->curls < 2)
			break;
		if (now.tv_sec - ent->tv.tv_sec > 300) {
			reaped++;
			pool->curls--;
			LL_DELETE(pool->curllist, ent);
			curl_easy_cleanup(ent->curl);
			free(ent);
		}
	}
	mutex_unlock(&pool->pool_lock);

	if (reaped)
		applog(LOG_DEBUG, "Reaped %d curl%s from pool %d", reaped, reaped > 1 ? "s" : "", pool->pool_no);
}

static void *watchpool_thread(void __maybe_unused *userdata)
{
	int intervals = 0;

#ifndef HAVE_PTHREAD_CANCEL
	pthread_setcanceltype(PTHREAD_CANCEL_ASYNCHRONOUS, NULL);
#endif

	RenameThread("watchpool");

	while (42) {
		struct timeval now;
		int i;

		if (++intervals > 20)
			intervals = 0;
		cgtime(&now);

		for (i = 0; i < total_pools; i++) {
			struct pool *pool = pools[i];

			if (!opt_benchmark)
				reap_curl(pool);

			/* Get a rolling utility per pool over 10 mins */
			if (intervals > 19) {
				int shares = pool->diff1 - pool->last_shares;

				pool->last_shares = pool->diff1;
				pool->utility = (pool->utility + (double)shares * 0.63) / 1.63;
				pool->shares = pool->utility;
			}

			if (pool->enabled == POOL_DISABLED)
				continue;

			/* Don't start testing any pools if the test threads
			 * from startup are still doing their first attempt. */
			if (unlikely(pool->testing)) {
				pthread_join(pool->test_thread, NULL);
			}

			/* Test pool is idle once every minute */
			if (pool->idle && now.tv_sec - pool->tv_idle.tv_sec > 30) {
				if (pool_active(pool, true) && pool_tclear(pool, &pool->idle))
					pool_resus(pool);
			}

			/* Only switch pools if the failback pool has been
			 * alive for more than 5 minutes (default) to prevent
			 * intermittently failing pools from being used. */
			if (!pool->idle && pool_strategy == POOL_FAILOVER && pool->prio < cp_prio() &&
			    now.tv_sec - pool->tv_idle.tv_sec > opt_fail_switch_delay) {
				if (opt_fail_switch_delay % 60)
					applog(LOG_WARNING, "Pool %d %s stable for %d second%s",
					       pool->pool_no, pool->rpc_url,
					       opt_fail_switch_delay,
					       (opt_fail_switch_delay == 1 ? "" : "s"));
				else
					applog(LOG_WARNING, "Pool %d %s stable for %d minute%s",
					       pool->pool_no, pool->rpc_url,
					       opt_fail_switch_delay / 60,
					       (opt_fail_switch_delay == 60 ? "" : "s"));
				switch_pools(NULL);
			}
		}

		if (current_pool()->idle)
			switch_pools(NULL);

		if (pool_strategy == POOL_ROTATE && now.tv_sec - rotate_tv.tv_sec > 60 * opt_rotate_period) {
			cgtime(&rotate_tv);
			switch_pools(NULL);
		}

		cgsleep_ms(30000);
			
	}
	return NULL;
}

void mt_enable(struct thr_info *thr)
{
	applog(LOG_DEBUG, "Waking up thread %d", thr->id);
	notifier_wake(thr->notifier);
}

void proc_enable(struct cgpu_info *cgpu)
{
	int j;

	cgpu->deven = DEV_ENABLED;
	for (j = cgpu->threads ?: 1; j--; )
		mt_enable(cgpu->thr[j]);
}

#define device_recovered(cgpu)  proc_enable(cgpu)

void cgpu_set_defaults(struct cgpu_info * const cgpu)
{
	struct string_elist *setstr_elist;
	const char *p, *p2;
	char replybuf[0x2000];
	size_t L;
	DL_FOREACH(opt_set_device_list, setstr_elist)
	{
		const char * const setstr = setstr_elist->string;
		p = strchr(setstr, ':');
		if (!p)
			p = setstr;
		{
			L = p - setstr;
			char pattern[L + 1];
			if (L)
				memcpy(pattern, setstr, L);
			pattern[L] = '\0';
			if (!cgpu_match(pattern, cgpu))
				continue;
		}
		
		applog(LOG_DEBUG, "%"PRIpreprv": %s: Matched with set default: %s",
		       cgpu->proc_repr, __func__, setstr);
		
		if (p[0] == ':')
			++p;
		p2 = strchr(p, '=');
		if (!p2)
		{
			L = strlen(p);
			p2 = "";
		}
		else
		{
			L = p2 - p;
			++p2;
		}
		char opt[L + 1];
		if (L)
			memcpy(opt, p, L);
		opt[L] = '\0';
		
		L = strlen(p2);
		char setval[L + 1];
		if (L)
			memcpy(setval, p2, L);
		setval[L] = '\0';
		
		enum bfg_set_device_replytype success;
		p = proc_set_device(cgpu, opt, setval, replybuf, &success);
		switch (success)
		{
			case SDR_OK:
				applog(LOG_DEBUG, "%"PRIpreprv": Applied rule %s%s%s",
				       cgpu->proc_repr, setstr,
				       p ? ": " : "", p ?: "");
				break;
			case SDR_ERR:
			case SDR_HELP:
			case SDR_UNKNOWN:
				applog(LOG_DEBUG, "%"PRIpreprv": Applying rule %s: %s",
				       cgpu->proc_repr, setstr, p);
				break;
			case SDR_AUTO:
			case SDR_NOSUPP:
				applog(LOG_DEBUG, "%"PRIpreprv": set_device is not implemented (trying to apply rule: %s)",
				       cgpu->proc_repr, setstr);
		}
	}
	cgpu->already_set_defaults = true;
}

void drv_set_defaults(const struct device_drv * const drv, const void *datap, void *userp, const char * const devpath, const char * const serial, const int mode)
{
	struct device_drv dummy_drv = *drv;
	struct cgpu_info dummy_cgpu = {
		.drv = &dummy_drv,
		.device = &dummy_cgpu,
		.device_id = -1,
		.proc_id = -1,
		.device_data = userp,
		.device_path = devpath,
		.dev_serial = serial,
	};
	strcpy(dummy_cgpu.proc_repr, drv->name);
	switch (mode)
	{
		case 0:
			dummy_drv.set_device = datap;
			break;
		case 1:
			dummy_drv.set_device = NULL;
			dummy_cgpu.set_device_funcs = datap;
			break;
	}
	cgpu_set_defaults(&dummy_cgpu);
}

/* Makes sure the hashmeter keeps going even if mining threads stall, updates
 * the screen at regular intervals, and restarts threads if they appear to have
 * died. */
#define WATCHDOG_SICK_TIME		60
#define WATCHDOG_DEAD_TIME		600
#define WATCHDOG_SICK_COUNT		(WATCHDOG_SICK_TIME/WATCHDOG_INTERVAL)
#define WATCHDOG_DEAD_COUNT		(WATCHDOG_DEAD_TIME/WATCHDOG_INTERVAL)

static void *watchdog_thread(void __maybe_unused *userdata)
{
	const unsigned int interval = WATCHDOG_INTERVAL;
	struct timeval zero_tv;

#ifndef HAVE_PTHREAD_CANCEL
	pthread_setcanceltype(PTHREAD_CANCEL_ASYNCHRONOUS, NULL);
#endif

	RenameThread("watchdog");

	memset(&zero_tv, 0, sizeof(struct timeval));
	cgtime(&rotate_tv);

	while (1) {
		int i;
		struct timeval now;

		sleep(interval);

		discard_stale();

		hashmeter(-1, &zero_tv, 0);

#ifdef HAVE_CURSES
		const int ts = total_staged();
		if (curses_active_locked()) {
			change_logwinsize();
			curses_print_status(ts);
			_refresh_devstatus(true);
			touchwin(logwin);
			wrefresh(logwin);
			unlock_curses();
		}
#endif

		cgtime(&now);

		if (!sched_paused && !should_run()) {
			applog(LOG_WARNING, "Pausing execution as per stop time %02d:%02d scheduled",
			       schedstop.tm.tm_hour, schedstop.tm.tm_min);
			if (!schedstart.enable) {
				quit(0, "Terminating execution as planned");
				break;
			}

			applog(LOG_WARNING, "Will restart execution as scheduled at %02d:%02d",
			       schedstart.tm.tm_hour, schedstart.tm.tm_min);
			sched_paused = true;

			rd_lock(&mining_thr_lock);
			for (i = 0; i < mining_threads; i++)
				mining_thr[i]->pause = true;
			rd_unlock(&mining_thr_lock);
		} else if (sched_paused && should_run()) {
			applog(LOG_WARNING, "Restarting execution as per start time %02d:%02d scheduled",
				schedstart.tm.tm_hour, schedstart.tm.tm_min);
			if (schedstop.enable)
				applog(LOG_WARNING, "Will pause execution as scheduled at %02d:%02d",
					schedstop.tm.tm_hour, schedstop.tm.tm_min);
			sched_paused = false;

			for (i = 0; i < mining_threads; i++) {
				struct thr_info *thr;

				thr = get_thread(i);
				thr->pause = false;
			}
			
			for (i = 0; i < total_devices; ++i)
			{
				struct cgpu_info *cgpu = get_devices(i);
				
				/* Don't touch disabled devices */
				if (cgpu->deven == DEV_DISABLED)
					continue;
				proc_enable(cgpu);
			}
		}

		for (i = 0; i < total_devices; ++i) {
			struct cgpu_info *cgpu = get_devices(i);
			if (!cgpu->disable_watchdog)
				bfg_watchdog(cgpu, &now);
		}
	}

	return NULL;
}

void bfg_watchdog(struct cgpu_info * const cgpu, struct timeval * const tvp_now)
{
			struct thr_info *thr = cgpu->thr[0];
			enum dev_enable *denable;
			char *dev_str = cgpu->proc_repr;

			if (likely(drv_ready(cgpu)))
			{
				if (unlikely(!cgpu->already_set_defaults))
					cgpu_set_defaults(cgpu);
				if (cgpu->drv->get_stats)
					cgpu->drv->get_stats(cgpu);
			}

			denable = &cgpu->deven;

			if (cgpu->drv->watchdog)
				cgpu->drv->watchdog(cgpu, tvp_now);
			
			/* Thread is disabled */
			if (*denable == DEV_DISABLED)
				return;
			else
			if (*denable == DEV_RECOVER_ERR) {
				if (opt_restart && timer_elapsed(&cgpu->tv_device_last_not_well, NULL) > cgpu->reinit_backoff) {
					applog(LOG_NOTICE, "Attempting to reinitialize %s",
					       dev_str);
					if (cgpu->reinit_backoff < 300)
						cgpu->reinit_backoff *= 2;
					device_recovered(cgpu);
				}
				return;
			}
			else
			if (*denable == DEV_RECOVER) {
				if (opt_restart && cgpu->temp < cgpu->targettemp) {
					applog(LOG_NOTICE, "%s recovered to temperature below target, re-enabling",
					       dev_str);
					device_recovered(cgpu);
				}
				dev_error_update(cgpu, REASON_DEV_THERMAL_CUTOFF);
				return;
			}
			else
			if (cgpu->temp > cgpu->cutofftemp)
			{
				applog(LOG_WARNING, "%s hit thermal cutoff limit at %dC, disabling!",
				       dev_str, (int)cgpu->temp);
				*denable = DEV_RECOVER;

				dev_error(cgpu, REASON_DEV_THERMAL_CUTOFF);
				run_cmd(cmd_idle);
			}

			if (thr->getwork) {
				if (cgpu->status == LIFE_WELL && thr->getwork < tvp_now->tv_sec - opt_log_interval) {
					int thrid;
					bool cgpu_idle = true;
					thr->rolling = 0;
					for (thrid = 0; thrid < cgpu->threads; ++thrid)
						if (!cgpu->thr[thrid]->getwork)
							cgpu_idle = false;
					if (cgpu_idle) {
						cgpu->rolling = 0;
						cgpu->status = LIFE_WAIT;
					}
				}
				return;
			}
			else if (cgpu->status == LIFE_WAIT)
				cgpu->status = LIFE_WELL;

#ifdef WANT_CPUMINE
			if (!strcmp(cgpu->drv->dname, "cpu"))
				return;
#endif
			if (cgpu->status != LIFE_WELL && (tvp_now->tv_sec - thr->last.tv_sec < WATCHDOG_SICK_TIME)) {
				if (likely(cgpu->status != LIFE_INIT && cgpu->status != LIFE_INIT2))
				applog(LOG_ERR, "%s: Recovered, declaring WELL!", dev_str);
				cgpu->status = LIFE_WELL;
				cgpu->device_last_well = time(NULL);
			} else if (cgpu->status == LIFE_WELL && (tvp_now->tv_sec - thr->last.tv_sec > WATCHDOG_SICK_TIME)) {
				thr->rolling = cgpu->rolling = 0;
				cgpu->status = LIFE_SICK;
				applog(LOG_ERR, "%s: Idle for more than 60 seconds, declaring SICK!", dev_str);
				cgtime(&thr->sick);

				dev_error(cgpu, REASON_DEV_SICK_IDLE_60);
				run_cmd(cmd_sick);
				
				if (opt_restart && cgpu->drv->reinit_device) {
					applog(LOG_ERR, "%s: Attempting to restart", dev_str);
					reinit_device(cgpu);
				}
			} else if (cgpu->status == LIFE_SICK && (tvp_now->tv_sec - thr->last.tv_sec > WATCHDOG_DEAD_TIME)) {
				cgpu->status = LIFE_DEAD;
				applog(LOG_ERR, "%s: Not responded for more than 10 minutes, declaring DEAD!", dev_str);
				cgtime(&thr->sick);

				dev_error(cgpu, REASON_DEV_DEAD_IDLE_600);
				run_cmd(cmd_dead);
			} else if (tvp_now->tv_sec - thr->sick.tv_sec > 60 &&
				   (cgpu->status == LIFE_SICK || cgpu->status == LIFE_DEAD)) {
				/* Attempt to restart a GPU that's sick or dead once every minute */
				cgtime(&thr->sick);
				if (opt_restart)
					reinit_device(cgpu);
			}
}

static void log_print_status(struct cgpu_info *cgpu)
{
	char logline[255];

	get_statline(logline, sizeof(logline), cgpu);
	applog(LOG_WARNING, "%s", logline);
}

void print_summary(void)
{
	struct timeval diff;
	int hours, mins, secs, i;
	double utility, efficiency = 0.0;
	char xfer[(ALLOC_H2B_SPACED*2)+4+1], bw[(ALLOC_H2B_SPACED*2)+6+1];
	int pool_secs;

	timersub(&total_tv_end, &total_tv_start, &diff);
	hours = diff.tv_sec / 3600;
	mins = (diff.tv_sec % 3600) / 60;
	secs = diff.tv_sec % 60;

	utility = total_accepted / total_secs * 60;
	efficiency = total_bytes_xfer ? total_diff_accepted * 2048. / total_bytes_xfer : 0.0;

	applog(LOG_WARNING, "\nSummary of runtime statistics:\n");
	applog(LOG_WARNING, "Started at %s", datestamp);
	if (total_pools == 1)
		applog(LOG_WARNING, "Pool: %s", pools[0]->rpc_url);
#ifdef WANT_CPUMINE
	if (opt_n_threads > 0)
		applog(LOG_WARNING, "CPU hasher algorithm used: %s", algo_names[opt_algo]);
#endif
	applog(LOG_WARNING, "Runtime: %d hrs : %d mins : %d secs", hours, mins, secs);
	applog(LOG_WARNING, "Average hashrate: %.1f Megahash/s", total_mhashes_done / total_secs);
	applog(LOG_WARNING, "Solved blocks: %d", found_blocks);
	applog(LOG_WARNING, "Best share difficulty: %s", best_share);
	applog(LOG_WARNING, "Share submissions: %d", total_accepted + total_rejected);
	applog(LOG_WARNING, "Accepted shares: %d", total_accepted);
	applog(LOG_WARNING, "Rejected shares: %d + %d stale (%.2f%%)",
	       total_rejected, total_stale,
	       (float)(total_rejected + total_stale) / (float)(total_rejected + total_stale + total_accepted)
	);
	applog(LOG_WARNING, "Accepted difficulty shares: %1.f", total_diff_accepted);
	applog(LOG_WARNING, "Rejected difficulty shares: %1.f", total_diff_rejected);
	applog(LOG_WARNING, "Hardware errors: %d", hw_errors);
	applog(LOG_WARNING, "Network transfer: %s  (%s)",
	       multi_format_unit2(xfer, sizeof(xfer), true, "B", H2B_SPACED, " / ", 2,
	                         (float)total_bytes_rcvd,
	                         (float)total_bytes_sent),
	       multi_format_unit2(bw, sizeof(bw), true, "B/s", H2B_SPACED, " / ", 2,
	                         (float)(total_bytes_rcvd / total_secs),
	                         (float)(total_bytes_sent / total_secs)));
	applog(LOG_WARNING, "Efficiency (accepted shares * difficulty / 2 KB): %.2f", efficiency);
	applog(LOG_WARNING, "Utility (accepted shares / min): %.2f/min\n", utility);

	applog(LOG_WARNING, "Unable to get work from server occasions: %d", total_go);
	applog(LOG_WARNING, "Work items generated locally: %d", local_work);
	applog(LOG_WARNING, "Submitting work remotely delay occasions: %d", total_ro);
	applog(LOG_WARNING, "New blocks detected on network: %d\n", new_blocks);

	if (total_pools > 1) {
		for (i = 0; i < total_pools; i++) {
			struct pool *pool = pools[i];

			applog(LOG_WARNING, "Pool: %s", pool->rpc_url);
			if (pool->solved)
				applog(LOG_WARNING, "SOLVED %d BLOCK%s!", pool->solved, pool->solved > 1 ? "S" : "");
			applog(LOG_WARNING, " Share submissions: %d", pool->accepted + pool->rejected);
			applog(LOG_WARNING, " Accepted shares: %d", pool->accepted);
			applog(LOG_WARNING, " Rejected shares: %d + %d stale (%.2f%%)",
			       pool->rejected, pool->stale_shares,
			       (float)(pool->rejected + pool->stale_shares) / (float)(pool->rejected + pool->stale_shares + pool->accepted)
			);
			applog(LOG_WARNING, " Accepted difficulty shares: %1.f", pool->diff_accepted);
			applog(LOG_WARNING, " Rejected difficulty shares: %1.f", pool->diff_rejected);
			pool_secs = timer_elapsed(&pool->cgminer_stats.start_tv, NULL);
			applog(LOG_WARNING, " Network transfer: %s  (%s)",
			       multi_format_unit2(xfer, sizeof(xfer), true, "B", H2B_SPACED, " / ", 2,
			                         (float)pool->cgminer_pool_stats.net_bytes_received,
			                         (float)pool->cgminer_pool_stats.net_bytes_sent),
			       multi_format_unit2(bw, sizeof(bw), true, "B/s", H2B_SPACED, " / ", 2,
			                         (float)(pool->cgminer_pool_stats.net_bytes_received / pool_secs),
			                         (float)(pool->cgminer_pool_stats.net_bytes_sent / pool_secs)));
			uint64_t pool_bytes_xfer = pool->cgminer_pool_stats.net_bytes_received + pool->cgminer_pool_stats.net_bytes_sent;
			efficiency = pool_bytes_xfer ? pool->diff_accepted * 2048. / pool_bytes_xfer : 0.0;
			applog(LOG_WARNING, " Efficiency (accepted * difficulty / 2 KB): %.2f", efficiency);

			applog(LOG_WARNING, " Items worked on: %d", pool->works);
			applog(LOG_WARNING, " Unable to get work from server occasions: %d", pool->getfail_occasions);
			applog(LOG_WARNING, " Submitting work remotely delay occasions: %d\n", pool->remotefail_occasions);
		}
	}

	if (opt_quit_summary != BQS_NONE)
	{
		if (opt_quit_summary == BQS_DETAILED)
			include_serial_in_statline = true;
		applog(LOG_WARNING, "Summary of per device statistics:\n");
		for (i = 0; i < total_devices; ++i) {
			struct cgpu_info *cgpu = get_devices(i);
			
			if (!cgpu->proc_id)
			{
				// Device summary line
				opt_show_procs = false;
				log_print_status(cgpu);
				opt_show_procs = true;
			}
			if ((opt_quit_summary == BQS_PROCS || opt_quit_summary == BQS_DETAILED) && cgpu->procs > 1)
				log_print_status(cgpu);
		}
	}

	if (opt_shares) {
		applog(LOG_WARNING, "Mined %g accepted shares of %g requested\n", total_diff_accepted, opt_shares);
		if (opt_shares > total_diff_accepted)
			applog(LOG_WARNING, "WARNING - Mined only %g shares of %g requested.", total_diff_accepted, opt_shares);
	}
	applog(LOG_WARNING, " ");

	fflush(stderr);
	fflush(stdout);
}

void _bfg_clean_up(bool restarting)
{
#ifdef HAVE_OPENCL
	clear_adl(nDevs);
#endif
#ifdef HAVE_LIBUSB
	if (likely(have_libusb))
        libusb_exit(NULL);
#endif

	cgtime(&total_tv_end);
#ifdef WIN32
	timeEndPeriod(1);
#endif
	if (!restarting) {
		/* Attempting to disable curses or print a summary during a
		 * restart can lead to a deadlock. */
#ifdef HAVE_CURSES
		disable_curses();
#endif
		if (!opt_realquiet && successful_connect)
			print_summary();
	}

	if (opt_n_threads > 0)
		free(cpus);

	curl_global_cleanup();
	
#ifdef WIN32
	WSACleanup();
#endif
}

void _quit(int status)
{
	if (status) {
		const char *ev = getenv("__BFGMINER_SEGFAULT_ERRQUIT");
		if (unlikely(ev && ev[0] && ev[0] != '0')) {
			int *p = NULL;
			// NOTE debugger can bypass with: p = &p
			*p = status;  // Segfault, hopefully dumping core
		}
	}

#if defined(unix) || defined(__APPLE__)
	if (forkpid > 0) {
		kill(forkpid, SIGTERM);
		forkpid = 0;
	}
#endif

	exit(status);
}

#ifdef HAVE_CURSES
char *curses_input(const char *query)
{
	char *input;

	echo();
	input = malloc(255);
	if (!input)
		quit(1, "Failed to malloc input");
	leaveok(logwin, false);
	wlogprint("%s:\n", query);
	wgetnstr(logwin, input, 255);
	if (!strlen(input))
	{
		free(input);
		input = NULL;
	}
	leaveok(logwin, true);
	noecho();
	return input;
}
#endif

static void *test_pool_thread(void *arg)
{
	struct pool *pool = (struct pool *)arg;

	if (pool_active(pool, false)) {
		pool_tset(pool, &pool->lagging);
		pool_tclear(pool, &pool->idle);
		bool first_pool = false;

		cg_wlock(&control_lock);
		if (!pools_active) {
			currentpool = pool;
			if (pool->pool_no != 0)
				first_pool = true;
			pools_active = true;
		}
		cg_wunlock(&control_lock);

		if (unlikely(first_pool))
			applog(LOG_NOTICE, "Switching to pool %d %s - first alive pool", pool->pool_no, pool->rpc_url);
		else
			applog(LOG_NOTICE, "Pool %d %s alive", pool->pool_no, pool->rpc_url);

		switch_pools(NULL);
	} else
		pool_died(pool);

	pool->testing = false;
	return NULL;
}

/* Always returns true that the pool details were added unless we are not
 * live, implying this is the only pool being added, so if no pools are
 * active it returns false. */
bool add_pool_details(struct pool *pool, bool live, char *url, char *user, char *pass)
{
	size_t siz;

	pool_set_uri(pool, url);
	pool->rpc_user = user;
	pool->rpc_pass = pass;
	siz = strlen(pool->rpc_user) + strlen(pool->rpc_pass) + 2;
	pool->rpc_userpass = malloc(siz);
	if (!pool->rpc_userpass)
		quit(1, "Failed to malloc userpass");
	snprintf(pool->rpc_userpass, siz, "%s:%s", pool->rpc_user, pool->rpc_pass);

	pool->testing = true;
	pool->idle = true;
	enable_pool(pool);

	pthread_create(&pool->test_thread, NULL, test_pool_thread, (void *)pool);
	if (!live) {
		pthread_join(pool->test_thread, NULL);
		return pools_active;
	}
	return true;
}

#ifdef HAVE_CURSES
static bool input_pool(bool live)
{
	char *url = NULL, *user = NULL, *pass = NULL;
	struct pool *pool;
	bool ret = false;

	immedok(logwin, true);
	wlogprint("Input server details.\n");

	url = curses_input("URL");
	if (!url)
		goto out;

	user = curses_input("Username");
	if (!user)
		goto out;

	pass = curses_input("Password");
	if (!pass)
		pass = calloc(1, 1);

	pool = add_pool();

	if (!detect_stratum(pool, url) && strncmp(url, "http://", 7) &&
	    strncmp(url, "https://", 8)) {
		char *httpinput;

		httpinput = malloc(256);
		if (!httpinput)
			quit(1, "Failed to malloc httpinput");
		strcpy(httpinput, "http://");
		strncat(httpinput, url, 248);
		free(url);
		url = httpinput;
	}

	ret = add_pool_details(pool, live, url, user, pass);
out:
	immedok(logwin, false);

	if (!ret) {
		if (url)
			free(url);
		if (user)
			free(user);
		if (pass)
			free(pass);
	}
	return ret;
}
#endif

#if defined(unix) || defined(__APPLE__)
static void fork_monitor()
{
	// Make a pipe: [readFD, writeFD]
	int pfd[2];
	int r = pipe(pfd);

	if (r < 0) {
		perror("pipe - failed to create pipe for --monitor");
		exit(1);
	}

	// Make stderr write end of pipe
	fflush(stderr);
	r = dup2(pfd[1], 2);
	if (r < 0) {
		perror("dup2 - failed to alias stderr to write end of pipe for --monitor");
		exit(1);
	}
	r = close(pfd[1]);
	if (r < 0) {
		perror("close - failed to close write end of pipe for --monitor");
		exit(1);
	}

	// Don't allow a dying monitor to kill the main process
	sighandler_t sr0 = signal(SIGPIPE, SIG_IGN);
	sighandler_t sr1 = signal(SIGPIPE, SIG_IGN);
	if (SIG_ERR == sr0 || SIG_ERR == sr1) {
		perror("signal - failed to edit signal mask for --monitor");
		exit(1);
	}

	// Fork a child process
	forkpid = fork();
	if (forkpid < 0) {
		perror("fork - failed to fork child process for --monitor");
		exit(1);
	}

	// Child: launch monitor command
	if (0 == forkpid) {
		// Make stdin read end of pipe
		r = dup2(pfd[0], 0);
		if (r < 0) {
			perror("dup2 - in child, failed to alias read end of pipe to stdin for --monitor");
			exit(1);
		}
		close(pfd[0]);
		if (r < 0) {
			perror("close - in child, failed to close read end of  pipe for --monitor");
			exit(1);
		}

		// Launch user specified command
		execl("/bin/bash", "/bin/bash", "-c", opt_stderr_cmd, (char*)NULL);
		perror("execl - in child failed to exec user specified command for --monitor");
		exit(1);
	}

	// Parent: clean up unused fds and bail
	r = close(pfd[0]);
	if (r < 0) {
		perror("close - failed to close read end of pipe for --monitor");
		exit(1);
	}
}
#endif // defined(unix)

#ifdef HAVE_CURSES
#ifdef USE_UNICODE
static
wchar_t select_unicode_char(const wchar_t *opt)
{
	for ( ; *opt; ++opt)
		if (iswprint(*opt))
			return *opt;
	return '?';
}
#endif

void enable_curses(void) {
	int x;
	__maybe_unused int y;

	lock_curses();
	if (curses_active) {
		unlock_curses();
		return;
	}

#ifdef USE_UNICODE
	if (use_unicode)
	{
		setlocale(LC_CTYPE, "");
		if (iswprint(0xb0))
			have_unicode_degrees = true;
		unicode_micro = select_unicode_char(L"\xb5\u03bcu");
	}
#endif
	mainwin = initscr();
	start_color();
#if defined(PDCURSES) || defined(NCURSES_VERSION)
	if (ERR != use_default_colors())
		default_bgcolor = -1;
#endif
	if (has_colors() && ERR != init_pair(1, COLOR_WHITE, COLOR_BLUE))
	{
		menu_attr = COLOR_PAIR(1);
		if (ERR != init_pair(2, COLOR_RED, default_bgcolor))
			attr_bad |= COLOR_PAIR(2);
	}
	keypad(mainwin, true);
	getmaxyx(mainwin, y, x);
	statuswin = newwin(logstart, x, 0, 0);
	leaveok(statuswin, true);
	// For whatever reason, PDCurses crashes if the logwin is initialized to height y-logcursor
	// We resize the window later anyway, so just start it off at 1 :)
	logwin = newwin(1, 0, logcursor, 0);
	idlok(logwin, true);
	scrollok(logwin, true);
	leaveok(logwin, true);
	cbreak();
	noecho();
	nonl();
	curses_active = true;
	statusy = logstart;
	unlock_curses();
}
#endif

/* TODO: fix need a dummy CPU device_drv even if no support for CPU mining */
#ifndef WANT_CPUMINE
struct device_drv cpu_drv;
struct device_drv cpu_drv = {
	.name = "CPU",
};
#endif

static int cgminer_id_count = 0;
static int device_line_id_count;

void register_device(struct cgpu_info *cgpu)
{
	cgpu->deven = DEV_ENABLED;

	wr_lock(&devices_lock);
	devices[cgpu->cgminer_id = cgminer_id_count++] = cgpu;
	wr_unlock(&devices_lock);

	if (!cgpu->proc_id)
		cgpu->device_line_id = device_line_id_count++;
	mining_threads += cgpu->threads ?: 1;
#ifdef HAVE_CURSES
	adj_width(mining_threads, &dev_width);
#endif

	rwlock_init(&cgpu->qlock);
	cgpu->queued_work = NULL;
}

struct _cgpu_devid_counter {
	char name[4];
	int lastid;
	UT_hash_handle hh;
};

void renumber_cgpu(struct cgpu_info *cgpu)
{
	static struct _cgpu_devid_counter *devids = NULL;
	struct _cgpu_devid_counter *d;
	
	HASH_FIND_STR(devids, cgpu->drv->name, d);
	if (d)
		cgpu->device_id = ++d->lastid;
	else {
		d = malloc(sizeof(*d));
		memcpy(d->name, cgpu->drv->name, sizeof(d->name));
		cgpu->device_id = d->lastid = 0;
		HASH_ADD_STR(devids, name, d);
	}
	
	// Build repr strings
	sprintf(cgpu->dev_repr, "%s%2u", cgpu->drv->name, cgpu->device_id % 100);
	sprintf(cgpu->dev_repr_ns, "%s%u", cgpu->drv->name, cgpu->device_id % 100);
	strcpy(cgpu->proc_repr, cgpu->dev_repr);
	sprintf(cgpu->proc_repr_ns, "%s%u", cgpu->drv->name, cgpu->device_id);
	
	const int lpcount = cgpu->procs;
	if (lpcount > 1)
	{
		int ns;
		struct cgpu_info *slave;
		int lpdigits = 1;
		for (int i = lpcount; i > 26 && lpdigits < 3; i /= 26)
			++lpdigits;
		
		memset(&cgpu->proc_repr[5], 'a', lpdigits);
		cgpu->proc_repr[5 + lpdigits] = '\0';
		ns = strlen(cgpu->proc_repr_ns);
		strcpy(&cgpu->proc_repr_ns[ns], &cgpu->proc_repr[5]);
		
		slave = cgpu;
		for (int i = 1; i < lpcount; ++i)
		{
			slave = slave->next_proc;
			strcpy(slave->proc_repr, cgpu->proc_repr);
			strcpy(slave->proc_repr_ns, cgpu->proc_repr_ns);
			for (int x = i, y = lpdigits; --y, x; x /= 26)
			{
				slave->proc_repr_ns[ns + y] =
				slave->proc_repr[5 + y] += (x % 26);
			}
		}
	}
}

static bool my_blkmaker_sha256_callback(void *digest, const void *buffer, size_t length)
{
	sha256(buffer, length, digest);
	return true;
}

static
int drv_algo_check(const struct device_drv * const drv)
{
	const int algomatch = opt_scrypt ? POW_SCRYPT : POW_SHA256D;
	const supported_algos_t algos = drv->supported_algos ?: POW_SHA256D;
	return (algos & algomatch);
}

#ifndef HAVE_PTHREAD_CANCEL
extern void setup_pthread_cancel_workaround();
extern struct sigaction pcwm_orig_term_handler;
#endif

bool bfg_need_detect_rescan;
extern void probe_device(struct lowlevel_device_info *);
static void schedule_rescan(const struct timeval *);

static
void drv_detect_all()
{
	bool rescanning = false;
rescan:
	bfg_need_detect_rescan = false;
	
#ifdef HAVE_BFG_LOWLEVEL
	struct lowlevel_device_info * const infolist = lowlevel_scan(), *info, *infotmp;
	
	LL_FOREACH_SAFE(infolist, info, infotmp)
		probe_device(info);
	LL_FOREACH_SAFE(infolist, info, infotmp)
		pthread_join(info->probe_pth, NULL);
#endif
	
	struct driver_registration *reg, *tmp;
	BFG_FOREACH_DRIVER_BY_PRIORITY(reg, tmp)
	{
		const struct device_drv * const drv = reg->drv;
		if (!(drv_algo_check(drv) && drv->drv_detect))
			continue;
		
		drv->drv_detect();
	}

#ifdef HAVE_BFG_LOWLEVEL
	lowlevel_scan_free();
#endif
	
	if (bfg_need_detect_rescan)
	{
		if (rescanning)
		{
			applog(LOG_DEBUG, "Device rescan requested a second time, delaying");
			struct timeval tv_when;
			timer_set_delay_from_now(&tv_when, rescan_delay_ms * 1000);
			schedule_rescan(&tv_when);
		}
		else
		{
			rescanning = true;
			applog(LOG_DEBUG, "Device rescan requested");
			goto rescan;
		}
	}
}

static
void allocate_cgpu(struct cgpu_info *cgpu, unsigned int *kp)
{
	struct thr_info *thr;
	int j;
	
	struct device_drv *api = cgpu->drv;
	cgpu->cgminer_stats.getwork_wait_min.tv_sec = MIN_SEC_UNSET;
	
	int threadobj = cgpu->threads;
	if (!threadobj)
		// Create a fake thread object to handle hashmeter etc
		threadobj = 1;
	cgpu->thr = calloc(threadobj + 1, sizeof(*cgpu->thr));
	cgpu->thr[threadobj] = NULL;
	cgpu->status = LIFE_INIT;
	
	if (opt_devices_enabled_list)
	{
		struct string_elist *enablestr_elist;
		cgpu->deven = DEV_DISABLED;
		DL_FOREACH(opt_devices_enabled_list, enablestr_elist)
		{
			const char * const enablestr = enablestr_elist->string;
			if (cgpu_match(enablestr, cgpu))
			{
				cgpu->deven = DEV_ENABLED;
				break;
			}
		}
	}

	cgpu->max_hashes = 0;
	BFGINIT(cgpu->min_nonce_diff, 1);
	
	BFGINIT(cgpu->cutofftemp, opt_cutofftemp);
	BFGINIT(cgpu->targettemp, cgpu->cutofftemp - 6);

	// Setup thread structs before starting any of the threads, in case they try to interact
	for (j = 0; j < threadobj; ++j, ++*kp) {
		thr = get_thread(*kp);
		thr->id = *kp;
		thr->cgpu = cgpu;
		thr->device_thread = j;
		thr->work_restart_notifier[1] = INVSOCK;
		thr->mutex_request[1] = INVSOCK;
		thr->_job_transition_in_progress = true;
		timerclear(&thr->tv_morework);

		thr->scanhash_working = true;
		thr->hashes_done = 0;
		timerclear(&thr->tv_hashes_done);
		cgtime(&thr->tv_lastupdate);
		thr->tv_poll.tv_sec = -1;
		thr->_max_nonce = api->can_limit_work ? api->can_limit_work(thr) : 0xffffffff;

		cgpu->thr[j] = thr;
	}
	
	if (!cgpu->device->threads)
		notifier_init_invalid(cgpu->thr[0]->notifier);
	else
	if (!cgpu->threads)
		memcpy(&cgpu->thr[0]->notifier, &cgpu->device->thr[0]->notifier, sizeof(cgpu->thr[0]->notifier));
	else
	for (j = 0; j < cgpu->threads; ++j)
	{
		thr = cgpu->thr[j];
		notifier_init(thr->notifier);
	}
}

static
void start_cgpu(struct cgpu_info *cgpu)
{
	struct thr_info *thr;
	int j;
	
	for (j = 0; j < cgpu->threads; ++j) {
		thr = cgpu->thr[j];

		/* Enable threads for devices set not to mine but disable
		 * their queue in case we wish to enable them later */
		if (cgpu->drv->thread_prepare && !cgpu->drv->thread_prepare(thr))
			continue;

		thread_reportout(thr);

		if (unlikely(thr_info_create(thr, NULL, miner_thread, thr)))
			quit(1, "thread %d create failed", thr->id);
		
		notifier_wake(thr->notifier);
	}
	if (cgpu->deven == DEV_ENABLED)
		proc_enable(cgpu);
}

static
void _scan_serial(void *p)
{
	const char *s = p;
	struct string_elist *iter, *tmp;
	struct string_elist *orig_scan_devices = scan_devices;
	
	if (s)
	{
		// Make temporary scan_devices list
		scan_devices = NULL;
		string_elist_add("noauto", &scan_devices);
		add_serial(s);
	}
	
	drv_detect_all();
	
	if (s)
	{
		DL_FOREACH_SAFE(scan_devices, iter, tmp)
		{
			string_elist_del(&scan_devices, iter);
		}
		scan_devices = orig_scan_devices;
	}
}

#ifdef HAVE_BFG_LOWLEVEL
static
bool _probe_device_match(const struct lowlevel_device_info * const info, const char * const ser)
{
	if (!(false
		|| (info->serial && !strcasecmp(ser, info->serial))
		|| (info->path   && !strcasecmp(ser, info->path  ))
		|| (info->devid  && !strcasecmp(ser, info->devid ))
	))
	{
		char *devid = devpath_to_devid(ser);
		if (!devid)
			return false;
		const bool different = strcmp(info->devid, devid);
		free(devid);
		if (different)
			return false;
	}
	return true;
}

static
const struct device_drv *_probe_device_find_drv(const char * const _dname, const size_t dnamelen)
{
	struct driver_registration *dreg;
	char dname[dnamelen];
	int i;
	
	for (i = 0; i < dnamelen; ++i)
		dname[i] = tolower(_dname[i]);
	BFG_FIND_DRV_BY_DNAME(dreg, dname, dnamelen);
	if (!dreg)
	{
		for (i = 0; i < dnamelen; ++i)
			dname[i] = toupper(_dname[i]);
		BFG_FIND_DRV_BY_NAME(dreg, dname, dnamelen);
		if (!dreg)
			return NULL;
	}
	
	if (!drv_algo_check(dreg->drv))
		return NULL;
	
	return dreg->drv;
}

static
bool _probe_device_do_probe(const struct device_drv * const drv, const struct lowlevel_device_info * const info, bool * const request_rescan_p)
{
	bfg_probe_result_flags = 0;
	if (drv->lowl_probe(info))
	{
		if (!(bfg_probe_result_flags & BPR_CONTINUE_PROBES))
			return true;
	}
	else
	if (request_rescan_p && opt_hotplug && !(bfg_probe_result_flags & BPR_DONT_RESCAN))
		*request_rescan_p = true;
	return false;
}

bool dummy_check_never_true = false;

static
void *probe_device_thread(void *p)
{
	struct lowlevel_device_info * const infolist = p;
	struct lowlevel_device_info *info = infolist;
	bool request_rescan = false;
	
	{
		char threadname[5 + strlen(info->devid) + 1];
		sprintf(threadname, "probe_%s", info->devid);
		RenameThread(threadname);
	}
	
	// If already in use, ignore
	if (bfg_claim_any(NULL, NULL, info->devid))
		applogr(NULL, LOG_DEBUG, "%s: \"%s\" already in use",
		        __func__, info->product);
	
	// if lowlevel device matches specific user assignment, probe requested driver(s)
	struct string_elist *sd_iter, *sd_tmp;
	struct driver_registration *dreg, *dreg_tmp;
	DL_FOREACH_SAFE(scan_devices, sd_iter, sd_tmp)
	{
		const char * const dname = sd_iter->string;
		const char * const colon = strpbrk(dname, ":@");
		if (!(colon && colon != dname))
			continue;
		const char * const ser = &colon[1];
		LL_FOREACH2(infolist, info, same_devid_next)
		{
			if (!_probe_device_match(info, ser))
				continue;
			const size_t dnamelen = (colon - dname);
			const struct device_drv * const drv = _probe_device_find_drv(dname, dnamelen);
			if (!(drv && drv->lowl_probe && drv_algo_check(drv)))
				continue;
			if (_probe_device_do_probe(drv, info, &request_rescan))
				return NULL;
		}
	}
	
	// probe driver(s) with auto enabled and matching VID/PID/Product/etc of device
	BFG_FOREACH_DRIVER_BY_PRIORITY(dreg, dreg_tmp)
	{
		const struct device_drv * const drv = dreg->drv;
		
		if (!drv_algo_check(drv))
			continue;
		
		// Check for "noauto" flag
		// NOTE: driver-specific configuration overrides general
		bool doauto = true;
		DL_FOREACH_SAFE(scan_devices, sd_iter, sd_tmp)
		{
			const char * const dname = sd_iter->string;
			// NOTE: Only checking flags here, NOT path/serial, so @ is unacceptable
			const char *colon = strchr(dname, ':');
			if (!colon)
				colon = &dname[-1];
			if (strcasecmp("noauto", &colon[1]) && strcasecmp("auto", &colon[1]))
				continue;
			const ssize_t dnamelen = (colon - dname);
			if (dnamelen >= 0 && _probe_device_find_drv(dname, dnamelen) != drv)
				continue;
			doauto = (tolower(colon[1]) == 'a');
			if (dnamelen != -1)
				break;
		}
		
		if (doauto && drv->lowl_match)
		{
			LL_FOREACH2(infolist, info, same_devid_next)
			{
				/*
				 The below call to applog is absolutely necessary
				 Starting with commit 76d0cc183b1c9ddcc0ef34d2e43bc696ef9de92e installing BFGMiner on
				 Mac OS X using Homebrew results in a binary that segfaults on startup
				 There are two unresolved issues:

				 1) The BFGMiner authors cannot find a way to install BFGMiner with Homebrew that results
				    in debug symbols being available to help troubleshoot the issue
				 2) The issue disappears when unrelated code changes are made, such as adding the following
				    call to applog with infolist and / or p
				 
				 We would encourage revisiting this in the future to come up with a more concrete solution
				 Reproducing should only require commenting / removing the following line and installing
				 BFGMiner using "brew install bfgminer --HEAD"
				 */
				if (dummy_check_never_true)
					applog(LOG_DEBUG, "lowl_match: %p(%s) %p %p %p", drv, drv->dname, info, infolist, p);
				
				if (!drv->lowl_match(info))
					continue;
				if (_probe_device_do_probe(drv, info, &request_rescan))
					return NULL;
			}
		}
	}
	
	// probe driver(s) with 'all' enabled
	DL_FOREACH_SAFE(scan_devices, sd_iter, sd_tmp)
	{
		const char * const dname = sd_iter->string;
		// NOTE: Only checking flags here, NOT path/serial, so @ is unacceptable
		const char * const colon = strchr(dname, ':');
		if (!colon)
		{
			LL_FOREACH2(infolist, info, same_devid_next)
			{
				if (
#ifdef NEED_BFG_LOWL_VCOM
					(info->lowl == &lowl_vcom && !strcasecmp(dname, "all")) ||
#endif
					_probe_device_match(info, (dname[0] == '@') ? &dname[1] : dname))
				{
					bool dont_rescan = false;
					BFG_FOREACH_DRIVER_BY_PRIORITY(dreg, dreg_tmp)
					{
						const struct device_drv * const drv = dreg->drv;
						if (!drv_algo_check(drv))
							continue;
						if (drv->lowl_probe_by_name_only)
							continue;
						if (!drv->lowl_probe)
							continue;
						if (_probe_device_do_probe(drv, info, NULL))
							return NULL;
						if (bfg_probe_result_flags & BPR_DONT_RESCAN)
							dont_rescan = true;
					}
					if (opt_hotplug && !dont_rescan)
						request_rescan = true;
					break;
				}
			}
			continue;
		}
		if (strcasecmp(&colon[1], "all"))
			continue;
		const size_t dnamelen = (colon - dname);
		const struct device_drv * const drv = _probe_device_find_drv(dname, dnamelen);
		if (!(drv && drv->lowl_probe && drv_algo_check(drv)))
			continue;
		LL_FOREACH2(infolist, info, same_devid_next)
		{
			if (info->lowl->exclude_from_all)
				continue;
			if (_probe_device_do_probe(drv, info, NULL))
				return NULL;
		}
	}
	
	// Only actually request a rescan if we never found any cgpu
	if (request_rescan)
		bfg_need_detect_rescan = true;
	
	return NULL;
}

void probe_device(struct lowlevel_device_info * const info)
{
	pthread_create(&info->probe_pth, NULL, probe_device_thread, info);
}
#endif

int create_new_cgpus(void (*addfunc)(void*), void *arg)
{
	static pthread_mutex_t mutex = PTHREAD_MUTEX_INITIALIZER;
	int devcount, i, mining_threads_new = 0;
	unsigned int k;
	struct cgpu_info *cgpu;
	struct thr_info *thr;
	void *p;
	
	mutex_lock(&mutex);
	devcount = total_devices;
	
	addfunc(arg);
	
	if (!total_devices_new)
		goto out;
	
	wr_lock(&devices_lock);
	p = realloc(devices, sizeof(struct cgpu_info *) * (total_devices + total_devices_new + 1));
	if (unlikely(!p))
	{
		wr_unlock(&devices_lock);
		applog(LOG_ERR, "scan_serial: realloc failed trying to grow devices array");
		goto out;
	}
	devices = p;
	wr_unlock(&devices_lock);
	
	for (i = 0; i < total_devices_new; ++i)
	{
		cgpu = devices_new[i];
		mining_threads_new += cgpu->threads ?: 1;
	}
	
	wr_lock(&mining_thr_lock);
	mining_threads_new += mining_threads;
	p = realloc(mining_thr, sizeof(struct thr_info *) * mining_threads_new);
	if (unlikely(!p))
	{
		wr_unlock(&mining_thr_lock);
		applog(LOG_ERR, "scan_serial: realloc failed trying to grow mining_thr");
		goto out;
	}
	mining_thr = p;
	wr_unlock(&mining_thr_lock);
	for (i = mining_threads; i < mining_threads_new; ++i) {
		mining_thr[i] = calloc(1, sizeof(*thr));
		if (!mining_thr[i])
		{
			applog(LOG_ERR, "scan_serial: Failed to calloc mining_thr[%d]", i);
			for ( ; --i >= mining_threads; )
				free(mining_thr[i]);
			goto out;
		}
	}
	
	k = mining_threads;
	for (i = 0; i < total_devices_new; ++i)
	{
		cgpu = devices_new[i];
		
		allocate_cgpu(cgpu, &k);
	}
	for (i = 0; i < total_devices_new; ++i)
	{
		cgpu = devices_new[i];
		
		start_cgpu(cgpu);
		register_device(cgpu);
		++total_devices;
	}
	
#ifdef HAVE_CURSES
	switch_logsize();
#endif
	
out:
	total_devices_new = 0;
	
	devcount = total_devices - devcount;
	mutex_unlock(&mutex);
	
	return devcount;
}

int scan_serial(const char *s)
{
	return create_new_cgpus(_scan_serial, (void*)s);
}

static pthread_mutex_t rescan_mutex = PTHREAD_MUTEX_INITIALIZER;
static bool rescan_active;
static struct timeval tv_rescan;
static notifier_t rescan_notifier;

static
void *rescan_thread(__maybe_unused void *p)
{
	pthread_detach(pthread_self());
	RenameThread("rescan");
	
	struct timeval tv_timeout, tv_now;
	fd_set rfds;
	
	while (true)
	{
		mutex_lock(&rescan_mutex);
		tv_timeout = tv_rescan;
		if (!timer_isset(&tv_timeout))
		{
			rescan_active = false;
			mutex_unlock(&rescan_mutex);
			break;
		}
		mutex_unlock(&rescan_mutex);
		
		FD_ZERO(&rfds);
		FD_SET(rescan_notifier[0], &rfds);
		const int maxfd = rescan_notifier[0];
		
		timer_set_now(&tv_now);
		if (select(maxfd+1, &rfds, NULL, NULL, select_timeout(&tv_timeout, &tv_now)) > 0)
			notifier_read(rescan_notifier);
		
		mutex_lock(&rescan_mutex);
		if (timer_passed(&tv_rescan, NULL))
		{
			timer_unset(&tv_rescan);
			mutex_unlock(&rescan_mutex);
			applog(LOG_DEBUG, "Rescan timer expired, triggering");
			scan_serial(NULL);
		}
		else
			mutex_unlock(&rescan_mutex);
	}
	return NULL;
}

static
void _schedule_rescan(const struct timeval * const tvp_when)
{
	if (rescan_active)
	{
		if (timercmp(tvp_when, &tv_rescan, <))
			applog(LOG_DEBUG, "schedule_rescan: New schedule is before current, waiting it out");
		else
		{
			applog(LOG_DEBUG, "schedule_rescan: New schedule is after current, delaying rescan");
			tv_rescan = *tvp_when;
		}
		return;
	}
	
	applog(LOG_DEBUG, "schedule_rescan: Scheduling rescan (no rescans currently pending)");
	tv_rescan = *tvp_when;
	rescan_active = true;
	
	static pthread_t pth;
	if (unlikely(pthread_create(&pth, NULL, rescan_thread, NULL)))
		applog(LOG_ERR, "Failed to start rescan thread");
}

static
void schedule_rescan(const struct timeval * const tvp_when)
{
	mutex_lock(&rescan_mutex);
	_schedule_rescan(tvp_when);
	mutex_unlock(&rescan_mutex);
}

#ifdef HAVE_BFG_HOTPLUG
static
void hotplug_trigger()
{
	applog(LOG_DEBUG, "%s: Scheduling rescan immediately", __func__);
	struct timeval tv_now;
	timer_set_now(&tv_now);
	schedule_rescan(&tv_now);
}
#endif

#if defined(HAVE_LIBUDEV) && defined(HAVE_SYS_EPOLL_H)

static
void *hotplug_thread(__maybe_unused void *p)
{
	pthread_detach(pthread_self());
	RenameThread("hotplug");
	
	struct udev * const udev = udev_new();
	if (unlikely(!udev))
		applogfailr(NULL, LOG_ERR, "udev_new");
	struct udev_monitor * const mon = udev_monitor_new_from_netlink(udev, "udev");
	if (unlikely(!mon))
		applogfailr(NULL, LOG_ERR, "udev_monitor_new_from_netlink");
	if (unlikely(udev_monitor_enable_receiving(mon)))
		applogfailr(NULL, LOG_ERR, "udev_monitor_enable_receiving");
	const int epfd = epoll_create(1);
	if (unlikely(epfd == -1))
		applogfailr(NULL, LOG_ERR, "epoll_create");
	{
		const int fd = udev_monitor_get_fd(mon);
		struct epoll_event ev = {
			.events = EPOLLIN | EPOLLPRI,
			.data.fd = fd,
		};
		if (epoll_ctl(epfd, EPOLL_CTL_ADD, fd, &ev))
			applogfailr(NULL, LOG_ERR, "epoll_ctl");
	}
	
	struct epoll_event ev;
	int rv;
	bool pending = false;
	while (true)
	{
		rv = epoll_wait(epfd, &ev, 1, pending ? hotplug_delay_ms : -1);
		if (rv == -1)
		{
			if (errno == EAGAIN || errno == EINTR)
				continue;
			break;
		}
		if (!rv)
		{
			hotplug_trigger();
			pending = false;
			continue;
		}
		struct udev_device * const device = udev_monitor_receive_device(mon);
		if (!device)
			continue;
		const char * const action = udev_device_get_action(device);
		applog(LOG_DEBUG, "%s: Received %s event", __func__, action);
		if (!strcmp(action, "add"))
			pending = true;
		udev_device_unref(device);
	}
	
	applogfailr(NULL, LOG_ERR, "epoll_wait");
}

#elif defined(WIN32)

static UINT_PTR _hotplug_wintimer_id;

VOID CALLBACK hotplug_win_timer(HWND hwnd, UINT msg, UINT_PTR idEvent, DWORD dwTime)
{
	KillTimer(NULL, _hotplug_wintimer_id);
	_hotplug_wintimer_id = 0;
	hotplug_trigger();
}

LRESULT CALLBACK hotplug_win_callback(HWND hwnd, UINT msg, WPARAM wParam, LPARAM lParam)
{
	if (msg == WM_DEVICECHANGE && wParam == DBT_DEVNODES_CHANGED)
	{
		applog(LOG_DEBUG, "%s: Received DBT_DEVNODES_CHANGED event", __func__);
		_hotplug_wintimer_id = SetTimer(NULL, _hotplug_wintimer_id, hotplug_delay_ms, hotplug_win_timer);
	}
	return DefWindowProc(hwnd, msg, wParam, lParam);
}

static
void *hotplug_thread(__maybe_unused void *p)
{
	pthread_detach(pthread_self());
	
	WNDCLASS DummyWinCls = {
		.lpszClassName = "BFGDummyWinCls",
		.lpfnWndProc = hotplug_win_callback,
	};
	ATOM a = RegisterClass(&DummyWinCls);
	if (unlikely(!a))
		applogfailinfor(NULL, LOG_ERR, "RegisterClass", "%d", (int)GetLastError());
	HWND hwnd = CreateWindow((void*)(intptr_t)a, NULL, WS_OVERLAPPED, CW_USEDEFAULT, CW_USEDEFAULT, CW_USEDEFAULT, CW_USEDEFAULT, NULL, NULL, NULL, NULL);
	if (unlikely(!hwnd))
		applogfailinfor(NULL, LOG_ERR, "CreateWindow", "%d", (int)GetLastError());
	MSG msg;
	while (GetMessage(&msg, NULL, 0, 0))
	{
		TranslateMessage(&msg);
		DispatchMessage(&msg);
	}
	quit(0, "WM_QUIT received");
	return NULL;
}

#endif

#ifdef HAVE_BFG_HOTPLUG
static
void hotplug_start()
{
	pthread_t pth;
	if (unlikely(pthread_create(&pth, NULL, hotplug_thread, NULL)))
		applog(LOG_ERR, "Failed to start hotplug thread");
}
#endif

static void probe_pools(void)
{
	int i;

	for (i = 0; i < total_pools; i++) {
		struct pool *pool = pools[i];

		pool->testing = true;
		pthread_create(&pool->test_thread, NULL, test_pool_thread, (void *)pool);
	}
}

static void raise_fd_limits(void)
{
#ifdef HAVE_SETRLIMIT
	struct rlimit fdlimit;
	rlim_t old_soft_limit;
	char frombuf[0x10] = "unlimited";
	char hardbuf[0x10] = "unlimited";
	
	if (getrlimit(RLIMIT_NOFILE, &fdlimit))
		applogr(, LOG_DEBUG, "setrlimit: Failed to getrlimit(RLIMIT_NOFILE)");
	
	old_soft_limit = fdlimit.rlim_cur;
	
	if (fdlimit.rlim_max > FD_SETSIZE || fdlimit.rlim_max == RLIM_INFINITY)
		fdlimit.rlim_cur = FD_SETSIZE;
	else
		fdlimit.rlim_cur = fdlimit.rlim_max;
	
	if (fdlimit.rlim_max != RLIM_INFINITY)
		snprintf(hardbuf, sizeof(hardbuf), "%lu", (unsigned long)fdlimit.rlim_max);
	if (old_soft_limit != RLIM_INFINITY)
		snprintf(frombuf, sizeof(frombuf), "%lu", (unsigned long)old_soft_limit);
	
	if (fdlimit.rlim_cur == old_soft_limit)
		applogr(, LOG_DEBUG, "setrlimit: Soft fd limit not being changed from %lu (FD_SETSIZE=%lu; hard limit=%s)",
		        (unsigned long)old_soft_limit, (unsigned long)FD_SETSIZE, hardbuf);
	
	if (setrlimit(RLIMIT_NOFILE, &fdlimit))
		applogr(, LOG_DEBUG, "setrlimit: Failed to change soft fd limit from %s to %lu (FD_SETSIZE=%lu; hard limit=%s)",
		        frombuf, (unsigned long)fdlimit.rlim_cur, (unsigned long)FD_SETSIZE, hardbuf);
	
	applog(LOG_DEBUG, "setrlimit: Changed soft fd limit from %s to %lu (FD_SETSIZE=%lu; hard limit=%s)",
	       frombuf, (unsigned long)fdlimit.rlim_cur, (unsigned long)FD_SETSIZE, hardbuf);
#else
	applog(LOG_DEBUG, "setrlimit: Not supported by platform");
#endif
}

extern void bfg_init_threadlocal();
extern void stratumsrv_start();

int main(int argc, char *argv[])
{
	struct sigaction handler;
	struct thr_info *thr;
	struct block *block;
	unsigned int k;
	int i;
	int rearrange_pools = 0;
	char *s;

#ifdef WIN32
	LoadLibrary("backtrace.dll");
#endif

	blkmk_sha256_impl = my_blkmaker_sha256_callback;

	bfg_init_threadlocal();
#ifndef HAVE_PTHREAD_CANCEL
	setup_pthread_cancel_workaround();
#endif
	bfg_init_checksums();

#ifdef WIN32
	{
		WSADATA wsa;
		i = WSAStartup(MAKEWORD(2, 2), &wsa);
		if (i)
			quit(1, "Failed to initialise Winsock: %s", bfg_strerror(i, BST_SOCKET));
	}
#endif
	
	/* This dangerous functions tramples random dynamically allocated
	 * variables so do it before anything at all */
	if (unlikely(curl_global_init(CURL_GLOBAL_ALL)))
		quit(1, "Failed to curl_global_init");

	initial_args = malloc(sizeof(char *) * (argc + 1));
	for  (i = 0; i < argc; i++)
		initial_args[i] = strdup(argv[i]);
	initial_args[argc] = NULL;

	mutex_init(&hash_lock);
	mutex_init(&console_lock);
	cglock_init(&control_lock);
	mutex_init(&stats_lock);
	mutex_init(&sharelog_lock);
	cglock_init(&ch_lock);
	mutex_init(&sshare_lock);
	rwlock_init(&blk_lock);
	rwlock_init(&netacc_lock);
	rwlock_init(&mining_thr_lock);
	rwlock_init(&devices_lock);

	mutex_init(&lp_lock);
	if (unlikely(pthread_cond_init(&lp_cond, NULL)))
		quit(1, "Failed to pthread_cond_init lp_cond");

	if (unlikely(pthread_cond_init(&gws_cond, NULL)))
		quit(1, "Failed to pthread_cond_init gws_cond");

	notifier_init(submit_waiting_notifier);
	timer_unset(&tv_rescan);
	notifier_init(rescan_notifier);

	/* Create a unique get work queue */
	getq = tq_new();
	if (!getq)
		quit(1, "Failed to create getq");
	/* We use the getq mutex as the staged lock */
	stgd_lock = &getq->mutex;

	snprintf(packagename, sizeof(packagename), "%s %s", PACKAGE, VERSION);

#ifdef WANT_CPUMINE
	init_max_name_len();
#endif

	handler.sa_handler = &sighandler;
	handler.sa_flags = 0;
	sigemptyset(&handler.sa_mask);
#ifdef HAVE_PTHREAD_CANCEL
	sigaction(SIGTERM, &handler, &termhandler);
#else
	// Need to let pthread_cancel emulation handle SIGTERM first
	termhandler = pcwm_orig_term_handler;
	pcwm_orig_term_handler = handler;
#endif
	sigaction(SIGINT, &handler, &inthandler);
#ifndef WIN32
	signal(SIGPIPE, SIG_IGN);
#else
	timeBeginPeriod(1);
#endif
	opt_kernel_path = CGMINER_PREFIX;
	cgminer_path = alloca(PATH_MAX);
	s = strdup(argv[0]);
	strcpy(cgminer_path, dirname(s));
	free(s);
	strcat(cgminer_path, "/");
#if defined(WANT_CPUMINE) && defined(WIN32)
	{
		char buf[32];
		int gev = GetEnvironmentVariable("BFGMINER_BENCH_ALGO", buf, sizeof(buf));
		if (gev > 0 && gev < sizeof(buf))
		{
			setup_benchmark_pool();
			double rate = bench_algo_stage3(atoi(buf));
			
			// Write result to shared memory for parent
			char unique_name[64];
			
			if (GetEnvironmentVariable("BFGMINER_SHARED_MEM", unique_name, 32))
			{
				HANDLE map_handle = CreateFileMapping(
					INVALID_HANDLE_VALUE,   // use paging file
					NULL,                   // default security attributes
					PAGE_READWRITE,         // read/write access
					0,                      // size: high 32-bits
					4096,                   // size: low 32-bits
					unique_name             // name of map object
				);
				if (NULL != map_handle) {
					void *shared_mem = MapViewOfFile(
						map_handle,     // object to map view of
						FILE_MAP_WRITE, // read/write access
						0,              // high offset:  map from
						0,              // low offset:   beginning
						0               // default: map entire file
					);
					if (NULL != shared_mem)
						CopyMemory(shared_mem, &rate, sizeof(rate));
					(void)UnmapViewOfFile(shared_mem);
				}
				(void)CloseHandle(map_handle);
			}
			exit(0);
		}
	}
#endif

	devcursor = 8;
	logstart = devcursor;
	logcursor = logstart;

	block = calloc(sizeof(struct block), 1);
	if (unlikely(!block))
		quit (1, "main OOM");
	for (i = 0; i < 36; i++)
		strcat(block->hash, "0");
	HASH_ADD_STR(blocks, hash, block);
	strcpy(current_block, block->hash);

	mutex_init(&submitting_lock);

#ifdef HAVE_OPENCL
	opencl_early_init();
#endif

	schedstart.tm.tm_sec = 1;
	schedstop .tm.tm_sec = 1;

	opt_register_table(opt_early_table, NULL);
	opt_register_table(opt_config_table, NULL);
	opt_register_table(opt_cmdline_table, NULL);
	opt_early_parse(argc, argv, applog_and_exit);
	
	if (!config_loaded)
	{
		load_default_config();
		rearrange_pools = total_pools;
	}
	
	opt_free_table();
	
	/* parse command line */
	opt_register_table(opt_config_table,
			   "Options for both config file and command line");
	opt_register_table(opt_cmdline_table,
			   "Options for command line only");

	opt_parse(&argc, argv, applog_and_exit);
	if (argc != 1)
		quit(1, "Unexpected extra commandline arguments");
	
	if (rearrange_pools && rearrange_pools < total_pools)
	{
		// Prioritise commandline pools before default-config pools
		for (i = 0; i < rearrange_pools; ++i)
			pools[i]->prio += rearrange_pools;
		for ( ; i < total_pools; ++i)
			pools[i]->prio -= rearrange_pools;
	}

#ifndef HAVE_PTHREAD_CANCEL
	// Can't do this any earlier, or config isn't loaded
	applog(LOG_DEBUG, "pthread_cancel workaround in use");
#endif

#ifdef HAVE_PWD_H
	struct passwd *user_info = NULL;
	if (opt_setuid != NULL) {
		if ((user_info = getpwnam(opt_setuid)) == NULL) {
			quit(1, "Unable to find setuid user information");
		}
	}
#endif

#ifdef HAVE_CHROOT
        if (chroot_dir != NULL) {
#ifdef HAVE_PWD_H
                if (user_info == NULL && getuid() == 0) {
                        applog(LOG_WARNING, "Running as root inside chroot");
                }
#endif
                if (chroot(chroot_dir) != 0) {
                       quit(1, "Unable to chroot");
                }
		if (chdir("/"))
			quit(1, "Unable to chdir to chroot");
        }
#endif

#ifdef HAVE_PWD_H
		if (user_info != NULL) {
			if (setgid((*user_info).pw_gid) != 0)
				quit(1, "Unable to setgid");
			if (setuid((*user_info).pw_uid) != 0)
				quit(1, "Unable to setuid");
		}
#endif
	raise_fd_limits();
	
	if (opt_benchmark) {
		while (total_pools)
			remove_pool(pools[0]);

		setup_benchmark_pool();
	}
	
	if (opt_unittest) {
		test_cgpu_match();
		test_intrange();
		test_decimal_width();
		test_domain_funcs();
		test_target();
		test_uri_get_param();
		utf8_test();
	}

#ifdef HAVE_CURSES
	if (opt_realquiet || opt_display_devs)
		use_curses = false;

	setlocale(LC_ALL, "C");
	if (use_curses)
		enable_curses();
#endif

#ifdef HAVE_LIBUSB
	int err = libusb_init(NULL);
	if (err)
		applog(LOG_WARNING, "libusb_init() failed err %d", err);
	else
		have_libusb = true;
#endif

	applog(LOG_WARNING, "Started %s", packagename);
	{
		struct bfg_loaded_configfile *configfile;
		LL_FOREACH(bfg_loaded_configfiles, configfile)
		{
			char * const cnfbuf = configfile->filename;
			int fileconf_load = configfile->fileconf_load;
			applog(LOG_NOTICE, "Loaded configuration file %s", cnfbuf);
			switch (fileconf_load) {
				case 0:
					applog(LOG_WARNING, "Fatal JSON error in configuration file.");
					applog(LOG_WARNING, "Configuration file could not be used.");
					break;
				case -1:
					applog(LOG_WARNING, "Error in configuration file, partially loaded.");
					if (use_curses)
						applog(LOG_WARNING, "Start BFGMiner with -T to see what failed to load.");
					break;
				default:
					break;
			}
		}
	}

	i = strlen(opt_kernel_path) + 2;
	char __kernel_path[i];
	snprintf(__kernel_path, i, "%s/", opt_kernel_path);
	opt_kernel_path = __kernel_path;

	if (want_per_device_stats)
		opt_log_output = true;

#ifdef WANT_CPUMINE
#ifdef USE_SCRYPT
	if (opt_scrypt)
		set_scrypt_algo(&opt_algo);
#endif
#endif

	bfg_devapi_init();
	drv_detect_all();
	total_devices = total_devices_new;
	devices = devices_new;
	total_devices_new = 0;
	devices_new = NULL;

	if (opt_display_devs) {
		int devcount = 0;
		applog(LOG_ERR, "Devices detected:");
		for (i = 0; i < total_devices; ++i) {
			struct cgpu_info *cgpu = devices[i];
			char buf[0x100];
			if (cgpu->device != cgpu)
				continue;
			if (cgpu->name)
				snprintf(buf, sizeof(buf), " %s", cgpu->name);
			else
			if (cgpu->dev_manufacturer)
				snprintf(buf, sizeof(buf), " %s by %s", (cgpu->dev_product ?: "Device"), cgpu->dev_manufacturer);
			else
			if (cgpu->dev_product)
				snprintf(buf, sizeof(buf), " %s", cgpu->dev_product);
			else
				strcpy(buf, " Device");
			tailsprintf(buf, sizeof(buf), " (driver=%s; procs=%d", cgpu->drv->dname, cgpu->procs);
			if (cgpu->dev_serial)
				tailsprintf(buf, sizeof(buf), "; serial=%s", cgpu->dev_serial);
			if (cgpu->device_path)
				tailsprintf(buf, sizeof(buf), "; path=%s", cgpu->device_path);
			tailsprintf(buf, sizeof(buf), ")");
			_applog(LOG_NOTICE, buf);
			++devcount;
		}
		quit(0, "%d devices listed", devcount);
	}

	mining_threads = 0;
	for (i = 0; i < total_devices; ++i)
		register_device(devices[i]);

	if (!total_devices) {
		applog(LOG_WARNING, "No devices detected!");
		if (use_curses)
			applog(LOG_WARNING, "Waiting for devices; press 'M+' to add, or 'Q' to quit");
		else
			applog(LOG_WARNING, "Waiting for devices");
	}
	
	if (opt_quit_summary == BQS_DEFAULT)
	{
		if (total_devices < 25)
			opt_quit_summary = BQS_PROCS;
		else
			opt_quit_summary = BQS_DEVS;
	}

#ifdef HAVE_CURSES
	switch_logsize();
#endif

	if (!total_pools) {
		applog(LOG_WARNING, "Need to specify at least one pool server.");
#ifdef HAVE_CURSES
		if (!use_curses || !input_pool(false))
#endif
			quit(1, "Pool setup failed");
	}

	for (i = 0; i < total_pools; i++) {
		struct pool *pool = pools[i];
		size_t siz;

		if (!pool->rpc_url)
			quit(1, "No URI supplied for pool %u", i);
		
		if (!pool->rpc_userpass) {
			if (!pool->rpc_user || !pool->rpc_pass)
				quit(1, "No login credentials supplied for pool %u %s", i, pool->rpc_url);
			siz = strlen(pool->rpc_user) + strlen(pool->rpc_pass) + 2;
			pool->rpc_userpass = malloc(siz);
			if (!pool->rpc_userpass)
				quit(1, "Failed to malloc userpass");
			snprintf(pool->rpc_userpass, siz, "%s:%s", pool->rpc_user, pool->rpc_pass);
		}
	}
	/* Set the currentpool to pool with priority 0 */
	validate_pool_priorities();
	for (i = 0; i < total_pools; i++) {
		struct pool *pool  = pools[i];

		if (!pool->prio)
			currentpool = pool;
	}

#ifdef HAVE_SYSLOG_H
	if (use_syslog)
		openlog(PACKAGE, LOG_PID, LOG_USER);
#endif

	#if defined(unix) || defined(__APPLE__)
		if (opt_stderr_cmd)
			fork_monitor();
	#endif // defined(unix)

	mining_thr = calloc(mining_threads, sizeof(thr));
	if (!mining_thr)
		quit(1, "Failed to calloc mining_thr");
	for (i = 0; i < mining_threads; i++) {
		mining_thr[i] = calloc(1, sizeof(*thr));
		if (!mining_thr[i])
			quit(1, "Failed to calloc mining_thr[%d]", i);
	}

	total_control_threads = 6;
	control_thr = calloc(total_control_threads, sizeof(*thr));
	if (!control_thr)
		quit(1, "Failed to calloc control_thr");

	if (opt_benchmark)
		goto begin_bench;

	applog(LOG_NOTICE, "Probing for an alive pool");
	do {
		bool still_testing;
		int i;

		/* Look for at least one active pool before starting */
		probe_pools();
		do {
			sleep(1);
			if (pools_active)
				break;
			still_testing = false;
			for (int i = 0; i < total_pools; ++i)
				if (pools[i]->testing)
					still_testing = true;
		} while (still_testing);

		if (!pools_active) {
			applog(LOG_ERR, "No servers were found that could be used to get work from.");
			applog(LOG_ERR, "Please check the details from the list below of the servers you have input");
			applog(LOG_ERR, "Most likely you have input the wrong URL, forgotten to add a port, or have not set up workers");
			for (i = 0; i < total_pools; i++) {
				struct pool *pool;

				pool = pools[i];
				applog(LOG_WARNING, "Pool: %d  URL: %s  User: %s  Password: %s",
				       i, pool->rpc_url, pool->rpc_user, pool->rpc_pass);
			}
#ifdef HAVE_CURSES
			if (use_curses) {
				halfdelay(150);
				applog(LOG_ERR, "Press any key to exit, or BFGMiner will try again in 15s.");
				if (getch() != ERR)
					quit(0, "No servers could be used! Exiting.");
				cbreak();
			} else
#endif
				quit(0, "No servers could be used! Exiting.");
		}
	} while (!pools_active);

#ifdef USE_SCRYPT
	if (detect_algo == 1 && !opt_scrypt) {
		applog(LOG_NOTICE, "Detected scrypt algorithm");
		opt_scrypt = true;
	}
#endif
	detect_algo = 0;

begin_bench:
	total_mhashes_done = 0;
	for (i = 0; i < total_devices; i++) {
		struct cgpu_info *cgpu = devices[i];

		cgpu->rolling = cgpu->total_mhashes = 0;
	}
	
	cgtime(&total_tv_start);
	cgtime(&total_tv_end);
	miner_started = total_tv_start;
	time_t miner_start_ts = time(NULL);
	if (schedstart.tm.tm_sec)
		localtime_r(&miner_start_ts, &schedstart.tm);
	if (schedstop.tm.tm_sec)
		localtime_r(&miner_start_ts, &schedstop .tm);
	get_datestamp(datestamp, sizeof(datestamp), miner_start_ts);

	// Initialise processors and threads
	k = 0;
	for (i = 0; i < total_devices; ++i) {
		struct cgpu_info *cgpu = devices[i];
		allocate_cgpu(cgpu, &k);
	}

	// Start threads
	for (i = 0; i < total_devices; ++i) {
		struct cgpu_info *cgpu = devices[i];
		start_cgpu(cgpu);
	}

#ifdef HAVE_OPENCL
	for (i = 0; i < nDevs; i++)
		pause_dynamic_threads(i);
#endif

#ifdef WANT_CPUMINE
	if (opt_n_threads > 0)
		applog(LOG_INFO, "%d cpu miner threads started, using '%s' algorithm.",
		       opt_n_threads, algo_names[opt_algo]);
#endif

	cgtime(&total_tv_start);
	cgtime(&total_tv_end);

	if (!opt_benchmark)
	{
		pthread_t submit_thread;
		if (unlikely(pthread_create(&submit_thread, NULL, submit_work_thread, NULL)))
			quit(1, "submit_work thread create failed");
	}

	watchpool_thr_id = 1;
	thr = &control_thr[watchpool_thr_id];
	/* start watchpool thread */
	if (thr_info_create(thr, NULL, watchpool_thread, NULL))
		quit(1, "watchpool thread create failed");
	pthread_detach(thr->pth);

	watchdog_thr_id = 2;
	thr = &control_thr[watchdog_thr_id];
	/* start watchdog thread */
	if (thr_info_create(thr, NULL, watchdog_thread, NULL))
		quit(1, "watchdog thread create failed");
	pthread_detach(thr->pth);

#ifdef HAVE_OPENCL
	/* Create reinit gpu thread */
	gpur_thr_id = 3;
	thr = &control_thr[gpur_thr_id];
	thr->q = tq_new();
	if (!thr->q)
		quit(1, "tq_new failed for gpur_thr_id");
	if (thr_info_create(thr, NULL, reinit_gpu, thr))
		quit(1, "reinit_gpu thread create failed");
#endif	

	/* Create API socket thread */
	api_thr_id = 4;
	thr = &control_thr[api_thr_id];
	if (thr_info_create(thr, NULL, api_thread, thr))
		quit(1, "API thread create failed");
	
#ifdef USE_LIBMICROHTTPD
	if (httpsrv_port != -1)
		httpsrv_start(httpsrv_port);
#endif

#ifdef USE_LIBEVENT
	if (stratumsrv_port != -1)
		stratumsrv_start();
#endif

#ifdef HAVE_BFG_HOTPLUG
	if (opt_hotplug)
		hotplug_start();
#endif

#ifdef HAVE_CURSES
	/* Create curses input thread for keyboard input. Create this last so
	 * that we know all threads are created since this can call kill_work
	 * to try and shut down ll previous threads. */
	input_thr_id = 5;
	thr = &control_thr[input_thr_id];
	if (thr_info_create(thr, NULL, input_thread, thr))
		quit(1, "input thread create failed");
	pthread_detach(thr->pth);
#endif

	/* Just to be sure */
	if (total_control_threads != 6)
		quit(1, "incorrect total_control_threads (%d) should be 7", total_control_threads);

	/* Once everything is set up, main() becomes the getwork scheduler */
	while (42) {
		int ts, max_staged = opt_queue;
		struct pool *pool, *cp;
		bool lagging = false;
		struct curl_ent *ce;
		struct work *work;

		cp = current_pool();

		// Generally, each processor needs a new work, and all at once during work restarts
		max_staged += mining_threads;

		mutex_lock(stgd_lock);
		ts = __total_staged();

		if (!pool_localgen(cp) && !ts && !opt_fail_only)
			lagging = true;

		/* Wait until hash_pop tells us we need to create more work */
		if (ts > max_staged) {
			staged_full = true;
			pthread_cond_wait(&gws_cond, stgd_lock);
			ts = __total_staged();
		}
		mutex_unlock(stgd_lock);

		if (ts > max_staged)
			continue;

		work = make_work();

		if (lagging && !pool_tset(cp, &cp->lagging)) {
			applog(LOG_WARNING, "Pool %d not providing work fast enough", cp->pool_no);
			cp->getfail_occasions++;
			total_go++;
		}
		pool = select_pool(lagging);
retry:
		if (pool->has_stratum) {
			while (!pool->stratum_active || !pool->stratum_notify) {
				struct pool *altpool = select_pool(true);

				if (altpool == pool && pool->has_stratum)
					cgsleep_ms(5000);
				pool = altpool;
				goto retry;
			}
			gen_stratum_work(pool, work);
			applog(LOG_DEBUG, "Generated stratum work");
			stage_work(work);
			continue;
		}

		if (pool->last_work_copy) {
			mutex_lock(&pool->last_work_lock);
			struct work *last_work = pool->last_work_copy;
			if (!last_work)
				{}
			else
			if (can_roll(last_work) && should_roll(last_work)) {
				struct timeval tv_now;
				cgtime(&tv_now);
				free_work(work);
				work = make_clone(pool->last_work_copy);
				mutex_unlock(&pool->last_work_lock);
				roll_work(work);
				applog(LOG_DEBUG, "Generated work from latest GBT job in get_work_thread with %d seconds left", (int)blkmk_time_left(work->tr->tmpl, tv_now.tv_sec));
				stage_work(work);
				continue;
			} else if (last_work->tr && pool->proto == PLP_GETBLOCKTEMPLATE && blkmk_work_left(last_work->tr->tmpl) > (unsigned long)mining_threads) {
				// Don't free last_work_copy, since it is used to detect upstream provides plenty of work per template
			} else {
				free_work(last_work);
				pool->last_work_copy = NULL;
			}
			mutex_unlock(&pool->last_work_lock);
		}

		if (clone_available()) {
			applog(LOG_DEBUG, "Cloned getwork work");
			free_work(work);
			continue;
		}

		if (opt_benchmark) {
			get_benchmark_work(work);
			applog(LOG_DEBUG, "Generated benchmark work");
			stage_work(work);
			continue;
		}

		work->pool = pool;
		ce = pop_curl_entry3(pool, 2);
		/* obtain new work from bitcoin via JSON-RPC */
		if (!get_upstream_work(work, ce->curl)) {
			struct pool *next_pool;

			/* Make sure the pool just hasn't stopped serving
			 * requests but is up as we'll keep hammering it */
			push_curl_entry(ce, pool);
			++pool->seq_getfails;
			pool_died(pool);
			next_pool = select_pool(!opt_fail_only);
			if (pool == next_pool) {
				applog(LOG_DEBUG, "Pool %d json_rpc_call failed on get work, retrying in 5s", pool->pool_no);
				cgsleep_ms(5000);
			} else {
				applog(LOG_DEBUG, "Pool %d json_rpc_call failed on get work, failover activated", pool->pool_no);
				pool = next_pool;
			}
			goto retry;
		}
		if (ts >= max_staged)
			pool_tclear(pool, &pool->lagging);
		if (pool_tclear(pool, &pool->idle))
			pool_resus(pool);

		applog(LOG_DEBUG, "Generated getwork work");
		stage_work(work);
		push_curl_entry(ce, pool);
	}

	return 0;
}<|MERGE_RESOLUTION|>--- conflicted
+++ resolved
@@ -1075,16 +1075,10 @@
 		return pool;
 	}
 	
-<<<<<<< HEAD
-	pools = realloc(pools, sizeof(struct pool *) * (total_pools + 2));
-	pools[total_pools++] = pool;
-	
 	adjust_quota_gcd();
 	
 	enable_pool(pool);
 
-=======
->>>>>>> 3c75d474
 	return pool;
 }
 
