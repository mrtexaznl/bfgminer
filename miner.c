--- conflicted
+++ resolved
@@ -2255,46 +2255,10 @@
 
 static char *opt_verusage_and_exit(const char *extra)
 {
-<<<<<<< HEAD
 	puts(packagename);
 	printf("  Drivers:%s\n", BFG_DRIVERLIST);
 	printf("  Algoritms:%s\n", BFG_ALGOLIST);
 	printf("  Options:%s\n", BFG_OPTLIST);
-=======
-	printf("%s\nBuilt with "
-#ifdef USE_AVALON
-		"avalon "
-#endif
-#ifdef USE_BITFORCE
-		"bitforce "
-#endif
-#ifdef WANT_CPUMINE
-		"CPU "
-#endif
-#ifdef HAVE_OPENCL
-		"GPU "
-#endif
-#ifdef USE_ICARUS
-		"icarus "
-#endif
-#ifdef USE_MODMINER
-		"modminer "
-#endif
-#ifdef USE_NANOFURY
-		"nanofury "
-#endif
-#ifdef USE_SCRYPT
-		"scrypt "
-#endif
-#ifdef USE_X6500
-		"x6500 "
-#endif
-#ifdef USE_ZTEX
-		"ztex "
-#endif
-		"mining support.\n"
-		, packagename);
->>>>>>> f34678f3
 	printf("%s", opt_usage(opt_argv0, extra));
 	fflush(stdout);
 	exit(0);
