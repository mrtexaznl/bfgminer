/*
 * Copyright 2011-2012 Con Kolivas
 * Copyright 2011-2012 Luke Dashjr
 * Copyright 2010 Jeff Garzik
 *
 * This program is free software; you can redistribute it and/or modify it
 * under the terms of the GNU General Public License as published by the Free
 * Software Foundation; either version 3 of the License, or (at your option)
 * any later version.  See COPYING for more details.
 */

#include "config.h"

#ifdef HAVE_CURSES
#include <curses.h>
#endif

#include <stdio.h>
#include <stdlib.h>
#include <string.h>
#include <stdbool.h>
#include <stdint.h>
#include <unistd.h>
#include <sys/time.h>
#include <time.h>
#include <math.h>
#include <stdarg.h>
#include <assert.h>
#include <signal.h>

#include <sys/stat.h>
#include <sys/types.h>

#ifndef WIN32
#include <sys/resource.h>
#include <sys/socket.h>
#else
#include <winsock2.h>
#endif
#include <ccan/opt/opt.h>
#include <jansson.h>
#include <curl/curl.h>
#include <libgen.h>
#include <sha2.h>

#include <blkmaker.h>
#include <blkmaker_jansson.h>
#include <blktemplate.h>

#include "compat.h"
#include "miner.h"
#include "findnonce.h"
#include "adl.h"
#include "driver-cpu.h"
#include "driver-opencl.h"
#include "bench_block.h"

#if defined(unix)
	#include <errno.h>
	#include <fcntl.h>
	#include <sys/wait.h>
#endif

#ifdef USE_SCRYPT
#include "scrypt.h"
#endif

#if defined(USE_BITFORCE) || defined(USE_ICARUS) || defined(USE_MODMINER)
#	define USE_FPGA
#	define USE_FPGA_SERIAL
#elif defined(USE_ZTEX)
#	define USE_FPGA
#endif

enum workio_commands {
	WC_GET_WORK,
	WC_SUBMIT_WORK,
};

struct workio_cmd {
	enum workio_commands	cmd;
	struct thr_info		*thr;
	struct work		*work;
	struct pool		*pool;

	struct list_head list;
};

struct strategies strategies[] = {
	{ "Failover" },
	{ "Round Robin" },
	{ "Rotate" },
	{ "Load Balance" },
	{ "Balance" },
};

static char packagename[255];

bool opt_protocol;
static bool opt_benchmark;
static bool want_longpoll = true;
static bool want_gbt = true;
#if BLKMAKER_VERSION < 1
const
#endif
char *opt_coinbase_sig;
bool have_longpoll;
bool want_per_device_stats;
bool use_syslog;
bool opt_quiet;
bool opt_realquiet;
bool opt_loginput;
const int opt_cutofftemp = 95;
static int opt_retries = -1;
int opt_fail_pause = 5;
int opt_log_interval = 5;
int opt_queue = 1;
int opt_scantime = 60;
int opt_expiry = 120;
int opt_bench_algo = -1;
static const bool opt_time = true;
unsigned long long global_hashrate;

#ifdef HAVE_OPENCL
int opt_dynamic_interval = 7;
int nDevs;
int opt_g_threads = 2;
int gpu_threads;
#endif
#ifdef USE_SCRYPT
static char detect_algo = 1;
bool opt_scrypt;
#else
static char detect_algo;
#endif
bool opt_restart = true;
static bool opt_nogpu;

struct list_head scan_devices;
static signed int devices_enabled;
static bool opt_removedisabled;
int total_devices;
struct cgpu_info **devices;
bool have_opencl;
int opt_n_threads = -1;
int mining_threads;
int num_processors;
#ifdef HAVE_CURSES
bool use_curses = true;
#else
bool use_curses;
#endif
static bool opt_submit_stale = true;
static int opt_shares;
static int opt_submit_threads = 0x40;
bool opt_fail_only;
bool opt_autofan;
bool opt_autoengine;
bool opt_noadl;
char *opt_api_allow = NULL;
char *opt_api_groups;
char *opt_api_description = PACKAGE_STRING;
int opt_api_port = 4028;
bool opt_api_listen;
bool opt_api_network;
bool opt_delaynet;
bool opt_disable_pool = true;
char *opt_icarus_options = NULL;
char *opt_icarus_timing = NULL;
bool opt_worktime;

char *opt_kernel_path;
char *cgminer_path;

#if defined(USE_BITFORCE)
bool opt_bfl_noncerange;
#endif
#define QUIET	(opt_quiet || opt_realquiet)

struct thr_info *thr_info;
static int work_thr_id;
static int stage_thr_id;
static int watchpool_thr_id;
static int watchdog_thr_id;
#ifdef HAVE_CURSES
static int input_thr_id;
#endif
int gpur_thr_id;
static int api_thr_id;
static int total_threads;

static pthread_mutex_t hash_lock;
static pthread_mutex_t qd_lock;
static pthread_mutex_t *stgd_lock;
pthread_mutex_t console_lock;
pthread_mutex_t ch_lock;
static pthread_rwlock_t blk_lock;

pthread_rwlock_t netacc_lock;

static pthread_mutex_t lp_lock;
static pthread_cond_t lp_cond;

pthread_mutex_t restart_lock;
pthread_cond_t restart_cond;

double total_mhashes_done;
static struct timeval total_tv_start, total_tv_end;
static struct timeval miner_started;

pthread_mutex_t control_lock;

static pthread_mutex_t submitting_lock;
static int submitting;
static struct list_head submit_waiting;

int hw_errors;
int total_accepted, total_rejected, total_diff1;
float total_accepted_weighed;
int total_getworks, total_stale, total_discarded;
double total_diff_accepted, total_diff_rejected, total_diff_stale;
static int total_queued, staged_rollable;
unsigned int new_blocks;
unsigned int found_blocks;

unsigned int local_work;
unsigned int total_go, total_ro;

struct pool **pools;
static struct pool *currentpool = NULL;

int total_pools, enabled_pools;
enum pool_strategy pool_strategy = POOL_FAILOVER;
int opt_rotate_period;
static int total_urls, total_users, total_passes;

static
#ifndef HAVE_CURSES
const
#endif
bool curses_active;

static char current_block[37];
static char *current_hash;
static uint32_t current_block_id;
char *current_fullhash;
static char datestamp[40];
static char blocktime[30];
struct timeval block_timeval;

struct block {
	char hash[37];
	UT_hash_handle hh;
	int block_no;
};

static struct block *blocks = NULL;

char *opt_socks_proxy = NULL;

static const char def_conf[] = "bfgminer.conf";
static bool config_loaded;
static int include_count;
#define JSON_INCLUDE_CONF "include"
#define JSON_LOAD_ERROR "JSON decode of file '%s' failed\n %s"
#define JSON_LOAD_ERROR_LEN strlen(JSON_LOAD_ERROR)
#define JSON_MAX_DEPTH 10
#define JSON_MAX_DEPTH_ERR "Too many levels of JSON includes (limit 10) or a loop"

#if defined(unix)
	static char *opt_stderr_cmd = NULL;
	static int forkpid;
#endif // defined(unix)

bool ping = true;

struct sigaction termhandler, inthandler;

struct thread_q *getq;

static int total_work;
struct work *staged_work = NULL;

struct schedtime {
	bool enable;
	struct tm tm;
};

struct schedtime schedstart;
struct schedtime schedstop;
bool sched_paused;

static bool time_before(struct tm *tm1, struct tm *tm2)
{
	if (tm1->tm_hour < tm2->tm_hour)
		return true;
	if (tm1->tm_hour == tm2->tm_hour && tm1->tm_min < tm2->tm_min)
		return true;
	return false;
}

static bool should_run(void)
{
	struct timeval tv;
	struct tm tm;
	bool within_range;

	if (!schedstart.enable && !schedstop.enable)
		return true;

	gettimeofday(&tv, NULL);
	tm = *localtime(&tv.tv_sec);

	// NOTE: This is delicately balanced so that should_run is always false if schedstart==schedstop
	if (time_before(&schedstop.tm, &schedstart.tm))
		within_range = (time_before(&tm, &schedstop.tm) || !time_before(&tm, &schedstart.tm));
	else
		within_range = (time_before(&tm, &schedstop.tm) && !time_before(&tm, &schedstart.tm));

	if (within_range && !schedstop.enable)
		/* This is a once off event with no stop time set */
		schedstart.enable = false;

	return within_range;
}

void get_datestamp(char *f, struct timeval *tv)
{
	struct tm *tm;

	tm = localtime(&tv->tv_sec);
	sprintf(f, "[%d-%02d-%02d %02d:%02d:%02d]",
		tm->tm_year + 1900,
		tm->tm_mon + 1,
		tm->tm_mday,
		tm->tm_hour,
		tm->tm_min,
		tm->tm_sec);
}

void get_timestamp(char *f, struct timeval *tv)
{
	struct tm *tm;

	tm = localtime(&tv->tv_sec);
	sprintf(f, "[%02d:%02d:%02d]",
		tm->tm_hour,
		tm->tm_min,
		tm->tm_sec);
}

static void applog_and_exit(const char *fmt, ...)
{
	va_list ap;

	va_start(ap, fmt);
	vapplog(LOG_ERR, fmt, ap);
	va_end(ap);
	exit(1);
}

static pthread_mutex_t sharelog_lock;
static FILE *sharelog_file = NULL;

static void sharelog(const char*disposition, const struct work*work)
{
	char *target, *hash, *data;
	struct cgpu_info *cgpu;
	unsigned long int t;
	struct pool *pool;
	int thr_id, rv;
	char s[1024];
	size_t ret;

	if (!sharelog_file)
		return;

	thr_id = work->thr_id;
	cgpu = thr_info[thr_id].cgpu;
	pool = work->pool;
	t = (unsigned long int)(work->tv_work_found.tv_sec);
	target = bin2hex(work->target, sizeof(work->target));
	if (unlikely(!target)) {
		applog(LOG_ERR, "sharelog target OOM");
		return;
	}

	hash = bin2hex(work->hash, sizeof(work->hash));
	if (unlikely(!hash)) {
		free(target);
		applog(LOG_ERR, "sharelog hash OOM");
		return;
	}

	data = bin2hex(work->data, sizeof(work->data));
	if (unlikely(!data)) {
		free(target);
		free(hash);
		applog(LOG_ERR, "sharelog data OOM");
		return;
	}

	// timestamp,disposition,target,pool,dev,thr,sharehash,sharedata
	rv = snprintf(s, sizeof(s), "%lu,%s,%s,%s,%s%u,%u,%s,%s\n", t, disposition, target, pool->rpc_url, cgpu->api->name, cgpu->device_id, thr_id, hash, data);
	free(target);
	free(hash);
	free(data);
	if (rv >= (int)(sizeof(s)))
		s[sizeof(s) - 1] = '\0';
	else if (rv < 0) {
		applog(LOG_ERR, "sharelog printf error");
		return;
	}

	mutex_lock(&sharelog_lock);
	ret = fwrite(s, rv, 1, sharelog_file);
	fflush(sharelog_file);
	mutex_unlock(&sharelog_lock);
	if (ret != 1)
		applog(LOG_ERR, "sharelog fwrite error");
}

/* Return value is ignored if not called from add_pool_details */
static struct pool *add_pool(void)
{
	struct pool *pool;

	pool = calloc(sizeof(struct pool), 1);
	if (!pool)
		quit(1, "Failed to malloc pool in add_pool");
	pool->pool_no = pool->prio = total_pools;
	if (unlikely(pthread_mutex_init(&pool->pool_lock, NULL)))
		quit(1, "Failed to pthread_mutex_init in add_pool");
	if (unlikely(pthread_cond_init(&pool->cr_cond, NULL)))
		quit(1, "Failed to pthread_cond_init in add_pool");
	INIT_LIST_HEAD(&pool->curlring);

	/* Make sure the pool doesn't think we've been idle since time 0 */
	pool->tv_idle.tv_sec = ~0UL;

	pool->rpc_proxy = NULL;

	pool->lp_socket = CURL_SOCKET_BAD;

	pools = realloc(pools, sizeof(struct pool *) * (total_pools + 2));
	pools[total_pools++] = pool;

	return pool;
}

/* Pool variant of test and set */
static bool pool_tset(struct pool *pool, bool *var)
{
	bool ret;

	mutex_lock(&pool->pool_lock);
	ret = *var;
	*var = true;
	mutex_unlock(&pool->pool_lock);
	return ret;
}

bool pool_tclear(struct pool *pool, bool *var)
{
	bool ret;

	mutex_lock(&pool->pool_lock);
	ret = *var;
	*var = false;
	mutex_unlock(&pool->pool_lock);
	return ret;
}

struct pool *current_pool(void)
{
	struct pool *pool;

	mutex_lock(&control_lock);
	pool = currentpool;
	mutex_unlock(&control_lock);
	return pool;
}

char *set_int_range(const char *arg, int *i, int min, int max)
{
	char *err = opt_set_intval(arg, i);

	if (err)
		return err;

	if (*i < min || *i > max)
		return "Value out of range";

	return NULL;
}

static char *set_int_0_to_9999(const char *arg, int *i)
{
	return set_int_range(arg, i, 0, 9999);
}

static char *set_int_1_to_65535(const char *arg, int *i)
{
	return set_int_range(arg, i, 1, 65535);
}

static char *set_int_0_to_10(const char *arg, int *i)
{
	return set_int_range(arg, i, 0, 10);
}

static char *set_int_1_to_10(const char *arg, int *i)
{
	return set_int_range(arg, i, 1, 10);
}

char *set_strdup(const char *arg, char **p)
{
	*p = strdup((char *)arg);
	return NULL;
}

#ifdef HAVE_LIBUDEV
#include <libudev.h>
#endif

static
char* add_serial_all(char*arg, char*p) {
#ifdef HAVE_LIBUDEV

	struct udev *udev = udev_new();
	struct udev_enumerate *enumerate = udev_enumerate_new(udev);
	struct udev_list_entry *list_entry;

	udev_enumerate_add_match_subsystem(enumerate, "tty");
	udev_enumerate_add_match_property(enumerate, "ID_SERIAL", "*");
	udev_enumerate_scan_devices(enumerate);
	udev_list_entry_foreach(list_entry, udev_enumerate_get_list_entry(enumerate)) {
		struct udev_device *device = udev_device_new_from_syspath(
			udev_enumerate_get_udev(enumerate),
			udev_list_entry_get_name(list_entry)
		);
		if (!device)
			continue;

		const char *devpath = udev_device_get_devnode(device);
		if (devpath) {
			size_t pLen = p - arg;
			size_t dLen = strlen(devpath) + 1;
			char dev[dLen + pLen];
			memcpy(dev, arg, pLen);
			memcpy(&dev[pLen], devpath, dLen);
			applog(LOG_DEBUG, "scan-serial: libudev all-adding %s", dev);
			string_elist_add(dev, &scan_devices);
		}

		udev_device_unref(device);
	}
	udev_enumerate_unref(enumerate);
	udev_unref(udev);
	return NULL;

#elif defined(WIN32)

	size_t bufLen = 0x10;  // temp!
tryagain: ;
	char buf[bufLen];
	if (!QueryDosDevice(NULL, buf, bufLen)) {
		if (GetLastError() == ERROR_INSUFFICIENT_BUFFER) {
			bufLen *= 2;
			applog(LOG_DEBUG, "scan-serial: QueryDosDevice returned insufficent buffer error; enlarging to %llx", (unsigned long long)bufLen);
			goto tryagain;
		}
		return "scan-serial: Error occurred trying to enumerate COM ports with QueryDosDevice";
	}
	size_t tLen = p - arg;
	char dev[12 + tLen];
	memcpy(dev, arg, tLen);
	memcpy(&dev[tLen], "\\\\.\\", 4);
	char *devp = &dev[tLen + 4];
	for (char *t = buf; *t; t += tLen) {
		tLen = strlen(t) + 1;
		if (strncmp("COM", t, 3))
			continue;
		memcpy(devp, t, tLen);
		applog(LOG_DEBUG, "scan-serial: QueryDosDevice all-adding %s", dev);
		string_elist_add(dev, &scan_devices);
	}
	return NULL;

#else
	return "scan-serial 'all' is not supported on this platform";
#endif
}

#ifdef USE_FPGA_SERIAL
static char *add_serial(char *arg)
{
	char *p = strchr(arg, ':');
	if (p)
		++p;
	else
		p = arg;
	if (!strcasecmp(p, "all")) {
		return add_serial_all(arg, p);
	}

	string_elist_add(arg, &scan_devices);
	return NULL;
}
#endif

static char *set_devices(char *arg)
{
	int i = strtol(arg, &arg, 0);

	if (*arg) {
		if (*arg == '?') {
			devices_enabled = -1;
			return NULL;
		}
		return "Invalid device number";
	}

	if (i < 0 || i >= (int)(sizeof(devices_enabled) * 8) - 1)
		return "Invalid device number";
	devices_enabled |= 1 << i;
	return NULL;
}

static char *set_balance(enum pool_strategy *strategy)
{
	*strategy = POOL_BALANCE;
	return NULL;
}

static char *set_loadbalance(enum pool_strategy *strategy)
{
	*strategy = POOL_LOADBALANCE;
	return NULL;
}

static char *set_rotate(const char *arg, int *i)
{
	pool_strategy = POOL_ROTATE;
	return set_int_range(arg, i, 0, 9999);
}

static char *set_rr(enum pool_strategy *strategy)
{
	*strategy = POOL_ROUNDROBIN;
	return NULL;
}

static char *set_url(char *arg)
{
	struct pool *pool;

	total_urls++;
	if (total_urls > total_pools)
		add_pool();
	pool = pools[total_urls - 1];

	opt_set_charp(arg, &pool->rpc_url);
	if (strncmp(arg, "http://", 7) &&
	    strncmp(arg, "https://", 8)) {
		char *httpinput;

		httpinput = malloc(255);
		if (!httpinput)
			quit(1, "Failed to malloc httpinput");
		strcpy(httpinput, "http://");
		strncat(httpinput, arg, 248);
		pool->rpc_url = httpinput;
	}

	return NULL;
}

static char *set_user(const char *arg)
{
	struct pool *pool;

	total_users++;
	if (total_users > total_pools)
		add_pool();

	pool = pools[total_users - 1];
	opt_set_charp(arg, &pool->rpc_user);

	return NULL;
}

static char *set_pass(const char *arg)
{
	struct pool *pool;

	total_passes++;
	if (total_passes > total_pools)
		add_pool();

	pool = pools[total_passes - 1];
	opt_set_charp(arg, &pool->rpc_pass);

	return NULL;
}

static char *set_userpass(const char *arg)
{
	struct pool *pool;

	if (total_users != total_passes)
		return "User + pass options must be balanced before userpass";
	++total_users;
	++total_passes;
	if (total_users > total_pools)
		add_pool();

	pool = pools[total_users - 1];
	opt_set_charp(arg, &pool->rpc_userpass);

	return NULL;
}

static char *set_pool_proxy(const char *arg)
{
	struct pool *pool;

	if (!total_pools)
		return "Usage of --pool-proxy before pools are defined does not make sense";

	if (!our_curl_supports_proxy_uris())
		return "Your installed cURL library does not support proxy URIs. At least version 7.21.7 is required.";

	pool = pools[total_pools - 1];
	opt_set_charp(arg, &pool->rpc_proxy);

	return NULL;
}

static char *enable_debug(bool *flag)
{
	*flag = true;
	opt_debug_console = true;
	/* Turn on verbose output, too. */
	opt_log_output = true;
	return NULL;
}

static char *set_schedtime(const char *arg, struct schedtime *st)
{
	if (sscanf(arg, "%d:%d", &st->tm.tm_hour, &st->tm.tm_min) != 2)
	{
		if (strcasecmp(arg, "now"))
		return "Invalid time set, should be HH:MM";
	} else
		schedstop.tm.tm_sec = 0;
	if (st->tm.tm_hour > 23 || st->tm.tm_min > 59 || st->tm.tm_hour < 0 || st->tm.tm_min < 0)
		return "Invalid time set.";
	st->enable = true;
	return NULL;
}

static char* set_sharelog(char *arg)
{
	char *r = "";
	long int i = strtol(arg, &r, 10);

	if ((!*r) && i >= 0 && i <= INT_MAX) {
		sharelog_file = fdopen((int)i, "a");
		if (!sharelog_file)
			applog(LOG_ERR, "Failed to open fd %u for share log", (unsigned int)i);
	} else if (!strcmp(arg, "-")) {
		sharelog_file = stdout;
		if (!sharelog_file)
			applog(LOG_ERR, "Standard output missing for share log");
	} else {
		sharelog_file = fopen(arg, "a");
		if (!sharelog_file)
			applog(LOG_ERR, "Failed to open %s for share log", arg);
	}

	return NULL;
}

static char *temp_cutoff_str = NULL;

char *set_temp_cutoff(char *arg)
{
	int val;

	if (!(arg && arg[0]))
		return "Invalid parameters for set temp cutoff";
	val = atoi(arg);
	if (val < 0 || val > 200)
		return "Invalid value passed to set temp cutoff";
	temp_cutoff_str = arg;

	return NULL;
}

static void load_temp_cutoffs()
{
	int i, val = 0, device = 0;
	char *nextptr;

	if (temp_cutoff_str) {
		for (device = 0, nextptr = strtok(temp_cutoff_str, ","); nextptr; ++device, nextptr = strtok(NULL, ",")) {
			if (device >= total_devices)
				quit(1, "Too many values passed to set temp cutoff");
			val = atoi(nextptr);
			if (val < 0 || val > 200)
				quit(1, "Invalid value passed to set temp cutoff");

			devices[device]->cutofftemp = val;
		}
	} else {
		for (i = device; i < total_devices; ++i) {
			if (!devices[i]->cutofftemp)
				devices[i]->cutofftemp = opt_cutofftemp;
		}
		return;
	}
	if (device <= 1) {
		for (i = device; i < total_devices; ++i)
			devices[i]->cutofftemp = val;
	}
	for (i = 0; i < total_devices; ++i)
		if (!devices[i]->targettemp)
			devices[i]->targettemp = devices[i]->cutofftemp - 6;
}

static char *set_api_allow(const char *arg)
{
	opt_set_charp(arg, &opt_api_allow);

	return NULL;
}

static char *set_api_groups(const char *arg)
{
	opt_set_charp(arg, &opt_api_groups);

	return NULL;
}

static char *set_api_description(const char *arg)
{
	opt_set_charp(arg, &opt_api_description);

	return NULL;
}

#ifdef USE_ICARUS
static char *set_icarus_options(const char *arg)
{
	opt_set_charp(arg, &opt_icarus_options);

	return NULL;
}

static char *set_icarus_timing(const char *arg)
{
	opt_set_charp(arg, &opt_icarus_timing);

	return NULL;
}
#endif

__maybe_unused
static char *set_null(const char __maybe_unused *arg)
{
	return NULL;
}

/* These options are available from config file or commandline */
static struct opt_table opt_config_table[] = {
#ifdef WANT_CPUMINE
	OPT_WITH_ARG("--algo|-a",
		     set_algo, show_algo, &opt_algo,
		     "Specify sha256 implementation for CPU mining:\n"
		     "\tauto\t\tBenchmark at startup and pick fastest algorithm"
		     "\n\tc\t\tLinux kernel sha256, implemented in C"
#ifdef WANT_SSE2_4WAY
		     "\n\t4way\t\ttcatm's 4-way SSE2 implementation"
#endif
#ifdef WANT_VIA_PADLOCK
		     "\n\tvia\t\tVIA padlock implementation"
#endif
		     "\n\tcryptopp\tCrypto++ C/C++ implementation"
#ifdef WANT_CRYPTOPP_ASM32
		     "\n\tcryptopp_asm32\tCrypto++ 32-bit assembler implementation"
#endif
#ifdef WANT_X8632_SSE2
		     "\n\tsse2_32\t\tSSE2 32 bit implementation for i386 machines"
#endif
#ifdef WANT_X8664_SSE2
		     "\n\tsse2_64\t\tSSE2 64 bit implementation for x86_64 machines"
#endif
#ifdef WANT_X8664_SSE4
		     "\n\tsse4_64\t\tSSE4.1 64 bit implementation for x86_64 machines"
#endif
#ifdef WANT_ALTIVEC_4WAY
    "\n\taltivec_4way\tAltivec implementation for PowerPC G4 and G5 machines"
#endif
		),
#endif
	OPT_WITH_ARG("--api-allow",
		     set_api_allow, NULL, NULL,
		     "Allow API access only to the given list of [G:]IP[/Prefix] addresses[/subnets]"),
	OPT_WITH_ARG("--api-description",
		     set_api_description, NULL, NULL,
		     "Description placed in the API status header, default: BFGMiner version"),
	OPT_WITH_ARG("--api-groups",
		     set_api_groups, NULL, NULL,
		     "API one letter groups G:cmd:cmd[,P:cmd:*...] defining the cmds a groups can use"),
	OPT_WITHOUT_ARG("--api-listen",
			opt_set_bool, &opt_api_listen,
			"Enable API, default: disabled"),
	OPT_WITHOUT_ARG("--api-network",
			opt_set_bool, &opt_api_network,
			"Allow API (if enabled) to listen on/for any address, default: only 127.0.0.1"),
	OPT_WITH_ARG("--api-port",
		     set_int_1_to_65535, opt_show_intval, &opt_api_port,
		     "Port number of miner API"),
#ifdef HAVE_ADL
	OPT_WITHOUT_ARG("--auto-fan",
			opt_set_bool, &opt_autofan,
			"Automatically adjust all GPU fan speeds to maintain a target temperature"),
	OPT_WITHOUT_ARG("--auto-gpu",
			opt_set_bool, &opt_autoengine,
			"Automatically adjust all GPU engine clock speeds to maintain a target temperature"),
#endif
	OPT_WITHOUT_ARG("--balance",
		     set_balance, &pool_strategy,
		     "Change multipool strategy from failover to even share balance"),
	OPT_WITHOUT_ARG("--benchmark",
			opt_set_bool, &opt_benchmark,
			"Run BFGMiner in benchmark mode - produces no shares"),
#if defined(USE_BITFORCE)
	OPT_WITHOUT_ARG("--bfl-range",
			opt_set_bool, &opt_bfl_noncerange,
			"Use nonce range on bitforce devices if supported"),
#endif
#ifdef WANT_CPUMINE
	OPT_WITH_ARG("--bench-algo|-b",
		     set_int_0_to_9999, opt_show_intval, &opt_bench_algo,
		     opt_hidden),
#endif
#if BLKMAKER_VERSION > 0
	OPT_WITH_ARG("--coinbase-sig",
		     set_strdup, NULL, &opt_coinbase_sig,
		     "Set coinbase signature when possible"),
	OPT_WITH_ARG("--coinbase|--cbsig|--cb-sig|--cb|--prayer",
		     set_strdup, NULL, &opt_coinbase_sig,
		     opt_hidden),
#endif
#ifdef WANT_CPUMINE
	OPT_WITH_ARG("--cpu-threads|-t",
		     force_nthreads_int, opt_show_intval, &opt_n_threads,
		     "Number of miner CPU threads"),
#endif
	OPT_WITHOUT_ARG("--debug|-D",
		     enable_debug, &opt_debug,
		     "Enable debug output"),
	OPT_WITHOUT_ARG("--debuglog",
		     opt_set_bool, &opt_debug,
		     "Enable debug logging"),
	OPT_WITH_ARG("--device|-d",
		     set_devices, NULL, NULL,
	             "Select device to use, (Use repeat -d for multiple devices, default: all)"),
	OPT_WITHOUT_ARG("--disable-gpu|-G",
			opt_set_bool, &opt_nogpu,
#ifdef HAVE_OPENCL
			"Disable GPU mining even if suitable devices exist"
#else
			opt_hidden
#endif
	),
#if defined(WANT_CPUMINE) && (defined(HAVE_OPENCL) || defined(USE_FPGA))
	OPT_WITHOUT_ARG("--enable-cpu|-C",
			opt_set_bool, &opt_usecpu,
			"Enable CPU mining with other mining (default: no CPU mining if other devices exist)"),
#endif
	OPT_WITH_ARG("--expiry|-E",
		     set_int_0_to_9999, opt_show_intval, &opt_expiry,
		     "Upper bound on how many seconds after getting work we consider a share from it stale"),
	OPT_WITHOUT_ARG("--failover-only",
			opt_set_bool, &opt_fail_only,
			"Don't leak work to backup pools when primary pool is lagging"),
#ifdef HAVE_OPENCL
	OPT_WITH_ARG("--gpu-dyninterval",
		     set_int_1_to_65535, opt_show_intval, &opt_dynamic_interval,
		     "Set the refresh interval in ms for GPUs using dynamic intensity"),
	OPT_WITH_ARG("--gpu-platform",
		     set_int_0_to_9999, opt_show_intval, &opt_platform_id,
		     "Select OpenCL platform ID to use for GPU mining"),
	OPT_WITH_ARG("--gpu-threads|-g",
		     set_int_1_to_10, opt_show_intval, &opt_g_threads,
		     "Number of threads per GPU (1 - 10)"),
#ifdef HAVE_ADL
	OPT_WITH_ARG("--gpu-engine",
		     set_gpu_engine, NULL, NULL,
		     "GPU engine (over)clock range in Mhz - one value, range and/or comma separated list (e.g. 850-900,900,750-850)"),
	OPT_WITH_ARG("--gpu-fan",
		     set_gpu_fan, NULL, NULL,
		     "GPU fan percentage range - one value, range and/or comma separated list (e.g. 0-85,85,65)"),
	OPT_WITH_ARG("--gpu-map",
		     set_gpu_map, NULL, NULL,
		     "Map OpenCL to ADL device order manually, paired CSV (e.g. 1:0,2:1 maps OpenCL 1 to ADL 0, 2 to 1)"),
	OPT_WITH_ARG("--gpu-memclock",
		     set_gpu_memclock, NULL, NULL,
		     "Set the GPU memory (over)clock in Mhz - one value for all or separate by commas for per card"),
	OPT_WITH_ARG("--gpu-memdiff",
		     set_gpu_memdiff, NULL, NULL,
		     "Set a fixed difference in clock speed between the GPU and memory in auto-gpu mode"),
	OPT_WITH_ARG("--gpu-powertune",
		     set_gpu_powertune, NULL, NULL,
		     "Set the GPU powertune percentage - one value for all or separate by commas for per card"),
	OPT_WITHOUT_ARG("--gpu-reorder",
			opt_set_bool, &opt_reorder,
			"Attempt to reorder GPU devices according to PCI Bus ID"),
	OPT_WITH_ARG("--gpu-vddc",
		     set_gpu_vddc, NULL, NULL,
		     "Set the GPU voltage in Volts - one value for all or separate by commas for per card"),
#endif
#ifdef USE_SCRYPT
	OPT_WITH_ARG("--lookup-gap",
		     set_lookup_gap, NULL, NULL,
		     "Set GPU lookup gap for scrypt mining, comma separated"),
#endif
	OPT_WITH_ARG("--intensity|-I",
		     set_intensity, NULL, NULL,
		     "Intensity of GPU scanning (d or " _MIN_INTENSITY_STR " -> " _MAX_INTENSITY_STR ", default: d to maintain desktop interactivity)"),
#endif
#if defined(HAVE_OPENCL) || defined(USE_MODMINER) || defined(USE_ZTEX)
	OPT_WITH_ARG("--kernel-path|-K",
		     opt_set_charp, opt_show_charp, &opt_kernel_path,
	             "Specify a path to where bitstream and kernel files are"),
#endif
#ifdef HAVE_OPENCL
	OPT_WITH_ARG("--kernel|-k",
		     set_kernel, NULL, NULL,
		     "Override sha256 kernel to use (diablo, poclbm, phatk or diakgcn) - one value or comma separated"),
#endif
#ifdef USE_ICARUS
	OPT_WITH_ARG("--icarus-options",
		     set_icarus_options, NULL, NULL,
		     opt_hidden),
	OPT_WITH_ARG("--icarus-timing",
		     set_icarus_timing, NULL, NULL,
		     opt_hidden),
#endif
	OPT_WITHOUT_ARG("--load-balance",
		     set_loadbalance, &pool_strategy,
		     "Change multipool strategy from failover to efficiency based balance"),
	OPT_WITH_ARG("--log|-l",
		     set_int_0_to_9999, opt_show_intval, &opt_log_interval,
		     "Interval in seconds between log output"),
#if defined(unix)
	OPT_WITH_ARG("--monitor|-m",
		     opt_set_charp, NULL, &opt_stderr_cmd,
		     "Use custom pipe cmd for output messages"),
#endif // defined(unix)
	OPT_WITHOUT_ARG("--net-delay",
			opt_set_bool, &opt_delaynet,
			"Impose small delays in networking to not overload slow routers"),
	OPT_WITHOUT_ARG("--no-adl",
			opt_set_bool, &opt_noadl,
#ifdef HAVE_ADL
			"Disable the ATI display library used for monitoring and setting GPU parameters"
#else
			opt_hidden
#endif
	),
	OPT_WITHOUT_ARG("--no-gbt",
			opt_set_invbool, &want_gbt,
			"Disable getblocktemplate support"),
	OPT_WITHOUT_ARG("--no-longpoll",
			opt_set_invbool, &want_longpoll,
			"Disable X-Long-Polling support"),
	OPT_WITHOUT_ARG("--no-pool-disable",
			opt_set_invbool, &opt_disable_pool,
			"Do not automatically disable pools that continually reject shares"),
	OPT_WITHOUT_ARG("--no-restart",
			opt_set_invbool, &opt_restart,
#ifdef HAVE_OPENCL
			"Do not attempt to restart GPUs that hang"
#else
			opt_hidden
#endif
	),
	OPT_WITHOUT_ARG("--no-submit-stale",
			opt_set_invbool, &opt_submit_stale,
		        "Don't submit shares if they are detected as stale"),
	OPT_WITH_ARG("--pass|-p",
		     set_pass, NULL, NULL,
		     "Password for bitcoin JSON-RPC server"),
	OPT_WITHOUT_ARG("--per-device-stats",
			opt_set_bool, &want_per_device_stats,
			"Force verbose mode and output per-device statistics"),
	OPT_WITH_ARG("--pool-proxy|-x",
		     set_pool_proxy, NULL, NULL,
		     "Proxy URI to use for connecting to just the previous-defined pool"),
	OPT_WITHOUT_ARG("--protocol-dump|-P",
			opt_set_bool, &opt_protocol,
			"Verbose dump of protocol-level activities"),
	OPT_WITH_ARG("--queue|-Q",
		     set_int_0_to_9999, opt_show_intval, &opt_queue,
		     "Minimum number of work items to have queued (0+)"),
	OPT_WITHOUT_ARG("--quiet|-q",
			opt_set_bool, &opt_quiet,
			"Disable logging output, display status and errors"),
	OPT_WITHOUT_ARG("--real-quiet",
			opt_set_bool, &opt_realquiet,
			"Disable all output"),
	OPT_WITHOUT_ARG("--remove-disabled",
		     opt_set_bool, &opt_removedisabled,
	         "Remove disabled devices entirely, as if they didn't exist"),
	OPT_WITH_ARG("--retries",
		     opt_set_intval, opt_show_intval, &opt_retries,
		     "Number of times to retry failed submissions before giving up (-1 means never)"),
	OPT_WITH_ARG("--retry-pause",
		     set_null, NULL, NULL,
		     opt_hidden),
	OPT_WITH_ARG("--rotate",
		     set_rotate, opt_show_intval, &opt_rotate_period,
		     "Change multipool strategy from failover to regularly rotate at N minutes"),
	OPT_WITHOUT_ARG("--round-robin",
		     set_rr, &pool_strategy,
		     "Change multipool strategy from failover to round robin on failure"),
#ifdef USE_FPGA_SERIAL
	OPT_WITH_ARG("--scan-serial|-S",
		     add_serial, NULL, NULL,
		     "Serial port to probe for FPGA Mining device"),
#endif
	OPT_WITH_ARG("--scan-time|-s",
		     set_int_0_to_9999, opt_show_intval, &opt_scantime,
		     "Upper bound on time spent scanning current work, in seconds"),
	OPT_WITH_ARG("--sched-start",
		     set_schedtime, NULL, &schedstart,
		     "Set a time of day in HH:MM to start mining (a once off without a stop time)"),
	OPT_WITH_ARG("--sched-stop",
		     set_schedtime, NULL, &schedstop,
		     "Set a time of day in HH:MM to stop mining (will quit without a start time)"),
#ifdef USE_SCRYPT
	OPT_WITHOUT_ARG("--scrypt",
			opt_set_bool, &opt_scrypt,
			"Use the scrypt algorithm for mining (non-bitcoin)"),
#ifdef HAVE_OPENCL
	OPT_WITH_ARG("--shaders",
		     set_shaders, NULL, NULL,
		     "GPU shaders per card for tuning scrypt, comma separated"),
#endif
#endif
	OPT_WITH_ARG("--sharelog",
		     set_sharelog, NULL, NULL,
		     "Append share log to file"),
	OPT_WITH_ARG("--shares",
		     opt_set_intval, NULL, &opt_shares,
		     "Quit after mining N shares (default: unlimited)"),
	OPT_WITH_ARG("--socks-proxy",
		     opt_set_charp, NULL, &opt_socks_proxy,
		     "Set socks4 proxy (host:port)"),
	OPT_WITHOUT_ARG("--submit-stale",
			opt_set_bool, &opt_submit_stale,
	                opt_hidden),
	OPT_WITHOUT_ARG("--submit-threads",
	                opt_set_intval, &opt_submit_threads,
	                "Maximum number of share submission threads (default: 64)"),
#ifdef HAVE_SYSLOG_H
	OPT_WITHOUT_ARG("--syslog",
			opt_set_bool, &use_syslog,
			"Use system log for output messages (default: standard error)"),
#endif
#if defined(HAVE_ADL) || defined(USE_BITFORCE) || defined(USE_MODMINER)
	OPT_WITH_ARG("--temp-cutoff",
		     set_temp_cutoff, opt_show_intval, &opt_cutofftemp,
		     "Temperature where a device will be automatically disabled, one value or comma separated list"),
#endif
#ifdef HAVE_ADL
	OPT_WITH_ARG("--temp-hysteresis",
		     set_int_1_to_10, opt_show_intval, &opt_hysteresis,
		     "Set how much the temperature can fluctuate outside limits when automanaging speeds"),
	OPT_WITH_ARG("--temp-overheat",
		     set_temp_overheat, opt_show_intval, &opt_overheattemp,
		     "Overheat temperature when automatically managing fan and GPU speeds, one value or comma separated list"),
	OPT_WITH_ARG("--temp-target",
		     set_temp_target, opt_show_intval, &opt_targettemp,
		     "Target temperature when automatically managing fan and GPU speeds, one value or comma separated list"),
#endif
	OPT_WITHOUT_ARG("--text-only|-T",
			opt_set_invbool, &use_curses,
#ifdef HAVE_CURSES
			"Disable ncurses formatted screen output"
#else
			opt_hidden
#endif
	),
#if defined(USE_SCRYPT) && defined(HAVE_OPENCL)
	OPT_WITH_ARG("--thread-concurrency",
		     set_thread_concurrency, NULL, NULL,
		     "Set GPU thread concurrency for scrypt mining, comma separated"),
#endif
	OPT_WITH_ARG("--url|-o",
		     set_url, NULL, NULL,
		     "URL for bitcoin JSON-RPC server"),
	OPT_WITH_ARG("--user|-u",
		     set_user, NULL, NULL,
		     "Username for bitcoin JSON-RPC server"),
#ifdef HAVE_OPENCL
	OPT_WITH_ARG("--vectors|-v",
		     set_vector, NULL, NULL,
		     "Override detected optimal vector (1, 2 or 4) - one value or comma separated list"),
#endif
	OPT_WITHOUT_ARG("--verbose",
			opt_set_bool, &opt_log_output,
			"Log verbose output to stderr as well as status output"),
#ifdef HAVE_OPENCL
	OPT_WITH_ARG("--worksize|-w",
		     set_worksize, NULL, NULL,
		     "Override detected optimal worksize - one value or comma separated list"),
#endif
	OPT_WITH_ARG("--userpass|-O",
		     set_userpass, NULL, NULL,
		     "Username:Password pair for bitcoin JSON-RPC server"),
	OPT_WITHOUT_ARG("--worktime",
			opt_set_bool, &opt_worktime,
			"Display extra work time debug information"),
	OPT_WITH_ARG("--pools",
			opt_set_bool, NULL, NULL, opt_hidden),
	OPT_ENDTABLE
};

static char *load_config(const char *arg, void __maybe_unused *unused);

static int fileconf_load;

static char *parse_config(json_t *config, bool fileconf)
{
	static char err_buf[200];
	struct opt_table *opt;
	json_t *val;

	if (fileconf && !fileconf_load)
		fileconf_load = 1;

	for (opt = opt_config_table; opt->type != OPT_END; opt++) {
		char *p, *name, *sp;

		/* We don't handle subtables. */
		assert(!(opt->type & OPT_SUBTABLE));

		/* Pull apart the option name(s). */
		name = strdup(opt->names);
		for (p = strtok_r(name, "|", &sp); p; p = strtok_r(NULL, "|", &sp)) {
			char *err = "Invalid value";

			/* Ignore short options. */
			if (p[1] != '-')
				continue;

			val = json_object_get(config, p+2);
			if (!val)
				continue;

			if (opt->type & OPT_HASARG) {
			  if (json_is_string(val)) {
				err = opt->cb_arg(json_string_value(val),
						  opt->u.arg);
			  } else if (json_is_number(val)) {
					char buf[256], *p, *q;
					snprintf(buf, 256, "%f", json_number_value(val));
					if ( (p = strchr(buf, '.')) ) {
						// Trim /\.0*$/ to work properly with integer-only arguments
						q = p;
						while (*(++q) == '0') {}
						if (*q == '\0')
							*p = '\0';
					}
					err = opt->cb_arg(buf, opt->u.arg);
			  } else if (json_is_array(val)) {
				int n, size = json_array_size(val);

				err = NULL;
				for (n = 0; n < size && !err; n++) {
					if (json_is_string(json_array_get(val, n)))
						err = opt->cb_arg(json_string_value(json_array_get(val, n)), opt->u.arg);
					else if (json_is_object(json_array_get(val, n)))
						err = parse_config(json_array_get(val, n), false);
				}
			  }
			} else if (opt->type & OPT_NOARG) {
				if (json_is_true(val))
					err = opt->cb(opt->u.arg);
				else if (json_is_boolean(val)) {
					if (opt->cb == (void*)opt_set_bool)
						err = opt_set_invbool(opt->u.arg);
					else if (opt->cb == (void*)opt_set_invbool)
						err = opt_set_bool(opt->u.arg);
				}
			}

			if (err) {
				/* Allow invalid values to be in configuration
				 * file, just skipping over them provided the
				 * JSON is still valid after that. */
				if (fileconf) {
					applog(LOG_ERR, "Invalid config option %s: %s", p, err);
					fileconf_load = -1;
				} else {
					sprintf(err_buf, "Parsing JSON option %s: %s",
						p, err);
					return err_buf;
				}
			}
		}
		free(name);
	}

	val = json_object_get(config, JSON_INCLUDE_CONF);
	if (val && json_is_string(val))
		return load_config(json_string_value(val), NULL);

	return NULL;
}

char *cnfbuf = NULL;

static char *load_config(const char *arg, void __maybe_unused *unused)
{
	json_error_t err;
	json_t *config;
	char *json_error;

	if (!cnfbuf)
		cnfbuf = strdup(arg);

	if (++include_count > JSON_MAX_DEPTH)
		return JSON_MAX_DEPTH_ERR;

#if JANSSON_MAJOR_VERSION > 1
	config = json_load_file(arg, 0, &err);
#else
	config = json_load_file(arg, &err);
#endif
	if (!json_is_object(config)) {
		json_error = malloc(JSON_LOAD_ERROR_LEN + strlen(arg) + strlen(err.text));
		if (!json_error)
			quit(1, "Malloc failure in json error");

		sprintf(json_error, JSON_LOAD_ERROR, arg, err.text);
		return json_error;
	}

	config_loaded = true;

	/* Parse the config now, so we can override it.  That can keep pointers
	 * so don't free config object. */
	return parse_config(config, true);
}

static void load_default_config(void)
{
	cnfbuf = malloc(PATH_MAX);

#if defined(unix)
	if (getenv("HOME") && *getenv("HOME")) {
	        strcpy(cnfbuf, getenv("HOME"));
		strcat(cnfbuf, "/");
	} else
		strcpy(cnfbuf, "");
	char *dirp = cnfbuf + strlen(cnfbuf);
	strcpy(dirp, ".bfgminer/");
	strcat(dirp, def_conf);
	if (access(cnfbuf, R_OK))
		// No BFGMiner config, try Cgminer's...
		strcpy(dirp, ".cgminer/cgminer.conf");
#else
	strcpy(cnfbuf, "");
	strcat(cnfbuf, def_conf);
#endif
	if (!access(cnfbuf, R_OK))
		load_config(cnfbuf, NULL);
	else {
		free(cnfbuf);
		cnfbuf = NULL;
	}
}

extern const char *opt_argv0;

static char *opt_verusage_and_exit(const char *extra)
{
	printf("%s\nBuilt with "
#ifdef HAVE_OPENCL
		"GPU "
#endif
#ifdef WANT_CPUMINE
		"CPU "
#endif
#ifdef USE_BITFORCE
		"bitforce "
#endif
#ifdef USE_ICARUS
		"icarus "
#endif
#ifdef USE_MODMINER
		"modminer "
#endif
#ifdef USE_ZTEX
		"ztex "
#endif
#ifdef USE_SCRYPT
		"scrypt "
#endif
		"mining support.\n"
		, packagename);
	printf("%s", opt_usage(opt_argv0, extra));
	fflush(stdout);
	exit(0);
}

/* These options are available from commandline only */
static struct opt_table opt_cmdline_table[] = {
	OPT_WITH_ARG("--config|-c",
		     load_config, NULL, NULL,
		     "Load a JSON-format configuration file\n"
		     "See example.conf for an example configuration."),
	OPT_WITHOUT_ARG("--help|-h",
			opt_verusage_and_exit, NULL,
			"Print this message"),
#ifdef HAVE_OPENCL
	OPT_WITHOUT_ARG("--ndevs|-n",
			print_ndevs_and_exit, &nDevs,
			"Display number of detected GPUs, OpenCL platform information, and exit"),
#endif
	OPT_WITHOUT_ARG("--version|-V",
			opt_version_and_exit, packagename,
			"Display version and exit"),
	OPT_ENDTABLE
};

static bool jobj_binary(const json_t *obj, const char *key,
			void *buf, size_t buflen, bool required)
{
	const char *hexstr;
	json_t *tmp;

	tmp = json_object_get(obj, key);
	if (unlikely(!tmp)) {
		if (unlikely(required))
			applog(LOG_ERR, "JSON key '%s' not found", key);
		return false;
	}
	hexstr = json_string_value(tmp);
	if (unlikely(!hexstr)) {
		applog(LOG_ERR, "JSON key '%s' is not a string", key);
		return false;
	}
	if (!hex2bin(buf, hexstr, buflen))
		return false;

	return true;
}

static void calc_midstate(struct work *work)
{
	union {
		unsigned char c[64];
		uint32_t i[16];
	} data;

	swap32yes(&data.i[0], work->data, 16);
	sha2_context ctx;
	sha2_starts( &ctx, 0 );
	sha2_update( &ctx, data.c, 64 );
	memcpy(work->midstate, ctx.state, sizeof(work->midstate));
	swap32tole(work->midstate, work->midstate, 8);
}

static bool work_decode(const json_t *val, struct work *work)
{
	if (unlikely(detect_algo == 1)) {
		json_t *tmp = json_object_get(val, "algorithm");
		const char *v = tmp ? json_string_value(tmp) : "";
		if (strncasecmp(v, "scrypt", 6))
			detect_algo = 2;
	}
	
	if (work->tmpl) {
		const char *err = blktmpl_add_jansson(work->tmpl, val, time(NULL));
		if (err) {
			applog(LOG_ERR, "blktmpl error: %s", err);
			goto err_out;
		}
		work->rolltime = blkmk_time_left(work->tmpl, time(NULL));
#if BLKMAKER_VERSION > 0
		{
			ssize_t ae = blkmk_append_coinbase_safe(work->tmpl, opt_coinbase_sig, 101);
			static bool appenderr = false;
			if (ae <= 0) {
				if (opt_coinbase_sig) {
					applog((appenderr ? LOG_DEBUG : LOG_WARNING), "Cannot append coinbase signature at all on pool %u (%d)", ae, work->pool->pool_no);
					appenderr = true;
				}
			} else if (ae >= 3 || opt_coinbase_sig) {
				const char *cbappend = opt_coinbase_sig;
				if (!cbappend) {
					const char full[] = PACKAGE " " VERSION;
					// NOTE: Intentially including a trailing \0 on long forms so extranonce doesn't confuse things
					if ((size_t)ae >= sizeof(full))
						cbappend = full;
					else if ((size_t)ae >= sizeof(PACKAGE))
						cbappend = PACKAGE;
					else
						cbappend = "BFG";
				}
				size_t cbappendsz = strlen(cbappend);
				static bool truncatewarning = false;
				if (cbappendsz <= (size_t)ae) {
					ae = cbappendsz;
					truncatewarning = false;
				} else {
					char *tmp = malloc(ae + 1);
					memcpy(tmp, opt_coinbase_sig, ae);
					tmp[ae] = '\0';
					applog((truncatewarning ? LOG_DEBUG : LOG_WARNING),
					       "Pool %u truncating appended coinbase signature at %d bytes: %s(%s)",
					       work->pool->pool_no, ae, tmp, &opt_coinbase_sig[ae]);
					free(tmp);
					truncatewarning = true;
				}
				ae = blkmk_append_coinbase_safe(work->tmpl, cbappend, ae);
				if (ae <= 0) {
					applog((appenderr ? LOG_DEBUG : LOG_WARNING), "Error appending coinbase signature (%d)", ae);
					appenderr = true;
				} else
					appenderr = false;
			}
		}
#endif
		if (blkmk_get_data(work->tmpl, work->data, 80, time(NULL), NULL, &work->dataid) < 76)
			goto err_out;
		swap32yes(work->data, work->data, 80 / 4);
		memcpy(&work->data[80], "\0\0\0\x80\0\0\0\0\0\0\0\0\0\0\0\0\0\0\0\0\0\0\0\0\0\0\0\0\0\0\0\0\0\0\0\0\0\0\0\0\0\0\0\0\x80\x02\0\0", 48);

		const struct blktmpl_longpoll_req *lp;
		struct pool *pool = work->pool;
		if ((lp = blktmpl_get_longpoll(work->tmpl)) && ((!pool->lp_id) || strcmp(lp->id, pool->lp_id))) {
			free(pool->lp_id);
			pool->lp_id = strdup(lp->id);

#if 0  /* This just doesn't work :( */
			curl_socket_t sock = pool->lp_socket;
			if (sock != CURL_SOCKET_BAD) {
				pool->lp_socket = CURL_SOCKET_BAD;
				applog(LOG_WARNING, "Pool %u long poll request hanging, reconnecting", pool->pool_no);
				shutdown(sock,
#ifndef WIN32
				         SHUT_RDWR
#else
				         SD_BOTH
#endif
				);
			}
#endif
		}
	}
	else
	if (unlikely(!jobj_binary(val, "data", work->data, sizeof(work->data), true))) {
		applog(LOG_ERR, "JSON inval data");
		goto err_out;
	}

	if (!jobj_binary(val, "midstate", work->midstate, sizeof(work->midstate), false)) {
		// Calculate it ourselves
		applog(LOG_DEBUG, "Calculating midstate locally");
		calc_midstate(work);
	}

	if (!jobj_binary(val, "hash1", work->hash1, sizeof(work->hash1), false)) {
		// Always the same anyway
		memcpy(work->hash1, "\0\0\0\0\0\0\0\0\0\0\0\0\0\0\0\0\0\0\0\0\0\0\0\0\0\0\0\0\0\0\0\0\0\0\0\x80\0\0\0\0\0\0\0\0\0\0\0\0\0\0\0\0\0\0\0\0\0\0\0\0\0\1\0\0", 64);
	}

	if (unlikely(!jobj_binary(val, "target", work->target, sizeof(work->target), true))) {
		applog(LOG_ERR, "JSON inval target");
		goto err_out;
	}
	if (work->tmpl) {
		for (size_t i = 0; i < sizeof(work->target) / 2; ++i)
		{
			int p = (sizeof(work->target) - 1) - i;
			unsigned char c = work->target[i];
			work->target[i] = work->target[p];
			work->target[p] = c;
		}
	}

	memset(work->hash, 0, sizeof(work->hash));

	gettimeofday(&work->tv_staged, NULL);

	return true;

err_out:
	return false;
}

int dev_from_id(int thr_id)
{
	return thr_info[thr_id].cgpu->device_id;
}

/* Make the change in the recent value adjust dynamically when the difference
 * is large, but damp it when the values are closer together. This allows the
 * value to change quickly, but not fluctuate too dramatically when it has
 * stabilised. */
void decay_time(double *f, double fadd)
{
	double ratio = 0;

	if (likely(*f > 0)) {
		ratio = fadd / *f;
		if (ratio > 1)
			ratio = 1 / ratio;
	}

	if (ratio > 0.63)
		*f = (fadd * 0.58 + *f) / 1.58;
	else
		*f = (fadd + *f * 0.58) / 1.58;
}

static int total_staged(void)
{
	int ret;

	mutex_lock(stgd_lock);
	ret = HASH_COUNT(staged_work);
	mutex_unlock(stgd_lock);
	return ret;
}

#ifdef HAVE_CURSES
WINDOW *mainwin, *statuswin, *logwin;
#endif
double total_secs = 1.0;
static char statusline[256];
/* logstart is where the log window should start */
static int devcursor, logstart, logcursor;
#ifdef HAVE_CURSES
/* statusy is where the status window goes up to in cases where it won't fit at startup */
static int statusy;
static int devsummaryYOffset;
#endif
#ifdef HAVE_OPENCL
struct cgpu_info gpus[MAX_GPUDEVICES]; /* Maximum number apparently possible */
#endif
struct cgpu_info *cpus;

#ifdef HAVE_CURSES
static inline void unlock_curses(void)
{
	mutex_unlock(&console_lock);
}

static inline void lock_curses(void)
{
	mutex_lock(&console_lock);
}

static bool curses_active_locked(void)
{
	bool ret;

	lock_curses();
	ret = curses_active;
	if (!ret)
		unlock_curses();
	return ret;
}

// Cancellable getch
int my_cancellable_getch(void)
{
	// This only works because the macro only hits direct getch() calls
	typedef int (*real_getch_t)(void);
	const real_getch_t real_getch = __real_getch;

	int type, rv;
	bool sct;

	sct = !pthread_setcanceltype(PTHREAD_CANCEL_ASYNCHRONOUS, &type);
	rv = real_getch();
	if (sct)
		pthread_setcanceltype(type, &type);

	return rv;
}
#endif

void tailsprintf(char *f, const char *fmt, ...)
{
	va_list ap;

	va_start(ap, fmt);
	vsprintf(f + strlen(f), fmt, ap);
	va_end(ap);
}

static float
utility_to_hashrate(double utility)
{
	return utility * 0x4444444;
}

static const char*_unitchar = "kMGTPEZY?";

static void
hashrate_pick_unit(float hashrate, unsigned char*unit)
{
	unsigned char i;
	for (i = 0; i <= *unit; ++i)
		hashrate /= 1e3;
	while (hashrate >= 1000)
	{
		hashrate /= 1e3;
		if (likely(_unitchar[*unit] != '?'))
			++*unit;
	}
}

enum h2bs_fmt {
	H2B_NOUNIT,  // "xxx.x"
	H2B_SHORT,   // "xxx.xMH/s"
	H2B_SPACED,  // "xxx.x MH/s"
};
static const size_t h2bs_fmt_size[] = {6, 10, 11};

static char*
hashrate_to_bufstr(char*buf, float hashrate, signed char unitin, enum h2bs_fmt fmt)
{
	unsigned char prec, i, ucp, unit;
	if (unitin == -1)
	{
		unit = 0;
		hashrate_pick_unit(hashrate, &unit);
	}
	else
		unit = unitin;
	
	i = 5;
	switch (fmt) {
	case H2B_SPACED:
		buf[i++] = ' ';
	case H2B_SHORT:
		buf[i++] = _unitchar[unit];
		strcpy(&buf[i], "h/s");
	default:
		break;
	}
	
	for (i = 0; i <= unit; ++i)
		hashrate /= 1000;
	if (hashrate >= 100 || unit < 2)
		prec = 1;
	else
	if (hashrate >= 10)
		prec = 2;
	else
		prec = 3;
	ucp = (fmt == H2B_NOUNIT ? '\0' : buf[5]);
	sprintf(buf, "%5.*f", prec, hashrate);
	buf[5] = ucp;
	return buf;
}

static void
ti_hashrate_bufstr(char**out, float current, float average, float sharebased, enum h2bs_fmt longfmt)
{
	unsigned char unit = 0;
	
	hashrate_pick_unit(current, &unit);
	hashrate_pick_unit(average, &unit);
	hashrate_pick_unit(sharebased, &unit);
	
	hashrate_to_bufstr(out[0], current, unit, H2B_NOUNIT);
	hashrate_to_bufstr(out[1], average, unit, H2B_NOUNIT);
	hashrate_to_bufstr(out[2], sharebased, unit, longfmt);
}

static void get_statline(char *buf, struct cgpu_info *cgpu)
{
	sprintf(buf, "%s%d ", cgpu->api->name, cgpu->device_id);
	if (cgpu->api->get_statline_before)
		cgpu->api->get_statline_before(buf, cgpu);
	else
		tailsprintf(buf, "               | ");
	char cHr[h2bs_fmt_size[H2B_NOUNIT]], aHr[h2bs_fmt_size[H2B_NOUNIT]], uHr[h2bs_fmt_size[H2B_SPACED]];
	ti_hashrate_bufstr(
		(char*[]){cHr, aHr, uHr},
		1e6*cgpu->rolling,
		1e6*cgpu->total_mhashes / total_secs,
		utility_to_hashrate(cgpu->utility_diff1),
		H2B_SPACED);
	tailsprintf(buf, "%ds:%s avg:%s u:%s | A:%d R:%d HW:%d U:%.1f/m",
		opt_log_interval,
		cHr, aHr,
		uHr,
		cgpu->accepted,
		cgpu->rejected,
		cgpu->hw_errors,
		cgpu->utility);
	if (cgpu->api->get_statline)
		cgpu->api->get_statline(buf, cgpu);
}

static void text_print_status(int thr_id)
{
	struct cgpu_info *cgpu = thr_info[thr_id].cgpu;
	char logline[255];

	if (cgpu) {
		get_statline(logline, cgpu);
		printf("%s\n", logline);
	}
}

static int global_queued(void);

#ifdef HAVE_CURSES
/* Must be called with curses mutex lock held and curses_active */
static void curses_print_status(void)
{
	struct pool *pool = current_pool();
	struct timeval now, tv;

	wattron(statuswin, A_BOLD);
	mvwprintw(statuswin, 0, 0, " " PACKAGE " version " VERSION " - Started: %s", datestamp);
	if (!gettimeofday(&now, NULL))
	{
		unsigned int days, hours;
		div_t d;
		
		timersub(&now, &miner_started, &tv);
		d = div(tv.tv_sec, 86400);
		days = d.quot;
		d = div(d.rem, 3600);
		hours = d.quot;
		d = div(d.rem, 60);
		wprintw(statuswin, " - [%3u day%c %02d:%02d:%02d]"
			, days
			, (days == 1) ? ' ' : 's'
			, hours
			, d.quot
			, d.rem
		);
	}
	wattroff(statuswin, A_BOLD);
	mvwhline(statuswin, 1, 0, '-', 80);
	mvwprintw(statuswin, 2, 0, " %s", statusline);
	wclrtoeol(statuswin);
	mvwprintw(statuswin, 3, 0, " TQ: %d  ST: %d  SS: %d  DW: %d  NB: %d  GW: %d  LW: %d  GF: %d  RF: %d",
		global_queued(), total_staged(), total_stale, total_discarded, new_blocks,
		total_getworks,
		local_work, total_go, total_ro);
	wclrtoeol(statuswin);
	if ((pool_strategy == POOL_LOADBALANCE  || pool_strategy == POOL_BALANCE) && total_pools > 1)
		mvwprintw(statuswin, 4, 0, " Connected to multiple pools with%s LP",
			have_longpoll ? "": "out");
	else
		mvwprintw(statuswin, 4, 0, " Connected to %s with%s LP as user %s",
			pool->rpc_url, have_longpoll ? "": "out", pool->rpc_user);
	wclrtoeol(statuswin);
	mvwprintw(statuswin, 5, 0, " Block: %s...  Started: %s", current_hash, blocktime);
	mvwhline(statuswin, 6, 0, '-', 80);
	mvwhline(statuswin, statusy - 1, 0, '-', 80);
	mvwprintw(statuswin, devcursor - 1, 1, "[P]ool management %s[S]ettings [D]isplay options [Q]uit",
		have_opencl ? "[G]PU management " : "");
}

static void adj_width(int var, int *length)
{
	if ((int)(log10(var) + 1) > *length)
		(*length)++;
}

static int dev_width;

static void curses_print_devstatus(int thr_id)
{
	static int awidth = 1, rwidth = 1, hwwidth = 1, uwidth = 1;
	struct cgpu_info *cgpu = thr_info[thr_id].cgpu;
	char logline[255];
	int ypos;

	/* Check this isn't out of the window size */
	ypos = cgpu->cgminer_id;
	ypos += devsummaryYOffset;
	if (ypos < 0)
		return;
	ypos += devcursor;
	if (ypos >= statusy - 1)
		return;

	cgpu->utility = cgpu->accepted / total_secs * 60;
	cgpu->utility_diff1 = cgpu->accepted_weighed / total_secs * 60;

	if (wmove(statuswin, ypos, 0) == ERR)
		return;
	wprintw(statuswin, " %s %*d: ", cgpu->api->name, dev_width, cgpu->device_id);
	if (cgpu->api->get_statline_before) {
		logline[0] = '\0';
		cgpu->api->get_statline_before(logline, cgpu);
		wprintw(statuswin, "%s", logline);
	}
	else
		wprintw(statuswin, "               | ");

	char cHr[h2bs_fmt_size[H2B_NOUNIT]], aHr[h2bs_fmt_size[H2B_NOUNIT]], uHr[h2bs_fmt_size[H2B_SHORT]];
	ti_hashrate_bufstr(
		(char*[]){cHr, aHr, uHr},
		1e6*cgpu->rolling,
		1e6*cgpu->total_mhashes / total_secs,
		utility_to_hashrate(cgpu->utility_diff1),
		H2B_SHORT);
	if (cgpu->status == LIFE_DEAD)
		wprintw(statuswin, "DEAD ");
	else if (cgpu->status == LIFE_SICK)
		wprintw(statuswin, "SICK ");
	else if (cgpu->deven == DEV_DISABLED)
		wprintw(statuswin, "OFF  ");
	else if (cgpu->deven == DEV_RECOVER)
<<<<<<< HEAD
		wprintw(statuswin, "REST ");
	else if (cgpu->status == LIFE_WAIT)
		wprintw(statuswin, "WAIT ");
=======
		wprintw(statuswin, "REST  ");
	else if (cgpu->deven == DEV_RECOVER_ERR)
		wprintw(statuswin, " ERR ");
>>>>>>> 2c7fc773
	else
		wprintw(statuswin, "%s", cHr);
	adj_width(cgpu->accepted, &awidth);
	adj_width(cgpu->rejected, &rwidth);
	adj_width(cgpu->hw_errors, &hwwidth);
	adj_width(cgpu->utility, &uwidth);
	wprintw(statuswin, "/%s/%s | A:%*d R:%*d HW:%*d U:%*.2f/m",
			aHr,
			uHr,
			awidth, cgpu->accepted,
			rwidth, cgpu->rejected,
			hwwidth, cgpu->hw_errors,
		uwidth + 3, cgpu->utility);

	if (cgpu->api->get_statline) {
		logline[0] = '\0';
		cgpu->api->get_statline(logline, cgpu);
		wprintw(statuswin, "%s", logline);
	}

	wclrtoeol(statuswin);
}
#endif

static void print_status(int thr_id)
{
	if (!curses_active)
		text_print_status(thr_id);
}

#ifdef HAVE_CURSES
/* Check for window resize. Called with curses mutex locked */
static inline bool change_logwinsize(void)
{
	int x, y, logx, logy;
	bool ret = false;

	getmaxyx(mainwin, y, x);
	if (x < 80 || y < 25)
		return ret;

	if (y > statusy + 2 && statusy < logstart) {
		if (y - 2 < logstart)
			statusy = y - 2;
		else
			statusy = logstart;
		logcursor = statusy + 1;
		mvwin(logwin, logcursor, 0);
		wresize(statuswin, statusy, x);
		ret = true;
	}

	y -= logcursor;
	getmaxyx(logwin, logy, logx);
	/* Detect screen size change */
	if (x != logx || y != logy) {
		wresize(logwin, y, x);
		ret = true;
	}
	return ret;
}

static void check_winsizes(void)
{
	if (!use_curses)
		return;
	if (curses_active_locked()) {
		int y, x;

		x = getmaxx(statuswin);
		if (logstart > LINES - 2)
			statusy = LINES - 2;
		else
			statusy = logstart;
		logcursor = statusy + 1;
		wresize(statuswin, statusy, x);
		getmaxyx(mainwin, y, x);
		y -= logcursor;
		wresize(logwin, y, x);
		mvwin(logwin, logcursor, 0);
		unlock_curses();
	}
}

/* For mandatory printing when mutex is already locked */
void wlog(const char *f, ...)
{
	va_list ap;

	va_start(ap, f);
	vw_printw(logwin, f, ap);
	va_end(ap);
}

/* Mandatory printing */
void wlogprint(const char *f, ...)
{
	va_list ap;

	if (curses_active_locked()) {
		va_start(ap, f);
		vw_printw(logwin, f, ap);
		va_end(ap);
		unlock_curses();
	}
}
#endif

#ifdef HAVE_CURSES
bool log_curses_only(int prio, const char *f, va_list ap)
{
	bool high_prio;

	high_prio = (prio == LOG_WARNING || prio == LOG_ERR);

	if (curses_active_locked()) {
		if (!opt_loginput || high_prio) {
			vw_printw(logwin, f, ap);
			if (high_prio) {
				touchwin(logwin);
				wrefresh(logwin);
			}
		}
		unlock_curses();
		return true;
	}
	return false;
}

void clear_logwin(void)
{
	if (curses_active_locked()) {
		wclear(logwin);
		unlock_curses();
	}
}
#endif

/* regenerate the full work->hash value and also return true if it's a block */
bool regeneratehash(const struct work *work)
{
	uint32_t *data32 = (uint32_t *)(work->data);
	unsigned char swap[128];
	uint32_t *swap32 = (uint32_t *)swap;
	unsigned char hash1[32];
	uint32_t *hash32 = (uint32_t *)(work->hash);
	uint32_t difficulty = 0;
	uint32_t diffbytes = 0;
	uint32_t diffvalue = 0;
	uint32_t diffcmp[8];
	int diffshift = 0;
	int i;

	swap32yes(swap32, data32, 80 / 4);

	sha2(swap, 80, hash1, false);
	sha2(hash1, 32, (unsigned char *)(work->hash), false);

	difficulty = be32toh(*((uint32_t *)(work->data + 72)));

	diffbytes = ((difficulty >> 24) & 0xff) - 3;
	diffvalue = difficulty & 0x00ffffff;

	diffshift = (diffbytes % 4) * 8;
	if (diffshift == 0) {
		diffshift = 32;
		diffbytes--;
	}

	memset(diffcmp, 0, 32);
	diffcmp[(diffbytes >> 2) + 1] = diffvalue >> (32 - diffshift);
	diffcmp[diffbytes >> 2] = diffvalue << diffshift;

	for (i = 7; i >= 0; i--) {
		uint32_t hash32i = be32toh(hash32[i]);
		if (hash32i > diffcmp[i])
			return false;
		if (hash32i < diffcmp[i])
			return true;
	}

	// https://en.bitcoin.it/wiki/Block says: "numerically below"
	// https://en.bitcoin.it/wiki/Target says: "lower than or equal to"
	// code in bitcoind 0.3.24 main.cpp CheckWork() says: if (hash > hashTarget) return false;
	return true;
}

static void enable_pool(struct pool *pool)
{
	if (pool->enabled != POOL_ENABLED) {
		enabled_pools++;
		pool->enabled = POOL_ENABLED;
	}
}

static void disable_pool(struct pool *pool)
{
	if (pool->enabled == POOL_ENABLED)
		enabled_pools--;
	pool->enabled = POOL_DISABLED;
}

static void reject_pool(struct pool *pool)
{
	if (pool->enabled == POOL_ENABLED)
		enabled_pools--;
	pool->enabled = POOL_REJECTING;
}

static bool submit_upstream_work(const struct work *work, CURL *curl, bool resubmit)
{
	char *hexstr = NULL;
	json_t *val, *res;
	char *s, *sd;
	bool rc = false;
	int thr_id = work->thr_id;
	struct cgpu_info *cgpu = thr_info[thr_id].cgpu;
	struct pool *pool = work->pool;
	int rolltime;
	uint32_t *hash32;
	struct timeval tv_submit, tv_submit_reply;
	char hashshow[64+1] = "";
	char worktime[200] = "";

	if (work->tmpl) {
		unsigned char data[76];
		swap32yes(data, work->data, 76);
		json_t *req = blkmk_submit_jansson(work->tmpl, data, work->dataid, *((uint32_t*)&work->data[76]));
		s = json_dumps(req, 0);
		sd = bin2hex(data, 80);
	} else {
		s  = malloc(345);
		sd = malloc(345);

	/* build hex string */
	hexstr = bin2hex(work->data, sizeof(work->data));
	if (unlikely(!hexstr)) {
		applog(LOG_ERR, "submit_upstream_work OOM");
		goto out_nofree;
	}

	/* build JSON-RPC request */
	sprintf(s,
	      "{\"method\": \"getwork\", \"params\": [ \"%s\" ], \"id\":1}\r\n",
		hexstr);
	sprintf(sd,
	      "{\"method\": \"getwork\", \"params\": [ \"%s\" ], \"id\":1}",
		hexstr);

	}

	applog(LOG_DEBUG, "DBG: sending %s submit RPC call: %s", pool->rpc_url, sd);

	gettimeofday(&tv_submit, NULL);
	/* issue JSON-RPC request */
	val = json_rpc_call(curl, pool->rpc_url, pool->rpc_userpass, s, false, false, &rolltime, pool, true);

	free(s);
	free(sd);

	gettimeofday(&tv_submit_reply, NULL);
	if (unlikely(!val)) {
		applog(LOG_INFO, "submit_upstream_work json_rpc_call failed");
		if (!pool_tset(pool, &pool->submit_fail)) {
			total_ro++;
			pool->remotefail_occasions++;
			applog(LOG_WARNING, "Pool %d communication failure, caching submissions", pool->pool_no);
		}
		goto out;
	} else if (pool_tclear(pool, &pool->submit_fail))
		applog(LOG_WARNING, "Pool %d communication resumed, submitting work", pool->pool_no);

	res = json_object_get(val, "result");

	if (!QUIET) {
		hash32 = (uint32_t *)(work->hash);
		if (opt_scrypt)
			sprintf(hashshow, "%08lx.%08lx", (unsigned long)(hash32[7]), (unsigned long)(hash32[6]));
		else {
			int intdiff = round(work->work_difficulty);

			sprintf(hashshow, "%08lx Diff %d%s", (unsigned long)(hash32[6]), intdiff,
				work->block? " BLOCK!" : "");
		}

		if (opt_worktime) {
			char workclone[20];
			struct tm *tm, tm_getwork, tm_submit_reply;
			double getwork_time = tdiff((struct timeval *)&(work->tv_getwork_reply),
							(struct timeval *)&(work->tv_getwork));
			double getwork_to_work = tdiff((struct timeval *)&(work->tv_work_start),
							(struct timeval *)&(work->tv_getwork_reply));
			double work_time = tdiff((struct timeval *)&(work->tv_work_found),
							(struct timeval *)&(work->tv_work_start));
			double work_to_submit = tdiff(&tv_submit,
							(struct timeval *)&(work->tv_work_found));
			double submit_time = tdiff(&tv_submit_reply, &tv_submit);
			int diffplaces = 3;

			tm = localtime(&(work->tv_getwork.tv_sec));
			memcpy(&tm_getwork, tm, sizeof(struct tm));
			tm = localtime(&(tv_submit_reply.tv_sec));
			memcpy(&tm_submit_reply, tm, sizeof(struct tm));

			if (work->clone) {
				sprintf(workclone, "C:%1.3f",
					tdiff((struct timeval *)&(work->tv_cloned),
						(struct timeval *)&(work->tv_getwork_reply)));
			}
			else
				strcpy(workclone, "O");

			if (work->work_difficulty < 1)
				diffplaces = 6;

			sprintf(worktime, " <-%08lx.%08lx M:%c D:%1.*f G:%02d:%02d:%02d:%1.3f %s (%1.3f) W:%1.3f (%1.3f) S:%1.3f R:%02d:%02d:%02d",
				(unsigned long)swab32(*(uint32_t *)&(work->data[opt_scrypt ? 32 : 28])),
				(unsigned long)swab32(*(uint32_t *)&(work->data[opt_scrypt ? 28 : 24])),
				work->getwork_mode, diffplaces, work->work_difficulty,
				tm_getwork.tm_hour, tm_getwork.tm_min,
				tm_getwork.tm_sec, getwork_time, workclone,
				getwork_to_work, work_time, work_to_submit, submit_time,
				tm_submit_reply.tm_hour, tm_submit_reply.tm_min,
				tm_submit_reply.tm_sec);
		}
	}

	/* Theoretically threads could race when modifying accepted and
	 * rejected values but the chance of two submits completing at the
	 * same time is zero so there is no point adding extra locking */
	if (json_is_null(res) || json_is_true(res)) {
		cgpu->accepted++;
		cgpu->accepted_weighed += work->work_difficulty;
		total_accepted++;
		total_accepted_weighed += work->work_difficulty;
		pool->accepted++;
		cgpu->diff_accepted += work->work_difficulty;
		total_diff_accepted += work->work_difficulty;
		pool->diff_accepted += work->work_difficulty;
		pool->seq_rejects = 0;
		cgpu->last_share_pool = pool->pool_no;
		cgpu->last_share_pool_time = time(NULL);
		cgpu->last_share_diff = work->work_difficulty;
		pool->last_share_time = cgpu->last_share_pool_time;
		pool->last_share_diff = work->work_difficulty;
		applog(LOG_DEBUG, "PROOF OF WORK RESULT: true (yay!!!)");
		if (!QUIET) {
			if (total_pools > 1)
				applog(LOG_NOTICE, "Accepted %s %s %d pool %d %s%s",
				       hashshow, cgpu->api->name, cgpu->device_id, work->pool->pool_no, resubmit ? "(resubmit)" : "", worktime);
			else
				applog(LOG_NOTICE, "Accepted %s %s %d %s%s",
				       hashshow, cgpu->api->name, cgpu->device_id, resubmit ? "(resubmit)" : "", worktime);
		}
		sharelog("accept", work);
		if (opt_shares && total_accepted >= opt_shares) {
			applog(LOG_WARNING, "Successfully mined %d accepted shares as requested and exiting.", opt_shares);
			kill_work();
			goto out;
		}

		/* Detect if a pool that has been temporarily disabled for
		 * continually rejecting shares has started accepting shares.
		 * This will only happen with the work returned from a
		 * longpoll */
		if (unlikely(pool->enabled == POOL_REJECTING)) {
			applog(LOG_WARNING, "Rejecting pool %d now accepting shares, re-enabling!", pool->pool_no);
			enable_pool(pool);
			switch_pools(NULL);
		}
	} else {
		cgpu->rejected++;
		total_rejected++;
		pool->rejected++;
		cgpu->diff_rejected += work->work_difficulty;
		total_diff_rejected += work->work_difficulty;
		pool->diff_rejected += work->work_difficulty;
		pool->seq_rejects++;
		applog(LOG_DEBUG, "PROOF OF WORK RESULT: false (booooo)");
		if (!QUIET) {
			char where[17];
			char disposition[36] = "reject";
			char reason[32];

			if (total_pools > 1)
				sprintf(where, "pool %d", work->pool->pool_no);
			else
				strcpy(where, "");

			if (!json_is_string(res))
			res = json_object_get(val, "reject-reason");
			if (res) {
				const char *reasontmp = json_string_value(res);

				size_t reasonLen = strlen(reasontmp);
				if (reasonLen > 28)
					reasonLen = 28;
				reason[0] = ' '; reason[1] = '(';
				memcpy(2 + reason, reasontmp, reasonLen);
				reason[reasonLen + 2] = ')'; reason[reasonLen + 3] = '\0';
				memcpy(disposition + 7, reasontmp, reasonLen);
				disposition[6] = ':'; disposition[reasonLen + 7] = '\0';
			} else
				strcpy(reason, "");

			applog(LOG_NOTICE, "Rejected %s %s %d %s%s %s%s",
			       hashshow, cgpu->api->name, cgpu->device_id, where, reason, resubmit ? "(resubmit)" : "", worktime);
			sharelog(disposition, work);
		}

		/* Once we have more than a nominal amount of sequential rejects,
		 * at least 10 and more than 3 mins at the current utility,
		 * disable the pool because some pool error is likely to have
		 * ensued. Do not do this if we know the share just happened to
		 * be stale due to networking delays.
		 */
		if (pool->seq_rejects > 10 && !work->stale && opt_disable_pool && enabled_pools > 1) {
			double utility = total_accepted / total_secs * 60;

			if (pool->seq_rejects > utility * 3) {
				applog(LOG_WARNING, "Pool %d rejected %d sequential shares, disabling!",
				       pool->pool_no, pool->seq_rejects);
				reject_pool(pool);
				if (pool == current_pool())
					switch_pools(NULL);
				pool->seq_rejects = 0;
			}
		}
	}

	cgpu->utility = cgpu->accepted / total_secs * 60;
	cgpu->utility_diff1 = cgpu->accepted_weighed / total_secs * 60;

	if (!opt_realquiet)
		print_status(thr_id);
	if (!want_per_device_stats) {
		char logline[255];

		get_statline(logline, cgpu);
		applog(LOG_INFO, "%s", logline);
	}

	json_decref(val);

	rc = true;
out:
	free(hexstr);
out_nofree:
	return rc;
}

static const char *getwork_rpc_req =
	"{\"method\": \"getwork\", \"params\": [], \"id\":0}\r\n";

/* In balanced mode, the amount of diff1 solutions per pool is monitored as a
 * rolling average per 10 minutes and if pools start getting more, it biases
 * away from them to distribute work evenly. The share count is reset to the
 * rolling average every 10 minutes to not send all work to one pool after it
 * has been disabled/out for an extended period. */
static struct pool *select_balanced(struct pool *cp)
{
	int i, lowest = cp->shares;
	struct pool *ret = cp;

	for (i = 0; i < total_pools; i++) {
		struct pool *pool = pools[i];

		if (pool->idle || pool->enabled != POOL_ENABLED)
			continue;
		if (pool->shares < lowest) {
			lowest = pool->shares;
			ret = pool;
		}
	}

	ret->shares++;
	return ret;
}

/* Select any active pool in a rotating fashion when loadbalance is chosen */
static inline struct pool *select_pool(bool lagging)
{
	static int rotating_pool = 0;
	struct pool *pool, *cp;

	cp = current_pool();

	if (pool_strategy == POOL_BALANCE)
		return select_balanced(cp);

	if (pool_strategy != POOL_LOADBALANCE && (!lagging || opt_fail_only))
		pool = cp;
	else
		pool = NULL;

	while (!pool) {
		if (++rotating_pool >= total_pools)
			rotating_pool = 0;
		pool = pools[rotating_pool];
		if ((!pool->idle && pool->enabled == POOL_ENABLED) || pool == cp)
			break;
		pool = NULL;
	}

	return pool;
}

static double DIFFEXACTONE = 26959946667150639794667015087019630673637144422540572481103610249216.0;

/*
 * Calculate the work share difficulty
 */
static void calc_diff(struct work *work)
{
	struct cgminer_pool_stats *pool_stats = &(work->pool->cgminer_pool_stats);
	double targ;
	int i;

	targ = 0;
	for (i = 31; i >= 0; i--) {
		targ *= 256;
		targ += work->target[i];
	}

	work->work_difficulty = DIFFEXACTONE / (targ ? : DIFFEXACTONE);

	pool_stats->last_diff = work->work_difficulty;

	if (work->work_difficulty == pool_stats->min_diff)
		pool_stats->min_diff_count++;
	else if (work->work_difficulty < pool_stats->min_diff || pool_stats->min_diff == 0) {
		pool_stats->min_diff = work->work_difficulty;
		pool_stats->min_diff_count = 1;
	}

	if (work->work_difficulty == pool_stats->max_diff)
		pool_stats->max_diff_count++;
	else if (work->work_difficulty > pool_stats->max_diff) {
		pool_stats->max_diff = work->work_difficulty;
		pool_stats->max_diff_count = 1;
	}
}

static void get_benchmark_work(struct work *work)
{
	// Use a random work block pulled from a pool
	static uint8_t bench_block[] = { CGMINER_BENCHMARK_BLOCK };

	size_t bench_size = sizeof(work);
	size_t work_size = sizeof(bench_block);
	size_t min_size = (work_size < bench_size ? work_size : bench_size);
	memset(work, 0, sizeof(work));
	memcpy(work, &bench_block, min_size);
	work->mandatory = true;
	work->pool = pools[0];
	gettimeofday(&(work->tv_getwork), NULL);
	memcpy(&(work->tv_getwork_reply), &(work->tv_getwork), sizeof(struct timeval));
	work->getwork_mode = GETWORK_MODE_BENCHMARK;
	calc_diff(work);
}

static char *prepare_rpc_req(struct work *work, enum pool_protocol proto, const char *lpid)
{
	char *rpc_req;

	switch (proto) {
		case PLP_GETWORK:
			work->tmpl = NULL;
			return strdup(getwork_rpc_req);
		case PLP_GETBLOCKTEMPLATE:
			work->tmpl_refcount = malloc(sizeof(*work->tmpl_refcount));
			if (!work->tmpl_refcount)
				return NULL;
			work->tmpl = blktmpl_create();
			if (!work->tmpl)
				goto gbtfail2;
			*work->tmpl_refcount = 1;
			gbt_capabilities_t caps = blktmpl_addcaps(work->tmpl);
			if (!caps)
				goto gbtfail;
			caps |= GBT_LONGPOLL;
			json_t *req = blktmpl_request_jansson(caps, lpid);
			if (!req)
				goto gbtfail;
			rpc_req = json_dumps(req, 0);
			if (!rpc_req)
				goto gbtfail;
			json_decref(req);
			return rpc_req;
		default:
			return NULL;
	}
	return NULL;

gbtfail:
	blktmpl_free(work->tmpl);
	work->tmpl = NULL;
gbtfail2:
	free(work->tmpl_refcount);
	work->tmpl_refcount = NULL;
	return NULL;
}

static const char *pool_protocol_name(enum pool_protocol proto)
{
	switch (proto) {
		case PLP_GETBLOCKTEMPLATE:
			return "getblocktemplate";
		case PLP_GETWORK:
			return "getwork";
		default:
			return "UNKNOWN";
	}
}

static enum pool_protocol pool_protocol_fallback(enum pool_protocol proto)
{
	switch (proto) {
		case PLP_GETBLOCKTEMPLATE:
			return PLP_GETWORK;
		default:
			return PLP_NONE;
	}
}

static bool get_upstream_work(struct work *work, CURL *curl)
{
	struct pool *pool = work->pool;
	struct cgminer_pool_stats *pool_stats = &(pool->cgminer_pool_stats);
	struct timeval tv_elapsed;
	json_t *val = NULL;
	bool rc = false;
	char *url;
	enum pool_protocol proto;

	char *rpc_req;

tryagain:
	rpc_req = prepare_rpc_req(work, pool->proto, NULL);
	if (!rpc_req)
		return false;

	applog(LOG_DEBUG, "DBG: sending %s get RPC call: %s", pool->rpc_url, rpc_req);

	url = pool->rpc_url;

	gettimeofday(&(work->tv_getwork), NULL);

	val = json_rpc_call(curl, url, pool->rpc_userpass, rpc_req, false,
			    false, &work->rolltime, pool, false);
	pool_stats->getwork_attempts++;

	free(rpc_req);

	if (likely(val)) {
		rc = work_decode(json_object_get(val, "result"), work);
		if (unlikely(!rc))
			applog(LOG_DEBUG, "Failed to decode work in get_upstream_work");
	} else if (PLP_NONE != (proto = pool_protocol_fallback(pool->proto))) {
		applog(LOG_WARNING, "Pool %u failed getblocktemplate request; falling back to getwork protocol", pool->pool_no);
		pool->proto = proto;
		goto tryagain;
	} else
		applog(LOG_DEBUG, "Failed json_rpc_call in get_upstream_work");

	gettimeofday(&(work->tv_getwork_reply), NULL);
	timersub(&(work->tv_getwork_reply), &(work->tv_getwork), &tv_elapsed);
	pool_stats->getwork_wait_rolling += ((double)tv_elapsed.tv_sec + ((double)tv_elapsed.tv_usec / 1000000)) * 0.63;
	pool_stats->getwork_wait_rolling /= 1.63;

	timeradd(&tv_elapsed, &(pool_stats->getwork_wait), &(pool_stats->getwork_wait));
	if (timercmp(&tv_elapsed, &(pool_stats->getwork_wait_max), >)) {
		pool_stats->getwork_wait_max.tv_sec = tv_elapsed.tv_sec;
		pool_stats->getwork_wait_max.tv_usec = tv_elapsed.tv_usec;
	}
	if (timercmp(&tv_elapsed, &(pool_stats->getwork_wait_min), <)) {
		pool_stats->getwork_wait_min.tv_sec = tv_elapsed.tv_sec;
		pool_stats->getwork_wait_min.tv_usec = tv_elapsed.tv_usec;
	}
	pool_stats->getwork_calls++;

	work->pool = pool;
	work->longpoll = false;
	work->getwork_mode = GETWORK_MODE_POOL;
	calc_diff(work);
	total_getworks++;
	pool->getwork_requested++;

	if (likely(val))
		json_decref(val);

	return rc;
}

static struct work *make_work(void)
{
	struct work *work = calloc(1, sizeof(struct work));

	if (unlikely(!work))
		quit(1, "Failed to calloc work in make_work");
	mutex_lock(&control_lock);
	work->id = total_work++;
	mutex_unlock(&control_lock);
	return work;
}

static void free_work(struct work *work)
{
	if (work->tmpl) {
		struct pool *pool = work->pool;
		mutex_lock(&pool->pool_lock);
		bool free_tmpl = !--*work->tmpl_refcount;
		mutex_unlock(&pool->pool_lock);
		if (free_tmpl) {
			blktmpl_free(work->tmpl);
			free(work->tmpl_refcount);
		}
	}
	free(work);
}

static void workio_cmd_free(struct workio_cmd *wc)
{
	if (!wc)
		return;

	switch (wc->cmd) {
	case WC_SUBMIT_WORK:
		free_work(wc->work);
		break;
	default: /* do nothing */
		break;
	}

	memset(wc, 0, sizeof(*wc));	/* poison */
	free(wc);
}

#ifdef HAVE_CURSES
static void disable_curses(void)
{
	if (curses_active_locked()) {
		curses_active = false;
		leaveok(logwin, false);
		leaveok(statuswin, false);
		leaveok(mainwin, false);
		nocbreak();
		echo();
		delwin(logwin);
		delwin(statuswin);
		delwin(mainwin);
		endwin();
#ifdef WIN32
		// Move the cursor to after curses output.
		HANDLE hout = GetStdHandle(STD_OUTPUT_HANDLE);
		CONSOLE_SCREEN_BUFFER_INFO csbi;
		COORD coord;

		if (GetConsoleScreenBufferInfo(hout, &csbi)) {
			coord.X = 0;
			coord.Y = csbi.dwSize.Y - 1;
			SetConsoleCursorPosition(hout, coord);
		}
#endif
		unlock_curses();
	}
}
#endif

static void print_summary(void);

static void __kill_work(void)
{
	struct thr_info *thr;
	int i;

	if (!successful_connect)
		return;

	applog(LOG_INFO, "Received kill message");

	applog(LOG_DEBUG, "Killing off watchpool thread");
	/* Kill the watchpool thread */
	thr = &thr_info[watchpool_thr_id];
	thr_info_cancel(thr);

	applog(LOG_DEBUG, "Killing off watchdog thread");
	/* Kill the watchdog thread */
	thr = &thr_info[watchdog_thr_id];
	thr_info_cancel(thr);

	applog(LOG_DEBUG, "Stopping mining threads");
	/* Stop the mining threads*/
	for (i = 0; i < mining_threads; i++) {
		thr = &thr_info[i];
		thr_info_freeze(thr);
		thr->pause = true;
	}

	sleep(1);

	applog(LOG_DEBUG, "Killing off mining threads");
	/* Kill the mining threads*/
	for (i = 0; i < mining_threads; i++) {
		thr = &thr_info[i];
		thr_info_cancel(thr);
	}

	applog(LOG_DEBUG, "Killing off stage thread");
	/* Stop the others */
	thr = &thr_info[stage_thr_id];
	thr_info_cancel(thr);

	applog(LOG_DEBUG, "Killing off API thread");
	thr = &thr_info[api_thr_id];
	thr_info_cancel(thr);
}

/* This should be the common exit path */
void kill_work(void)
{
	__kill_work();

	quit(0, "Shutdown signal received.");
}

static
#ifdef WIN32
const
#endif
char **initial_args;

static void clean_up(void);

void app_restart(void)
{
	applog(LOG_WARNING, "Attempting to restart %s", packagename);

	__kill_work();
	clean_up();

#if defined(unix)
	if (forkpid > 0) {
		kill(forkpid, SIGTERM);
		forkpid = 0;
	}
#endif

	execv(initial_args[0], initial_args);
	applog(LOG_WARNING, "Failed to restart application");
}

static void sighandler(int __maybe_unused sig)
{
	/* Restore signal handlers so we can still quit if kill_work fails */
	sigaction(SIGTERM, &termhandler, NULL);
	sigaction(SIGINT, &inthandler, NULL);
	kill_work();
}

static void start_longpoll(void);
static void stop_longpoll(void);

/* Called with pool_lock held. Recruit an extra curl if none are available for
 * this pool. */
static void recruit_curl(struct pool *pool)
{
	struct curl_ent *ce = calloc(sizeof(struct curl_ent), 1);

	ce->curl = curl_easy_init();
	if (unlikely(!ce || !ce->curl))
		quit(1, "Failed to init in recruit_curl");

	list_add(&ce->node, &pool->curlring);
	pool->curls++;
	applog(LOG_DEBUG, "Recruited curl %d for pool %d", pool->curls, pool->pool_no);
}

/* Grab an available curl if there is one. If not, then recruit extra curls
 * unless we are in a submit_fail situation, or we have opt_delaynet enabled
 * and there are already 5 curls in circulation. Limit total number to the
 * number of mining threads per pool as well to prevent blasting a pool during
 * network delays/outages. */
static struct curl_ent *pop_curl_entry(struct pool *pool)
{
	int curl_limit = opt_delaynet ? 5 : (mining_threads + opt_queue) * 2;
	struct curl_ent *ce;

	mutex_lock(&pool->pool_lock);
retry:
	if (!pool->curls)
		recruit_curl(pool);
	else if (list_empty(&pool->curlring)) {
		if (pool->curls >= curl_limit) {
			pthread_cond_wait(&pool->cr_cond, &pool->pool_lock);
			goto retry;
		} else
			recruit_curl(pool);
	}
	ce = list_entry(pool->curlring.next, struct curl_ent, node);
	list_del(&ce->node);
	mutex_unlock(&pool->pool_lock);

	return ce;
}

static void push_curl_entry(struct curl_ent *ce, struct pool *pool)
{
	mutex_lock(&pool->pool_lock);
	if (!ce || !ce->curl)
		quit(1, "Attempted to add NULL in push_curl_entry");
	list_add_tail(&ce->node, &pool->curlring);
	gettimeofday(&ce->tv, NULL);
	pthread_cond_signal(&pool->cr_cond);
	mutex_unlock(&pool->pool_lock);
}

/* This is overkill, but at least we'll know accurately how much work is
 * queued to prevent ever being left without work */
static void inc_queued(struct pool *pool)
{
	mutex_lock(&qd_lock);
	total_queued++;
	pool->queued++;
	mutex_unlock(&qd_lock);
}

static void dec_queued(struct pool *pool)
{
	mutex_lock(&qd_lock);
	total_queued--;
	pool->queued--;
	mutex_unlock(&qd_lock);
}

static int __global_queued(void)
{
	return total_queued;
}

static int global_queued(void)
{
	int ret;

	mutex_lock(&qd_lock);
	ret = __global_queued();
	mutex_unlock(&qd_lock);
	return ret;
}

static bool stale_work(struct work *work, bool share);

static inline bool should_roll(struct work *work)
{
	struct timeval now;
	time_t expiry;

	if (work->pool != current_pool() && pool_strategy != POOL_LOADBALANCE && pool_strategy != POOL_BALANCE)
		return false;

	if (work->rolltime > opt_scantime)
		expiry = work->rolltime;
	else
		expiry = opt_scantime;
	expiry = expiry * 2 / 3;

	/* We shouldn't roll if we're unlikely to get one shares' duration
	 * work out of doing so */
	gettimeofday(&now, NULL);
	if (now.tv_sec - work->tv_staged.tv_sec > expiry)
		return false;
	
	return true;
}

/* Limit rolls to 7000 to not beyond 2 hours in the future where bitcoind will
 * reject blocks as invalid. */
static inline bool can_roll(struct work *work)
{
	if (!(work->pool && !work->clone))
		return false;
	if (work->tmpl) {
		if (stale_work(work, false))
			return false;
		return blkmk_work_left(work->tmpl);
	}
	return (work->rolltime &&
		work->rolls < 7000 && !stale_work(work, false));
}

static void roll_work(struct work *work)
{
	if (work->tmpl) {
		if (blkmk_get_data(work->tmpl, work->data, 80, time(NULL), NULL, &work->dataid) < 76)
			applog(LOG_ERR, "Failed to get next data from template; spinning wheels!");
		swap32yes(work->data, work->data, 80 / 4);
		calc_midstate(work);
		applog(LOG_DEBUG, "Successfully rolled extranonce to dataid %u", work->dataid);
	} else {

	uint32_t *work_ntime;
	uint32_t ntime;

	work_ntime = (uint32_t *)(work->data + 68);
	ntime = be32toh(*work_ntime);
	ntime++;
	*work_ntime = htobe32(ntime);

		applog(LOG_DEBUG, "Successfully rolled time header in work");
	}

	local_work++;
	work->rolls++;
	work->blk.nonce = 0;

	/* This is now a different work item so it needs a different ID for the
	 * hashtable */
	work->id = total_work++;
}

static void workcpy(struct work *dest, const struct work *work)
{
	memcpy(dest, work, sizeof(*dest));

	if (work->tmpl) {
		struct pool *pool = work->pool;
		mutex_lock(&pool->pool_lock);
		++*work->tmpl_refcount;
		mutex_unlock(&pool->pool_lock);
	}
}

static struct work *make_clone(struct work *work)
{
	struct work *work_clone = make_work();

	workcpy(work_clone, work);
	work_clone->clone = true;
	gettimeofday((struct timeval *)&(work_clone->tv_cloned), NULL);
	work_clone->longpoll = false;
	work_clone->mandatory = false;
	/* Make cloned work appear slightly older to bias towards keeping the
	 * master work item which can be further rolled */
	work_clone->tv_staged.tv_sec -= 1;

	return work_clone;
}

static bool stage_work(struct work *work);

static bool clone_available(void)
{
	struct work *work, *tmp;
	bool cloned = false;

	if (!staged_rollable)
		goto out;

	mutex_lock(stgd_lock);
	HASH_ITER(hh, staged_work, work, tmp) {
		if (can_roll(work) && should_roll(work)) {
			struct work *work_clone;

			roll_work(work);
			work_clone = make_clone(work);
			roll_work(work);
			applog(LOG_DEBUG, "Pushing cloned available work to stage thread");
			if (unlikely(!stage_work(work_clone))) {
				free(work_clone);
				break;
			}
			cloned = true;
			break;
		}
	}
	mutex_unlock(stgd_lock);

out:
	return cloned;
}

static bool queue_request(void);

static void pool_died(struct pool *pool)
{
	if (!pool_tset(pool, &pool->idle)) {
		applog(LOG_WARNING, "Pool %d %s not responding!", pool->pool_no, pool->rpc_url);
		gettimeofday(&pool->tv_idle, NULL);
		switch_pools(NULL);
	}
}

static void *get_work_thread(void *userdata)
{
	struct workio_cmd *wc = (struct workio_cmd *)userdata;
	struct pool *pool = current_pool();
	struct work *ret_work= NULL;
	struct curl_ent *ce = NULL;

	pthread_detach(pthread_self());
	rename_thr("bfg-get_work");

	applog(LOG_DEBUG, "Creating extra get work thread");

	pool = wc->pool;

	if (clone_available()) {
		applog(LOG_DEBUG, "dec_queued from get_work_thread due to clone available\n");
		dec_queued(pool);
		goto out;
	}

	ret_work = make_work();
	ret_work->thr = NULL;

	if (opt_benchmark) {
		get_benchmark_work(ret_work);
		ret_work->queued = true;
	} else {
		ret_work->pool = wc->pool;

		if (!ce)
			ce = pop_curl_entry(pool);

		/* obtain new work from bitcoin via JSON-RPC */
		if (!get_upstream_work(ret_work, ce->curl)) {
			applog(LOG_DEBUG, "json_rpc_call failed on get work, retrying");
			dec_queued(pool);
			/* Make sure the pool just hasn't stopped serving
			 * requests but is up as we'll keep hammering it */
			if (++pool->seq_getfails > mining_threads + opt_queue)
				pool_died(pool);
			queue_request();
			free_work(ret_work);
			goto out;
		}
		pool->seq_getfails = 0;

		ret_work->queued = true;
	}

	applog(LOG_DEBUG, "Pushing work to requesting thread");

	/* send work to requesting thread */
	if (unlikely(!tq_push(thr_info[stage_thr_id].q, ret_work))) {
		applog(LOG_ERR, "Failed to tq_push work in workio_get_work");
		kill_work();
		free_work(ret_work);
		dec_queued(pool);
	}

out:
	workio_cmd_free(wc);
	if (ce)
		push_curl_entry(ce, pool);
	return NULL;
}

/* As per the submit work system, we try to reuse the existing curl handles,
 * but start recruiting extra connections if we start accumulating queued
 * requests */
static bool workio_get_work(struct workio_cmd *wc)
{
	pthread_t get_thread;

	if (unlikely(pthread_create(&get_thread, NULL, get_work_thread, (void *)wc))) {
		applog(LOG_ERR, "Failed to create get_work_thread");
		return false;
	}
	return true;
}

static bool stale_work(struct work *work, bool share)
{
	struct timeval now;
	time_t work_expiry;
	struct pool *pool;
	uint32_t block_id;
	int getwork_delay;

	block_id = ((uint32_t*)work->data)[1];
	pool = work->pool;

	/* Technically the rolltime should be correct but some pools
	 * advertise a broken expire= that is lower than a meaningful
	 * scantime */
	if (work->rolltime > opt_scantime)
		work_expiry = work->rolltime;
	else
		work_expiry = opt_expiry;

	if (share) {
		/* If the share isn't on this pool's latest block, it's stale */
		if (pool->block_id != block_id)
		{
			applog(LOG_DEBUG, "Share stale due to block mismatch (%08lx != %08lx)", (long)block_id, (long)pool->block_id);
			return true;
		}

		/* If the pool doesn't want old shares, then any found in work before
		 * the most recent longpoll is stale */
		if ((!pool->submit_old) && work->work_restart_id != pool->work_restart_id)
		{
			applog(LOG_DEBUG, "Share stale due to work restart (%02x != %02x)", work->work_restart_id, pool->work_restart_id);
			return true;
		}
	} else {
		/* If this work isn't for the latest Bitcoin block, it's stale */
		/* But only care about the current pool if failover-only */
		if (block_id != ((enabled_pools <= 1 || opt_fail_only) ? pool->block_id : current_block_id))
		{
			applog(LOG_DEBUG, "Work stale due to block mismatch (%08lx != %d ? %08lx : %08lx)", (long)block_id, (int)opt_fail_only, (long)pool->block_id, (long)current_block_id);
			return true;
		}

		/* If the pool has asked us to restart since this work, it's stale */
		if (work->work_restart_id != pool->work_restart_id)
		{
			applog(LOG_DEBUG, "Work stale due to work restart (%02x != %02x)", work->work_restart_id, pool->work_restart_id);
			return true;
		}

	/* Factor in the average getwork delay of this pool, rounding it up to
	 * the nearest second */
	getwork_delay = pool->cgminer_pool_stats.getwork_wait_rolling * 5 + 1;
	work_expiry -= getwork_delay;
	if (unlikely(work_expiry < 5))
		work_expiry = 5;

	}

	gettimeofday(&now, NULL);
	if ((now.tv_sec - work->tv_staged.tv_sec) >= work_expiry) {
		applog(LOG_DEBUG, "%s stale due to expiry (%d - %d >= %d)", share?"Share":"Work", now.tv_sec, work->tv_staged.tv_sec, work_expiry);
		return true;
	}

	/* If the user only wants strict failover, any work from a pool other than
	 * the current one is always considered stale */
	if (opt_fail_only && !share && pool != current_pool() && !work->mandatory &&
	    pool_strategy != POOL_LOADBALANCE && pool_strategy != POOL_BALANCE) {
		applog(LOG_DEBUG, "Work stale due to fail only pool mismatch (pool %u vs %u)", pool->pool_no, current_pool()->pool_no);
		return true;
	}

	return false;
}

static void check_solve(struct work *work)
{
	work->block = regeneratehash(work);
	if (unlikely(work->block)) {
		work->pool->solved++;
		found_blocks++;
		work->mandatory = true;
		applog(LOG_NOTICE, "Found block for pool %d!", work->pool->pool_no);
	}
}

static void submit_discard_share(struct work *work)
{
	sharelog("discard", work);
	++total_stale;
	++(work->pool->stale_shares);
	total_diff_stale += work->work_difficulty;
	work->pool->diff_stale += work->work_difficulty;
}

static void *submit_work_thread(void *userdata)
{
	struct workio_cmd *wc = (struct workio_cmd *)userdata;
	struct work *work;
	struct pool *pool;
	bool resubmit;
	struct curl_ent *ce;
	int failures;
	time_t staleexpire;

	pthread_detach(pthread_self());
	rename_thr("bfg-submit_work");

	applog(LOG_DEBUG, "Creating extra submit work thread");

next_submit:
	work = wc->work;
	pool = work->pool;
	resubmit = false;
	failures = 0;

	check_solve(work);

	if (stale_work(work, true)) {
		work->stale = true;
		if (unlikely(!list_empty(&submit_waiting))) {
			applog(LOG_WARNING, "Stale share detected while queued submissions are waiting, discarding");
			submit_discard_share(work);
			goto out;
		}
		if (opt_submit_stale)
			applog(LOG_NOTICE, "Stale share detected, submitting as user requested");
		else if (pool->submit_old)
			applog(LOG_NOTICE, "Stale share detected, submitting as pool requested");
		else {
			applog(LOG_NOTICE, "Stale share detected, discarding");
			submit_discard_share(work);
			goto out;
		}
		staleexpire = time(NULL) + 300;
	}

	ce = pop_curl_entry(pool);
	/* submit solution to bitcoin via JSON-RPC */
	while (!submit_upstream_work(work, ce->curl, resubmit)) {
		resubmit = true;
		if ((!work->stale) && stale_work(work, true)) {
			work->stale = true;
			if (opt_submit_stale)
				applog(LOG_NOTICE, "Share become stale during submission failure, will retry as user requested");
			else if (pool->submit_old)
				applog(LOG_NOTICE, "Share become stale during submission failure, will retry as pool requested");
			else {
				applog(LOG_NOTICE, "Share become stale during submission failure, discarding");
				submit_discard_share(work);
				break;
			}
			staleexpire = time(NULL) + 300;
		}
		if (unlikely((opt_retries >= 0) && (++failures > opt_retries))) {
			applog(LOG_ERR, "Failed %d retries, discarding", opt_retries);
			submit_discard_share(work);
			break;
		}
		else if (work->stale) {
			if (unlikely(!list_empty(&submit_waiting))) {
				applog(LOG_WARNING, "Stale share failed to submit while queued submissions are waiting, discarding");
				submit_discard_share(work);
				break;
			} else if (unlikely(opt_retries < 0 && staleexpire <= time(NULL))) {
				applog(LOG_NOTICE, "Stale share failed to submit for 5 minutes, discarding");
				submit_discard_share(work);
				break;
			}
		}

		/* pause, then restart work-request loop */
		applog(LOG_INFO, "json_rpc_call failed on submit_work, retrying");
	}
	push_curl_entry(ce, pool);
out:
	workio_cmd_free(wc);

	mutex_lock(&submitting_lock);
	if (!list_empty(&submit_waiting)) {
		applog(LOG_DEBUG, "submit_work continuing with queued submission");
		wc = list_entry(submit_waiting.next, struct workio_cmd, list);
		list_del(&wc->list);
		mutex_unlock(&submitting_lock);
		goto next_submit;
	}
	--submitting;
	mutex_unlock(&submitting_lock);

	return NULL;
}

/* We try to reuse curl handles as much as possible, but if there is already
 * work queued to be submitted, we start generating extra handles to submit
 * the shares to avoid ever increasing backlogs. This allows us to scale to
 * any size hardware */
static bool workio_submit_work(struct workio_cmd *wc)
{
	pthread_t submit_thread;

	if (unlikely(pthread_create(&submit_thread, NULL, submit_work_thread, (void *)wc))) {
		applog(LOG_ERR, "Failed to create submit_work_thread");
		return false;
	}
	return true;
}

/* Find the pool that currently has the highest priority */
static struct pool *priority_pool(int choice)
{
	struct pool *ret = NULL;
	int i;

	for (i = 0; i < total_pools; i++) {
		struct pool *pool = pools[i];

		if (pool->prio == choice) {
			ret = pool;
			break;
		}
	}

	if (unlikely(!ret)) {
		applog(LOG_ERR, "WTF No pool %d found!", choice);
		return pools[choice];
	}
	return ret;
}

void switch_pools(struct pool *selected)
{
	struct pool *pool, *last_pool;
	int i, pool_no, next_pool;

	mutex_lock(&control_lock);
	last_pool = currentpool;
	pool_no = currentpool->pool_no;

	/* Switch selected to pool number 0 and move the rest down */
	if (selected) {
		if (selected->prio != 0) {
			for (i = 0; i < total_pools; i++) {
				pool = pools[i];
				if (pool->prio < selected->prio)
					pool->prio++;
			}
			selected->prio = 0;
		}
	}

	switch (pool_strategy) {
		/* Both of these set to the master pool */
		case POOL_BALANCE:
		case POOL_FAILOVER:
		case POOL_LOADBALANCE:
			for (i = 0; i < total_pools; i++) {
				pool = priority_pool(i);
				if (!pool->idle && pool->enabled == POOL_ENABLED) {
					pool_no = pool->pool_no;
					break;
				}
			}
			break;
		/* Both of these simply increment and cycle */
		case POOL_ROUNDROBIN:
		case POOL_ROTATE:
			if (selected && !selected->idle) {
				pool_no = selected->pool_no;
				break;
			}
			next_pool = pool_no;
			/* Select the next alive pool */
			for (i = 1; i < total_pools; i++) {
				next_pool++;
				if (next_pool >= total_pools)
					next_pool = 0;
				pool = pools[next_pool];
				if (!pool->idle && pool->enabled == POOL_ENABLED) {
					pool_no = next_pool;
					break;
				}
			}
			break;
		default:
			break;
	}

	currentpool = pools[pool_no];
	pool = currentpool;
	pool->block_id = 0;
	mutex_unlock(&control_lock);

	/* Set the lagging flag to avoid pool not providing work fast enough
	 * messages in failover only mode since  we have to get all fresh work
	 * as in restart_threads */
	if (opt_fail_only)
		pool_tset(pool, &pool->lagging);

	if (pool != last_pool)
		applog(LOG_WARNING, "Switching to %s", pool->rpc_url);

	mutex_lock(&lp_lock);
	pthread_cond_broadcast(&lp_cond);
	mutex_unlock(&lp_lock);
}

static void discard_work(struct work *work)
{
	if (!work->clone && !work->rolls && !work->mined) {
		if (work->pool)
			work->pool->discarded_work++;
		total_discarded++;
		applog(LOG_DEBUG, "Discarded work");
	} else
		applog(LOG_DEBUG, "Discarded cloned or rolled work");
	free_work(work);
}

static void discard_stale(void)
{
	struct work *work, *tmp;
	int stale = 0;

	mutex_lock(stgd_lock);
	HASH_ITER(hh, staged_work, work, tmp) {
		if (stale_work(work, false)) {
			HASH_DEL(staged_work, work);
			work->pool->staged--;
			discard_work(work);
			stale++;
		}
	}
	mutex_unlock(stgd_lock);

	if (stale) {
		applog(LOG_DEBUG, "Discarded %d stales that didn't match current hash", stale);
		while (stale-- > 0)
			queue_request();
	}
}

void ms_to_abstime(unsigned int mstime, struct timespec *abstime)
{
	struct timeval now, then, tdiff;

	tdiff.tv_sec = mstime / 1000;
	tdiff.tv_usec = mstime * 1000 - (tdiff.tv_sec * 1000000);
	gettimeofday(&now, NULL);
	timeradd(&now, &tdiff, &then);
	abstime->tv_sec = then.tv_sec;
	abstime->tv_nsec = then.tv_usec * 1000;
}

/* A generic wait function for threads that poll that will wait a specified
 * time tdiff waiting on the pthread conditional that is broadcast when a
 * work restart is required. Returns the value of pthread_cond_timedwait
 * which is zero if the condition was met or ETIMEDOUT if not.
 */
int restart_wait(unsigned int mstime)
{
	struct timespec abstime;
	int rc;

	ms_to_abstime(mstime, &abstime);
	mutex_lock(&restart_lock);
	rc = pthread_cond_timedwait(&restart_cond, &restart_lock, &abstime);
	mutex_unlock(&restart_lock);

	return rc;
}

/* A generic wait function for threads that poll that will wait a specified
 * time waiting on a share to become stale. Returns positive if the share
 * became stale or zero if the timer expired first. If checkend is true, will
 * immediatley return negative if the share is guaranteed to become stale
 * before the timer expires.
 */
int stale_wait(unsigned int mstime, struct work*work, bool checkend)
{
	struct timespec abstime;
	int rc;

	if (checkend) {
		struct timeval tv, orig;
		ldiv_t d;
		d = ldiv(mstime, 1000);
		tv.tv_sec = d.quot;
		tv.tv_usec = d.rem * 1000;
		orig = work->tv_staged;
		timersub(&orig, &tv, &work->tv_staged);
		rc = stale_work(work, true);
		work->tv_staged = orig;
		if (rc)
			return -1;
	}

	ms_to_abstime(mstime, &abstime);
	rc = -1;
	while (1) {
		mutex_lock(&restart_lock);
		if (stale_work(work, true)) {
			rc = 1;
		} else if (pthread_cond_timedwait(&restart_cond, &restart_lock, &abstime)) {
			rc = 0;
		}
		mutex_unlock(&restart_lock);
		if (rc != -1)
			return rc;
	}
}
	
static void restart_threads(void)
{
	struct pool *cp = current_pool();
	int i, fd;
	struct thr_info *thr;

	/* Artificially set the lagging flag to avoid pool not providing work
	 * fast enough  messages after every long poll */
	pool_tset(cp, &cp->lagging);

	/* Discard staged work that is now stale */
	discard_stale();

	for (i = 0; i < mining_threads; i++)
	{
		thr = &thr_info[i];
		fd = thr->_work_restart_fd_w;
		thr->work_restart = true;
		if (fd != -1)
			write(fd, "\0", 1);
	}

	mutex_lock(&restart_lock);
	pthread_cond_broadcast(&restart_cond);
	mutex_unlock(&restart_lock);
}

static char *blkhashstr(unsigned char *hash)
{
	unsigned char hash_swap[32];
	swap256(hash_swap, hash);
	swap32tole(hash_swap, hash_swap, 32 / 4);
	return bin2hex(hash_swap, 32);
}

static void set_curblock(char *hexstr, unsigned char *hash)
{
	unsigned char hash_swap[32];
	char *old_hash;

	current_block_id = ((uint32_t*)hash)[0];
	strcpy(current_block, hexstr);
	swap256(hash_swap, hash);
	swap32tole(hash_swap, hash_swap, 32 / 4);

	/* Don't free current_hash directly to avoid dereferencing when read
	 * elsewhere - and update block_timeval inside the same lock */
	mutex_lock(&ch_lock);
	gettimeofday(&block_timeval, NULL);
	old_hash = current_hash;
	current_hash = bin2hex(hash_swap + 4, 16);
	free(old_hash);
	old_hash = current_fullhash;
	current_fullhash = bin2hex(hash_swap, 32);
	free(old_hash);
	mutex_unlock(&ch_lock);

	get_timestamp(blocktime, &block_timeval);

	if (unlikely(!current_hash))
		quit (1, "set_curblock OOM");
	applog(LOG_INFO, "New block: %s...", current_hash);
}

/* Search to see if this string is from a block that has been seen before */
static bool block_exists(char *hexstr)
{
	struct block *s;

	rd_lock(&blk_lock);
	HASH_FIND_STR(blocks, hexstr, s);
	rd_unlock(&blk_lock);
	if (s)
		return true;
	return false;
}

/* Tests if this work is from a block that has been seen before */
static inline bool from_existing_block(struct work *work)
{
	char *hexstr = bin2hex(work->data, 18);
	bool ret;

	if (unlikely(!hexstr)) {
		applog(LOG_ERR, "from_existing_block OOM");
		return true;
	}
	ret = block_exists(hexstr);
	free(hexstr);
	return ret;
}

static int block_sort(struct block *blocka, struct block *blockb)
{
	return blocka->block_no - blockb->block_no;
}

static void test_work_current(struct work *work)
{
	char *hexstr;

	if (work->mandatory)
		return;

	uint32_t block_id = ((uint32_t*)(work->data))[1];

	hexstr = bin2hex(&work->data[4], 18);
	if (unlikely(!hexstr)) {
		applog(LOG_ERR, "stage_thread OOM");
		return;
	}

	/* Search to see if this block exists yet and if not, consider it a
	 * new block and set the current block details to this one */
	if (!block_exists(hexstr)) {
		struct block *s = calloc(sizeof(struct block), 1);
		int deleted_block = 0;

		if (unlikely(!s))
			quit (1, "test_work_current OOM");
		strcpy(s->hash, hexstr);
		s->block_no = new_blocks++;
		wr_lock(&blk_lock);
		/* Only keep the last hour's worth of blocks in memory since
		 * work from blocks before this is virtually impossible and we
		 * want to prevent memory usage from continually rising */
		if (HASH_COUNT(blocks) > 6) {
			struct block *oldblock;

			HASH_SORT(blocks, block_sort);
			oldblock = blocks;
			deleted_block = oldblock->block_no;
			HASH_DEL(blocks, oldblock);
			free(oldblock);
		}
		HASH_ADD_STR(blocks, hash, s);
		wr_unlock(&blk_lock);
		work->pool->block_id = block_id;
		if (deleted_block)
			applog(LOG_DEBUG, "Deleted block %d from database", deleted_block);
		set_curblock(hexstr, &work->data[4]);
		if (unlikely(new_blocks == 1))
			goto out_free;

		if (work->longpoll) {
			applog(LOG_NOTICE, "LONGPOLL from pool %d detected new block",
			       work->pool->pool_no);
			work->longpoll = false;
		} else if (have_longpoll)
			applog(LOG_NOTICE, "New block detected on network before longpoll");
		else
			applog(LOG_NOTICE, "New block detected on network");
		restart_threads();
	} else {
		bool restart = false;
		struct pool *curpool = NULL;
		if (unlikely(work->pool->block_id != block_id)) {
			bool was_active = work->pool->block_id != 0;
			work->pool->block_id = block_id;
			if (was_active) {  // Pool actively changed block
				if (work->pool == (curpool = current_pool()))
					restart = true;
				if (block_id == current_block_id) {
					// Caught up, only announce if this pool is the one in use
					if (restart)
						applog(LOG_NOTICE, "%s %d caught up to new block",
						       work->longpoll ? "LONGPOLL from pool" : "Pool",
						       work->pool->pool_no);
				} else {
					// Switched to a block we know, but not the latest... why?
					// This might detect pools trying to double-spend or 51%,
					// but let's not make any accusations until it's had time
					// in the real world.
					free(hexstr);
					hexstr = blkhashstr(&work->data[4]);
					applog(LOG_WARNING, "%s %d is issuing work for an old block: %s",
					       work->longpoll ? "LONGPOLL from pool" : "Pool",
					       work->pool->pool_no,
					       hexstr);
				}
			}
		}
	  if (work->longpoll) {
		work->longpoll = false;
		++work->pool->work_restart_id;
		if ((!restart) && work->pool == current_pool()) {
			applog(LOG_NOTICE, "LONGPOLL from pool %d requested work restart",
				work->pool->pool_no);
			restart = true;
		}
	  }
		if (restart)
			restart_threads();
	}
out_free:
	free(hexstr);
}

static int tv_sort(struct work *worka, struct work *workb)
{
	return worka->tv_staged.tv_sec - workb->tv_staged.tv_sec;
}

static bool work_rollable(struct work *work)
{
	return (!work->clone && work->rolltime);
}

static bool hash_push(struct work *work)
{
	bool rc = true;

	mutex_lock(stgd_lock);
	if (work_rollable(work))
		staged_rollable++;
	if (likely(!getq->frozen)) {
		HASH_ADD_INT(staged_work, id, work);
		HASH_SORT(staged_work, tv_sort);
	} else
		rc = false;
	pthread_cond_signal(&getq->cond);
	mutex_unlock(stgd_lock);

	work->pool->staged++;

	if (work->queued) {
		work->queued = false;
		applog(LOG_DEBUG, "dec_queued in hash_push\n");
		dec_queued(work->pool);
	}

	return rc;
}

static void *stage_thread(void *userdata)
{
	struct thr_info *mythr = userdata;
	bool ok = true;

	rename_thr("bfg-stage");

	while (ok) {
		struct work *work = NULL;

		applog(LOG_DEBUG, "Popping work to stage thread");

		work = tq_pop(mythr->q, NULL);
		if (unlikely(!work)) {
			applog(LOG_ERR, "Failed to tq_pop in stage_thread");
			ok = false;
			break;
		}
		work->work_restart_id = work->pool->work_restart_id;

		test_work_current(work);

		applog(LOG_DEBUG, "Pushing work to getwork queue (queued=%c)", work->queued?'Y':'N');

		if (unlikely(!hash_push(work))) {
			applog(LOG_WARNING, "Failed to hash_push in stage_thread");
			continue;
		}
	}

	tq_freeze(mythr->q);
	return NULL;
}

static bool stage_work(struct work *work)
{
	applog(LOG_DEBUG, "Pushing work to stage thread");

	if (unlikely(!tq_push(thr_info[stage_thr_id].q, work))) {
		applog(LOG_ERR, "Could not tq_push work in stage_work");
		return false;
	}
	return true;
}

#ifdef HAVE_CURSES
int curses_int(const char *query)
{
	int ret;
	char *cvar;

	cvar = curses_input(query);
	ret = atoi(cvar);
	free(cvar);
	return ret;
}
#endif

#ifdef HAVE_CURSES
static bool input_pool(bool live);
#endif

#ifdef HAVE_CURSES
static void display_pool_summary(struct pool *pool)
{
	double efficiency = 0.0;

	if (curses_active_locked()) {
		wlog("Pool: %s\n", pool->rpc_url);
		if (pool->solved)
			wlog("SOLVED %d BLOCK%s!\n", pool->solved, pool->solved > 1 ? "S" : "");
		wlog("%s own long-poll support\n", pool->lp_url ? "Has" : "Does not have");
		wlog(" Queued work requests: %d\n", pool->getwork_requested);
		wlog(" Share submissions: %d\n", pool->accepted + pool->rejected);
		wlog(" Accepted shares: %d\n", pool->accepted);
		wlog(" Rejected shares: %d\n", pool->rejected);
		wlog(" Accepted difficulty shares: %1.f\n", pool->diff_accepted);
		wlog(" Rejected difficulty shares: %1.f\n", pool->diff_rejected);
		if (pool->accepted || pool->rejected)
			wlog(" Reject ratio: %.1f%%\n", (double)(pool->rejected * 100) / (double)(pool->accepted + pool->rejected));
		efficiency = pool->getwork_requested ? pool->accepted * 100.0 / pool->getwork_requested : 0.0;
		wlog(" Efficiency (accepted / queued): %.0f%%\n", efficiency);

		wlog(" Discarded work due to new blocks: %d\n", pool->discarded_work);
		wlog(" Stale submissions discarded due to new blocks: %d\n", pool->stale_shares);
		wlog(" Unable to get work from server occasions: %d\n", pool->getfail_occasions);
		wlog(" Submitting work remotely delay occasions: %d\n\n", pool->remotefail_occasions);
		unlock_curses();
	}
}
#endif

/* We can't remove the memory used for this struct pool because there may
 * still be work referencing it. We just remove it from the pools list */
void remove_pool(struct pool *pool)
{
	int i, last_pool = total_pools - 1;
	struct pool *other;

	/* Boost priority of any lower prio than this one */
	for (i = 0; i < total_pools; i++) {
		other = pools[i];
		if (other->prio > pool->prio)
			other->prio--;
	}

	if (pool->pool_no < last_pool) {
		/* Swap the last pool for this one */
		(pools[last_pool])->pool_no = pool->pool_no;
		pools[pool->pool_no] = pools[last_pool];
	}
	/* Give it an invalid number */
	pool->pool_no = total_pools;
	pool->removed = true;
	total_pools--;
}

/* add a mutex if this needs to be thread safe in the future */
static struct JE {
	char *buf;
	struct JE *next;
} *jedata = NULL;

static void json_escape_free()
{
	struct JE *jeptr = jedata;
	struct JE *jenext;

	jedata = NULL;

	while (jeptr) {
		jenext = jeptr->next;
		free(jeptr->buf);
		free(jeptr);
		jeptr = jenext;
	}
}

static char *json_escape(char *str)
{
	struct JE *jeptr;
	char *buf, *ptr;

	/* 2x is the max, may as well just allocate that */
	ptr = buf = malloc(strlen(str) * 2 + 1);

	jeptr = malloc(sizeof(*jeptr));

	jeptr->buf = buf;
	jeptr->next = jedata;
	jedata = jeptr;

	while (*str) {
		if (*str == '\\' || *str == '"')
			*(ptr++) = '\\';

		*(ptr++) = *(str++);
	}

	*ptr = '\0';

	return buf;
}

void write_config(FILE *fcfg)
{
	int i;

	/* Write pool values */
	fputs("{\n\"pools\" : [", fcfg);
	for(i = 0; i < total_pools; i++) {
		fprintf(fcfg, "%s\n\t{\n\t\t\"url\" : \"%s\",", i > 0 ? "," : "", json_escape(pools[i]->rpc_url));
		if (pools[i]->rpc_proxy)
			fprintf(fcfg, "\n\t\t\"pool-proxy\" : \"%s\",", json_escape(pools[i]->rpc_proxy));
		fprintf(fcfg, "\n\t\t\"user\" : \"%s\",", json_escape(pools[i]->rpc_user));
		fprintf(fcfg, "\n\t\t\"pass\" : \"%s\"\n\t}", json_escape(pools[i]->rpc_pass));
		}
	fputs("\n]\n", fcfg);

#ifdef HAVE_OPENCL
	if (nDevs) {
		/* Write GPU device values */
		fputs(",\n\"intensity\" : \"", fcfg);
		for(i = 0; i < nDevs; i++)
			fprintf(fcfg, gpus[i].dynamic ? "%sd" : "%s%d", i > 0 ? "," : "", gpus[i].intensity);
		fputs("\",\n\"vectors\" : \"", fcfg);
		for(i = 0; i < nDevs; i++)
			fprintf(fcfg, "%s%d", i > 0 ? "," : "",
				gpus[i].vwidth);
		fputs("\",\n\"worksize\" : \"", fcfg);
		for(i = 0; i < nDevs; i++)
			fprintf(fcfg, "%s%d", i > 0 ? "," : "",
				(int)gpus[i].work_size);
		fputs("\",\n\"kernel\" : \"", fcfg);
		for(i = 0; i < nDevs; i++) {
			fprintf(fcfg, "%s", i > 0 ? "," : "");
			switch (gpus[i].kernel) {
				case KL_NONE: // Shouldn't happen
					break;
				case KL_POCLBM:
					fprintf(fcfg, "poclbm");
					break;
				case KL_PHATK:
					fprintf(fcfg, "phatk");
					break;
				case KL_DIAKGCN:
					fprintf(fcfg, "diakgcn");
					break;
				case KL_DIABLO:
					fprintf(fcfg, "diablo");
					break;
				case KL_SCRYPT:
					fprintf(fcfg, "scrypt");
					break;
			}
		}
#ifdef USE_SCRYPT
		fputs("\",\n\"lookup-gap\" : \"", fcfg);
		for(i = 0; i < nDevs; i++)
			fprintf(fcfg, "%s%d", i > 0 ? "," : "",
				(int)gpus[i].opt_lg);
		fputs("\",\n\"thread-concurrency\" : \"", fcfg);
		for(i = 0; i < nDevs; i++)
			fprintf(fcfg, "%s%d", i > 0 ? "," : "",
				(int)gpus[i].opt_tc);
		fputs("\",\n\"shaders\" : \"", fcfg);
		for(i = 0; i < nDevs; i++)
			fprintf(fcfg, "%s%d", i > 0 ? "," : "",
				(int)gpus[i].shaders);
#endif
#ifdef HAVE_ADL
		fputs("\",\n\"gpu-engine\" : \"", fcfg);
		for(i = 0; i < nDevs; i++)
			fprintf(fcfg, "%s%d-%d", i > 0 ? "," : "", gpus[i].min_engine, gpus[i].gpu_engine);
		fputs("\",\n\"gpu-fan\" : \"", fcfg);
		for(i = 0; i < nDevs; i++)
			fprintf(fcfg, "%s%d-%d", i > 0 ? "," : "", gpus[i].min_fan, gpus[i].gpu_fan);
		fputs("\",\n\"gpu-memclock\" : \"", fcfg);
		for(i = 0; i < nDevs; i++)
			fprintf(fcfg, "%s%d", i > 0 ? "," : "", gpus[i].gpu_memclock);
		fputs("\",\n\"gpu-memdiff\" : \"", fcfg);
		for(i = 0; i < nDevs; i++)
			fprintf(fcfg, "%s%d", i > 0 ? "," : "", gpus[i].gpu_memdiff);
		fputs("\",\n\"gpu-powertune\" : \"", fcfg);
		for(i = 0; i < nDevs; i++)
			fprintf(fcfg, "%s%d", i > 0 ? "," : "", gpus[i].gpu_powertune);
		fputs("\",\n\"gpu-vddc\" : \"", fcfg);
		for(i = 0; i < nDevs; i++)
			fprintf(fcfg, "%s%1.3f", i > 0 ? "," : "", gpus[i].gpu_vddc);
		fputs("\",\n\"temp-cutoff\" : \"", fcfg);
		for(i = 0; i < nDevs; i++)
			fprintf(fcfg, "%s%d", i > 0 ? "," : "", gpus[i].cutofftemp);
		fputs("\",\n\"temp-overheat\" : \"", fcfg);
		for(i = 0; i < nDevs; i++)
			fprintf(fcfg, "%s%d", i > 0 ? "," : "", gpus[i].adl.overtemp);
		fputs("\",\n\"temp-target\" : \"", fcfg);
		for(i = 0; i < nDevs; i++)
			fprintf(fcfg, "%s%d", i > 0 ? "," : "", gpus[i].targettemp);
#endif
		fputs("\"", fcfg);
	}
#endif
#ifdef HAVE_ADL
	if (opt_reorder)
		fprintf(fcfg, ",\n\"gpu-reorder\" : true");
#endif
#ifdef WANT_CPUMINE
	fprintf(fcfg, ",\n\"algo\" : \"%s\"", algo_names[opt_algo]);
#endif

	/* Simple bool and int options */
	struct opt_table *opt;
	for (opt = opt_config_table; opt->type != OPT_END; opt++) {
		char *p, *name = strdup(opt->names);
		for (p = strtok(name, "|"); p; p = strtok(NULL, "|")) {
			if (p[1] != '-')
				continue;
			if (opt->type & OPT_NOARG &&
			   ((void *)opt->cb == (void *)opt_set_bool || (void *)opt->cb == (void *)opt_set_invbool) &&
			   (*(bool *)opt->u.arg == ((void *)opt->cb == (void *)opt_set_bool)))
				fprintf(fcfg, ",\n\"%s\" : true", p+2);

			if (opt->type & OPT_HASARG &&
			   ((void *)opt->cb_arg == (void *)set_int_0_to_9999 ||
			   (void *)opt->cb_arg == (void *)set_int_1_to_65535 ||
			   (void *)opt->cb_arg == (void *)set_int_0_to_10 ||
			   (void *)opt->cb_arg == (void *)set_int_1_to_10) &&
			   opt->desc != opt_hidden &&
			   0 <= *(int *)opt->u.arg)
				fprintf(fcfg, ",\n\"%s\" : \"%d\"", p+2, *(int *)opt->u.arg);
		}
	}

	/* Special case options */
	fprintf(fcfg, ",\n\"shares\" : \"%d\"", opt_shares);
	if (pool_strategy == POOL_BALANCE)
		fputs(",\n\"balance\" : true", fcfg);
	if (pool_strategy == POOL_LOADBALANCE)
		fputs(",\n\"load-balance\" : true", fcfg);
	if (pool_strategy == POOL_ROUNDROBIN)
		fputs(",\n\"round-robin\" : true", fcfg);
	if (pool_strategy == POOL_ROTATE)
		fprintf(fcfg, ",\n\"rotate\" : \"%d\"", opt_rotate_period);
#if defined(unix)
	if (opt_stderr_cmd && *opt_stderr_cmd)
		fprintf(fcfg, ",\n\"monitor\" : \"%s\"", json_escape(opt_stderr_cmd));
#endif // defined(unix)
	if (opt_kernel_path && *opt_kernel_path) {
		char *kpath = strdup(opt_kernel_path);
		if (kpath[strlen(kpath)-1] == '/')
			kpath[strlen(kpath)-1] = 0;
		fprintf(fcfg, ",\n\"kernel-path\" : \"%s\"", json_escape(kpath));
	}
	if (schedstart.enable)
		fprintf(fcfg, ",\n\"sched-time\" : \"%d:%d\"", schedstart.tm.tm_hour, schedstart.tm.tm_min);
	if (schedstop.enable)
		fprintf(fcfg, ",\n\"stop-time\" : \"%d:%d\"", schedstop.tm.tm_hour, schedstop.tm.tm_min);
	if (opt_socks_proxy && *opt_socks_proxy)
		fprintf(fcfg, ",\n\"socks-proxy\" : \"%s\"", json_escape(opt_socks_proxy));
#ifdef HAVE_OPENCL
	for(i = 0; i < nDevs; i++)
		if (gpus[i].deven == DEV_DISABLED)
			break;
	if (i < nDevs)
		for (i = 0; i < nDevs; i++)
			if (gpus[i].deven != DEV_DISABLED)
				fprintf(fcfg, ",\n\"device\" : \"%d\"", i);
#endif
	if (opt_api_allow)
		fprintf(fcfg, ",\n\"api-allow\" : \"%s\"", json_escape(opt_api_allow));
	if (strcmp(opt_api_description, PACKAGE_STRING) != 0)
		fprintf(fcfg, ",\n\"api-description\" : \"%s\"", json_escape(opt_api_description));
	if (opt_api_groups)
		fprintf(fcfg, ",\n\"api-groups\" : \"%s\"", json_escape(opt_api_groups));
	if (opt_icarus_options)
		fprintf(fcfg, ",\n\"icarus-options\" : \"%s\"", json_escape(opt_icarus_options));
	if (opt_icarus_timing)
		fprintf(fcfg, ",\n\"icarus-timing\" : \"%s\"", json_escape(opt_icarus_timing));
	fputs("\n}\n", fcfg);

	json_escape_free();
}

#ifdef HAVE_CURSES
static void display_pools(void)
{
	struct pool *pool;
	int selected, i;
	char input;

	opt_loginput = true;
	immedok(logwin, true);
	clear_logwin();
updated:
	for (i = 0; i < total_pools; i++) {
		pool = pools[i];

		if (pool == current_pool())
			wattron(logwin, A_BOLD);
		if (pool->enabled != POOL_ENABLED)
			wattron(logwin, A_DIM);
		wlogprint("%d: ", pool->pool_no);
		switch (pool->enabled) {
			case POOL_ENABLED:
				wlogprint("Enabled  ");
				break;
			case POOL_DISABLED:
				wlogprint("Disabled ");
				break;
			case POOL_REJECTING:
				wlogprint("Rejectin ");
				break;
		}
		if (pool->idle)
			wlogprint("Dead ");
		else
		if (pool->lp_url && pool->proto != pool->lp_proto)
			wlogprint("Mixed");
		else
			switch (pool->proto) {
				case PLP_GETBLOCKTEMPLATE:
					wlogprint(" GBT ");
					break;
				case PLP_GETWORK:
					wlogprint("GWork");
					break;
				default:
					wlogprint("Alive");
			}
		wlogprint(" Priority %d: %s  User:%s\n",
			pool->prio,
			pool->rpc_url, pool->rpc_user);
		wattroff(logwin, A_BOLD | A_DIM);
	}
retry:
	wlogprint("\nCurrent pool management strategy: %s\n",
		strategies[pool_strategy]);
	if (pool_strategy == POOL_ROTATE)
		wlogprint("Set to rotate every %d minutes\n", opt_rotate_period);
	wlogprint("[F]ailover only %s\n", opt_fail_only ? "enabled" : "disabled");
	wlogprint("[A]dd pool [R]emove pool [D]isable pool [E]nable pool\n");
	wlogprint("[C]hange management strategy [S]witch pool [I]nformation\n");
	wlogprint("Or press any other key to continue\n");
	input = getch();

	if (!strncasecmp(&input, "a", 1)) {
		input_pool(true);
		goto updated;
	} else if (!strncasecmp(&input, "r", 1)) {
		if (total_pools <= 1) {
			wlogprint("Cannot remove last pool");
			goto retry;
		}
		selected = curses_int("Select pool number");
		if (selected < 0 || selected >= total_pools) {
			wlogprint("Invalid selection\n");
			goto retry;
		}
		pool = pools[selected];
		if (pool == current_pool())
			switch_pools(NULL);
		if (pool == current_pool()) {
			wlogprint("Unable to remove pool due to activity\n");
			goto retry;
		}
		disable_pool(pool);
		remove_pool(pool);
		goto updated;
	} else if (!strncasecmp(&input, "s", 1)) {
		selected = curses_int("Select pool number");
		if (selected < 0 || selected >= total_pools) {
			wlogprint("Invalid selection\n");
			goto retry;
		}
		pool = pools[selected];
		enable_pool(pool);
		switch_pools(pool);
		goto updated;
	} else if (!strncasecmp(&input, "d", 1)) {
		if (enabled_pools <= 1) {
			wlogprint("Cannot disable last pool");
			goto retry;
		}
		selected = curses_int("Select pool number");
		if (selected < 0 || selected >= total_pools) {
			wlogprint("Invalid selection\n");
			goto retry;
		}
		pool = pools[selected];
		disable_pool(pool);
		if (pool == current_pool())
			switch_pools(NULL);
		goto updated;
	} else if (!strncasecmp(&input, "e", 1)) {
		selected = curses_int("Select pool number");
		if (selected < 0 || selected >= total_pools) {
			wlogprint("Invalid selection\n");
			goto retry;
		}
		pool = pools[selected];
		enable_pool(pool);
		if (pool->prio < current_pool()->prio)
			switch_pools(pool);
		goto updated;
	} else if (!strncasecmp(&input, "c", 1)) {
		for (i = 0; i <= TOP_STRATEGY; i++)
			wlogprint("%d: %s\n", i, strategies[i]);
		selected = curses_int("Select strategy number type");
		if (selected < 0 || selected > TOP_STRATEGY) {
			wlogprint("Invalid selection\n");
			goto retry;
		}
		if (selected == POOL_ROTATE) {
			opt_rotate_period = curses_int("Select interval in minutes");

			if (opt_rotate_period < 0 || opt_rotate_period > 9999) {
				opt_rotate_period = 0;
				wlogprint("Invalid selection\n");
				goto retry;
			}
		}
		pool_strategy = selected;
		switch_pools(NULL);
		goto updated;
	} else if (!strncasecmp(&input, "i", 1)) {
		selected = curses_int("Select pool number");
		if (selected < 0 || selected >= total_pools) {
			wlogprint("Invalid selection\n");
			goto retry;
		}
		pool = pools[selected];
		display_pool_summary(pool);
		goto retry;
	} else if (!strncasecmp(&input, "f", 1)) {
		opt_fail_only ^= true;
		goto updated;
	} else
		clear_logwin();

	immedok(logwin, false);
	opt_loginput = false;
}

static void display_options(void)
{
	int selected;
	char input;

	opt_loginput = true;
	immedok(logwin, true);
	clear_logwin();
retry:
	wlogprint("[N]ormal [C]lear [S]ilent mode (disable all output)\n");
	wlogprint("[D]ebug:%s\n[P]er-device:%s\n[Q]uiet:%s\n[V]erbose:%s\n[R]PC debug:%s\n[W]orkTime details:%s\n[L]og interval:%d\n",
		opt_debug_console ? "on" : "off",
	        want_per_device_stats? "on" : "off",
		opt_quiet ? "on" : "off",
		opt_log_output ? "on" : "off",
		opt_protocol ? "on" : "off",
		opt_worktime ? "on" : "off",
		opt_log_interval);
	wlogprint("Select an option or any other key to return\n");
	input = getch();
	if (!strncasecmp(&input, "q", 1)) {
		opt_quiet ^= true;
		wlogprint("Quiet mode %s\n", opt_quiet ? "enabled" : "disabled");
		goto retry;
	} else if (!strncasecmp(&input, "v", 1)) {
		opt_log_output ^= true;
		if (opt_log_output)
			opt_quiet = false;
		wlogprint("Verbose mode %s\n", opt_log_output ? "enabled" : "disabled");
		goto retry;
	} else if (!strncasecmp(&input, "n", 1)) {
		opt_log_output = false;
		opt_debug_console = false;
		opt_quiet = false;
		opt_protocol = false;
		want_per_device_stats = false;
		wlogprint("Output mode reset to normal\n");
		goto retry;
	} else if (!strncasecmp(&input, "d", 1)) {
		opt_debug = true;
		opt_debug_console ^= true;
		opt_log_output = opt_debug_console;
		if (opt_debug_console)
			opt_quiet = false;
		wlogprint("Debug mode %s\n", opt_debug_console ? "enabled" : "disabled");
		goto retry;
	} else if (!strncasecmp(&input, "p", 1)) {
		want_per_device_stats ^= true;
		opt_log_output = want_per_device_stats;
		wlogprint("Per-device stats %s\n", want_per_device_stats ? "enabled" : "disabled");
		goto retry;
	} else if (!strncasecmp(&input, "r", 1)) {
		opt_protocol ^= true;
		if (opt_protocol)
			opt_quiet = false;
		wlogprint("RPC protocol debugging %s\n", opt_protocol ? "enabled" : "disabled");
		goto retry;
	} else if (!strncasecmp(&input, "c", 1))
		clear_logwin();
	else if (!strncasecmp(&input, "l", 1)) {
		selected = curses_int("Interval in seconds");
		if (selected < 0 || selected > 9999) {
			wlogprint("Invalid selection\n");
			goto retry;
		}
		opt_log_interval = selected;
		wlogprint("Log interval set to %d seconds\n", opt_log_interval);
		goto retry;
	} else if (!strncasecmp(&input, "s", 1)) {
		opt_realquiet = true;
	} else if (!strncasecmp(&input, "w", 1)) {
		opt_worktime ^= true;
		wlogprint("WorkTime details %s\n", opt_worktime ? "enabled" : "disabled");
		goto retry;
	} else
		clear_logwin();

	immedok(logwin, false);
	opt_loginput = false;
}
#endif

void default_save_file(char *filename)
{
#if defined(unix)
	if (getenv("HOME") && *getenv("HOME")) {
	        strcpy(filename, getenv("HOME"));
		strcat(filename, "/");
	}
	else
		strcpy(filename, "");
	strcat(filename, ".bfgminer/");
	mkdir(filename, 0777);
#else
	strcpy(filename, "");
#endif
	strcat(filename, def_conf);
}

#ifdef HAVE_CURSES
static void set_options(void)
{
	int selected;
	char input;

	opt_loginput = true;
	immedok(logwin, true);
	clear_logwin();
retry:
	wlogprint("\n[L]ongpoll: %s\n", want_longpoll ? "On" : "Off");
	wlogprint("[Q]ueue: %d\n[S]cantime: %d\n[E]xpiry: %d\n[R]etries: %d\n"
		  "[W]rite config file\n[B]FGMiner restart\n",
		opt_queue, opt_scantime, opt_expiry, opt_retries);
	wlogprint("Select an option or any other key to return\n");
	input = getch();

	if (!strncasecmp(&input, "q", 1)) {
		selected = curses_int("Extra work items to queue");
		if (selected < 0 || selected > 9999) {
			wlogprint("Invalid selection\n");
			goto retry;
		}
		opt_queue = selected;
		goto retry;
	} else if (!strncasecmp(&input, "l", 1)) {
		if (want_longpoll)
			stop_longpoll();
		else
			start_longpoll();
		applog(LOG_WARNING, "Longpoll %s", want_longpoll ? "enabled" : "disabled");
		goto retry;
	} else if  (!strncasecmp(&input, "s", 1)) {
		selected = curses_int("Set scantime in seconds");
		if (selected < 0 || selected > 9999) {
			wlogprint("Invalid selection\n");
			goto retry;
		}
		opt_scantime = selected;
		goto retry;
	} else if  (!strncasecmp(&input, "e", 1)) {
		selected = curses_int("Set expiry time in seconds");
		if (selected < 0 || selected > 9999) {
			wlogprint("Invalid selection\n");
			goto retry;
		}
		opt_expiry = selected;
		goto retry;
	} else if  (!strncasecmp(&input, "r", 1)) {
		selected = curses_int("Retries before failing (-1 infinite)");
		if (selected < -1 || selected > 9999) {
			wlogprint("Invalid selection\n");
			goto retry;
		}
		opt_retries = selected;
		goto retry;
	} else if  (!strncasecmp(&input, "w", 1)) {
		FILE *fcfg;
		char *str, filename[PATH_MAX], prompt[PATH_MAX + 50];

		default_save_file(filename);
		sprintf(prompt, "Config filename to write (Enter for default) [%s]", filename);
		str = curses_input(prompt);
		if (strcmp(str, "-1")) {
			struct stat statbuf;

			strcpy(filename, str);
			if (!stat(filename, &statbuf)) {
				wlogprint("File exists, overwrite?\n");
				input = getch();
				if (strncasecmp(&input, "y", 1))
					goto retry;
			}
		}
		fcfg = fopen(filename, "w");
		if (!fcfg) {
			wlogprint("Cannot open or create file\n");
			goto retry;
		}
		write_config(fcfg);
		fclose(fcfg);
		goto retry;

	} else if (!strncasecmp(&input, "b", 1)) {
		wlogprint("Are you sure?\n");
		input = getch();
		if (!strncasecmp(&input, "y", 1))
			app_restart();
		else
			clear_logwin();
	} else
		clear_logwin();

	immedok(logwin, false);
	opt_loginput = false;
}

static void *input_thread(void __maybe_unused *userdata)
{
	rename_thr("bfg-input");

	if (!curses_active)
		return NULL;

	while (1) {
		int input;

		input = getch();
		switch (input) {
		case 'q': case 'Q':
			kill_work();
			return NULL;
		case 'd': case 'D':
			display_options();
			break;
		case 'p': case 'P':
			display_pools();
			break;
		case 's': case 'S':
			set_options();
			break;
		case 'g': case 'G':
			if (have_opencl)
				manage_gpu();
			break;
#ifdef HAVE_CURSES
		case KEY_DOWN:
			if (devsummaryYOffset < -(total_devices + devcursor - statusy))
				break;
			devsummaryYOffset -= 2;
		case KEY_UP:
			if (devsummaryYOffset == 0)
				break;
			++devsummaryYOffset;
			if (curses_active_locked()) {
				int i;
				for (i = 0; i < mining_threads; i++)
					curses_print_devstatus(i);
				touchwin(statuswin);
				wrefresh(statuswin);
				unlock_curses();
			}
			break;
#endif
		}
		if (opt_realquiet) {
			disable_curses();
			break;
		}
	}

	return NULL;
}
#endif

/* This thread should not be shut down unless a problem occurs */
static void *workio_thread(void *userdata)
{
	struct thr_info *mythr = userdata;
	bool ok = true;

	rename_thr("bfg-workio");

	while (ok) {
		struct workio_cmd *wc;

		applog(LOG_DEBUG, "Popping work to work thread");

		/* wait for workio_cmd sent to us, on our queue */
		wc = tq_pop(mythr->q, NULL);
		if (unlikely(!wc)) {
			applog(LOG_ERR, "Failed to tq_pop in workio_thread");
			ok = false;
			break;
		}

		/* process workio_cmd */
		switch (wc->cmd) {
		case WC_GET_WORK:
			ok = workio_get_work(wc);
			break;
		case WC_SUBMIT_WORK:
		{
			mutex_lock(&submitting_lock);
			if (submitting >= opt_submit_threads) {
				if (list_empty(&submit_waiting))
					applog(LOG_WARNING, "workio_thread queuing submissions (see --submit-threads)");
				else
					applog(LOG_DEBUG, "workio_thread queuing submission");
				list_add_tail(&wc->list, &submit_waiting);
				mutex_unlock(&submitting_lock);
				break;
			}
			++submitting;
			mutex_unlock(&submitting_lock);

			ok = workio_submit_work(wc);
			break;
		}
		default:
			ok = false;
			break;
		}
	}

	tq_freeze(mythr->q);

	return NULL;
}

static void *api_thread(void *userdata)
{
	struct thr_info *mythr = userdata;

	pthread_detach(pthread_self());
	rename_thr("bfg-rpc");
	pthread_setcanceltype(PTHREAD_CANCEL_ASYNCHRONOUS, NULL);

	api(api_thr_id);

	PTH(mythr) = 0L;

	return NULL;
}

void thread_reportin(struct thr_info *thr)
{
	gettimeofday(&thr->last, NULL);
	thr->cgpu->status = LIFE_WELL;
	thr->getwork = 0;
	thr->cgpu->device_last_well = time(NULL);
}

static inline void thread_reportout(struct thr_info *thr)
{
	thr->getwork = time(NULL);
}

static void hashmeter(int thr_id, struct timeval *diff,
		      unsigned long long hashes_done)
{
	struct timeval temp_tv_end, total_diff;
	double secs;
	double local_secs;
	double utility, efficiency = 0.0;
	static double local_mhashes_done = 0;
	static double rolling = 0;
	double local_mhashes = (double)hashes_done / 1000000.0;
	bool showlog = false;
	char cHr[h2bs_fmt_size[H2B_NOUNIT]], aHr[h2bs_fmt_size[H2B_NOUNIT]], uHr[h2bs_fmt_size[H2B_SPACED]];

	/* Update the last time this thread reported in */
	if (thr_id >= 0) {
		gettimeofday(&thr_info[thr_id].last, NULL);
		thr_info[thr_id].cgpu->device_last_well = time(NULL);
	}

	secs = (double)diff->tv_sec + ((double)diff->tv_usec / 1000000.0);

	/* So we can call hashmeter from a non worker thread */
	if (thr_id >= 0) {
		struct thr_info *thr = &thr_info[thr_id];
		struct cgpu_info *cgpu = thr_info[thr_id].cgpu;
		double thread_rolling = 0.0;
		int i;

		applog(LOG_DEBUG, "[thread %d: %llu hashes, %.1f khash/sec]",
			thr_id, hashes_done, hashes_done / 1000 / secs);

		/* Rolling average for each thread and each device */
		decay_time(&thr->rolling, local_mhashes / secs);
		for (i = 0; i < cgpu->threads; i++)
			thread_rolling += cgpu->thr[i]->rolling;

		mutex_lock(&hash_lock);
		decay_time(&cgpu->rolling, thread_rolling);
		cgpu->total_mhashes += local_mhashes;
		mutex_unlock(&hash_lock);

		// If needed, output detailed, per-device stats
		if (want_per_device_stats) {
			struct timeval now;
			struct timeval elapsed;

			gettimeofday(&now, NULL);
			timersub(&now, &thr->cgpu->last_message_tv, &elapsed);
			if (opt_log_interval <= elapsed.tv_sec) {
				struct cgpu_info *cgpu = thr->cgpu;
				char logline[255];

				cgpu->last_message_tv = now;

				get_statline(logline, cgpu);
				if (!curses_active) {
					printf("%s          \r", logline);
					fflush(stdout);
				} else
					applog(LOG_INFO, "%s", logline);
			}
		}
	}

	/* Totals are updated by all threads so can race without locking */
	mutex_lock(&hash_lock);
	gettimeofday(&temp_tv_end, NULL);
	timersub(&temp_tv_end, &total_tv_end, &total_diff);

	total_mhashes_done += local_mhashes;
	local_mhashes_done += local_mhashes;
	if (total_diff.tv_sec < opt_log_interval)
		/* Only update the total every opt_log_interval seconds */
		goto out_unlock;
	showlog = true;
	gettimeofday(&total_tv_end, NULL);

	local_secs = (double)total_diff.tv_sec + ((double)total_diff.tv_usec / 1000000.0);
	decay_time(&rolling, local_mhashes_done / local_secs);
	global_hashrate = roundl(rolling) * 1000000;

	timersub(&total_tv_end, &total_tv_start, &total_diff);
	total_secs = (double)total_diff.tv_sec +
		((double)total_diff.tv_usec / 1000000.0);

	utility = total_accepted / total_secs * 60;
	efficiency = total_getworks ? total_accepted * 100.0 / total_getworks : 0.0;

	ti_hashrate_bufstr(
		(char*[]){cHr, aHr, uHr},
		1e6*rolling,
		1e6*total_mhashes_done / total_secs,
		utility_to_hashrate(total_accepted_weighed / (total_secs ?: 1) * 60),
		H2B_SPACED);
	sprintf(statusline, "%s%ds:%s avg:%s u:%s | A:%d  R:%d  HW:%d  E:%.0f%%  U:%.1f/m",
		want_per_device_stats ? "ALL " : "",
		opt_log_interval,
		cHr, aHr,
		uHr,
		total_accepted, total_rejected, hw_errors, efficiency, utility);


	local_mhashes_done = 0;
out_unlock:
	mutex_unlock(&hash_lock);
	if (showlog) {
		if (!curses_active) {
			printf("%s          \r", statusline);
			fflush(stdout);
		} else
			applog(LOG_INFO, "%s", statusline);
	}
}

static void *longpoll_thread(void *userdata);

// NOTE: This assumes reference URI is a root
static char *absolute_uri(char *uri, const char *ref)
{
	if (strstr(uri, "://"))
		return strdup(uri);

	char *copy_start, *abs;
	bool need_slash = false;

	copy_start = (uri[0] == '/') ? &uri[1] : uri;
	if (ref[strlen(ref) - 1] != '/')
		need_slash = true;

	abs = malloc(strlen(ref) + strlen(copy_start) + 2);
	if (!abs) {
		applog(LOG_ERR, "Malloc failure in absolute_uri");
		return NULL;
	}

	sprintf(abs, "%s%s%s", ref, need_slash ? "/" : "", copy_start);

	return abs;
}

static bool pool_active(struct pool *pool, bool pinging)
{
	struct timeval tv_getwork, tv_getwork_reply;
	bool ret = false;
	json_t *val;
	CURL *curl;
	int rolltime;
	char *rpc_req;
	struct work *work;
	enum pool_protocol proto;

	curl = curl_easy_init();
	if (unlikely(!curl)) {
		applog(LOG_ERR, "CURL initialisation failed");
		return false;
	}

	work = make_work();
	work->pool = pool;
	proto = want_gbt ? PLP_GETBLOCKTEMPLATE : PLP_GETWORK;

tryagain:
	rpc_req = prepare_rpc_req(work, proto, NULL);
	if (!rpc_req)
		return false;

	applog(LOG_INFO, "Testing pool %s", pool->rpc_url);
	pool->probed = false;
	gettimeofday(&tv_getwork, NULL);
	val = json_rpc_call(curl, pool->rpc_url, pool->rpc_userpass, rpc_req,
			true, false, &rolltime, pool, false);
	gettimeofday(&tv_getwork_reply, NULL);

	if (val) {
		bool rc;
		json_t *res;

		res = json_object_get(val, "result");
		if ((!json_is_object(res)) || (proto == PLP_GETBLOCKTEMPLATE && !json_object_get(res, "bits")))
			goto badwork;

		rc = work_decode(res, work);
		if (rc) {
			applog(LOG_DEBUG, "Successfully retrieved and deciphered work from pool %u %s",
			       pool->pool_no, pool->rpc_url);
			work->pool = pool;
			work->rolltime = rolltime;
			memcpy(&(work->tv_getwork), &tv_getwork, sizeof(struct timeval));
			memcpy(&(work->tv_getwork_reply), &tv_getwork_reply, sizeof(struct timeval));
			work->getwork_mode = GETWORK_MODE_TESTPOOL;
			calc_diff(work);
			applog(LOG_DEBUG, "Pushing pooltest work to base pool");

			tq_push(thr_info[stage_thr_id].q, work);
			total_getworks++;
			pool->getwork_requested++;
			ret = true;
			gettimeofday(&pool->tv_idle, NULL);
		} else {
badwork:
			applog(LOG_DEBUG, "Successfully retrieved but FAILED to decipher work from pool %u %s",
			       pool->pool_no, pool->rpc_url);
			if (PLP_NONE != (proto = pool_protocol_fallback(proto)))
				goto tryagain;
			free_work(work);
			goto out;
		}
		json_decref(val);

		if (proto != pool->proto) {
			pool->proto = proto;
			applog(LOG_INFO, "Selected %s protocol for pool %u", pool_protocol_name(proto), pool->pool_no);
		}

		if (pool->lp_url)
			goto out;

		/* Decipher the longpoll URL, if any, and store it in ->lp_url */

		const struct blktmpl_longpoll_req *lp;
		if (work->tmpl && (lp = blktmpl_get_longpoll(work->tmpl))) {
			// NOTE: work_decode takes care of lp id
			pool->lp_url = lp->uri ? absolute_uri(lp->uri, pool->rpc_url) : pool->rpc_url;
			if (!pool->lp_url)
				return false;
			pool->lp_proto = PLP_GETBLOCKTEMPLATE;
		}
		else
		if (pool->hdr_path) {
			pool->lp_url = absolute_uri(pool->hdr_path, pool->rpc_url);
			if (!pool->lp_url)
				return false;
			pool->lp_proto = PLP_GETWORK;
		} else
			pool->lp_url = NULL;

		if (want_longpoll && !pool->lp_started) {
			pool->lp_started = true;
			if (unlikely(pthread_create(&pool->longpoll_thread, NULL, longpoll_thread, (void *)pool)))
				quit(1, "Failed to create pool longpoll thread");
		}
	} else if (PLP_NONE != (proto = pool_protocol_fallback(proto))) {
		goto tryagain;
	} else {
		free_work(work);
		applog(LOG_DEBUG, "FAILED to retrieve work from pool %u %s",
		       pool->pool_no, pool->rpc_url);
		if (!pinging)
			applog(LOG_WARNING, "Pool %u slow/down or URL or credentials invalid", pool->pool_no);
	}
out:
	curl_easy_cleanup(curl);
	return ret;
}

static inline int cp_prio(void)
{
	int prio;

	mutex_lock(&control_lock);
	prio = currentpool->prio;
	mutex_unlock(&control_lock);
	return prio;
}

static void pool_resus(struct pool *pool)
{
	applog(LOG_WARNING, "Pool %d %s alive", pool->pool_no, pool->rpc_url);
	if (pool->prio < cp_prio() && pool_strategy == POOL_FAILOVER)
		switch_pools(NULL);
}

static bool queue_request(void)
{
	int ts, tq, maxq = opt_queue + mining_threads;
	struct pool *pool, *cp;
	struct workio_cmd *wc;
	bool lagging;

	ts = total_staged();
	tq = global_queued();
	if (ts && ts + tq >= maxq)
		return true;

	cp = current_pool();
	lagging = !opt_fail_only && cp->lagging && !ts && cp->queued >= maxq;
	if (!lagging && cp->staged + cp->queued >= maxq)
		return true;

	pool = select_pool(lagging);
	if (pool->staged + pool->queued >= maxq)
		return true;

	/* fill out work request message */
	wc = calloc(1, sizeof(*wc));
	if (unlikely(!wc)) {
		applog(LOG_ERR, "Failed to calloc wc in queue_request");
		return false;
	}

	wc->cmd = WC_GET_WORK;
	wc->pool = pool;

	applog(LOG_DEBUG, "Queueing getwork request to work thread");

	/* send work request to workio thread */
	if (unlikely(!tq_push(thr_info[work_thr_id].q, wc))) {
		applog(LOG_ERR, "Failed to tq_push in queue_request");
		workio_cmd_free(wc);
		return false;
	}

	inc_queued(pool);

	return true;
}

static struct work *hash_pop(const struct timespec *abstime)
{
	struct work *work = NULL, *tmp;
	int rc = 0, hc;

	mutex_lock(stgd_lock);
	while (!getq->frozen && !HASH_COUNT(staged_work) && !rc)
		rc = pthread_cond_timedwait(&getq->cond, stgd_lock, abstime);

	hc = HASH_COUNT(staged_work);

	if (likely(hc)) {
		/* Find clone work if possible, to allow masters to be reused */
		if (hc > staged_rollable) {
			HASH_ITER(hh, staged_work, work, tmp) {
				if (!work_rollable(work))
					break;
			}
		} else
			work = staged_work;
		HASH_DEL(staged_work, work);
		work->pool->staged--;
		if (work_rollable(work))
			staged_rollable--;
	}
	mutex_unlock(stgd_lock);

	queue_request();

	return work;
}

static bool reuse_work(struct work *work)
{
	if (can_roll(work) && should_roll(work)) {
		roll_work(work);
		return true;
	}
	return false;
}

/* Clones work by rolling it if possible, and returning a clone instead of the
 * original work item which gets staged again to possibly be rolled again in
 * the future */
static struct work *clone_work(struct work *work)
{
	int mrs = mining_threads + opt_queue - total_staged();
	struct work *work_clone;
	bool cloned;

	if (mrs < 1)
		return work;

	cloned = false;
	work_clone = make_clone(work);
	while (mrs-- > 0 && can_roll(work) && should_roll(work)) {
		applog(LOG_DEBUG, "Pushing rolled converted work to stage thread");
		if (unlikely(!stage_work(work_clone))) {
			cloned = false;
			break;
		}
		roll_work(work);
		work_clone = make_clone(work);
		/* Roll it again to prevent duplicates should this be used
		 * directly later on */
		roll_work(work);
		cloned = true;
	}

	if (cloned) {
		stage_work(work);
		return work_clone;
	}

	free_work(work_clone);

	return work;
}

static void get_work(struct work *work, struct thr_info *thr, const int thr_id)
{
	struct timespec abstime = {0, 0};
	struct work *work_heap;
	struct timeval now;
	struct pool *pool;

	/* Tell the watchdog thread this thread is waiting on getwork and
	 * should not be restarted */
	thread_reportout(thr);

	if (opt_benchmark) {
		get_benchmark_work(work);
		goto out;
	}

retry:
	pool = current_pool();

	if (reuse_work(work))
		goto out;

	if (!pool->lagging && !total_staged() && global_queued() >= mining_threads + opt_queue) {
		struct cgpu_info *cgpu = thr->cgpu;
		bool stalled = true;
		int i;

		/* Check to see if all the threads on the device that called
		 * get_work are waiting on work and only consider the pool
		 * lagging if true */
		for (i = 0; i < cgpu->threads; i++) {
			if (!cgpu->thr[i]->getwork) {
				stalled = false;
				break;
			}
		}

		if (stalled && !pool_tset(pool, &pool->lagging)) {
			applog(LOG_WARNING, "Pool %d not providing work fast enough", pool->pool_no);
			pool->getfail_occasions++;
			total_go++;
		}
	}

	gettimeofday(&now, NULL);
	abstime.tv_sec = now.tv_sec + 60;

	applog(LOG_DEBUG, "Popping work from get queue to get work");

keepwaiting:
	/* wait for 1st response, or get cached response */
	work_heap = hash_pop(&abstime);
	if (unlikely(!work_heap)) {
		/* Attempt to switch pools if this one times out */
		pool_died(pool);
		if (pool == current_pool())
			goto keepwaiting;
		goto retry;
	}

	if (stale_work(work_heap, false)) {
		discard_work(work_heap);
		goto retry;
	}

	pool = work_heap->pool;
	/* If we make it here we have succeeded in getting fresh work */
	if (!work_heap->mined) {
		/* Only clear the lagging flag if we are staging them at a
		 * rate faster then we're using them */
		if (pool->lagging && total_staged())
			pool_tclear(pool, &pool->lagging);
		if (pool_tclear(pool, &pool->idle))
			pool_resus(pool);
	}

	memcpy(work, work_heap, sizeof(struct work));
	free(work_heap);

out:
	work->thr_id = thr_id;
	thread_reportin(thr);
	work->mined = true;
}

bool submit_work_sync(struct thr_info *thr, const struct work *work_in, struct timeval *tv_work_found)
{
	struct workio_cmd *wc;

	/* fill out work request message */
	wc = calloc(1, sizeof(*wc));
	if (unlikely(!wc)) {
		applog(LOG_ERR, "Failed to calloc wc in submit_work_sync");
		return false;
	}

	wc->work = make_work();
	wc->cmd = WC_SUBMIT_WORK;
	wc->thr = thr;
	workcpy(wc->work, work_in);
	if (tv_work_found)
		memcpy(&(wc->work->tv_work_found), tv_work_found, sizeof(struct timeval));

	applog(LOG_DEBUG, "Pushing submit work to work thread");

	/* send solution to workio thread */
	if (unlikely(!tq_push(thr_info[work_thr_id].q, wc))) {
		applog(LOG_ERR, "Failed to tq_push work in submit_work_sync");
		goto err_out;
	}

	return true;
err_out:
	workio_cmd_free(wc);
	return false;
}

enum test_nonce2_result hashtest2(const struct work *work, bool checktarget)
{
	uint32_t *data32 = (uint32_t *)(work->data);
	unsigned char swap[128];
	uint32_t *swap32 = (uint32_t *)swap;
	unsigned char hash1[32];
	unsigned char hash2[32];
	uint32_t *hash2_32 = (uint32_t *)hash2;

	swap32yes(swap32, data32, 80 / 4);

	sha2(swap, 80, hash1, false);
	sha2(hash1, 32, hash2, false);

	if (hash2_32[7] != 0)
		return TNR_BAD;

	if (!checktarget)
		return TNR_GOOD;

	swap32yes(hash2_32, hash2_32, 32 / 4);

	memcpy((void*)work->hash, hash2, 32);

	if (!fulltest(work->hash, work->target))
		return TNR_HIGH;

	return TNR_GOOD;
}

enum test_nonce2_result _test_nonce2(struct work *work, uint32_t nonce, bool checktarget)
{
	uint32_t *work_nonce = (uint32_t *)(work->data + 64 + 12);
	*work_nonce = nonce;

#ifdef USE_SCRYPT
	if (opt_scrypt) {
		if (!scrypt_test(work->data, work->target, nonce))
			return TNR_BAD;
		return TNR_GOOD;
	}
#endif

	return hashtest2(work, checktarget);
}

bool submit_nonce(struct thr_info *thr, struct work *work, uint32_t nonce)
{
	struct timeval tv_work_found;
	gettimeofday(&tv_work_found, NULL);

	total_diff1++;
	thr->cgpu->diff1++;
	work->pool->diff1++;

	/* Do one last check before attempting to submit the work */
	/* Side effect: sets work->data for us */
	switch (test_nonce2(work, nonce)) {
		case TNR_BAD:
		{
			struct cgpu_info *cgpu = thr->cgpu;
			applog(LOG_WARNING, "%s %u: invalid nonce - HW error",
			       cgpu->api->name, cgpu->device_id);
			++hw_errors;
			++thr->cgpu->hw_errors;
			return false;
		}
		case TNR_HIGH:
			// Share above target, normal
			return true;
		case TNR_GOOD:
			break;
	}
	return submit_work_sync(thr, work, &tv_work_found);
}

static inline bool abandon_work(struct work *work, struct timeval *wdiff, uint64_t hashes)
{
	if (wdiff->tv_sec > opt_scantime ||
	    work->blk.nonce >= MAXTHREADS - hashes ||
	    hashes >= 0xfffffffe ||
	    stale_work(work, false))
		return true;
	return false;
}

static void mt_disable(struct thr_info *mythr, const int thr_id,
		       const struct device_api *api)
{
	applog(LOG_WARNING, "Thread %d being disabled", thr_id);
	mythr->rolling = mythr->cgpu->rolling = 0;
	applog(LOG_DEBUG, "Popping wakeup ping in miner thread");
	thread_reportout(mythr);
	do {
		tq_pop(mythr->q, NULL); /* Ignore ping that's popped */
	} while (mythr->pause);
	thread_reportin(mythr);
	applog(LOG_WARNING, "Thread %d being re-enabled", thr_id);
	if (api->thread_enable)
		api->thread_enable(mythr);
}

void *miner_thread(void *userdata)
{
	struct thr_info *mythr = userdata;
	const int thr_id = mythr->id;
	struct cgpu_info *cgpu = mythr->cgpu;
	const struct device_api *api = cgpu->api;
	struct cgminer_stats *dev_stats = &(cgpu->cgminer_stats);
	struct cgminer_stats *pool_stats;
	struct timeval getwork_start;

	{
		char thrname[16];
		sprintf(thrname, "bfg-miner-%s%d", api->name, cgpu->device_id);
		rename_thr(thrname);
	}

	/* Try to cycle approximately 5 times before each log update */
	const long cycle = opt_log_interval / 5 ? : 1;
	struct timeval tv_start, tv_end, tv_workstart, tv_lastupdate;
	struct timeval diff, sdiff, wdiff = {0, 0};
	uint32_t max_nonce = api->can_limit_work ? api->can_limit_work(mythr) : 0xffffffff;
	int64_t hashes_done = 0;
	int64_t hashes;
	bool scanhash_working = true;
	struct work *work = make_work();
	const bool primary = (!mythr->device_thread) || mythr->primary_thread;

	pthread_setcanceltype(PTHREAD_CANCEL_ASYNCHRONOUS, NULL);

	gettimeofday(&getwork_start, NULL);

	if (api->thread_init && !api->thread_init(mythr)) {
		cgpu->device_last_not_well = time(NULL);
		cgpu->device_not_well_reason = REASON_THREAD_FAIL_INIT;
		cgpu->thread_fail_init_count++;

		goto out;
	}

	thread_reportout(mythr);
	applog(LOG_DEBUG, "Popping ping in miner thread");
	tq_pop(mythr->q, NULL); /* Wait for a ping to start */

	sdiff.tv_sec = sdiff.tv_usec = 0;
	gettimeofday(&tv_lastupdate, NULL);

	while (1) {
		mythr->work_restart = false;
		if (api->free_work && likely(work->pool))
			api->free_work(mythr, work);
		get_work(work, mythr, thr_id);
		cgpu->new_work = true;

		gettimeofday(&tv_workstart, NULL);
		work->blk.nonce = 0;
		cgpu->max_hashes = 0;
		if (api->prepare_work && !api->prepare_work(mythr, work)) {
			applog(LOG_ERR, "work prepare failed, exiting "
				"mining thread %d", thr_id);
			break;
		}

		do {
			gettimeofday(&tv_start, NULL);

			timersub(&tv_start, &getwork_start, &getwork_start);

			timeradd(&getwork_start,
				&(dev_stats->getwork_wait),
				&(dev_stats->getwork_wait));
			if (timercmp(&getwork_start, &(dev_stats->getwork_wait_max), >)) {
				dev_stats->getwork_wait_max.tv_sec = getwork_start.tv_sec;
				dev_stats->getwork_wait_max.tv_usec = getwork_start.tv_usec;
			}
			if (timercmp(&getwork_start, &(dev_stats->getwork_wait_min), <)) {
				dev_stats->getwork_wait_min.tv_sec = getwork_start.tv_sec;
				dev_stats->getwork_wait_min.tv_usec = getwork_start.tv_usec;
			}
			dev_stats->getwork_calls++;

			pool_stats = &(work->pool->cgminer_stats);

			timeradd(&getwork_start,
				&(pool_stats->getwork_wait),
				&(pool_stats->getwork_wait));
			if (timercmp(&getwork_start, &(pool_stats->getwork_wait_max), >)) {
				pool_stats->getwork_wait_max.tv_sec = getwork_start.tv_sec;
				pool_stats->getwork_wait_max.tv_usec = getwork_start.tv_usec;
			}
			if (timercmp(&getwork_start, &(pool_stats->getwork_wait_min), <)) {
				pool_stats->getwork_wait_min.tv_sec = getwork_start.tv_sec;
				pool_stats->getwork_wait_min.tv_usec = getwork_start.tv_usec;
			}
			pool_stats->getwork_calls++;

			gettimeofday(&(work->tv_work_start), NULL);

			thread_reportin(mythr);
			hashes = api->scanhash(mythr, work, work->blk.nonce + max_nonce);
			thread_reportin(mythr);

			gettimeofday(&getwork_start, NULL);

			if (unlikely(hashes == -1)) {
				cgpu->device_last_not_well = time(NULL);
				cgpu->device_not_well_reason = REASON_THREAD_ZERO_HASH;
				cgpu->thread_zero_hash_count++;

				if (scanhash_working && opt_restart) {
					applog(LOG_ERR, "%s %u failure, attempting to reinitialize", api->name, cgpu->device_id);
					scanhash_working = false;
					cgpu->reinit_backoff = 5.2734375;
				} else {
					applog(LOG_ERR, "%s %u failure, disabling!", api->name, cgpu->device_id);
					cgpu->deven = DEV_RECOVER_ERR;
					mt_disable(mythr, thr_id, api);
				}
			}
			else
				scanhash_working = true;

			hashes_done += hashes;
			if (hashes > cgpu->max_hashes)
				cgpu->max_hashes = hashes;

			gettimeofday(&tv_end, NULL);
			timersub(&tv_end, &tv_start, &diff);
			sdiff.tv_sec += diff.tv_sec;
			sdiff.tv_usec += diff.tv_usec;
			if (sdiff.tv_usec > 1000000) {
				++sdiff.tv_sec;
				sdiff.tv_usec -= 1000000;
			}

			timersub(&tv_end, &tv_workstart, &wdiff);

			if (unlikely((long)sdiff.tv_sec < cycle)) {
				int mult;

				if (likely(!api->can_limit_work || max_nonce == 0xffffffff))
					continue;

				mult = 1000000 / ((sdiff.tv_usec + 0x400) / 0x400) + 0x10;
				mult *= cycle;
				if (max_nonce > (0xffffffff * 0x400) / mult)
					max_nonce = 0xffffffff;
				else
					max_nonce = (max_nonce * mult) / 0x400;
			} else if (unlikely(sdiff.tv_sec > cycle) && api->can_limit_work)
				max_nonce = max_nonce * cycle / sdiff.tv_sec;
			else if (unlikely(sdiff.tv_usec > 100000) && api->can_limit_work)
				max_nonce = max_nonce * 0x400 / (((cycle * 1000000) + sdiff.tv_usec) / (cycle * 1000000 / 0x400));

			timersub(&tv_end, &tv_lastupdate, &diff);
			if (diff.tv_sec >= opt_log_interval) {
				hashmeter(thr_id, &diff, hashes_done);
				hashes_done = 0;
				tv_lastupdate = tv_end;
			}

			if (unlikely(mythr->work_restart)) {
				/* Apart from device_thread 0, we stagger the
				 * starting of every next thread to try and get
				 * all devices busy before worrying about
				 * getting work for their extra threads */
				if (!primary) {
					struct timespec rgtp;

					rgtp.tv_sec = 0;
					rgtp.tv_nsec = 250 * mythr->device_thread * 1000000;
					nanosleep(&rgtp, NULL);
				}
				break;
			}

			if (unlikely(mythr->pause || cgpu->deven != DEV_ENABLED))
				mt_disable(mythr, thr_id, api);

			sdiff.tv_sec = sdiff.tv_usec = 0;
		} while (!abandon_work(work, &wdiff, cgpu->max_hashes));
	}

out:
	if (api->thread_shutdown)
		api->thread_shutdown(mythr);

	thread_reportin(mythr);
	applog(LOG_ERR, "Thread %d failure, exiting", thr_id);
	tq_freeze(mythr->q);

	return NULL;
}

enum {
	STAT_SLEEP_INTERVAL		= 1,
	STAT_CTR_INTERVAL		= 10000000,
	FAILURE_INTERVAL		= 30,
};

/* Stage another work item from the work returned in a longpoll */
static void convert_to_work(json_t *val, int rolltime, struct pool *pool, struct work *work, struct timeval *tv_lp, struct timeval *tv_lp_reply)
{
	bool rc;

	rc = work_decode(json_object_get(val, "result"), work);
	if (unlikely(!rc)) {
		applog(LOG_ERR, "Could not convert longpoll data to work");
		free_work(work);
		return;
	}
	work->pool = pool;
	work->rolltime = rolltime;
	work->longpoll = true;
	memcpy(&(work->tv_getwork), tv_lp, sizeof(struct timeval));
	memcpy(&(work->tv_getwork_reply), tv_lp_reply, sizeof(struct timeval));
	work->getwork_mode = GETWORK_MODE_LP;
	calc_diff(work);

	if (pool->enabled == POOL_REJECTING)
		work->mandatory = true;

	/* We'll be checking this work item twice, but we already know it's
	 * from a new block so explicitly force the new block detection now
	 * rather than waiting for it to hit the stage thread. This also
	 * allows testwork to know whether LP discovered the block or not. */
	test_work_current(work);

	/* Don't use backup LPs as work if we have failover-only enabled. Use
	 * the longpoll work from a pool that has been rejecting shares as a
	 * way to detect when the pool has recovered.
	 */
	if (pool != current_pool() && opt_fail_only && pool->enabled != POOL_REJECTING) {
		free_work(work);
		return;
	}

	work = clone_work(work);

	applog(LOG_DEBUG, "Pushing converted work to stage thread");

	if (unlikely(!stage_work(work)))
		free_work(work);
	else
		applog(LOG_DEBUG, "Converted longpoll data to work");
}

/* If we want longpoll, enable it for the chosen default pool, or, if
 * the pool does not support longpoll, find the first one that does
 * and use its longpoll support */
static struct pool *select_longpoll_pool(struct pool *cp)
{
	int i;

	if (cp->lp_url)
		return cp;
	for (i = 0; i < total_pools; i++) {
		struct pool *pool = pools[i];

		if (pool->lp_url)
			return pool;
	}
	return NULL;
}

/* This will make the longpoll thread wait till it's the current pool, or it
 * has been flagged as rejecting, before attempting to open any connections.
 */
static void wait_lpcurrent(struct pool *pool)
{
	if (pool->enabled == POOL_REJECTING || pool_strategy == POOL_LOADBALANCE || pool_strategy == POOL_BALANCE)
		return;

	while (pool != current_pool() && pool_strategy != POOL_LOADBALANCE && pool_strategy != POOL_BALANCE) {
		mutex_lock(&lp_lock);
		pthread_cond_wait(&lp_cond, &lp_lock);
		mutex_unlock(&lp_lock);
	}
}

static curl_socket_t save_curl_socket(void *vpool, __maybe_unused curlsocktype purpose, struct curl_sockaddr *addr) {
	struct pool *pool = vpool;
	curl_socket_t sock = socket(addr->family, addr->socktype, addr->protocol);
	pool->lp_socket = sock;
	return sock;
}

static void *longpoll_thread(void *userdata)
{
	struct pool *cp = (struct pool *)userdata;
	/* This *pool is the source of the actual longpoll, not the pool we've
	 * tied it to */
	struct pool *pool = NULL;
	struct timeval start, reply, end;
	CURL *curl = NULL;
	int failures = 0;
	int rolltime;

	rename_thr("bfg-longpoll");

	curl = curl_easy_init();
	if (unlikely(!curl)) {
		applog(LOG_ERR, "CURL initialisation failed");
		goto out;
	}

retry_pool:
	pool = select_longpoll_pool(cp);
	if (!pool) {
		applog(LOG_WARNING, "No suitable long-poll found for pool %s", cp->rpc_url);
		while (!pool) {
			sleep(60);
			pool = select_longpoll_pool(cp);
		}
	}

	/* Any longpoll from any pool is enough for this to be true */
	have_longpoll = true;

	wait_lpcurrent(cp);

	if (cp == pool)
		applog(LOG_WARNING, "Long-polling activated via %s (%s)", pool->lp_url, pool_protocol_name(pool->lp_proto));
	else
		applog(LOG_WARNING, "Long-polling activated for pool %s via %s (%s)", cp->rpc_url, pool->lp_url, pool_protocol_name(pool->lp_proto));

	while (42) {
		json_t *val, *soval;

		struct work *work = make_work();
		work->pool = pool;
		const char *rpc_req;
		rpc_req = prepare_rpc_req(work, pool->lp_proto, pool->lp_id);
		if (!rpc_req)
			goto lpfail;

		wait_lpcurrent(cp);

		gettimeofday(&start, NULL);

		/* Longpoll connections can be persistent for a very long time
		 * and any number of issues could have come up in the meantime
		 * so always establish a fresh connection instead of relying on
		 * a persistent one. */
		curl_easy_setopt(curl, CURLOPT_FRESH_CONNECT, 1);
		curl_easy_setopt(curl, CURLOPT_OPENSOCKETFUNCTION, save_curl_socket);
		curl_easy_setopt(curl, CURLOPT_OPENSOCKETDATA, pool);
		val = json_rpc_call(curl, pool->lp_url, pool->rpc_userpass, rpc_req,
				    false, true, &rolltime, pool, false);
		pool->lp_socket = CURL_SOCKET_BAD;

		gettimeofday(&reply, NULL);

		if (likely(val)) {
			soval = json_object_get(json_object_get(val, "result"), "submitold");
			if (soval)
				pool->submit_old = json_is_true(soval);
			else
				pool->submit_old = false;
			convert_to_work(val, rolltime, pool, work, &start, &reply);
			failures = 0;
			json_decref(val);
		} else {
			/* Some pools regularly drop the longpoll request so
			 * only see this as longpoll failure if it happens
			 * immediately and just restart it the rest of the
			 * time. */
			gettimeofday(&end, NULL);
			free_work(work);
			if (end.tv_sec - start.tv_sec > 30)
				continue;
			if (failures == 1)
				applog(LOG_WARNING, "longpoll failed for %s, retrying every 30s", pool->lp_url);
lpfail:
			sleep(30);
		}
		if (pool != cp) {
			pool = select_longpoll_pool(cp);
			if (unlikely(!pool))
				goto retry_pool;
		}

		if (unlikely(pool->removed))
			break;
	}

out:
	if (curl)
		curl_easy_cleanup(curl);

	return NULL;
}

static void stop_longpoll(void)
{
	int i;
	
	want_longpoll = false;
	for (i = 0; i < total_pools; ++i)
	{
		struct pool *pool = pools[i];
		
		if (unlikely(!pool->lp_started))
			continue;
		
		pool->lp_started = false;
		pthread_cancel(pool->longpoll_thread);
	}
	have_longpoll = false;
}

static void start_longpoll(void)
{
	int i;
	
	want_longpoll = true;
	for (i = 0; i < total_pools; ++i)
	{
		struct pool *pool = pools[i];
		
		if (unlikely(pool->removed || pool->lp_started || !pool->lp_url))
			continue;
		
		pool->lp_started = true;
		if (unlikely(pthread_create(&pool->longpoll_thread, NULL, longpoll_thread, (void *)pool)))
			quit(1, "Failed to create pool longpoll thread");
	}
}

void reinit_device(struct cgpu_info *cgpu)
{
	if (cgpu->api->reinit_device)
		cgpu->api->reinit_device(cgpu);
}

static struct timeval rotate_tv;

/* We reap curls if they are unused for over a minute */
static void reap_curl(struct pool *pool)
{
	struct curl_ent *ent, *iter;
	struct timeval now;
	int reaped = 0;

	gettimeofday(&now, NULL);
	mutex_lock(&pool->pool_lock);
	list_for_each_entry_safe(ent, iter, &pool->curlring, node) {
		if (pool->curls < 2)
			break;
		if (now.tv_sec - ent->tv.tv_sec > 300) {
			reaped++;
			pool->curls--;
			list_del(&ent->node);
			curl_easy_cleanup(ent->curl);
			free(ent);
		}
	}
	mutex_unlock(&pool->pool_lock);
	if (reaped)
		applog(LOG_DEBUG, "Reaped %d curl%s from pool %d", reaped, reaped > 1 ? "s" : "", pool->pool_no);
}

static void *watchpool_thread(void __maybe_unused *userdata)
{
	int intervals = 0;

	rename_thr("bfg-watchpool");

	while (42) {
		struct timeval now;
		int i;

		if (++intervals > 20)
			intervals = 0;
		gettimeofday(&now, NULL);

		for (i = 0; i < total_pools; i++) {
			struct pool *pool = pools[i];

			if (!opt_benchmark)
				reap_curl(pool);
			if (pool->enabled == POOL_DISABLED)
				continue;

			/* Test pool is idle once every minute */
			if (pool->idle && now.tv_sec - pool->tv_idle.tv_sec > 60) {
				gettimeofday(&pool->tv_idle, NULL);
				if (pool_active(pool, true) && pool_tclear(pool, &pool->idle))
					pool_resus(pool);
			}

			/* Get a rolling utility per pool over 10 mins */
			if (intervals > 19) {
				int shares = pool->diff1 - pool->last_shares;

				pool->last_shares = pool->diff1;
				pool->utility = (pool->utility + (double)shares * 0.63) / 1.63;
				pool->shares = pool->utility;
			}
		}

		if (pool_strategy == POOL_ROTATE && now.tv_sec - rotate_tv.tv_sec > 60 * opt_rotate_period) {
			gettimeofday(&rotate_tv, NULL);
			switch_pools(NULL);
		}

		sleep(30);
			
	}
	return NULL;
}

void device_recovered(struct cgpu_info *cgpu)
{
	struct thr_info *thr;
	int j;

	cgpu->deven = DEV_ENABLED;
	for (j = 0; j < cgpu->threads; ++j) {
		thr = cgpu->thr[j];
		applog(LOG_DEBUG, "Pushing ping to thread %d", thr->id);
		tq_push(thr->q, &ping);
	}
}

/* Makes sure the hashmeter keeps going even if mining threads stall, updates
 * the screen at regular intervals, and restarts threads if they appear to have
 * died. */
#define WATCHDOG_INTERVAL		3
#define WATCHDOG_SICK_TIME		60
#define WATCHDOG_DEAD_TIME		600
#define WATCHDOG_SICK_COUNT		(WATCHDOG_SICK_TIME/WATCHDOG_INTERVAL)
#define WATCHDOG_DEAD_COUNT		(WATCHDOG_DEAD_TIME/WATCHDOG_INTERVAL)

static void *watchdog_thread(void __maybe_unused *userdata)
{
	const unsigned int interval = WATCHDOG_INTERVAL;
	struct timeval zero_tv;

	rename_thr("bfg-watchdog");

	memset(&zero_tv, 0, sizeof(struct timeval));
	gettimeofday(&rotate_tv, NULL);

	while (1) {
		int i;
		struct timeval now;

		sleep(interval);

		discard_stale();

		hashmeter(-1, &zero_tv, 0);

#ifdef HAVE_CURSES
		if (curses_active_locked()) {
			change_logwinsize();
			curses_print_status();
			for (i = 0; i < mining_threads; i++)
				curses_print_devstatus(i);
			touchwin(statuswin);
			wrefresh(statuswin);
			touchwin(logwin);
			wrefresh(logwin);
			unlock_curses();
		}
#endif

		gettimeofday(&now, NULL);

		if (!sched_paused && !should_run()) {
			applog(LOG_WARNING, "Pausing execution as per stop time %02d:%02d scheduled",
			       schedstop.tm.tm_hour, schedstop.tm.tm_min);
			if (!schedstart.enable) {
				quit(0, "Terminating execution as planned");
				break;
			}

			applog(LOG_WARNING, "Will restart execution as scheduled at %02d:%02d",
			       schedstart.tm.tm_hour, schedstart.tm.tm_min);
			sched_paused = true;
			for (i = 0; i < mining_threads; i++) {
				struct thr_info *thr;
				thr = &thr_info[i];

				thr->pause = true;
			}
		} else if (sched_paused && should_run()) {
			applog(LOG_WARNING, "Restarting execution as per start time %02d:%02d scheduled",
				schedstart.tm.tm_hour, schedstart.tm.tm_min);
			if (schedstop.enable)
				applog(LOG_WARNING, "Will pause execution as scheduled at %02d:%02d",
					schedstop.tm.tm_hour, schedstop.tm.tm_min);
			sched_paused = false;

			for (i = 0; i < mining_threads; i++) {
				struct thr_info *thr;
				thr = &thr_info[i];

				/* Don't touch disabled devices */
				if (thr->cgpu->deven == DEV_DISABLED)
					continue;
				thr->pause = false;
				tq_push(thr->q, &ping);
			}
		}

		for (i = 0; i < total_devices; ++i) {
			struct cgpu_info *cgpu = devices[i];
			struct thr_info *thr = cgpu->thr[0];
			enum dev_enable *denable;
			char dev_str[8];
			int gpu;

			if (cgpu->api->get_stats)
			  cgpu->api->get_stats(cgpu);

			gpu = cgpu->device_id;
			denable = &cgpu->deven;
			sprintf(dev_str, "%s%d", cgpu->api->name, gpu);

#ifdef HAVE_ADL
			if (adl_active && cgpu->has_adl)
				gpu_autotune(gpu, denable);
			if (opt_debug && cgpu->has_adl) {
				int engineclock = 0, memclock = 0, activity = 0, fanspeed = 0, fanpercent = 0, powertune = 0;
				float temp = 0, vddc = 0;

				if (gpu_stats(gpu, &temp, &engineclock, &memclock, &vddc, &activity, &fanspeed, &fanpercent, &powertune))
					applog(LOG_DEBUG, "%.1f C  F: %d%%(%dRPM)  E: %dMHz  M: %dMhz  V: %.3fV  A: %d%%  P: %d%%",
					temp, fanpercent, fanspeed, engineclock, memclock, vddc, activity, powertune);
			}
#endif
			
			/* Thread is disabled */
			if (*denable == DEV_DISABLED)
				continue;
			else
			if (*denable == DEV_RECOVER_ERR) {
				if (opt_restart && difftime(time(NULL), cgpu->device_last_not_well) > cgpu->reinit_backoff) {
					applog(LOG_NOTICE, "Attempting to reinitialize %s %u",
					       cgpu->api->name, cgpu->device_id);
					if (cgpu->reinit_backoff < 300)
						cgpu->reinit_backoff *= 2;
					device_recovered(cgpu);
				}
				continue;
			}
			else
			if (*denable == DEV_RECOVER) {
				if (opt_restart && cgpu->temp < cgpu->targettemp) {
					applog(LOG_NOTICE, "%s %u recovered to temperature below target, re-enabling",
					       cgpu->api->name, cgpu->device_id);
					device_recovered(cgpu);
				}
				cgpu->device_last_not_well = time(NULL);
				cgpu->device_not_well_reason = REASON_DEV_THERMAL_CUTOFF;
				continue;
			}
			else
			if (cgpu->temp > cgpu->cutofftemp)
			{
				applog(LOG_WARNING, "%s %u hit thermal cutoff limit, disabling!",
				       cgpu->api->name, cgpu->device_id);
				*denable = DEV_RECOVER;

				cgpu->device_last_not_well = time(NULL);
				cgpu->device_not_well_reason = REASON_DEV_THERMAL_CUTOFF;
				++cgpu->dev_thermal_cutoff_count;
			}

			if (thr->getwork) {
				if (cgpu->status == LIFE_WELL && thr->getwork < now.tv_sec - opt_log_interval) {
					int thrid;
					bool cgpu_idle = true;
					thr->rolling = 0;
					for (thrid = 0; thrid < cgpu->threads; ++thrid)
						if (!cgpu->thr[thrid]->getwork)
							cgpu_idle = false;
					if (cgpu_idle) {
						cgpu->rolling = 0;
						cgpu->status = LIFE_WAIT;
					}
				}
				continue;
			}
			else if (cgpu->status == LIFE_WAIT)
				cgpu->status = LIFE_WELL;

#ifdef WANT_CPUMINE
			if (!strcmp(cgpu->api->dname, "cpu"))
				continue;
#endif
			if (cgpu->status != LIFE_WELL && (now.tv_sec - thr->last.tv_sec < WATCHDOG_SICK_TIME)) {
				if (cgpu->status != LIFE_INIT)
				applog(LOG_ERR, "%s: Recovered, declaring WELL!", dev_str);
				cgpu->status = LIFE_WELL;
				cgpu->device_last_well = time(NULL);
			} else if (cgpu->status == LIFE_WELL && (now.tv_sec - thr->last.tv_sec > WATCHDOG_SICK_TIME)) {
				thr->rolling = cgpu->rolling = 0;
				cgpu->status = LIFE_SICK;
				applog(LOG_ERR, "%s: Idle for more than 60 seconds, declaring SICK!", dev_str);
				gettimeofday(&thr->sick, NULL);

				cgpu->device_last_not_well = time(NULL);
				cgpu->device_not_well_reason = REASON_DEV_SICK_IDLE_60;
				cgpu->dev_sick_idle_60_count++;
#ifdef HAVE_ADL
				if (adl_active && cgpu->has_adl && gpu_activity(gpu) > 50) {
					applog(LOG_ERR, "GPU still showing activity suggesting a hard hang.");
					applog(LOG_ERR, "Will not attempt to auto-restart it.");
				} else
#endif
				if (opt_restart) {
					applog(LOG_ERR, "%s: Attempting to restart", dev_str);
					reinit_device(cgpu);
				}
			} else if (cgpu->status == LIFE_SICK && (now.tv_sec - thr->last.tv_sec > WATCHDOG_DEAD_TIME)) {
				cgpu->status = LIFE_DEAD;
				applog(LOG_ERR, "%s: Not responded for more than 10 minutes, declaring DEAD!", dev_str);
				gettimeofday(&thr->sick, NULL);

				cgpu->device_last_not_well = time(NULL);
				cgpu->device_not_well_reason = REASON_DEV_DEAD_IDLE_600;
				cgpu->dev_dead_idle_600_count++;
			} else if (now.tv_sec - thr->sick.tv_sec > 60 &&
				   (cgpu->status == LIFE_SICK || cgpu->status == LIFE_DEAD)) {
				/* Attempt to restart a GPU that's sick or dead once every minute */
				gettimeofday(&thr->sick, NULL);
#ifdef HAVE_ADL
				if (adl_active && cgpu->has_adl && gpu_activity(gpu) > 50) {
					/* Again do not attempt to restart a device that may have hard hung */
				} else
#endif
				if (opt_restart)
					reinit_device(cgpu);
			}
		}
	}

	return NULL;
}

static void log_print_status(struct cgpu_info *cgpu)
{
	char logline[255];

	get_statline(logline, cgpu);
	applog(LOG_WARNING, "%s", logline);
}

static void print_summary(void)
{
	struct timeval diff;
	int hours, mins, secs, i;
	double utility, efficiency = 0.0, work_util;

	timersub(&total_tv_end, &total_tv_start, &diff);
	hours = diff.tv_sec / 3600;
	mins = (diff.tv_sec % 3600) / 60;
	secs = diff.tv_sec % 60;

	utility = total_accepted / total_secs * 60;
	efficiency = total_getworks ? total_accepted * 100.0 / total_getworks : 0.0;
	work_util = total_diff1 / total_secs * 60;

	applog(LOG_WARNING, "\nSummary of runtime statistics:\n");
	applog(LOG_WARNING, "Started at %s", datestamp);
	if (total_pools == 1)
		applog(LOG_WARNING, "Pool: %s", pools[0]->rpc_url);
#ifdef WANT_CPUMINE
	if (opt_n_threads)
		applog(LOG_WARNING, "CPU hasher algorithm used: %s", algo_names[opt_algo]);
#endif
	applog(LOG_WARNING, "Runtime: %d hrs : %d mins : %d secs", hours, mins, secs);
	applog(LOG_WARNING, "Average hashrate: %.1f Megahash/s", total_mhashes_done / total_secs);
	applog(LOG_WARNING, "Solved blocks: %d", found_blocks);
	applog(LOG_WARNING, "Queued work requests: %d", total_getworks);
	applog(LOG_WARNING, "Share submissions: %d", total_accepted + total_rejected);
	applog(LOG_WARNING, "Accepted shares: %d", total_accepted);
	applog(LOG_WARNING, "Rejected shares: %d", total_rejected);
	applog(LOG_WARNING, "Accepted difficulty shares: %1.f", total_diff_accepted);
	applog(LOG_WARNING, "Rejected difficulty shares: %1.f", total_diff_rejected);
	if (total_accepted || total_rejected)
		applog(LOG_WARNING, "Reject ratio: %.1f%%", (double)(total_rejected * 100) / (double)(total_accepted + total_rejected));
	applog(LOG_WARNING, "Hardware errors: %d", hw_errors);
	applog(LOG_WARNING, "Efficiency (accepted / queued): %.0f%%", efficiency);
	applog(LOG_WARNING, "Utility (accepted shares / min): %.2f/min\n", utility);

	applog(LOG_WARNING, "Discarded work due to new blocks: %d", total_discarded);
	applog(LOG_WARNING, "Stale submissions discarded due to new blocks: %d", total_stale);
	applog(LOG_WARNING, "Unable to get work from server occasions: %d", total_go);
	applog(LOG_WARNING, "Work items generated locally: %d", local_work);
	applog(LOG_WARNING, "Submitting work remotely delay occasions: %d", total_ro);
	applog(LOG_WARNING, "New blocks detected on network: %d\n", new_blocks);

	if (total_pools > 1) {
		for (i = 0; i < total_pools; i++) {
			struct pool *pool = pools[i];

			applog(LOG_WARNING, "Pool: %s", pool->rpc_url);
			if (pool->solved)
				applog(LOG_WARNING, "SOLVED %d BLOCK%s!", pool->solved, pool->solved > 1 ? "S" : "");
			applog(LOG_WARNING, " Queued work requests: %d", pool->getwork_requested);
			applog(LOG_WARNING, " Share submissions: %d", pool->accepted + pool->rejected);
			applog(LOG_WARNING, " Accepted shares: %d", pool->accepted);
			applog(LOG_WARNING, " Rejected shares: %d", pool->rejected);
			applog(LOG_WARNING, " Accepted difficulty shares: %1.f", pool->diff_accepted);
			applog(LOG_WARNING, " Rejected difficulty shares: %1.f", pool->diff_rejected);
			if (pool->accepted || pool->rejected)
				applog(LOG_WARNING, " Reject ratio: %.1f%%", (double)(pool->rejected * 100) / (double)(pool->accepted + pool->rejected));
			efficiency = pool->getwork_requested ? pool->accepted * 100.0 / pool->getwork_requested : 0.0;
			applog(LOG_WARNING, " Efficiency (accepted / queued): %.0f%%", efficiency);

			applog(LOG_WARNING, " Discarded work due to new blocks: %d", pool->discarded_work);
			applog(LOG_WARNING, " Stale submissions discarded due to new blocks: %d", pool->stale_shares);
			applog(LOG_WARNING, " Unable to get work from server occasions: %d", pool->getfail_occasions);
			applog(LOG_WARNING, " Submitting work remotely delay occasions: %d\n", pool->remotefail_occasions);
		}
	}

	applog(LOG_WARNING, "Summary of per device statistics:\n");
	for (i = 0; i < total_devices; ++i)
		log_print_status(devices[i]);

	if (opt_shares)
		applog(LOG_WARNING, "Mined %d accepted shares of %d requested\n", total_accepted, opt_shares);
	fflush(stdout);
	fflush(stderr);
	if (opt_shares > total_accepted)
		applog(LOG_WARNING, "WARNING - Mined only %d shares of %d requested.", total_accepted, opt_shares);
}

static void clean_up(void)
{
#ifdef HAVE_OPENCL
	clear_adl(nDevs);
	opencl_dynamic_cleanup();
#endif
#ifdef HAVE_LIBUSB
        libusb_exit(NULL);
#endif

	gettimeofday(&total_tv_end, NULL);
#ifdef HAVE_CURSES
	disable_curses();
#endif
	if (!opt_realquiet && successful_connect)
		print_summary();

	if (opt_n_threads)
		free(cpus);

	curl_global_cleanup();
}

void quit(int status, const char *format, ...)
{
	va_list ap;

	clean_up();

	if (format) {
		va_start(ap, format);
		vfprintf(stderr, format, ap);
		va_end(ap);
	}
	fprintf(stderr, "\n");
	fflush(stderr);

	if (status) {
		const char *ev = getenv("__BFGMINER_SEGFAULT_ERRQUIT");
		if (unlikely(ev && ev[0] && ev[0] != '0')) {
			const char **p = NULL;
			// NOTE debugger can bypass with: p = &p
			*p = format;  // Segfault, hopefully dumping core
		}
	}

#if defined(unix)
	if (forkpid > 0) {
		kill(forkpid, SIGTERM);
		forkpid = 0;
	}
#endif

	exit(status);
}

#ifdef HAVE_CURSES
char *curses_input(const char *query)
{
	char *input;

	echo();
	input = malloc(255);
	if (!input)
		quit(1, "Failed to malloc input");
	leaveok(logwin, false);
	wlogprint("%s:\n", query);
	wgetnstr(logwin, input, 255);
	if (!strlen(input))
		strcpy(input, "-1");
	leaveok(logwin, true);
	noecho();
	return input;
}
#endif

void add_pool_details5(bool live, char *url, char *user, char *pass, char *proxy)
{
	struct pool *pool;

	pool = add_pool();

	pool->rpc_url = url;
	pool->rpc_user = user;
	pool->rpc_pass = pass;
	pool->rpc_userpass = malloc(strlen(pool->rpc_user) + strlen(pool->rpc_pass) + 2);
	if (!pool->rpc_userpass)
		quit(1, "Failed to malloc userpass");
	sprintf(pool->rpc_userpass, "%s:%s", pool->rpc_user, pool->rpc_pass);
	pool->rpc_proxy = proxy;

	/* Test the pool is not idle if we're live running, otherwise
	 * it will be tested separately */
	enable_pool(pool);
	if (live && !pool_active(pool, false))
		pool->idle = true;
}

void add_pool_details(bool live, char *url, char *user, char *pass)
{
	add_pool_details5(live, url, user, pass, NULL);
}

#ifdef HAVE_CURSES
static bool input_pool(bool live)
{
	char *url = NULL, *user = NULL, *pass = NULL;
	bool ret = false;

	immedok(logwin, true);
	wlogprint("Input server details.\n");

	url = curses_input("URL");
	if (!url)
		goto out;

	if (strncmp(url, "http://", 7) &&
	    strncmp(url, "https://", 8)) {
		char *httpinput;

		httpinput = malloc(255);
		if (!httpinput)
			quit(1, "Failed to malloc httpinput");
		strcpy(httpinput, "http://");
		strncat(httpinput, url, 248);
		free(url);
		url = httpinput;
	}

	user = curses_input("Username");
	if (!user)
		goto out;

	pass = curses_input("Password");
	if (!pass)
		goto out;

	add_pool_details(live, url, user, pass);
	ret = true;
out:
	immedok(logwin, false);

	if (!ret) {
		if (url)
			free(url);
		if (user)
			free(user);
		if (pass)
			free(pass);
	}
	return ret;
}
#endif

#if defined(unix)
static void fork_monitor()
{
	// Make a pipe: [readFD, writeFD]
	int pfd[2];
	int r = pipe(pfd);

	if (r < 0) {
		perror("pipe - failed to create pipe for --monitor");
		exit(1);
	}

	// Make stderr write end of pipe
	fflush(stderr);
	r = dup2(pfd[1], 2);
	if (r < 0) {
		perror("dup2 - failed to alias stderr to write end of pipe for --monitor");
		exit(1);
	}
	r = close(pfd[1]);
	if (r < 0) {
		perror("close - failed to close write end of pipe for --monitor");
		exit(1);
	}

	// Don't allow a dying monitor to kill the main process
	sighandler_t sr0 = signal(SIGPIPE, SIG_IGN);
	sighandler_t sr1 = signal(SIGPIPE, SIG_IGN);
	if (SIG_ERR == sr0 || SIG_ERR == sr1) {
		perror("signal - failed to edit signal mask for --monitor");
		exit(1);
	}

	// Fork a child process
	forkpid = fork();
	if (forkpid < 0) {
		perror("fork - failed to fork child process for --monitor");
		exit(1);
	}

	// Child: launch monitor command
	if (0 == forkpid) {
		// Make stdin read end of pipe
		r = dup2(pfd[0], 0);
		if (r < 0) {
			perror("dup2 - in child, failed to alias read end of pipe to stdin for --monitor");
			exit(1);
		}
		close(pfd[0]);
		if (r < 0) {
			perror("close - in child, failed to close read end of  pipe for --monitor");
			exit(1);
		}

		// Launch user specified command
		execl("/bin/bash", "/bin/bash", "-c", opt_stderr_cmd, (char*)NULL);
		perror("execl - in child failed to exec user specified command for --monitor");
		exit(1);
	}

	// Parent: clean up unused fds and bail
	r = close(pfd[0]);
	if (r < 0) {
		perror("close - failed to close read end of pipe for --monitor");
		exit(1);
	}
}
#endif // defined(unix)

#ifdef HAVE_CURSES
void enable_curses(void) {
	int x,y;

	lock_curses();
	if (curses_active) {
		unlock_curses();
		return;
	}

	mainwin = initscr();
	keypad(mainwin, true);
	getmaxyx(mainwin, y, x);
	statuswin = newwin(logstart, x, 0, 0);
	leaveok(statuswin, true);
	// For whatever reason, PDCurses crashes if the logwin is initialized to height y-logcursor
	// We resize the window later anyway, so just start it off at 1 :)
	logwin = newwin(1, 0, logcursor, 0);
	idlok(logwin, true);
	scrollok(logwin, true);
	leaveok(logwin, true);
	cbreak();
	noecho();
	curses_active = true;
	statusy = logstart;
	unlock_curses();
}
#endif

/* TODO: fix need a dummy CPU device_api even if no support for CPU mining */
#ifndef WANT_CPUMINE
struct device_api cpu_api;
struct device_api cpu_api = {
	.name = "CPU",
};
#endif

#ifdef USE_BITFORCE
extern struct device_api bitforce_api;
#endif

#ifdef USE_ICARUS
extern struct device_api cairnsmore_api;
extern struct device_api icarus_api;
#endif

#ifdef USE_MODMINER
extern struct device_api modminer_api;
#endif

#ifdef USE_ZTEX
extern struct device_api ztex_api;
#endif


static int cgminer_id_count = 0;

void register_device(struct cgpu_info *cgpu)
{
	cgpu->deven = DEV_ENABLED;
	devices[cgpu->cgminer_id = cgminer_id_count++] = cgpu;
	mining_threads += cgpu->threads;
#ifdef HAVE_CURSES
	adj_width(mining_threads, &dev_width);
#endif
#ifdef HAVE_OPENCL
	if (cgpu->api == &opencl_api) {
		gpu_threads += cgpu->threads;
	}
#endif
}

struct _cgpu_devid_counter {
	char name[4];
	int lastid;
	UT_hash_handle hh;
};

void renumber_cgpu(struct cgpu_info *cgpu)
{
	static struct _cgpu_devid_counter *devids = NULL;
	struct _cgpu_devid_counter *d;
	
	HASH_FIND_STR(devids, cgpu->api->name, d);
	if (d)
		cgpu->device_id = ++d->lastid;
	else {
		d = malloc(sizeof(*d));
		memcpy(d->name, cgpu->api->name, sizeof(d->name));
		cgpu->device_id = d->lastid = 0;
		HASH_ADD_STR(devids, name, d);
	}
}

bool add_cgpu(struct cgpu_info*cgpu)
{
	renumber_cgpu(cgpu);
	devices = realloc(devices, sizeof(struct cgpu_info *) * (total_devices + 2));
	devices[total_devices++] = cgpu;
	return true;
}

static bool my_blkmaker_sha256_callback(void *digest, const void *buffer, size_t length)
{
	sha2(buffer, length, digest, false);
	return true;
}

int main(int argc, char *argv[])
{
	struct block *block, *tmpblock;
	struct work *work, *tmpwork;
	bool pools_active = false;
	struct sigaction handler;
	struct thr_info *thr;
	char *s;
	unsigned int k;
	int i, j;

	blkmk_sha256_impl = my_blkmaker_sha256_callback;

	/* This dangerous functions tramples random dynamically allocated
	 * variables so do it before anything at all */
	if (unlikely(curl_global_init(CURL_GLOBAL_ALL)))
		quit(1, "Failed to curl_global_init");

	initial_args = malloc(sizeof(char *) * (argc + 1));
	for  (i = 0; i < argc; i++)
		initial_args[i] = strdup(argv[i]);
	initial_args[argc] = NULL;
#ifdef HAVE_LIBUSB
        libusb_init(NULL);
#endif

	mutex_init(&hash_lock);
	mutex_init(&qd_lock);
	mutex_init(&console_lock);
	mutex_init(&control_lock);
	mutex_init(&sharelog_lock);
	mutex_init(&ch_lock);
	rwlock_init(&blk_lock);
	rwlock_init(&netacc_lock);

	mutex_init(&lp_lock);
	if (unlikely(pthread_cond_init(&lp_cond, NULL)))
		quit(1, "Failed to pthread_cond_init lp_cond");

	mutex_init(&restart_lock);
	if (unlikely(pthread_cond_init(&restart_cond, NULL)))
		quit(1, "Failed to pthread_cond_init restart_cond");

	sprintf(packagename, "%s %s", PACKAGE, VERSION);

#ifdef WANT_CPUMINE
	init_max_name_len();
#endif

	handler.sa_handler = &sighandler;
	handler.sa_flags = 0;
	sigemptyset(&handler.sa_mask);
	sigaction(SIGTERM, &handler, &termhandler);
	sigaction(SIGINT, &handler, &inthandler);

	opt_kernel_path = alloca(PATH_MAX);
	strcpy(opt_kernel_path, CGMINER_PREFIX);
	cgminer_path = alloca(PATH_MAX);
	s = strdup(argv[0]);
	strcpy(cgminer_path, dirname(s));
	free(s);
	strcat(cgminer_path, "/");
#ifdef WANT_CPUMINE
	// Hack to make cgminer silent when called recursively on WIN32
	int skip_to_bench = 0;
	#if defined(WIN32)
		char buf[32];
		if (GetEnvironmentVariable("BFGMINER_BENCH_ALGO", buf, 16))
			skip_to_bench = 1;
		if (GetEnvironmentVariable("CGMINER_BENCH_ALGO", buf, 16))
			skip_to_bench = 1;
	#endif // defined(WIN32)
#endif

	devcursor = 8;
	logstart = devcursor + 1;
	logcursor = logstart + 1;

	block = calloc(sizeof(struct block), 1);
	if (unlikely(!block))
		quit (1, "main OOM");
	for (i = 0; i < 36; i++)
		strcat(block->hash, "0");
	HASH_ADD_STR(blocks, hash, block);
	strcpy(current_block, block->hash);

	INIT_LIST_HEAD(&scan_devices);

	mutex_init(&submitting_lock);
	INIT_LIST_HEAD(&submit_waiting);

#ifdef HAVE_OPENCL
	memset(gpus, 0, sizeof(gpus));
	for (i = 0; i < MAX_GPUDEVICES; i++)
		gpus[i].dynamic = true;
#endif

	schedstart.tm.tm_sec = 1;
	schedstop .tm.tm_sec = 1;

	/* parse command line */
	opt_register_table(opt_config_table,
			   "Options for both config file and command line");
	opt_register_table(opt_cmdline_table,
			   "Options for command line only");

	opt_parse(&argc, argv, applog_and_exit);
	if (argc != 1)
		quit(1, "Unexpected extra commandline arguments");

	if (!config_loaded)
		load_default_config();

	if (opt_benchmark) {
		struct pool *pool;

		want_longpoll = false;
		pool = add_pool();
		pool->rpc_url = malloc(255);
		strcpy(pool->rpc_url, "Benchmark");
		pool->rpc_user = pool->rpc_url;
		pool->rpc_pass = pool->rpc_url;
		enable_pool(pool);
		pool->idle = false;
		successful_connect = true;
	}

#ifdef HAVE_CURSES
	if (opt_realquiet || devices_enabled == -1)
		use_curses = false;

	if (use_curses)
		enable_curses();
#endif

	applog(LOG_WARNING, "Started %s", packagename);
	if (cnfbuf) {
		applog(LOG_NOTICE, "Loaded configuration file %s", cnfbuf);
		switch (fileconf_load) {
			case 0:
				applog(LOG_WARNING, "Fatal JSON error in configuration file.");
				applog(LOG_WARNING, "Configuration file could not be used.");
				break;
			case -1:
				applog(LOG_WARNING, "Error in configuration file, partially loaded.");
				if (use_curses)
					applog(LOG_WARNING, "Start BFGMiner with -T to see what failed to load.");
				break;
			default:
				break;
		}
		free(cnfbuf);
		cnfbuf = NULL;
	}

	strcat(opt_kernel_path, "/");

	if (want_per_device_stats)
		opt_log_output = true;

#ifdef WANT_CPUMINE
#ifdef USE_SCRYPT
	if (opt_scrypt)
		set_scrypt_algo(&opt_algo);
	else
#endif
	if (0 <= opt_bench_algo) {
		double rate = bench_algo_stage3(opt_bench_algo);

		if (!skip_to_bench)
			printf("%.5f (%s)\n", rate, algo_names[opt_bench_algo]);
		else {
			// Write result to shared memory for parent
#if defined(WIN32)
				char unique_name[64];

				if (GetEnvironmentVariable("BFGMINER_SHARED_MEM", unique_name, 32) || GetEnvironmentVariable("CGMINER_SHARED_MEM", unique_name, 32)) {
					HANDLE map_handle = CreateFileMapping(
						INVALID_HANDLE_VALUE,   // use paging file
						NULL,                   // default security attributes
						PAGE_READWRITE,         // read/write access
						0,                      // size: high 32-bits
						4096,			// size: low 32-bits
						unique_name		// name of map object
					);
					if (NULL != map_handle) {
						void *shared_mem = MapViewOfFile(
							map_handle,	// object to map view of
							FILE_MAP_WRITE, // read/write access
							0,              // high offset:  map from
							0,              // low offset:   beginning
							0		// default: map entire file
						);
						if (NULL != shared_mem)
							CopyMemory(shared_mem, &rate, sizeof(rate));
						(void)UnmapViewOfFile(shared_mem);
					}
					(void)CloseHandle(map_handle);
				}
#endif
		}
		exit(0);
	}
#endif

#ifdef HAVE_OPENCL
	if (!opt_nogpu)
		opencl_api.api_detect();
	gpu_threads = 0;
#endif

#ifdef USE_ICARUS
	if (!opt_scrypt)
	{
		cairnsmore_api.api_detect();
		icarus_api.api_detect();
	}
#endif

#ifdef USE_BITFORCE
	if (!opt_scrypt)
		bitforce_api.api_detect();
#endif

#ifdef USE_MODMINER
	if (!opt_scrypt)
		modminer_api.api_detect();
#endif

#ifdef USE_ZTEX
	if (!opt_scrypt)
		ztex_api.api_detect();
#endif

#ifdef WANT_CPUMINE
	cpu_api.api_detect();
#endif

	for (i = 0; i < total_devices; ++i)
		if (!devices[i]->devtype)
			devices[i]->devtype = "PGA";

	if (devices_enabled == -1) {
		applog(LOG_ERR, "Devices detected:");
		for (i = 0; i < total_devices; ++i) {
			struct cgpu_info *cgpu = devices[i];
			if (cgpu->name)
				applog(LOG_ERR, " %2d. %s %d: %s (driver: %s)", i, cgpu->api->name, cgpu->device_id, cgpu->name, cgpu->api->dname);
			else
				applog(LOG_ERR, " %2d. %s %d (driver: %s)", i, cgpu->api->name, cgpu->device_id, cgpu->api->dname);
		}
		quit(0, "%d devices listed", total_devices);
	}

	mining_threads = 0;
	if (devices_enabled) {
		for (i = 0; i < (int)(sizeof(devices_enabled) * 8) - 1; ++i) {
			if (devices_enabled & (1 << i)) {
				if (i >= total_devices)
					quit (1, "Command line options set a device that doesn't exist");
				register_device(devices[i]);
			} else if (i < total_devices) {
				if (opt_removedisabled) {
					if (devices[i]->api == &cpu_api)
						--opt_n_threads;
				} else {
					register_device(devices[i]);
				}
				devices[i]->deven = DEV_DISABLED;
			}
		}
		total_devices = cgminer_id_count;
	} else {
		for (i = 0; i < total_devices; ++i)
			register_device(devices[i]);
	}

	if (!total_devices)
		quit(1, "All devices disabled, cannot mine!");

	load_temp_cutoffs();

	for (i = 0; i < total_devices; ++i)
		devices[i]->cgminer_stats.getwork_wait_min.tv_sec = MIN_SEC_UNSET;

	logstart += total_devices;
	logcursor = logstart + 1;

#ifdef HAVE_CURSES
	check_winsizes();
#endif

	if (!total_pools) {
		applog(LOG_WARNING, "Need to specify at least one pool server.");
#ifdef HAVE_CURSES
		if (!use_curses || !input_pool(false))
#endif
			quit(1, "Pool setup failed");
	}

	for (i = 0; i < total_pools; i++) {
		struct pool *pool = pools[i];

		pool->cgminer_stats.getwork_wait_min.tv_sec = MIN_SEC_UNSET;
		pool->cgminer_pool_stats.getwork_wait_min.tv_sec = MIN_SEC_UNSET;

		if (!pool->rpc_userpass) {
			if (!pool->rpc_user || !pool->rpc_pass)
				quit(1, "No login credentials supplied for pool %u %s", i, pool->rpc_url);
			pool->rpc_userpass = malloc(strlen(pool->rpc_user) + strlen(pool->rpc_pass) + 2);
			if (!pool->rpc_userpass)
				quit(1, "Failed to malloc userpass");
			sprintf(pool->rpc_userpass, "%s:%s", pool->rpc_user, pool->rpc_pass);
		} else {
			pool->rpc_user = malloc(strlen(pool->rpc_userpass) + 1);
			if (!pool->rpc_user)
				quit(1, "Failed to malloc user");
			strcpy(pool->rpc_user, pool->rpc_userpass);
			pool->rpc_user = strtok(pool->rpc_user, ":");
			if (!pool->rpc_user)
				quit(1, "Failed to find colon delimiter in userpass");
		}
	}
	/* Set the currentpool to pool 0 */
	currentpool = pools[0];

#ifdef HAVE_SYSLOG_H
	if (use_syslog)
		openlog(PACKAGE, LOG_PID, LOG_USER);
#endif

	#if defined(unix)
		if (opt_stderr_cmd)
			fork_monitor();
	#endif // defined(unix)

	total_threads = mining_threads + 7;
	thr_info = calloc(total_threads, sizeof(*thr));
	if (!thr_info)
		quit(1, "Failed to calloc thr_info");

	/* init workio thread info */
	work_thr_id = mining_threads;
	thr = &thr_info[work_thr_id];
	thr->id = work_thr_id;
	thr->q = tq_new();
	if (!thr->q)
		quit(1, "Failed to tq_new");

	/* start work I/O thread */
	if (thr_info_create(thr, NULL, workio_thread, thr))
		quit(1, "workio thread create failed");

	stage_thr_id = mining_threads + 1;
	thr = &thr_info[stage_thr_id];
	thr->q = tq_new();
	if (!thr->q)
		quit(1, "Failed to tq_new");
	/* start stage thread */
	if (thr_info_create(thr, NULL, stage_thread, thr))
		quit(1, "stage thread create failed");
	pthread_detach(thr->pth);

	/* Create a unique get work queue */
	getq = tq_new();
	if (!getq)
		quit(1, "Failed to create getq");
	/* We use the getq mutex as the staged lock */
	stgd_lock = &getq->mutex;

	if (opt_benchmark)
		goto begin_bench;

	for (i = 0; i < total_pools; i++) {
		struct pool *pool  = pools[i];

		enable_pool(pool);
		pool->idle = true;
	}

	applog(LOG_NOTICE, "Probing for an alive pool");
	do {
		/* Look for at least one active pool before starting */
		for (i = 0; i < total_pools; i++) {
			struct pool *pool  = pools[i];
			if (pool_active(pool, false)) {
				if (!currentpool)
					currentpool = pool;
				applog(LOG_INFO, "Pool %d %s active", pool->pool_no, pool->rpc_url);
				pools_active = true;
				break;
			} else {
				if (pool == currentpool)
					currentpool = NULL;
				applog(LOG_WARNING, "Unable to get work from pool %d %s", pool->pool_no, pool->rpc_url);
			}
		}

		if (!pools_active) {
			applog(LOG_ERR, "No servers were found that could be used to get work from.");
			applog(LOG_ERR, "Please check the details from the list below of the servers you have input");
			applog(LOG_ERR, "Most likely you have input the wrong URL, forgotten to add a port, or have not set up workers");
			for (i = 0; i < total_pools; i++) {
				struct pool *pool;

				pool = pools[i];
				applog(LOG_WARNING, "Pool: %d  URL: %s  User: %s  Password: %s",
				       i, pool->rpc_url, pool->rpc_user, pool->rpc_pass);
			}
#ifdef HAVE_CURSES
			if (use_curses) {
				halfdelay(150);
				applog(LOG_ERR, "Press any key to exit, or BFGMiner will try again in 15s.");
				if (getch() != ERR)
					quit(0, "No servers could be used! Exiting.");
				nocbreak();
			} else
#endif
				quit(0, "No servers could be used! Exiting.");
		}
	} while (!pools_active);

#ifdef USE_SCRYPT
	if (detect_algo == 1 && !opt_scrypt) {
		applog(LOG_NOTICE, "Detected scrypt algorithm");
		opt_scrypt = true;
	}
#endif
	detect_algo = 0;

begin_bench:
	total_mhashes_done = 0;
	for (i = 0; i < total_devices; i++) {
		struct cgpu_info *cgpu = devices[i];

		cgpu->rolling = cgpu->total_mhashes = 0;
	}
	
	gettimeofday(&total_tv_start, NULL);
	gettimeofday(&total_tv_end, NULL);
	miner_started = total_tv_start;
	if (schedstart.tm.tm_sec)
		schedstart.tm = *localtime(&miner_started.tv_sec);
	if (schedstop.tm.tm_sec)
		schedstop .tm = *localtime(&miner_started.tv_sec);
	get_datestamp(datestamp, &total_tv_start);

	// Start threads
	k = 0;
	for (i = 0; i < total_devices; ++i) {
		struct cgpu_info *cgpu = devices[i];
		cgpu->thr = calloc(cgpu->threads+1, sizeof(*cgpu->thr));
		cgpu->thr[cgpu->threads] = NULL;
		cgpu->status = LIFE_INIT;

		// Setup thread structs before starting any of the threads, in case they try to interact
		for (j = 0; j < cgpu->threads; ++j, ++k) {
			thr = &thr_info[k];
			thr->id = k;
			thr->cgpu = cgpu;
			thr->device_thread = j;
			thr->work_restart_fd = thr->_work_restart_fd_w = -1;

			thr->q = tq_new();
			if (!thr->q)
				quit(1, "tq_new failed in starting %s%d mining thread (#%d)", cgpu->api->name, cgpu->device_id, i);

			/* Enable threads for devices set not to mine but disable
			 * their queue in case we wish to enable them later */
			if (cgpu->deven != DEV_DISABLED) {
				applog(LOG_DEBUG, "Pushing ping to thread %d", thr->id);

				tq_push(thr->q, &ping);
			}

			cgpu->thr[j] = thr;
		}

		for (j = 0; j < cgpu->threads; ++j) {
			thr = cgpu->thr[j];

			if (cgpu->api->thread_prepare && !cgpu->api->thread_prepare(thr))
				continue;

			if (!thr->work_restart_fd)
			{
#if defined(unix)
				int pipefd[2];
				if (!pipe(pipefd))
				{
					thr->work_restart_fd = pipefd[0];
					thr->_work_restart_fd_w = pipefd[1];
				}
				else
#endif
					thr->work_restart_fd = -1;
			}

			thread_reportout(thr);

			if (unlikely(thr_info_create(thr, NULL, miner_thread, thr)))
				quit(1, "thread %d create failed", thr->id);
		}
	}

#ifdef HAVE_OPENCL
	applog(LOG_INFO, "%d gpu miner threads started", gpu_threads);
	for (i = 0; i < nDevs; i++)
		pause_dynamic_threads(i);
#endif

#ifdef WANT_CPUMINE
	applog(LOG_INFO, "%d cpu miner threads started, "
		"using SHA256 '%s' algorithm.",
		opt_n_threads,
		algo_names[opt_algo]);
#endif

	gettimeofday(&total_tv_start, NULL);
	gettimeofday(&total_tv_end, NULL);

	watchpool_thr_id = mining_threads + 2;
	thr = &thr_info[watchpool_thr_id];
	/* start watchpool thread */
	if (thr_info_create(thr, NULL, watchpool_thread, NULL))
		quit(1, "watchpool thread create failed");
	pthread_detach(thr->pth);

	watchdog_thr_id = mining_threads + 3;
	thr = &thr_info[watchdog_thr_id];
	/* start watchdog thread */
	if (thr_info_create(thr, NULL, watchdog_thread, NULL))
		quit(1, "watchdog thread create failed");
	pthread_detach(thr->pth);

#ifdef HAVE_OPENCL
	/* Create reinit gpu thread */
	gpur_thr_id = mining_threads + 4;
	thr = &thr_info[gpur_thr_id];
	thr->q = tq_new();
	if (!thr->q)
		quit(1, "tq_new failed for gpur_thr_id");
	if (thr_info_create(thr, NULL, reinit_gpu, thr))
		quit(1, "reinit_gpu thread create failed");
#endif	

	/* Create API socket thread */
	api_thr_id = mining_threads + 5;
	thr = &thr_info[api_thr_id];
	if (thr_info_create(thr, NULL, api_thread, thr))
		quit(1, "API thread create failed");

#ifdef HAVE_CURSES
	/* Create curses input thread for keyboard input. Create this last so
	 * that we know all threads are created since this can call kill_work
	 * to try and shut down ll previous threads. */
	input_thr_id = mining_threads + 6;
	thr = &thr_info[input_thr_id];
	if (thr_info_create(thr, NULL, input_thread, thr))
		quit(1, "input thread create failed");
	pthread_detach(thr->pth);
#endif

	for (i = 0; i < mining_threads + opt_queue; i++)
		queue_request();

	/* main loop - simply wait for workio thread to exit. This is not the
	 * normal exit path and only occurs should the workio_thread die
	 * unexpectedly */
	pthread_join(thr_info[work_thr_id].pth, NULL);
	applog(LOG_INFO, "workio thread dead, exiting.");

	clean_up();

	/* Not really necessary, but let's clean this up too anyway */
	HASH_ITER(hh, staged_work, work, tmpwork) {
		HASH_DEL(staged_work, work);
		free_work(work);
	}
	HASH_ITER(hh, blocks, block, tmpblock) {
		HASH_DEL(blocks, block);
		free(block);
	}

#if defined(unix)
	if (forkpid > 0) {
		kill(forkpid, SIGTERM);
		forkpid = 0;
	}
#endif

	return 0;
}
<|MERGE_RESOLUTION|>--- conflicted
+++ resolved
@@ -1933,15 +1933,11 @@
 	else if (cgpu->deven == DEV_DISABLED)
 		wprintw(statuswin, "OFF  ");
 	else if (cgpu->deven == DEV_RECOVER)
-<<<<<<< HEAD
 		wprintw(statuswin, "REST ");
+	else if (cgpu->deven == DEV_RECOVER_ERR)
+		wprintw(statuswin, " ERR ");
 	else if (cgpu->status == LIFE_WAIT)
 		wprintw(statuswin, "WAIT ");
-=======
-		wprintw(statuswin, "REST  ");
-	else if (cgpu->deven == DEV_RECOVER_ERR)
-		wprintw(statuswin, " ERR ");
->>>>>>> 2c7fc773
 	else
 		wprintw(statuswin, "%s", cHr);
 	adj_width(cgpu->accepted, &awidth);
