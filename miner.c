/*
 * Copyright 2011-2013 Con Kolivas
 * Copyright 2011-2013 Luke Dashjr
 * Copyright 2012-2013 Andrew Smith
 * Copyright 2010 Jeff Garzik
 *
 * This program is free software; you can redistribute it and/or modify it
 * under the terms of the GNU General Public License as published by the Free
 * Software Foundation; either version 3 of the License, or (at your option)
 * any later version.  See COPYING for more details.
 */

#include "config.h"

#ifdef HAVE_CURSES
#include <curses.h>
#endif

#include <limits.h>
#include <stdio.h>
#include <stdlib.h>
#include <string.h>
#include <stdbool.h>
#include <stdint.h>
#include <unistd.h>
#include <sys/time.h>
#include <time.h>
#include <math.h>
#include <stdarg.h>
#include <assert.h>
#include <signal.h>

#include <sys/stat.h>
#include <sys/types.h>
#include <dirent.h>

#ifndef WIN32
#include <sys/resource.h>
#include <sys/socket.h>
#else
#include <winsock2.h>
#endif
#include <ccan/opt/opt.h>
#include <jansson.h>
#include <curl/curl.h>
#include <libgen.h>
#include <sha2.h>

#include <blkmaker.h>
#include <blkmaker_jansson.h>
#include <blktemplate.h>

#include "compat.h"
#include "deviceapi.h"
#include "miner.h"
#include "findnonce.h"
#include "adl.h"
#include "driver-cpu.h"
#include "driver-opencl.h"
#include "bench_block.h"
#include "scrypt.h"
#ifdef USE_AVALON
  #include "driver-avalon.h"
#endif

#ifdef USE_X6500
#include "ft232r.h"
#endif

#if defined(unix)
	#include <errno.h>
	#include <fcntl.h>
	#include <sys/wait.h>
#endif

#ifdef USE_SCRYPT
#include "scrypt.h"
#endif

#if defined(USE_AVALON) || defined(USE_BITFORCE) || defined(USE_ICARUS) || defined(USE_MODMINER) || defined(USE_X6500) || defined(USE_ZTEX)
#	define USE_FPGA
#	define USE_FPGA_SERIAL
#endif

struct strategies strategies[] = {
	{ "Failover" },
	{ "Round Robin" },
	{ "Rotate" },
	{ "Load Balance" },
	{ "Balance" },
};

static char packagename[256];

bool opt_protocol;
static bool opt_benchmark;
static bool want_longpoll = true;
static bool want_gbt = true;
static bool want_getwork = true;
#if BLKMAKER_VERSION > 1
struct _cbscript_t {
	char *data;
	size_t sz;
};
static struct _cbscript_t opt_coinbase_script;
static uint32_t template_nonce;
#endif
#if BLKMAKER_VERSION < 1
const
#endif
char *opt_coinbase_sig;
char *request_target_str;
float request_pdiff = 1.0;
double request_bdiff;
static bool want_stratum = true;
bool have_longpoll;
int opt_skip_checks;
bool want_per_device_stats;
bool use_syslog;
bool opt_quiet_work_updates;
bool opt_quiet;
bool opt_realquiet;
bool opt_loginput;
bool opt_compact;
bool opt_show_procs;
const int opt_cutofftemp = 95;
int opt_hysteresis = 3;
static int opt_retries = -1;
int opt_fail_pause = 5;
int opt_log_interval = 5;
int opt_queue = 1;
int opt_scantime = 60;
int opt_expiry = 120;
int opt_expiry_lp = 3600;
int opt_bench_algo = -1;
static const bool opt_time = true;
unsigned long long global_hashrate;

#ifdef HAVE_OPENCL
int opt_dynamic_interval = 7;
int nDevs;
int opt_g_threads = -1;
int gpu_threads;
#endif
#ifdef USE_SCRYPT
static char detect_algo = 1;
bool opt_scrypt;
#else
static char detect_algo;
#endif
bool opt_restart = true;
static bool opt_nogpu;

struct list_head scan_devices;
bool opt_force_dev_init;
static signed int devices_enabled;
static bool opt_removedisabled;
int total_devices;
struct cgpu_info **devices;
bool have_opencl;
int opt_n_threads = -1;
int mining_threads;
int num_processors;
#ifdef HAVE_CURSES
bool use_curses = true;
#else
bool use_curses;
#endif
static bool opt_submit_stale = true;
static int opt_shares;
static int opt_submit_threads = 0x40;
bool opt_fail_only;
bool opt_autofan;
bool opt_autoengine;
bool opt_noadl;
char *opt_api_allow = NULL;
char *opt_api_groups;
char *opt_api_description = PACKAGE_STRING;
int opt_api_port = 4028;
bool opt_api_listen;
bool opt_api_network;
bool opt_delaynet;
bool opt_disable_pool;
char *opt_icarus_options = NULL;
char *opt_icarus_timing = NULL;
bool opt_worktime;
#ifdef USE_AVALON
char *opt_avalon_options = NULL;
#endif

char *opt_kernel_path;
char *cgminer_path;

#if defined(USE_BITFORCE)
bool opt_bfl_noncerange;
#endif
#define QUIET	(opt_quiet || opt_realquiet)

struct thr_info *control_thr;
struct thr_info **mining_thr;
static int gwsched_thr_id;
static int stage_thr_id;
static int watchpool_thr_id;
static int watchdog_thr_id;
#ifdef HAVE_CURSES
static int input_thr_id;
#endif
int gpur_thr_id;
static int api_thr_id;
static int total_control_threads;

pthread_mutex_t hash_lock;
static pthread_mutex_t *stgd_lock;
pthread_mutex_t console_lock;
cglock_t ch_lock;
static pthread_rwlock_t blk_lock;
static pthread_mutex_t sshare_lock;

pthread_rwlock_t netacc_lock;
pthread_rwlock_t mining_thr_lock;
pthread_rwlock_t devices_lock;

static pthread_mutex_t lp_lock;
static pthread_cond_t lp_cond;

pthread_cond_t gws_cond;

bool shutting_down;

double total_mhashes_done;
static struct timeval total_tv_start, total_tv_end;
static struct timeval miner_started;

cglock_t control_lock;
pthread_mutex_t stats_lock;

static pthread_mutex_t submitting_lock;
static int total_submitting;
static struct list_head submit_waiting;
notifier_t submit_waiting_notifier;

int hw_errors;
int total_accepted, total_rejected, total_diff1;
int total_getworks, total_stale, total_discarded;
uint64_t total_bytes_xfer;
double total_diff_accepted, total_diff_rejected, total_diff_stale;
static int staged_rollable;
unsigned int new_blocks;
unsigned int found_blocks;

unsigned int local_work;
unsigned int total_go, total_ro;

struct pool **pools;
static struct pool *currentpool = NULL;

int total_pools, enabled_pools;
enum pool_strategy pool_strategy = POOL_FAILOVER;
int opt_rotate_period;
static int total_urls, total_users, total_passes;

static
#ifndef HAVE_CURSES
const
#endif
bool curses_active;

static char current_block[40];

/* Protected by ch_lock */
static char *current_hash;
static uint32_t current_block_id;
char *current_fullhash;

static char datestamp[40];
static char blocktime[32];
struct timeval block_timeval;
static char best_share[8] = "0";
double current_diff;
static char block_diff[8];
static char net_hashrate[10];
uint64_t best_diff = 0;

static bool known_blkheight_current;
static uint32_t known_blkheight;
static uint32_t known_blkheight_blkid;

struct block {
	char hash[40];
	UT_hash_handle hh;
	int block_no;
};

static struct block *blocks = NULL;


int swork_id;

/* For creating a hash database of stratum shares submitted that have not had
 * a response yet */
struct stratum_share {
	UT_hash_handle hh;
	bool block;
	struct work *work;
	int id;
	time_t sshare_time;
};

static struct stratum_share *stratum_shares = NULL;

char *opt_socks_proxy = NULL;

static const char def_conf[] = "bfgminer.conf";
static bool config_loaded;
static int include_count;
#define JSON_INCLUDE_CONF "include"
#define JSON_LOAD_ERROR "JSON decode of file '%s' failed\n %s"
#define JSON_LOAD_ERROR_LEN strlen(JSON_LOAD_ERROR)
#define JSON_MAX_DEPTH 10
#define JSON_MAX_DEPTH_ERR "Too many levels of JSON includes (limit 10) or a loop"

#if defined(unix)
	static char *opt_stderr_cmd = NULL;
	static int forkpid;
#endif // defined(unix)

struct sigaction termhandler, inthandler;

struct thread_q *getq;

static int total_work;
struct work *staged_work = NULL;

struct schedtime {
	bool enable;
	struct tm tm;
};

struct schedtime schedstart;
struct schedtime schedstop;
bool sched_paused;

static bool time_before(struct tm *tm1, struct tm *tm2)
{
	if (tm1->tm_hour < tm2->tm_hour)
		return true;
	if (tm1->tm_hour == tm2->tm_hour && tm1->tm_min < tm2->tm_min)
		return true;
	return false;
}

static bool should_run(void)
{
	struct timeval tv;
	struct tm tm;
	bool within_range;

	if (!schedstart.enable && !schedstop.enable)
		return true;

	gettimeofday(&tv, NULL);
	localtime_r(&tv.tv_sec, &tm);

	// NOTE: This is delicately balanced so that should_run is always false if schedstart==schedstop
	if (time_before(&schedstop.tm, &schedstart.tm))
		within_range = (time_before(&tm, &schedstop.tm) || !time_before(&tm, &schedstart.tm));
	else
		within_range = (time_before(&tm, &schedstop.tm) && !time_before(&tm, &schedstart.tm));

	if (within_range && !schedstop.enable)
		/* This is a once off event with no stop time set */
		schedstart.enable = false;

	return within_range;
}

void get_datestamp(char *f, struct timeval *tv)
{
	struct tm _tm;
	struct tm *tm = &_tm;

	localtime_r(&tv->tv_sec, tm);
	sprintf(f, "[%d-%02d-%02d %02d:%02d:%02d]",
		tm->tm_year + 1900,
		tm->tm_mon + 1,
		tm->tm_mday,
		tm->tm_hour,
		tm->tm_min,
		tm->tm_sec);
}

void get_timestamp(char *f, struct timeval *tv)
{
	struct tm _tm;
	struct tm *tm = &_tm;

	localtime_r(&tv->tv_sec, tm);
	sprintf(f, "[%02d:%02d:%02d]",
		tm->tm_hour,
		tm->tm_min,
		tm->tm_sec);
}

static void applog_and_exit(const char *fmt, ...) FORMAT_SYNTAX_CHECK(printf, 1, 2);

static void applog_and_exit(const char *fmt, ...)
{
	va_list ap;

	va_start(ap, fmt);
	vapplog(LOG_ERR, fmt, ap);
	va_end(ap);
	exit(1);
}

static pthread_mutex_t sharelog_lock;
static FILE *sharelog_file = NULL;

struct thr_info *get_thread(int thr_id)
{
	struct thr_info *thr;

	rd_lock(&mining_thr_lock);
	thr = mining_thr[thr_id];
	rd_unlock(&mining_thr_lock);
	return thr;
}

static struct cgpu_info *get_thr_cgpu(int thr_id)
{
	struct thr_info *thr = get_thread(thr_id);

	return thr->cgpu;
}

struct cgpu_info *get_devices(int id)
{
	struct cgpu_info *cgpu;

	rd_lock(&devices_lock);
	cgpu = devices[id];
	rd_unlock(&devices_lock);
	return cgpu;
}

static void sharelog(const char*disposition, const struct work*work)
{
	char *target, *hash, *data;
	struct cgpu_info *cgpu;
	unsigned long int t;
	struct pool *pool;
	int thr_id, rv;
	char s[1024];
	size_t ret;

	if (!sharelog_file)
		return;

	thr_id = work->thr_id;
	cgpu = get_thr_cgpu(thr_id);
	pool = work->pool;
	t = (unsigned long int)(work->tv_work_found.tv_sec);
	target = bin2hex(work->target, sizeof(work->target));
	hash = bin2hex(work->hash, sizeof(work->hash));
	data = bin2hex(work->data, sizeof(work->data));

	// timestamp,disposition,target,pool,dev,thr,sharehash,sharedata
	rv = snprintf(s, sizeof(s), "%lu,%s,%s,%s,%s,%u,%s,%s\n", t, disposition, target, pool->rpc_url, cgpu->proc_repr_ns, thr_id, hash, data);
	free(target);
	free(hash);
	free(data);
	if (rv >= (int)(sizeof(s)))
		s[sizeof(s) - 1] = '\0';
	else if (rv < 0) {
		applog(LOG_ERR, "sharelog printf error");
		return;
	}

	mutex_lock(&sharelog_lock);
	ret = fwrite(s, rv, 1, sharelog_file);
	fflush(sharelog_file);
	mutex_unlock(&sharelog_lock);
	if (ret != 1)
		applog(LOG_ERR, "sharelog fwrite error");
}

static char *getwork_req = "{\"method\": \"getwork\", \"params\": [], \"id\":0}\n";

/* Return value is ignored if not called from add_pool_details */
struct pool *add_pool(void)
{
	struct pool *pool;

	pool = calloc(sizeof(struct pool), 1);
	if (!pool)
		quit(1, "Failed to malloc pool in add_pool");
	pool->pool_no = pool->prio = total_pools;
	mutex_init(&pool->last_work_lock);
	mutex_init(&pool->pool_lock);
	if (unlikely(pthread_cond_init(&pool->cr_cond, NULL)))
		quit(1, "Failed to pthread_cond_init in add_pool");
	cglock_init(&pool->data_lock);
	mutex_init(&pool->stratum_lock);
	INIT_LIST_HEAD(&pool->curlring);
	pool->swork.transparency_time = (time_t)-1;

	/* Make sure the pool doesn't think we've been idle since time 0 */
	pool->tv_idle.tv_sec = ~0UL;

	pool->rpc_proxy = NULL;

	pool->sock = INVSOCK;
	pool->lp_socket = CURL_SOCKET_BAD;

	pools = realloc(pools, sizeof(struct pool *) * (total_pools + 2));
	pools[total_pools++] = pool;

	return pool;
}

/* Pool variant of test and set */
static bool pool_tset(struct pool *pool, bool *var)
{
	bool ret;

	mutex_lock(&pool->pool_lock);
	ret = *var;
	*var = true;
	mutex_unlock(&pool->pool_lock);
	return ret;
}

bool pool_tclear(struct pool *pool, bool *var)
{
	bool ret;

	mutex_lock(&pool->pool_lock);
	ret = *var;
	*var = false;
	mutex_unlock(&pool->pool_lock);
	return ret;
}

struct pool *current_pool(void)
{
	struct pool *pool;

	cg_rlock(&control_lock);
	pool = currentpool;
	cg_runlock(&control_lock);
	return pool;
}

char *set_int_range(const char *arg, int *i, int min, int max)
{
	char *err = opt_set_intval(arg, i);

	if (err)
		return err;

	if (*i < min || *i > max)
		return "Value out of range";

	return NULL;
}

static char *set_int_0_to_9999(const char *arg, int *i)
{
	return set_int_range(arg, i, 0, 9999);
}

static char *set_int_1_to_65535(const char *arg, int *i)
{
	return set_int_range(arg, i, 1, 65535);
}

static char *set_int_0_to_10(const char *arg, int *i)
{
	return set_int_range(arg, i, 0, 10);
}

static char *set_int_1_to_10(const char *arg, int *i)
{
	return set_int_range(arg, i, 1, 10);
}

char *set_strdup(const char *arg, char **p)
{
	*p = strdup((char *)arg);
	return NULL;
}

#if BLKMAKER_VERSION > 1
static char *set_b58addr(const char *arg, struct _cbscript_t *p)
{
	size_t scriptsz = blkmk_address_to_script(NULL, 0, arg);
	if (!scriptsz)
		return "Invalid address";
	char *script = malloc(scriptsz);
	if (blkmk_address_to_script(script, scriptsz, arg) != scriptsz) {
		free(script);
		return "Failed to convert address to script";
	}
	p->data = script;
	p->sz = scriptsz;
	return NULL;
}
#endif

static void bdiff_target_leadzero(unsigned char *target, double diff);

char *set_request_diff(const char *arg, float *p)
{
	unsigned char target[32];
	char *e = opt_set_floatval(arg, p);
	if (e)
		return e;
	
	request_bdiff = (double)*p * 0.9999847412109375;
	bdiff_target_leadzero(target, request_bdiff);
	request_target_str = bin2hex(target, 32);
	
	return NULL;
}

#ifdef USE_FPGA_SERIAL
#ifdef HAVE_LIBUDEV
#include <libudev.h>
#endif

static
char* add_serial_all(char*arg, char*p) {
#ifdef HAVE_LIBUDEV

	struct udev *udev = udev_new();
	struct udev_enumerate *enumerate = udev_enumerate_new(udev);
	struct udev_list_entry *list_entry;

	udev_enumerate_add_match_subsystem(enumerate, "tty");
	udev_enumerate_add_match_property(enumerate, "ID_SERIAL", "*");
	udev_enumerate_scan_devices(enumerate);
	udev_list_entry_foreach(list_entry, udev_enumerate_get_list_entry(enumerate)) {
		struct udev_device *device = udev_device_new_from_syspath(
			udev_enumerate_get_udev(enumerate),
			udev_list_entry_get_name(list_entry)
		);
		if (!device)
			continue;

		const char *devpath = udev_device_get_devnode(device);
		if (devpath) {
			size_t pLen = p - arg;
			size_t dLen = strlen(devpath) + 1;
			char dev[dLen + pLen];
			memcpy(dev, arg, pLen);
			memcpy(&dev[pLen], devpath, dLen);
			applog(LOG_DEBUG, "scan-serial: libudev all-adding %s", dev);
			string_elist_add(dev, &scan_devices);
		}

		udev_device_unref(device);
	}
	udev_enumerate_unref(enumerate);
	udev_unref(udev);
	return NULL;

#elif defined(WIN32)

	size_t bufLen = 0x10;  // temp!
tryagain: ;
	char buf[bufLen];
	if (!QueryDosDevice(NULL, buf, bufLen)) {
		if (GetLastError() == ERROR_INSUFFICIENT_BUFFER) {
			bufLen *= 2;
			applog(LOG_DEBUG, "scan-serial: QueryDosDevice returned insufficent buffer error; enlarging to %lx", (unsigned long)bufLen);
			goto tryagain;
		}
		return "scan-serial: Error occurred trying to enumerate COM ports with QueryDosDevice";
	}
	size_t tLen = p - arg;
	char dev[12 + tLen];
	memcpy(dev, arg, tLen);
	memcpy(&dev[tLen], "\\\\.\\", 4);
	char *devp = &dev[tLen + 4];
	for (char *t = buf; *t; t += tLen) {
		tLen = strlen(t) + 1;
		if (strncmp("COM", t, 3))
			continue;
		memcpy(devp, t, tLen);
		applog(LOG_DEBUG, "scan-serial: QueryDosDevice all-adding %s", dev);
		string_elist_add(dev, &scan_devices);
	}
	return NULL;

#else

	DIR *D;
	struct dirent *de;
	const char devdir[] = "/dev";
	const size_t devdirlen = sizeof(devdir) - 1;
	char devpath[sizeof(devdir) + NAME_MAX];
	char *devfile = devpath + devdirlen + 1;
	
	D = opendir(devdir);
	if (!D)
		return "scan-serial 'all' is not supported on this platform";
	memcpy(devpath, devdir, devdirlen);
	devpath[devdirlen] = '/';
	while ( (de = readdir(D)) ) {
		if (strncmp(de->d_name, "tty", 3))
			continue;
		if (strncmp(&de->d_name[3], "USB", 3) && strncmp(&de->d_name[3], "ACM", 3))
			continue;
		
		strcpy(devfile, de->d_name);
		applog(LOG_DEBUG, "scan-serial: /dev glob all-adding %s", devpath);
		string_elist_add(devpath, &scan_devices);
	}
	closedir(D);
	
	return NULL;

#endif
}

static char *add_serial(char *arg)
{
	char *p = strchr(arg, ':');
	if (p)
		++p;
	else
		p = arg;
	if (!strcasecmp(p, "all")) {
		return add_serial_all(arg, p);
	}

	string_elist_add(arg, &scan_devices);
	return NULL;
}
#endif

static char *set_devices(char *arg)
{
	int i = strtol(arg, &arg, 0);

	if (*arg) {
		if (*arg == '?') {
			devices_enabled = -1;
			return NULL;
		}
		return "Invalid device number";
	}

	if (i < 0 || i >= (int)(sizeof(devices_enabled) * 8) - 1)
		return "Invalid device number";
	devices_enabled |= 1 << i;
	return NULL;
}

static char *set_balance(enum pool_strategy *strategy)
{
	*strategy = POOL_BALANCE;
	return NULL;
}

static char *set_loadbalance(enum pool_strategy *strategy)
{
	*strategy = POOL_LOADBALANCE;
	return NULL;
}

static char *set_rotate(const char *arg, int *i)
{
	pool_strategy = POOL_ROTATE;
	return set_int_range(arg, i, 0, 9999);
}

static char *set_rr(enum pool_strategy *strategy)
{
	*strategy = POOL_ROUNDROBIN;
	return NULL;
}

/* Detect that url is for a stratum protocol either via the presence of
 * stratum+tcp or by detecting a stratum server response */
bool detect_stratum(struct pool *pool, char *url)
{
	if (!extract_sockaddr(pool, url))
		return false;

	if (!strncasecmp(url, "stratum+tcp://", 14)) {
		pool->rpc_url = strdup(url);
		pool->has_stratum = true;
		pool->stratum_url = pool->sockaddr_url;
		return true;
	}

	return false;
}

static char *set_url(char *arg)
{
	struct pool *pool;

	total_urls++;
	if (total_urls > total_pools)
		add_pool();
	pool = pools[total_urls - 1];

	if (detect_stratum(pool, arg))
		return NULL;

	opt_set_charp(arg, &pool->rpc_url);
	if (strncmp(arg, "http://", 7) &&
	    strncmp(arg, "https://", 8)) {
		char *httpinput;

		httpinput = malloc(255);
		if (!httpinput)
			quit(1, "Failed to malloc httpinput");
		strcpy(httpinput, "http://");
		strncat(httpinput, arg, 248);
		pool->rpc_url = httpinput;
	}

	return NULL;
}

static char *set_user(const char *arg)
{
	struct pool *pool;

	total_users++;
	if (total_users > total_pools)
		add_pool();

	pool = pools[total_users - 1];
	opt_set_charp(arg, &pool->rpc_user);

	return NULL;
}

static char *set_pass(const char *arg)
{
	struct pool *pool;

	total_passes++;
	if (total_passes > total_pools)
		add_pool();

	pool = pools[total_passes - 1];
	opt_set_charp(arg, &pool->rpc_pass);

	return NULL;
}

static char *set_userpass(const char *arg)
{
	struct pool *pool;
	char *updup;

	if (total_users != total_passes)
		return "User + pass options must be balanced before userpass";
	++total_users;
	++total_passes;
	if (total_users > total_pools)
		add_pool();

	pool = pools[total_users - 1];
	updup = strdup(arg);
	opt_set_charp(arg, &pool->rpc_userpass);
	pool->rpc_user = strtok(updup, ":");
	if (!pool->rpc_user)
		return "Failed to find : delimited user info";
	pool->rpc_pass = strtok(NULL, ":");
	if (!pool->rpc_pass)
		pool->rpc_pass = "";

	return NULL;
}

static char *set_pool_priority(const char *arg)
{
	struct pool *pool;

	if (!total_pools)
		return "Usage of --pool-priority before pools are defined does not make sense";

	pool = pools[total_pools - 1];
	opt_set_intval(arg, &pool->prio);

	return NULL;
}

static char *set_pool_proxy(const char *arg)
{
	struct pool *pool;

	if (!total_pools)
		return "Usage of --pool-proxy before pools are defined does not make sense";

	if (!our_curl_supports_proxy_uris())
		return "Your installed cURL library does not support proxy URIs. At least version 7.21.7 is required.";

	pool = pools[total_pools - 1];
	opt_set_charp(arg, &pool->rpc_proxy);

	return NULL;
}

static char *set_pool_force_rollntime(const char *arg)
{
	struct pool *pool;
	
	if (!total_pools)
		return "Usage of --force-rollntime before pools are defined does not make sense";
	
	pool = pools[total_pools - 1];
	opt_set_intval(arg, &pool->force_rollntime);
	
	return NULL;
}

static char *enable_debug(bool *flag)
{
	*flag = true;
	opt_debug_console = true;
	/* Turn on verbose output, too. */
	opt_log_output = true;
	return NULL;
}

static char *set_schedtime(const char *arg, struct schedtime *st)
{
	if (sscanf(arg, "%d:%d", &st->tm.tm_hour, &st->tm.tm_min) != 2)
	{
		if (strcasecmp(arg, "now"))
		return "Invalid time set, should be HH:MM";
	} else
		schedstop.tm.tm_sec = 0;
	if (st->tm.tm_hour > 23 || st->tm.tm_min > 59 || st->tm.tm_hour < 0 || st->tm.tm_min < 0)
		return "Invalid time set.";
	st->enable = true;
	return NULL;
}

static char* set_sharelog(char *arg)
{
	char *r = "";
	long int i = strtol(arg, &r, 10);

	if ((!*r) && i >= 0 && i <= INT_MAX) {
		sharelog_file = fdopen((int)i, "a");
		if (!sharelog_file)
			applog(LOG_ERR, "Failed to open fd %u for share log", (unsigned int)i);
	} else if (!strcmp(arg, "-")) {
		sharelog_file = stdout;
		if (!sharelog_file)
			applog(LOG_ERR, "Standard output missing for share log");
	} else {
		sharelog_file = fopen(arg, "a");
		if (!sharelog_file)
			applog(LOG_ERR, "Failed to open %s for share log", arg);
	}

	return NULL;
}

static char *temp_cutoff_str = "";
static char *temp_target_str = "";

char *set_temp_cutoff(char *arg)
{
	int val;

	if (!(arg && arg[0]))
		return "Invalid parameters for set temp cutoff";
	val = atoi(arg);
	if (val < 0 || val > 200)
		return "Invalid value passed to set temp cutoff";
	temp_cutoff_str = arg;

	return NULL;
}

char *set_temp_target(char *arg)
{
	int val;

	if (!(arg && arg[0]))
		return "Invalid parameters for set temp target";
	val = atoi(arg);
	if (val < 0 || val > 200)
		return "Invalid value passed to set temp target";
	temp_target_str = arg;

	return NULL;
}

// For a single element string, this always returns the number (for all calls)
// For multi-element strings, it returns each element as a number in order, and 0 when there are no more
static int temp_strtok(char *base, char **n)
{
	char *i = *n;
	char *p = strchr(i, ',');
	if (p) {
		p[0] = '\0';
		*n = &p[1];
	}
	else
	if (base != i)
		*n = strchr(i, '\0');
	return atoi(i);
}

static void load_temp_config()
{
	int i, val = 0, target_off;
	char *cutoff_n, *target_n;
	struct cgpu_info *cgpu;

	cutoff_n = temp_cutoff_str;
	target_n = temp_target_str;

	for (i = 0; i < total_devices; ++i) {
		cgpu = get_devices(i);
		
		// cutoff default may be specified by driver during probe; otherwise, opt_cutofftemp (const)
		if (!cgpu->cutofftemp)
			cgpu->cutofftemp = opt_cutofftemp;
		
		// target default may be specified by driver, and is moved with offset; otherwise, offset minus 6
		if (cgpu->targettemp)
			target_off = cgpu->targettemp - cgpu->cutofftemp;
		else
			target_off = -6;
		
		val = temp_strtok(temp_cutoff_str, &cutoff_n);
		if (val < 0 || val > 200)
			quit(1, "Invalid value passed to set temp cutoff");
		if (val)
			cgpu->cutofftemp = val;
		
		val = temp_strtok(temp_target_str, &target_n);
		if (val < 0 || val > 200)
			quit(1, "Invalid value passed to set temp target");
		if (val)
			cgpu->targettemp = val;
		else
			cgpu->targettemp = cgpu->cutofftemp + target_off;
		
		applog(LOG_DEBUG, "%"PRIprepr": Set temperature config: target=%d cutoff=%d",
		       cgpu->proc_repr,
		       cgpu->targettemp, cgpu->cutofftemp);
	}
	if (cutoff_n != temp_cutoff_str && cutoff_n[0])
		quit(1, "Too many values passed to set temp cutoff");
	if (target_n != temp_target_str && target_n[0])
		quit(1, "Too many values passed to set temp target");
}

static char *set_api_allow(const char *arg)
{
	opt_set_charp(arg, &opt_api_allow);

	return NULL;
}

static char *set_api_groups(const char *arg)
{
	opt_set_charp(arg, &opt_api_groups);

	return NULL;
}

static char *set_api_description(const char *arg)
{
	opt_set_charp(arg, &opt_api_description);

	return NULL;
}

#ifdef USE_ICARUS
static char *set_icarus_options(const char *arg)
{
	opt_set_charp(arg, &opt_icarus_options);

	return NULL;
}

static char *set_icarus_timing(const char *arg)
{
	opt_set_charp(arg, &opt_icarus_timing);

	return NULL;
}
#endif

#ifdef USE_AVALON
static char *set_avalon_options(const char *arg)
{
	opt_set_charp(arg, &opt_avalon_options);

	return NULL;
}
#endif

__maybe_unused
static char *set_null(const char __maybe_unused *arg)
{
	return NULL;
}

/* These options are available from config file or commandline */
static struct opt_table opt_config_table[] = {
#ifdef WANT_CPUMINE
	OPT_WITH_ARG("--algo|-a",
		     set_algo, show_algo, &opt_algo,
		     "Specify sha256 implementation for CPU mining:\n"
		     "\tauto\t\tBenchmark at startup and pick fastest algorithm"
		     "\n\tc\t\tLinux kernel sha256, implemented in C"
#ifdef WANT_SSE2_4WAY
		     "\n\t4way\t\ttcatm's 4-way SSE2 implementation"
#endif
#ifdef WANT_VIA_PADLOCK
		     "\n\tvia\t\tVIA padlock implementation"
#endif
		     "\n\tcryptopp\tCrypto++ C/C++ implementation"
#ifdef WANT_CRYPTOPP_ASM32
		     "\n\tcryptopp_asm32\tCrypto++ 32-bit assembler implementation"
#endif
#ifdef WANT_X8632_SSE2
		     "\n\tsse2_32\t\tSSE2 32 bit implementation for i386 machines"
#endif
#ifdef WANT_X8664_SSE2
		     "\n\tsse2_64\t\tSSE2 64 bit implementation for x86_64 machines"
#endif
#ifdef WANT_X8664_SSE4
		     "\n\tsse4_64\t\tSSE4.1 64 bit implementation for x86_64 machines"
#endif
#ifdef WANT_ALTIVEC_4WAY
    "\n\taltivec_4way\tAltivec implementation for PowerPC G4 and G5 machines"
#endif
		),
#endif
	OPT_WITH_ARG("--api-allow",
		     set_api_allow, NULL, NULL,
		     "Allow API access only to the given list of [G:]IP[/Prefix] addresses[/subnets]"),
	OPT_WITH_ARG("--api-description",
		     set_api_description, NULL, NULL,
		     "Description placed in the API status header, default: BFGMiner version"),
	OPT_WITH_ARG("--api-groups",
		     set_api_groups, NULL, NULL,
		     "API one letter groups G:cmd:cmd[,P:cmd:*...] defining the cmds a groups can use"),
	OPT_WITHOUT_ARG("--api-listen",
			opt_set_bool, &opt_api_listen,
			"Enable API, default: disabled"),
	OPT_WITHOUT_ARG("--api-network",
			opt_set_bool, &opt_api_network,
			"Allow API (if enabled) to listen on/for any address, default: only 127.0.0.1"),
	OPT_WITH_ARG("--api-port",
		     set_int_1_to_65535, opt_show_intval, &opt_api_port,
		     "Port number of miner API"),
#ifdef HAVE_ADL
	OPT_WITHOUT_ARG("--auto-fan",
			opt_set_bool, &opt_autofan,
			"Automatically adjust all GPU fan speeds to maintain a target temperature"),
	OPT_WITHOUT_ARG("--auto-gpu",
			opt_set_bool, &opt_autoengine,
			"Automatically adjust all GPU engine clock speeds to maintain a target temperature"),
#endif
	OPT_WITHOUT_ARG("--balance",
		     set_balance, &pool_strategy,
		     "Change multipool strategy from failover to even share balance"),
	OPT_WITHOUT_ARG("--benchmark",
			opt_set_bool, &opt_benchmark,
			"Run BFGMiner in benchmark mode - produces no shares"),
#if defined(USE_BITFORCE)
	OPT_WITHOUT_ARG("--bfl-range",
			opt_set_bool, &opt_bfl_noncerange,
			"Use nonce range on bitforce devices if supported"),
#endif
#ifdef WANT_CPUMINE
	OPT_WITH_ARG("--bench-algo|-b",
		     set_int_0_to_9999, opt_show_intval, &opt_bench_algo,
		     opt_hidden),
#endif
#if BLKMAKER_VERSION > 1
	OPT_WITH_ARG("--coinbase-addr",
		     set_b58addr, NULL, &opt_coinbase_script,
		     "Set coinbase payout address for solo mining"),
	OPT_WITH_ARG("--coinbase-payout|--cbaddr|--cb-addr|--payout",
		     set_b58addr, NULL, &opt_coinbase_script,
		     opt_hidden),
#endif
#if BLKMAKER_VERSION > 0
	OPT_WITH_ARG("--coinbase-sig",
		     set_strdup, NULL, &opt_coinbase_sig,
		     "Set coinbase signature when possible"),
	OPT_WITH_ARG("--coinbase|--cbsig|--cb-sig|--cb|--prayer",
		     set_strdup, NULL, &opt_coinbase_sig,
		     opt_hidden),
#endif
#ifdef HAVE_CURSES
	OPT_WITHOUT_ARG("--compact",
			opt_set_bool, &opt_compact,
			"Use compact display without per device statistics"),
#endif
#ifdef WANT_CPUMINE
	OPT_WITH_ARG("--cpu-threads|-t",
		     force_nthreads_int, opt_show_intval, &opt_n_threads,
		     "Number of miner CPU threads"),
#endif
	OPT_WITHOUT_ARG("--debug|-D",
		     enable_debug, &opt_debug,
		     "Enable debug output"),
	OPT_WITHOUT_ARG("--debuglog",
		     opt_set_bool, &opt_debug,
		     "Enable debug logging"),
	OPT_WITH_ARG("--device|-d",
		     set_devices, NULL, NULL,
	             "Select device to use, (Use repeat -d for multiple devices, default: all)"),
	OPT_WITHOUT_ARG("--disable-gpu|-G",
			opt_set_bool, &opt_nogpu,
#ifdef HAVE_OPENCL
			"Disable GPU mining even if suitable devices exist"
#else
			opt_hidden
#endif
	),
	OPT_WITHOUT_ARG("--disable-rejecting",
			opt_set_bool, &opt_disable_pool,
			"Automatically disable pools that continually reject shares"),
#if defined(WANT_CPUMINE) && (defined(HAVE_OPENCL) || defined(USE_FPGA))
	OPT_WITHOUT_ARG("--enable-cpu|-C",
			opt_set_bool, &opt_usecpu,
			"Enable CPU mining with other mining (default: no CPU mining if other devices exist)"),
#endif
	OPT_WITH_ARG("--expiry|-E",
		     set_int_0_to_9999, opt_show_intval, &opt_expiry,
		     "Upper bound on how many seconds after getting work we consider a share from it stale (w/o longpoll active)"),
	OPT_WITH_ARG("--expiry-lp",
		     set_int_0_to_9999, opt_show_intval, &opt_expiry_lp,
		     "Upper bound on how many seconds after getting work we consider a share from it stale (with longpoll active)"),
	OPT_WITHOUT_ARG("--failover-only",
			opt_set_bool, &opt_fail_only,
			"Don't leak work to backup pools when primary pool is lagging"),
#ifdef USE_FPGA
	OPT_WITHOUT_ARG("--force-dev-init",
	        opt_set_bool, &opt_force_dev_init,
	        "Always initialize devices when possible (such as bitstream uploads to some FPGAs)"),
#endif
#ifdef HAVE_OPENCL
	OPT_WITH_ARG("--gpu-dyninterval",
		     set_int_1_to_65535, opt_show_intval, &opt_dynamic_interval,
		     "Set the refresh interval in ms for GPUs using dynamic intensity"),
	OPT_WITH_ARG("--gpu-platform",
		     set_int_0_to_9999, opt_show_intval, &opt_platform_id,
		     "Select OpenCL platform ID to use for GPU mining"),
	OPT_WITH_ARG("--gpu-threads|-g",
		     set_int_1_to_10, opt_show_intval, &opt_g_threads,
		     "Number of threads per GPU (1 - 10)"),
#ifdef HAVE_ADL
	OPT_WITH_ARG("--gpu-engine",
		     set_gpu_engine, NULL, NULL,
		     "GPU engine (over)clock range in MHz - one value, range and/or comma separated list (e.g. 850-900,900,750-850)"),
	OPT_WITH_ARG("--gpu-fan",
		     set_gpu_fan, NULL, NULL,
		     "GPU fan percentage range - one value, range and/or comma separated list (e.g. 0-85,85,65)"),
	OPT_WITH_ARG("--gpu-map",
		     set_gpu_map, NULL, NULL,
		     "Map OpenCL to ADL device order manually, paired CSV (e.g. 1:0,2:1 maps OpenCL 1 to ADL 0, 2 to 1)"),
	OPT_WITH_ARG("--gpu-memclock",
		     set_gpu_memclock, NULL, NULL,
		     "Set the GPU memory (over)clock in MHz - one value for all or separate by commas for per card"),
	OPT_WITH_ARG("--gpu-memdiff",
		     set_gpu_memdiff, NULL, NULL,
		     "Set a fixed difference in clock speed between the GPU and memory in auto-gpu mode"),
	OPT_WITH_ARG("--gpu-powertune",
		     set_gpu_powertune, NULL, NULL,
		     "Set the GPU powertune percentage - one value for all or separate by commas for per card"),
	OPT_WITHOUT_ARG("--gpu-reorder",
			opt_set_bool, &opt_reorder,
			"Attempt to reorder GPU devices according to PCI Bus ID"),
	OPT_WITH_ARG("--gpu-vddc",
		     set_gpu_vddc, NULL, NULL,
		     "Set the GPU voltage in Volts - one value for all or separate by commas for per card"),
#endif
#ifdef USE_SCRYPT
	OPT_WITH_ARG("--lookup-gap",
		     set_lookup_gap, NULL, NULL,
		     "Set GPU lookup gap for scrypt mining, comma separated"),
#endif
	OPT_WITH_ARG("--intensity|-I",
		     set_intensity, NULL, NULL,
		     "Intensity of GPU scanning (d or " _MIN_INTENSITY_STR " -> " _MAX_INTENSITY_STR ", default: d to maintain desktop interactivity)"),
#endif
#if defined(HAVE_OPENCL) || defined(USE_MODMINER) || defined(USE_X6500) || defined(USE_ZTEX)
	OPT_WITH_ARG("--kernel-path|-K",
		     opt_set_charp, opt_show_charp, &opt_kernel_path,
	             "Specify a path to where bitstream and kernel files are"),
#endif
#ifdef HAVE_OPENCL
	OPT_WITH_ARG("--kernel|-k",
		     set_kernel, NULL, NULL,
		     "Override sha256 kernel to use (diablo, poclbm, phatk or diakgcn) - one value or comma separated"),
#endif
#ifdef USE_ICARUS
	OPT_WITH_ARG("--icarus-options",
		     set_icarus_options, NULL, NULL,
		     opt_hidden),
	OPT_WITH_ARG("--icarus-timing",
		     set_icarus_timing, NULL, NULL,
		     opt_hidden),
#endif
#ifdef USE_AVALON
	OPT_WITH_ARG("--avalon-options",
		     set_avalon_options, NULL, NULL,
		     opt_hidden),
#endif
	OPT_WITHOUT_ARG("--load-balance",
		     set_loadbalance, &pool_strategy,
		     "Change multipool strategy from failover to efficiency based balance"),
	OPT_WITH_ARG("--log|-l",
		     set_int_0_to_9999, opt_show_intval, &opt_log_interval,
		     "Interval in seconds between log output"),
#if defined(unix)
	OPT_WITH_ARG("--monitor|-m",
		     opt_set_charp, NULL, &opt_stderr_cmd,
		     "Use custom pipe cmd for output messages"),
#endif // defined(unix)
	OPT_WITHOUT_ARG("--net-delay",
			opt_set_bool, &opt_delaynet,
			"Impose small delays in networking to not overload slow routers"),
	OPT_WITHOUT_ARG("--no-adl",
			opt_set_bool, &opt_noadl,
#ifdef HAVE_ADL
			"Disable the ATI display library used for monitoring and setting GPU parameters"
#else
			opt_hidden
#endif
			),
	OPT_WITHOUT_ARG("--no-gbt",
			opt_set_invbool, &want_gbt,
			"Disable getblocktemplate support"),
	OPT_WITHOUT_ARG("--no-getwork",
			opt_set_invbool, &want_getwork,
			"Disable getwork support"),
	OPT_WITHOUT_ARG("--no-longpoll",
			opt_set_invbool, &want_longpoll,
			"Disable X-Long-Polling support"),
	OPT_WITHOUT_ARG("--no-pool-disable",
			opt_set_invbool, &opt_disable_pool,
			opt_hidden),
	OPT_WITHOUT_ARG("--no-restart",
			opt_set_invbool, &opt_restart,
			"Do not attempt to restart devices that hang"
	),
	OPT_WITHOUT_ARG("--no-show-processors",
			opt_set_invbool, &opt_show_procs,
			opt_hidden),
	OPT_WITHOUT_ARG("--no-show-procs",
			opt_set_invbool, &opt_show_procs,
			opt_hidden),
	OPT_WITHOUT_ARG("--no-stratum",
			opt_set_invbool, &want_stratum,
			"Disable Stratum detection"),
	OPT_WITHOUT_ARG("--no-submit-stale",
			opt_set_invbool, &opt_submit_stale,
		        "Don't submit shares if they are detected as stale"),
#ifdef HAVE_OPENCL
	OPT_WITHOUT_ARG("--no-opencl-binaries",
	                opt_set_invbool, &opt_opencl_binaries,
	                "Don't attempt to use or save OpenCL kernel binaries"),
#endif
	OPT_WITH_ARG("--pass|-p",
		     set_pass, NULL, NULL,
		     "Password for bitcoin JSON-RPC server"),
	OPT_WITHOUT_ARG("--per-device-stats",
			opt_set_bool, &want_per_device_stats,
			"Force verbose mode and output per-device statistics"),
	OPT_WITH_ARG("--pool-priority",
			 set_pool_priority, NULL, NULL,
			 "Priority for just the previous-defined pool"),
	OPT_WITH_ARG("--pool-proxy|-x",
		     set_pool_proxy, NULL, NULL,
		     "Proxy URI to use for connecting to just the previous-defined pool"),
	OPT_WITH_ARG("--force-rollntime",  // NOTE: must be after --pass for config file ordering
			 set_pool_force_rollntime, NULL, NULL,
			 opt_hidden),
	OPT_WITHOUT_ARG("--protocol-dump|-P",
			opt_set_bool, &opt_protocol,
			"Verbose dump of protocol-level activities"),
	OPT_WITH_ARG("--queue|-Q",
		     set_int_0_to_9999, opt_show_intval, &opt_queue,
		     "Minimum number of work items to have queued (0+)"),
	OPT_WITHOUT_ARG("--quiet|-q",
			opt_set_bool, &opt_quiet,
			"Disable logging output, display status and errors"),
	OPT_WITHOUT_ARG("--quiet-work-updates|--quiet-work-update",
			opt_set_bool, &opt_quiet_work_updates,
			opt_hidden),
	OPT_WITHOUT_ARG("--real-quiet",
			opt_set_bool, &opt_realquiet,
			"Disable all output"),
	OPT_WITHOUT_ARG("--remove-disabled",
		     opt_set_bool, &opt_removedisabled,
	         "Remove disabled devices entirely, as if they didn't exist"),
	OPT_WITH_ARG("--request-diff",
	             set_request_diff, opt_show_floatval, &request_pdiff,
	             "Request a specific difficulty from pools"),
	OPT_WITH_ARG("--retries",
		     opt_set_intval, opt_show_intval, &opt_retries,
		     "Number of times to retry failed submissions before giving up (-1 means never)"),
	OPT_WITH_ARG("--retry-pause",
		     set_null, NULL, NULL,
		     opt_hidden),
	OPT_WITH_ARG("--rotate",
		     set_rotate, opt_show_intval, &opt_rotate_period,
		     "Change multipool strategy from failover to regularly rotate at N minutes"),
	OPT_WITHOUT_ARG("--round-robin",
		     set_rr, &pool_strategy,
		     "Change multipool strategy from failover to round robin on failure"),
#ifdef USE_FPGA_SERIAL
	OPT_WITH_ARG("--scan-serial|-S",
		     add_serial, NULL, NULL,
		     "Serial port to probe for mining devices"),
#endif
	OPT_WITH_ARG("--scan-time|-s",
		     set_int_0_to_9999, opt_show_intval, &opt_scantime,
		     "Upper bound on time spent scanning current work, in seconds"),
	OPT_WITH_ARG("--scantime",
		     set_int_0_to_9999, opt_show_intval, &opt_scantime,
		     opt_hidden),
	OPT_WITH_ARG("--sched-start",
		     set_schedtime, NULL, &schedstart,
		     "Set a time of day in HH:MM to start mining (a once off without a stop time)"),
	OPT_WITH_ARG("--sched-stop",
		     set_schedtime, NULL, &schedstop,
		     "Set a time of day in HH:MM to stop mining (will quit without a start time)"),
#ifdef USE_SCRYPT
	OPT_WITHOUT_ARG("--scrypt",
			opt_set_bool, &opt_scrypt,
			"Use the scrypt algorithm for mining (non-bitcoin)"),
#ifdef HAVE_OPENCL
	OPT_WITH_ARG("--shaders",
		     set_shaders, NULL, NULL,
		     "GPU shaders per card for tuning scrypt, comma separated"),
#endif
#endif
	OPT_WITH_ARG("--sharelog",
		     set_sharelog, NULL, NULL,
		     "Append share log to file"),
	OPT_WITH_ARG("--shares",
		     opt_set_intval, NULL, &opt_shares,
		     "Quit after mining N shares (default: unlimited)"),
	OPT_WITHOUT_ARG("--show-processors",
			opt_set_bool, &opt_show_procs,
			"Show per processor statistics in summary"),
	OPT_WITHOUT_ARG("--show-procs",
			opt_set_bool, &opt_show_procs,
			opt_hidden),
	OPT_WITH_ARG("--skip-security-checks",
			set_int_0_to_9999, NULL, &opt_skip_checks,
			"Skip security checks sometimes to save bandwidth; only check 1/<arg>th of the time (default: never skip)"),
	OPT_WITH_ARG("--socks-proxy",
		     opt_set_charp, NULL, &opt_socks_proxy,
		     "Set socks4 proxy (host:port)"),
	OPT_WITHOUT_ARG("--submit-stale",
			opt_set_bool, &opt_submit_stale,
	                opt_hidden),
	OPT_WITHOUT_ARG("--submit-threads",
	                opt_set_intval, &opt_submit_threads,
	                "Minimum number of concurrent share submissions (default: 64)"),
#ifdef HAVE_SYSLOG_H
	OPT_WITHOUT_ARG("--syslog",
			opt_set_bool, &use_syslog,
			"Use system log for output messages (default: standard error)"),
#endif
	OPT_WITH_ARG("--temp-cutoff",
		     set_temp_cutoff, opt_show_intval, &opt_cutofftemp,
		     "Temperature where a device will be automatically disabled, one value or comma separated list"),
	OPT_WITH_ARG("--temp-hysteresis",
		     set_int_1_to_10, opt_show_intval, &opt_hysteresis,
		     "Set how much the temperature can fluctuate outside limits when automanaging speeds"),
#ifdef HAVE_ADL
	OPT_WITH_ARG("--temp-overheat",
		     set_temp_overheat, opt_show_intval, &opt_overheattemp,
		     "Overheat temperature when automatically managing fan and GPU speeds, one value or comma separated list"),
#endif
	OPT_WITH_ARG("--temp-target",
		     set_temp_target, NULL, NULL,
		     "Target temperature when automatically managing fan and clock speeds, one value or comma separated list"),
	OPT_WITHOUT_ARG("--text-only|-T",
			opt_set_invbool, &use_curses,
#ifdef HAVE_CURSES
			"Disable ncurses formatted screen output"
#else
			opt_hidden
#endif
	),
#if defined(USE_SCRYPT) && defined(HAVE_OPENCL)
	OPT_WITH_ARG("--thread-concurrency",
		     set_thread_concurrency, NULL, NULL,
		     "Set GPU thread concurrency for scrypt mining, comma separated"),
#endif
	OPT_WITH_ARG("--url|-o",
		     set_url, NULL, NULL,
		     "URL for bitcoin JSON-RPC server"),
	OPT_WITH_ARG("--user|-u",
		     set_user, NULL, NULL,
		     "Username for bitcoin JSON-RPC server"),
#ifdef HAVE_OPENCL
	OPT_WITH_ARG("--vectors|-v",
		     set_vector, NULL, NULL,
		     "Override detected optimal vector (1, 2 or 4) - one value or comma separated list"),
#endif
	OPT_WITHOUT_ARG("--verbose",
			opt_set_bool, &opt_log_output,
			"Log verbose output to stderr as well as status output"),
#ifdef HAVE_OPENCL
	OPT_WITH_ARG("--worksize|-w",
		     set_worksize, NULL, NULL,
		     "Override detected optimal worksize - one value or comma separated list"),
#endif
	OPT_WITH_ARG("--userpass|-O",
		     set_userpass, NULL, NULL,
		     "Username:Password pair for bitcoin JSON-RPC server"),
	OPT_WITHOUT_ARG("--worktime",
			opt_set_bool, &opt_worktime,
			"Display extra work time debug information"),
	OPT_WITH_ARG("--pools",
			opt_set_bool, NULL, NULL, opt_hidden),
	OPT_ENDTABLE
};

static char *load_config(const char *arg, void __maybe_unused *unused);

static int fileconf_load;

static char *parse_config(json_t *config, bool fileconf)
{
	static char err_buf[200];
	struct opt_table *opt;
	json_t *val;

	if (fileconf && !fileconf_load)
		fileconf_load = 1;

	for (opt = opt_config_table; opt->type != OPT_END; opt++) {
		char *p, *name, *sp;

		/* We don't handle subtables. */
		assert(!(opt->type & OPT_SUBTABLE));

		/* Pull apart the option name(s). */
		name = strdup(opt->names);
		for (p = strtok_r(name, "|", &sp); p; p = strtok_r(NULL, "|", &sp)) {
			char *err = "Invalid value";

			/* Ignore short options. */
			if (p[1] != '-')
				continue;

			val = json_object_get(config, p+2);
			if (!val)
				continue;

			if (opt->type & OPT_HASARG) {
			  if (json_is_string(val)) {
				err = opt->cb_arg(json_string_value(val),
						  opt->u.arg);
			  } else if (json_is_number(val)) {
					char buf[256], *p, *q;
					snprintf(buf, 256, "%f", json_number_value(val));
					if ( (p = strchr(buf, '.')) ) {
						// Trim /\.0*$/ to work properly with integer-only arguments
						q = p;
						while (*(++q) == '0') {}
						if (*q == '\0')
							*p = '\0';
					}
					err = opt->cb_arg(buf, opt->u.arg);
			  } else if (json_is_array(val)) {
				int n, size = json_array_size(val);

				err = NULL;
				for (n = 0; n < size && !err; n++) {
					if (json_is_string(json_array_get(val, n)))
						err = opt->cb_arg(json_string_value(json_array_get(val, n)), opt->u.arg);
					else if (json_is_object(json_array_get(val, n)))
						err = parse_config(json_array_get(val, n), false);
				}
			  }
			} else if (opt->type & OPT_NOARG) {
				if (json_is_true(val))
					err = opt->cb(opt->u.arg);
				else if (json_is_boolean(val)) {
					if (opt->cb == (void*)opt_set_bool)
						err = opt_set_invbool(opt->u.arg);
					else if (opt->cb == (void*)opt_set_invbool)
						err = opt_set_bool(opt->u.arg);
				}
			}

			if (err) {
				/* Allow invalid values to be in configuration
				 * file, just skipping over them provided the
				 * JSON is still valid after that. */
				if (fileconf) {
					applog(LOG_ERR, "Invalid config option %s: %s", p, err);
					fileconf_load = -1;
				} else {
					sprintf(err_buf, "Parsing JSON option %s: %s",
						p, err);
					return err_buf;
				}
			}
		}
		free(name);
	}

	val = json_object_get(config, JSON_INCLUDE_CONF);
	if (val && json_is_string(val))
		return load_config(json_string_value(val), NULL);

	return NULL;
}

char *cnfbuf = NULL;

static char *load_config(const char *arg, void __maybe_unused *unused)
{
	json_error_t err;
	json_t *config;
	char *json_error;

	if (!cnfbuf)
		cnfbuf = strdup(arg);

	if (++include_count > JSON_MAX_DEPTH)
		return JSON_MAX_DEPTH_ERR;

#if JANSSON_MAJOR_VERSION > 1
	config = json_load_file(arg, 0, &err);
#else
	config = json_load_file(arg, &err);
#endif
	if (!json_is_object(config)) {
		json_error = malloc(JSON_LOAD_ERROR_LEN + strlen(arg) + strlen(err.text));
		if (!json_error)
			quit(1, "Malloc failure in json error");

		sprintf(json_error, JSON_LOAD_ERROR, arg, err.text);
		return json_error;
	}

	config_loaded = true;

	/* Parse the config now, so we can override it.  That can keep pointers
	 * so don't free config object. */
	return parse_config(config, true);
}

static void load_default_config(void)
{
	cnfbuf = malloc(PATH_MAX);

#if defined(unix)
	if (getenv("HOME") && *getenv("HOME")) {
	        strcpy(cnfbuf, getenv("HOME"));
		strcat(cnfbuf, "/");
	} else
		strcpy(cnfbuf, "");
	char *dirp = cnfbuf + strlen(cnfbuf);
	strcpy(dirp, ".bfgminer/");
	strcat(dirp, def_conf);
	if (access(cnfbuf, R_OK))
		// No BFGMiner config, try Cgminer's...
		strcpy(dirp, ".cgminer/cgminer.conf");
#else
	strcpy(cnfbuf, "");
	strcat(cnfbuf, def_conf);
#endif
	if (!access(cnfbuf, R_OK))
		load_config(cnfbuf, NULL);
	else {
		free(cnfbuf);
		cnfbuf = NULL;
	}
}

extern const char *opt_argv0;

static char *opt_verusage_and_exit(const char *extra)
{
	printf("%s\nBuilt with "
#ifdef HAVE_OPENCL
		"GPU "
#endif
#ifdef WANT_CPUMINE
		"CPU "
#endif
#ifdef USE_BITFORCE
		"bitforce "
#endif
#ifdef USE_ICARUS
		"icarus "
#endif
#ifdef USE_AVALON
		"avalon "
#endif
#ifdef USE_MODMINER
		"modminer "
#endif
#ifdef USE_X6500
		"x6500 "
#endif
#ifdef USE_ZTEX
		"ztex "
#endif
#ifdef USE_SCRYPT
		"scrypt "
#endif
		"mining support.\n"
		, packagename);
	printf("%s", opt_usage(opt_argv0, extra));
	fflush(stdout);
	exit(0);
}

/* These options are available from commandline only */
static struct opt_table opt_cmdline_table[] = {
	OPT_WITH_ARG("--config|-c",
		     load_config, NULL, NULL,
		     "Load a JSON-format configuration file\n"
		     "See example.conf for an example configuration."),
	OPT_WITHOUT_ARG("--help|-h",
			opt_verusage_and_exit, NULL,
			"Print this message"),
#ifdef HAVE_OPENCL
	OPT_WITHOUT_ARG("--ndevs|-n",
			print_ndevs_and_exit, &nDevs,
			"Display number of detected GPUs, OpenCL platform information, and exit"),
#endif
	OPT_WITHOUT_ARG("--version|-V",
			opt_version_and_exit, packagename,
			"Display version and exit"),
	OPT_ENDTABLE
};

static bool jobj_binary(const json_t *obj, const char *key,
			void *buf, size_t buflen, bool required)
{
	const char *hexstr;
	json_t *tmp;

	tmp = json_object_get(obj, key);
	if (unlikely(!tmp)) {
		if (unlikely(required))
			applog(LOG_ERR, "JSON key '%s' not found", key);
		return false;
	}
	hexstr = json_string_value(tmp);
	if (unlikely(!hexstr)) {
		applog(LOG_ERR, "JSON key '%s' is not a string", key);
		return false;
	}
	if (!hex2bin(buf, hexstr, buflen))
		return false;

	return true;
}

static void calc_midstate(struct work *work)
{
	union {
		unsigned char c[64];
		uint32_t i[16];
	} data;

	swap32yes(&data.i[0], work->data, 16);
	sha2_context ctx;
	sha2_starts(&ctx);
	sha2_update(&ctx, data.c, 64);
	memcpy(work->midstate, ctx.state, sizeof(work->midstate));
	swap32tole(work->midstate, work->midstate, 8);
}

static struct work *make_work(void)
{
	struct work *work = calloc(1, sizeof(struct work));

	if (unlikely(!work))
		quit(1, "Failed to calloc work in make_work");
	cg_wlock(&control_lock);
	work->id = total_work++;
	cg_wunlock(&control_lock);
	return work;
}

/* This is the central place all work that is about to be retired should be
 * cleaned to remove any dynamically allocated arrays within the struct */
void clean_work(struct work *work)
{
	free(work->job_id);
	free(work->nonce2);
	free(work->ntime);
	free(work->nonce1);

	if (work->tmpl) {
		struct pool *pool = work->pool;
		mutex_lock(&pool->pool_lock);
		bool free_tmpl = !--*work->tmpl_refcount;
		mutex_unlock(&pool->pool_lock);
		if (free_tmpl) {
			blktmpl_free(work->tmpl);
			free(work->tmpl_refcount);
		}
	}

	memset(work, 0, sizeof(struct work));
}

/* All dynamically allocated work structs should be freed here to not leak any
 * ram from arrays allocated within the work struct */
void free_work(struct work *work)
{
	clean_work(work);
	free(work);
}

static char *workpadding = "000000800000000000000000000000000000000000000000000000000000000000000000000000000000000080020000";

// Must only be called with ch_lock held!
static
void __update_block_title(const unsigned char *hash_swap)
{
	char *tmp;
	if (hash_swap) {
		// Only provided when the block has actually changed
		free(current_hash);
		current_hash = malloc(3 /* ... */ + 16 /* block hash segment */ + 1);
		tmp = bin2hex(&hash_swap[24], 8);
		sprintf(current_hash, "...%s", tmp);
		free(tmp);
		known_blkheight_current = false;
	} else if (likely(known_blkheight_current)) {
		return;
	}
	if (current_block_id == known_blkheight_blkid) {
		// FIXME: The block number will overflow this sometime around AD 2025-2027
		if (known_blkheight < 1000000) {
			memmove(&current_hash[3], &current_hash[11], 8);
			sprintf(&current_hash[11], " #%6u", known_blkheight);
		}
		known_blkheight_current = true;
	}
}

static
void have_block_height(uint32_t block_id, uint32_t blkheight)
{
	if (known_blkheight == blkheight)
		return;
	applog(LOG_DEBUG, "Learned that block id %08" PRIx32 " is height %" PRIu32, be32toh(block_id), blkheight);
	cg_wlock(&ch_lock);
	known_blkheight = blkheight;
	known_blkheight_blkid = block_id;
	if (block_id == current_block_id)
		__update_block_title(NULL);
	cg_wunlock(&ch_lock);
}

static bool work_decode(struct pool *pool, struct work *work, json_t *val)
{
	json_t *res_val = json_object_get(val, "result");
	json_t *tmp_val;
	bool ret = false;

	if (unlikely(detect_algo == 1)) {
		json_t *tmp = json_object_get(res_val, "algorithm");
		const char *v = tmp ? json_string_value(tmp) : "";
		if (strncasecmp(v, "scrypt", 6))
			detect_algo = 2;
	}
	
	if (work->tmpl) {
		const char *err = blktmpl_add_jansson(work->tmpl, res_val, time(NULL));
		if (err) {
			applog(LOG_ERR, "blktmpl error: %s", err);
			return false;
		}
		work->rolltime = blkmk_time_left(work->tmpl, time(NULL));
#if BLKMAKER_VERSION > 1
		if (opt_coinbase_script.sz)
		{
			bool newcb;
#if BLKMAKER_VERSION > 2
			blkmk_init_generation2(work->tmpl, opt_coinbase_script.data, opt_coinbase_script.sz, &newcb);
#else
			newcb = !work->tmpl->cbtxn;
			blkmk_init_generation(work->tmpl, opt_coinbase_script.data, opt_coinbase_script.sz);
#endif
			if (newcb)
			{
				ssize_t ae = blkmk_append_coinbase_safe(work->tmpl, &template_nonce, sizeof(template_nonce));
				if (ae < (ssize_t)sizeof(template_nonce))
					applog(LOG_WARNING, "Cannot append template-nonce to coinbase on pool %u (%"PRId64") - you might be wasting hashing!", work->pool->pool_no, (int64_t)ae);
				++template_nonce;
			}
		}
#endif
#if BLKMAKER_VERSION > 0
		{
			ssize_t ae = blkmk_append_coinbase_safe(work->tmpl, opt_coinbase_sig, 101);
			static bool appenderr = false;
			if (ae <= 0) {
				if (opt_coinbase_sig) {
					applog((appenderr ? LOG_DEBUG : LOG_WARNING), "Cannot append coinbase signature at all on pool %u (%"PRId64")", pool->pool_no, (int64_t)ae);
					appenderr = true;
				}
			} else if (ae >= 3 || opt_coinbase_sig) {
				const char *cbappend = opt_coinbase_sig;
				if (!cbappend) {
					const char full[] = PACKAGE " " VERSION;
					if ((size_t)ae >= sizeof(full) - 1)
						cbappend = full;
					else if ((size_t)ae >= sizeof(PACKAGE) - 1)
						cbappend = PACKAGE;
					else
						cbappend = "BFG";
				}
				size_t cbappendsz = strlen(cbappend);
				static bool truncatewarning = false;
				if (cbappendsz <= (size_t)ae) {
					if (cbappendsz < (size_t)ae)
						// If we have space, include the trailing \0
						++cbappendsz;
					ae = cbappendsz;
					truncatewarning = false;
				} else {
					char *tmp = malloc(ae + 1);
					memcpy(tmp, opt_coinbase_sig, ae);
					tmp[ae] = '\0';
					applog((truncatewarning ? LOG_DEBUG : LOG_WARNING),
					       "Pool %u truncating appended coinbase signature at %"PRId64" bytes: %s(%s)",
					       pool->pool_no, (int64_t)ae, tmp, &opt_coinbase_sig[ae]);
					free(tmp);
					truncatewarning = true;
				}
				ae = blkmk_append_coinbase_safe(work->tmpl, cbappend, ae);
				if (ae <= 0) {
					applog((appenderr ? LOG_DEBUG : LOG_WARNING), "Error appending coinbase signature (%"PRId64")", (int64_t)ae);
					appenderr = true;
				} else
					appenderr = false;
			}
		}
#endif
		if (blkmk_get_data(work->tmpl, work->data, 80, time(NULL), NULL, &work->dataid) < 76)
			return false;
		swap32yes(work->data, work->data, 80 / 4);
		memcpy(&work->data[80], "\0\0\0\x80\0\0\0\0\0\0\0\0\0\0\0\0\0\0\0\0\0\0\0\0\0\0\0\0\0\0\0\0\0\0\0\0\0\0\0\0\0\0\0\0\x80\x02\0\0", 48);

		const struct blktmpl_longpoll_req *lp;
		if ((lp = blktmpl_get_longpoll(work->tmpl)) && ((!pool->lp_id) || strcmp(lp->id, pool->lp_id))) {
			free(pool->lp_id);
			pool->lp_id = strdup(lp->id);

#if 0  /* This just doesn't work :( */
			curl_socket_t sock = pool->lp_socket;
			if (sock != CURL_SOCKET_BAD) {
				pool->lp_socket = CURL_SOCKET_BAD;
				applog(LOG_WARNING, "Pool %u long poll request hanging, reconnecting", pool->pool_no);
				shutdown(sock, SHUT_RDWR);
			}
#endif
		}
	}
	else
	if (unlikely(!jobj_binary(res_val, "data", work->data, sizeof(work->data), true))) {
		applog(LOG_ERR, "JSON inval data");
		return false;
	}

	if (!jobj_binary(res_val, "midstate", work->midstate, sizeof(work->midstate), false)) {
		// Calculate it ourselves
		applog(LOG_DEBUG, "Calculating midstate locally");
		calc_midstate(work);
	}

	if (unlikely(!jobj_binary(res_val, "target", work->target, sizeof(work->target), true))) {
		applog(LOG_ERR, "JSON inval target");
		return false;
	}
	if (work->tmpl) {
		for (size_t i = 0; i < sizeof(work->target) / 2; ++i)
		{
			int p = (sizeof(work->target) - 1) - i;
			unsigned char c = work->target[i];
			work->target[i] = work->target[p];
			work->target[p] = c;
		}
	}

	if ( (tmp_val = json_object_get(res_val, "height")) ) {
		uint32_t blkheight = json_number_value(tmp_val);
		uint32_t block_id = ((uint32_t*)work->data)[1];
		have_block_height(block_id, blkheight);
	}

	memset(work->hash, 0, sizeof(work->hash));

	gettimeofday(&work->tv_staged, NULL);

	ret = true;

	return ret;
}

int dev_from_id(int thr_id)
{
	struct cgpu_info *cgpu = get_thr_cgpu(thr_id);

	return cgpu->device_id;
}

/* Make the change in the recent value adjust dynamically when the difference
 * is large, but damp it when the values are closer together. This allows the
 * value to change quickly, but not fluctuate too dramatically when it has
 * stabilised. */
void decay_time(double *f, double fadd)
{
	double ratio = 0;

	if (likely(*f > 0)) {
		ratio = fadd / *f;
		if (ratio > 1)
			ratio = 1 / ratio;
	}

	if (ratio > 0.63)
		*f = (fadd * 0.58 + *f) / 1.58;
	else
		*f = (fadd + *f * 0.58) / 1.58;
}

static int __total_staged(void)
{
	return HASH_COUNT(staged_work);
}

static int total_staged(void)
{
	int ret;

	mutex_lock(stgd_lock);
	ret = __total_staged();
	mutex_unlock(stgd_lock);
	return ret;
}

#ifdef HAVE_CURSES
WINDOW *mainwin, *statuswin, *logwin;
#endif
double total_secs = 1.0;
static char statusline[256];
/* logstart is where the log window should start */
static int devcursor, logstart, logcursor;
#ifdef HAVE_CURSES
/* statusy is where the status window goes up to in cases where it won't fit at startup */
static int statusy;
static int devsummaryYOffset;
static int total_lines;
#endif
#ifdef HAVE_OPENCL
struct cgpu_info gpus[MAX_GPUDEVICES]; /* Maximum number apparently possible */
#endif
struct cgpu_info *cpus;

#ifdef HAVE_CURSES
static inline void unlock_curses(void)
{
	mutex_unlock(&console_lock);
}

static inline void lock_curses(void)
{
	mutex_lock(&console_lock);
}

static bool curses_active_locked(void)
{
	bool ret;

	lock_curses();
	ret = curses_active;
	if (!ret)
		unlock_curses();
	return ret;
}

// Cancellable getch
int my_cancellable_getch(void)
{
	// This only works because the macro only hits direct getch() calls
	typedef int (*real_getch_t)(void);
	const real_getch_t real_getch = __real_getch;

	int type, rv;
	bool sct;

	sct = !pthread_setcanceltype(PTHREAD_CANCEL_ASYNCHRONOUS, &type);
	rv = real_getch();
	if (sct)
		pthread_setcanceltype(type, &type);

	return rv;
}
#endif

void tailsprintf(char *f, const char *fmt, ...)
{
	va_list ap;

	va_start(ap, fmt);
	vsprintf(f + strlen(f), fmt, ap);
	va_end(ap);
}

/* Convert a uint64_t value into a truncated string for displaying with its
 * associated suitable for Mega, Giga etc. Buf array needs to be long enough */
static void suffix_string(uint64_t val, char *buf, int sigdigits)
{
	const double  dkilo = 1000.0;
	const uint64_t kilo = 1000ull;
	const uint64_t mega = 1000000ull;
	const uint64_t giga = 1000000000ull;
	const uint64_t tera = 1000000000000ull;
	const uint64_t peta = 1000000000000000ull;
	const uint64_t exa  = 1000000000000000000ull;
	char suffix[2] = "";
	bool decimal = true;
	double dval;

	if (val >= exa) {
		val /= peta;
		dval = (double)val / dkilo;
		sprintf(suffix, "E");
	} else if (val >= peta) {
		val /= tera;
		dval = (double)val / dkilo;
		sprintf(suffix, "P");
	} else if (val >= tera) {
		val /= giga;
		dval = (double)val / dkilo;
		sprintf(suffix, "T");
	} else if (val >= giga) {
		val /= mega;
		dval = (double)val / dkilo;
		sprintf(suffix, "G");
	} else if (val >= mega) {
		val /= kilo;
		dval = (double)val / dkilo;
		sprintf(suffix, "M");
	} else if (val >= kilo) {
		dval = (double)val / dkilo;
		sprintf(suffix, "k");
	} else {
		dval = val;
		decimal = false;
	}

	if (!sigdigits) {
		if (decimal)
			sprintf(buf, "%.3g%s", dval, suffix);
		else
			sprintf(buf, "%d%s", (unsigned int)dval, suffix);
	} else {
		/* Always show sigdigits + 1, padded on right with zeroes
		 * followed by suffix */
		int ndigits = sigdigits - 1 - (dval > 0.0 ? floor(log10(dval)) : 0);

		sprintf(buf, "%*.*f%s", sigdigits + 1, ndigits, dval, suffix);
	}
}

static float
utility_to_hashrate(double utility)
{
	return utility * 0x4444444;
}

static const char*_unitchar = "kMGTPEZY?";

static void
hashrate_pick_unit(float hashrate, unsigned char*unit)
{
	unsigned char i;
	for (i = 0; i <= *unit; ++i)
		hashrate /= 1e3;
	while (hashrate >= 1000)
	{
		hashrate /= 1e3;
		if (likely(_unitchar[*unit] != '?'))
			++*unit;
	}
}

enum h2bs_fmt {
	H2B_NOUNIT,  // "xxx.x"
	H2B_SHORT,   // "xxx.xMH/s"
	H2B_SPACED,  // "xxx.x MH/s"
};
static const size_t h2bs_fmt_size[] = {6, 10, 11};

static char*
hashrate_to_bufstr(char*buf, float hashrate, signed char unitin, enum h2bs_fmt fmt)
{
	unsigned char prec, i, ucp, unit;
	if (unitin == -1)
	{
		unit = 0;
		hashrate_pick_unit(hashrate, &unit);
	}
	else
		unit = unitin;
	
	i = 5;
	switch (fmt) {
	case H2B_SPACED:
		buf[i++] = ' ';
	case H2B_SHORT:
		buf[i++] = _unitchar[unit];
		strcpy(&buf[i], "h/s");
	default:
		break;
	}
	
	for (i = 0; i <= unit; ++i)
		hashrate /= 1000;
	if (hashrate >= 100 || unit < 2)
		prec = 1;
	else
	if (hashrate >= 10)
		prec = 2;
	else
		prec = 3;
	ucp = (fmt == H2B_NOUNIT ? '\0' : buf[5]);
	sprintf(buf, "%5.*f", prec, hashrate);
	buf[5] = ucp;
	return buf;
}

static void
ti_hashrate_bufstr(char**out, float current, float average, float sharebased, enum h2bs_fmt longfmt)
{
	unsigned char unit = 0;
	
	hashrate_pick_unit(current, &unit);
	hashrate_pick_unit(average, &unit);
	hashrate_pick_unit(sharebased, &unit);
	
	hashrate_to_bufstr(out[0], current, unit, H2B_NOUNIT);
	hashrate_to_bufstr(out[1], average, unit, H2B_NOUNIT);
	hashrate_to_bufstr(out[2], sharebased, unit, longfmt);
}

#ifdef HAVE_CURSES
static void adj_width(int var, int *length);
#endif

static void get_statline2(char *buf, struct cgpu_info *cgpu, bool for_curses)
{
#ifdef HAVE_CURSES
	static int awidth = 1, rwidth = 1, hwwidth = 1, uwidth = 1;
#else
	assert(for_curses == false);
#endif
	struct device_drv *drv = cgpu->drv;
	void (*statline_func)(char *, struct cgpu_info *);
	enum h2bs_fmt hashrate_style = for_curses ? H2B_SHORT : H2B_SPACED;
	char cHr[h2bs_fmt_size[H2B_NOUNIT]], aHr[h2bs_fmt_size[H2B_NOUNIT]], uHr[h2bs_fmt_size[hashrate_style]];
	
	if (!opt_show_procs)
		cgpu = cgpu->device;
	
	cgpu->utility = cgpu->accepted / total_secs * 60;
	cgpu->utility_diff1 = cgpu->diff_accepted / total_secs * 60;
	
	double rolling = cgpu->rolling;
	double mhashes = cgpu->total_mhashes;
	double wutil = cgpu->utility_diff1;
	int accepted = cgpu->accepted;
	int rejected = cgpu->rejected;
	int hwerrs = cgpu->hw_errors;
	double util = cgpu->utility;
	
	if (!opt_show_procs)
		for (struct cgpu_info *slave = cgpu; (slave = slave->next_proc); )
		{
			slave->utility = slave->accepted / total_secs * 60;
			slave->utility_diff1 = slave->diff_accepted / total_secs * 60;
			
			rolling += slave->rolling;
			mhashes += slave->total_mhashes;
			wutil += slave->utility_diff1;
			accepted += slave->accepted;
			rejected += slave->rejected;
			hwerrs += slave->hw_errors;
			util += slave->utility;
		}
	
	ti_hashrate_bufstr(
		(char*[]){cHr, aHr, uHr},
		1e6*rolling,
		1e6*mhashes / total_secs,
		utility_to_hashrate(wutil),
		hashrate_style);

	// Processor representation
#ifdef HAVE_CURSES
	if (for_curses)
	{
		if (opt_show_procs)
			sprintf(buf, " %"PRIprepr": ", cgpu->proc_repr);
		else
			sprintf(buf, " %s: ", cgpu->dev_repr);
	}
	else
#endif
		sprintf(buf, "%s ", opt_show_procs ? cgpu->proc_repr_ns : cgpu->dev_repr_ns);
	
	if (drv->get_dev_statline_before || drv->get_statline_before)
	{
		if (drv->get_dev_statline_before && drv->get_statline_before)
			statline_func = opt_show_procs ? drv->get_statline_before : drv->get_dev_statline_before;
		else
			statline_func = drv->get_statline_before ?: drv->get_dev_statline_before;
		statline_func(buf, cgpu);
	}
	else
		tailsprintf(buf, "               | ");
	
#ifdef HAVE_CURSES
	if (for_curses)
	{
		const char *cHrStatsOpt[] = {"DEAD ", "SICK ", "OFF  ", "REST ", " ERR ", "WAIT ", cHr};
		int cHrStatsI = (sizeof(cHrStatsOpt) / sizeof(*cHrStatsOpt)) - 1;
		bool all_dead = true, all_off = true;
		for (struct cgpu_info *proc = cgpu; proc; proc = proc->next_proc)
		{
			switch (cHrStatsI) {
				default:
					if (proc->status == LIFE_WAIT)
						cHrStatsI = 5;
				case 5:
					if (proc->deven == DEV_RECOVER_ERR)
						cHrStatsI = 4;
				case 4:
					if (proc->deven == DEV_RECOVER)
						cHrStatsI = 3;
				case 3:
					if (proc->status == LIFE_SICK || proc->status == LIFE_DEAD)
					{
						cHrStatsI = 1;
						all_off = false;
					}
					else
					if (likely(proc->deven != DEV_DISABLED))
						all_off = false;
				case 1:
					break;
			}
			if (likely(proc->status != LIFE_DEAD))
				all_dead = false;
			if (opt_show_procs)
				break;
		}
		if (unlikely(all_dead))
			cHrStatsI = 0;
		else
		if (unlikely(all_off))
			cHrStatsI = 2;
		
		adj_width(accepted, &awidth);
		adj_width(rejected, &rwidth);
		adj_width(hwerrs, &hwwidth);
		adj_width(util, &uwidth);
		
		tailsprintf(buf, "%s/%s/%s | A:%*d R:%*d HW:%*d U:%*.2f/m",
		            cHrStatsOpt[cHrStatsI],
		            aHr, uHr,
		            awidth, accepted,
		            rwidth, rejected,
		            hwwidth, hwerrs,
		            uwidth + 3, util
		);
	}
	else
#endif
	{
		tailsprintf(buf, "%ds:%s avg:%s u:%s | A:%d R:%d HW:%d U:%.1f/m",
			opt_log_interval,
			cHr, aHr, uHr,
			accepted,
			rejected,
			hwerrs,
			util);
	}
	
	if (drv->get_dev_statline_after || drv->get_statline)
	{
		if (drv->get_dev_statline_after && drv->get_statline)
			statline_func = opt_show_procs ? drv->get_statline : drv->get_dev_statline_after;
		else
			statline_func = drv->get_statline ?: drv->get_dev_statline_after;
		statline_func(buf, cgpu);
	}
}

#define get_statline(buf, cgpu)  get_statline2(buf, cgpu, false)

static void text_print_status(int thr_id)
{
	struct cgpu_info *cgpu;
	char logline[256];

	cgpu = get_thr_cgpu(thr_id);
	if (cgpu) {
		get_statline(logline, cgpu);
		printf("%s\n", logline);
	}
}

#ifdef HAVE_CURSES
/* Must be called with curses mutex lock held and curses_active */
static void curses_print_status(void)
{
	struct pool *pool = current_pool();
	struct timeval now, tv;
	float efficiency;

	efficiency = total_bytes_xfer ? total_diff_accepted * 2048. / total_bytes_xfer : 0.0;

	wattron(statuswin, A_BOLD);
	mvwprintw(statuswin, 0, 0, " " PACKAGE " version " VERSION " - Started: %s", datestamp);
	if (!gettimeofday(&now, NULL))
	{
		unsigned int days, hours;
		div_t d;
		
		timersub(&now, &miner_started, &tv);
		d = div(tv.tv_sec, 86400);
		days = d.quot;
		d = div(d.rem, 3600);
		hours = d.quot;
		d = div(d.rem, 60);
		wprintw(statuswin, " - [%3u day%c %02d:%02d:%02d]"
			, days
			, (days == 1) ? ' ' : 's'
			, hours
			, d.quot
			, d.rem
		);
	}
	wattroff(statuswin, A_BOLD);
	mvwhline(statuswin, 1, 0, '-', 80);
	mvwprintw(statuswin, 2, 0, " %s", statusline);
	wclrtoeol(statuswin);
	mvwprintw(statuswin, 3, 0, " ST: %d  DW: %d  GW: %d  LW: %d  GF: %d  NB: %d  AS: %d  RF: %d  E: %.2f",
		total_staged(), total_discarded,
		total_getworks,
		local_work,
		total_go,
		new_blocks,
		total_submitting,
		total_ro,
		efficiency);
	wclrtoeol(statuswin);
	if ((pool_strategy == POOL_LOADBALANCE  || pool_strategy == POOL_BALANCE) && total_pools > 1) {
		mvwprintw(statuswin, 4, 0, " Connected to multiple pools with%s LP",
			have_longpoll ? "": "out");
	} else if (pool->has_stratum) {
		mvwprintw(statuswin, 4, 0, " Connected to %s diff %s with stratum as user %s",
			pool->sockaddr_url, pool->diff, pool->rpc_user);
	} else {
		mvwprintw(statuswin, 4, 0, " Connected to %s diff %s with%s LP as user %s",
			pool->sockaddr_url, pool->diff, have_longpoll ? "": "out", pool->rpc_user);
	}
	wclrtoeol(statuswin);
	cg_rlock(&ch_lock);
	mvwprintw(statuswin, 5, 0, " Block: %s  Diff:%s (%s)  Started: %s",
		  current_hash, block_diff, net_hashrate, blocktime);
	cg_runlock(&ch_lock);
	mvwhline(statuswin, 6, 0, '-', 80);
	mvwhline(statuswin, statusy - 1, 0, '-', 80);
	mvwprintw(statuswin, devcursor - 1, 1, "[P]ool management %s[S]ettings [D]isplay options [Q]uit",
		have_opencl ? "[G]PU management " : "");
}

static void adj_width(int var, int *length)
{
	if ((int)(log10(var) + 1) > *length)
		(*length)++;
}

static int dev_width;

static void curses_print_devstatus(int thr_id)
{
	struct cgpu_info *cgpu;
	char logline[256];
	int ypos;

	if (opt_compact)
		return;

	cgpu = get_thr_cgpu(thr_id);

	/* Check this isn't out of the window size */
	if (opt_show_procs)
	ypos = cgpu->cgminer_id;
	else
	{
		if (cgpu->proc_id)
			return;
		ypos = cgpu->device_line_id;
	}
	ypos += devsummaryYOffset;
	if (ypos < 0)
		return;
	ypos += devcursor;
	if (ypos >= statusy - 1)
		return;

	if (wmove(statuswin, ypos, 0) == ERR)
		return;
	
	get_statline2(logline, cgpu, true);
	waddstr(statuswin, logline);

	wclrtoeol(statuswin);
}
#endif

static void print_status(int thr_id)
{
	if (!curses_active)
		text_print_status(thr_id);
}

#ifdef HAVE_CURSES
/* Check for window resize. Called with curses mutex locked */
static inline void change_logwinsize(void)
{
	int x, y, logx, logy;

	getmaxyx(mainwin, y, x);
	if (x < 80 || y < 25)
		return;

	if (y > statusy + 2 && statusy < logstart) {
		if (y - 2 < logstart)
			statusy = y - 2;
		else
			statusy = logstart;
		logcursor = statusy + 1;
		mvwin(logwin, logcursor, 0);
		wresize(statuswin, statusy, x);
	}

	y -= logcursor;
	getmaxyx(logwin, logy, logx);
	/* Detect screen size change */
	if (x != logx || y != logy)
		wresize(logwin, y, x);
}

static void check_winsizes(void)
{
	if (!use_curses)
		return;
	if (curses_active_locked()) {
		int y, x;

		erase();
		x = getmaxx(statuswin);
		if (logstart > LINES - 2)
			statusy = LINES - 2;
		else
			statusy = logstart;
		logcursor = statusy + 1;
		wresize(statuswin, statusy, x);
		getmaxyx(mainwin, y, x);
		y -= logcursor;
		wresize(logwin, y, x);
		mvwin(logwin, logcursor, 0);
		unlock_curses();
	}
}

static int device_line_id_count;

static void switch_compact(void)
{
	if (opt_compact) {
		logstart = devcursor + 1;
		logcursor = logstart + 1;
	} else {
		total_lines = (opt_show_procs ? total_devices : device_line_id_count);
		logstart = devcursor + total_lines + 1;
		logcursor = logstart + 1;
	}
	check_winsizes();
}

#define change_summarywinsize  switch_compact

/* For mandatory printing when mutex is already locked */
void wlog(const char *f, ...)
{
	va_list ap;

	va_start(ap, f);
	vw_printw(logwin, f, ap);
	va_end(ap);
}

/* Mandatory printing */
void wlogprint(const char *f, ...)
{
	va_list ap;

	if (curses_active_locked()) {
		va_start(ap, f);
		vw_printw(logwin, f, ap);
		va_end(ap);
		unlock_curses();
	}
}
#endif

#ifdef HAVE_CURSES
bool log_curses_only(int prio, const char *f, va_list ap)
{
	bool high_prio;

	high_prio = (prio == LOG_WARNING || prio == LOG_ERR);

	if (curses_active_locked()) {
		if (!opt_loginput || high_prio) {
			vw_printw(logwin, f, ap);
			if (high_prio) {
				touchwin(logwin);
				wrefresh(logwin);
			}
		}
		unlock_curses();
		return true;
	}
	return false;
}

void clear_logwin(void)
{
	if (curses_active_locked()) {
		wclear(logwin);
		unlock_curses();
	}
}
#endif

/* Returns true if the regenerated work->hash solves a block */
static bool solves_block(const struct work *work)
{
	unsigned char target[32];

	real_block_target(target, work->data);
	return hash_target_check(work->hash, target);
}

static void enable_pool(struct pool *pool)
{
	if (pool->enabled != POOL_ENABLED) {
		enabled_pools++;
		pool->enabled = POOL_ENABLED;
	}
}

static void disable_pool(struct pool *pool)
{
	if (pool->enabled == POOL_ENABLED)
		enabled_pools--;
	pool->enabled = POOL_DISABLED;
}

static void reject_pool(struct pool *pool)
{
	if (pool->enabled == POOL_ENABLED)
		enabled_pools--;
	pool->enabled = POOL_REJECTING;
}

static uint64_t share_diff(const struct work *);

static
void share_result_msg(const struct work *work, const char *disp, const char *reason, bool resubmit, const char *worktime) {
	struct cgpu_info *cgpu;
	const unsigned char *hashpart = &work->hash[opt_scrypt ? 26 : 24];
	uint64_t shrdiff = share_diff(work);
	char shrdiffdisp[16];
	int tgtdiff = floor(work->work_difficulty);
	char tgtdiffdisp[16];
	char where[20];
	
	cgpu = get_thr_cgpu(work->thr_id);
	
	suffix_string(shrdiff, shrdiffdisp, 0);
	suffix_string(tgtdiff, tgtdiffdisp, 0);
	
	if (total_pools > 1)
		sprintf(where, " pool %d", work->pool->pool_no);
	else
		where[0] = '\0';
	
	applog(LOG_NOTICE, "%s %02x%02x%02x%02x %"PRIprepr"%s Diff %s/%s%s %s%s",
	       disp,
	       (unsigned)hashpart[3], (unsigned)hashpart[2], (unsigned)hashpart[1], (unsigned)hashpart[0],
	       cgpu->proc_repr,
	       where,
	       shrdiffdisp, tgtdiffdisp,
	       reason,
	       resubmit ? "(resubmit)" : "",
	       worktime
	);
}

static bool test_work_current(struct work *);
static void _submit_work_async(struct work *);

static
void maybe_local_submit(const struct work *work)
{
#if BLKMAKER_VERSION > 3
	if (unlikely(work->block && work->tmpl))
	{
		// This is a block with a full template (GBT)
		// Regardless of the result, submit to local bitcoind(s) as well
		struct work *work_cp;
		char *p;
		
		for (int i = 0; i < total_pools; ++i)
		{
			p = strchr(pools[i]->rpc_url, '#');
			if (likely(!(p && strstr(&p[1], "allblocks"))))
				continue;
			
			work_cp = copy_work(work);
			work_cp->pool = pools[i];
			work_cp->do_foreign_submit = true;
			_submit_work_async(work_cp);
		}
	}
#endif
}

/* Theoretically threads could race when modifying accepted and
 * rejected values but the chance of two submits completing at the
 * same time is zero so there is no point adding extra locking */
static void
share_result(json_t *val, json_t *res, json_t *err, const struct work *work,
	     /*char *hashshow,*/ bool resubmit, char *worktime)
{
	struct pool *pool = work->pool;
	struct cgpu_info *cgpu;

	cgpu = get_thr_cgpu(work->thr_id);

	if ((json_is_null(err) || !err) && (json_is_null(res) || json_is_true(res))) {
		mutex_lock(&stats_lock);
		cgpu->accepted++;
		total_accepted++;
		pool->accepted++;
		cgpu->diff_accepted += work->work_difficulty;
		total_diff_accepted += work->work_difficulty;
		pool->diff_accepted += work->work_difficulty;
		mutex_unlock(&stats_lock);

		pool->seq_rejects = 0;
		cgpu->last_share_pool = pool->pool_no;
		cgpu->last_share_pool_time = time(NULL);
		cgpu->last_share_diff = work->work_difficulty;
		pool->last_share_time = cgpu->last_share_pool_time;
		pool->last_share_diff = work->work_difficulty;
		applog(LOG_DEBUG, "PROOF OF WORK RESULT: true (yay!!!)");
		if (!QUIET) {
			share_result_msg(work, "Accepted", "", resubmit, worktime);
		}
		sharelog("accept", work);
		if (opt_shares && total_accepted >= opt_shares) {
			applog(LOG_WARNING, "Successfully mined %d accepted shares as requested and exiting.", opt_shares);
			kill_work();
			return;
		}

		/* Detect if a pool that has been temporarily disabled for
		 * continually rejecting shares has started accepting shares.
		 * This will only happen with the work returned from a
		 * longpoll */
		if (unlikely(pool->enabled == POOL_REJECTING)) {
			applog(LOG_WARNING, "Rejecting pool %d now accepting shares, re-enabling!", pool->pool_no);
			enable_pool(pool);
			switch_pools(NULL);
		}

		if (unlikely(work->block)) {
			// Force moving on to this new block :)
			struct work fakework;
			memset(&fakework, 0, sizeof(fakework));
			fakework.pool = work->pool;

			// Copy block version, bits, and time from share
			memcpy(&fakework.data[ 0], &work->data[ 0], 4);
			memcpy(&fakework.data[68], &work->data[68], 8);

			// Set prevblock to winning hash (swap32'd)
			swap32yes(&fakework.data[4], &work->hash[0], 32 / 4);

			test_work_current(&fakework);
		}
	} else {
		mutex_lock(&stats_lock);
		cgpu->rejected++;
		total_rejected++;
		pool->rejected++;
		cgpu->diff_rejected += work->work_difficulty;
		total_diff_rejected += work->work_difficulty;
		pool->diff_rejected += work->work_difficulty;
		pool->seq_rejects++;
		mutex_unlock(&stats_lock);

		applog(LOG_DEBUG, "PROOF OF WORK RESULT: false (booooo)");
		if (!QUIET) {
			char where[20];
			char disposition[36] = "reject";
			char reason[32];

			strcpy(reason, "");
			if (total_pools > 1)
				sprintf(where, "pool %d", work->pool->pool_no);
			else
				strcpy(where, "");

			if (!json_is_string(res))
				res = json_object_get(val, "reject-reason");
			if (res) {
				const char *reasontmp = json_string_value(res);

				size_t reasonLen = strlen(reasontmp);
				if (reasonLen > 28)
					reasonLen = 28;
				reason[0] = ' '; reason[1] = '(';
				memcpy(2 + reason, reasontmp, reasonLen);
				reason[reasonLen + 2] = ')'; reason[reasonLen + 3] = '\0';
				memcpy(disposition + 7, reasontmp, reasonLen);
				disposition[6] = ':'; disposition[reasonLen + 7] = '\0';
			} else if (work->stratum && err && json_is_array(err)) {
				json_t *reason_val = json_array_get(err, 1);
				char *reason_str;

				if (reason_val && json_is_string(reason_val)) {
					reason_str = (char *)json_string_value(reason_val);
					snprintf(reason, 31, " (%s)", reason_str);
				}
			}

			share_result_msg(work, "Rejected", reason, resubmit, worktime);
			sharelog(disposition, work);
		}

		/* Once we have more than a nominal amount of sequential rejects,
		 * at least 10 and more than 3 mins at the current utility,
		 * disable the pool because some pool error is likely to have
		 * ensued. Do not do this if we know the share just happened to
		 * be stale due to networking delays.
		 */
		if (pool->seq_rejects > 10 && !work->stale && opt_disable_pool && enabled_pools > 1) {
			double utility = total_accepted / total_secs * 60;

			if (pool->seq_rejects > utility * 3) {
				applog(LOG_WARNING, "Pool %d rejected %d sequential shares, disabling!",
				       pool->pool_no, pool->seq_rejects);
				reject_pool(pool);
				if (pool == current_pool())
					switch_pools(NULL);
				pool->seq_rejects = 0;
			}
		}
	}
	
	maybe_local_submit(work);
}

static const uint64_t diffone = 0xFFFF000000000000ull;

static double target_diff(const unsigned char *target);

static uint64_t share_diff(const struct work *work)
{
	uint64_t ret;
	bool new_best = false;

	ret = target_diff(work->hash);
	cg_wlock(&control_lock);
	if (unlikely(ret > best_diff)) {
		new_best = true;
		best_diff = ret;
		suffix_string(best_diff, best_share, 0);
	}
	if (unlikely(ret > work->pool->best_diff))
		work->pool->best_diff = ret;
	cg_wunlock(&control_lock);

	if (unlikely(new_best))
		applog(LOG_INFO, "New best share: %s", best_share);

	return ret;
}

static char *submit_upstream_work_request(struct work *work)
{
	char *hexstr = NULL;
	char *s, *sd;
	struct pool *pool = work->pool;

	if (work->tmpl) {
		json_t *req;
		unsigned char data[80];
		
		swap32yes(data, work->data, 80 / 4);
#if BLKMAKER_VERSION > 3
		if (work->do_foreign_submit)
			req = blkmk_submit_foreign_jansson(work->tmpl, data, work->dataid, le32toh(*((uint32_t*)&work->data[76])));
		else
#endif
			req = blkmk_submit_jansson(work->tmpl, data, work->dataid, le32toh(*((uint32_t*)&work->data[76])));
		s = json_dumps(req, 0);
		json_decref(req);
		sd = bin2hex(data, 80);
	} else {

	/* build hex string */
	hexstr = bin2hex(work->data, sizeof(work->data));

	/* build JSON-RPC request */
		s = strdup("{\"method\": \"getwork\", \"params\": [ \"");
		s = realloc_strcat(s, hexstr);
		s = realloc_strcat(s, "\" ], \"id\":1}");

		free(hexstr);
		sd = s;

	}

	applog(LOG_DEBUG, "DBG: sending %s submit RPC call: %s", pool->rpc_url, sd);
	if (work->tmpl)
		free(sd);
	else
		s = realloc_strcat(s, "\n");

	return s;
}

static bool submit_upstream_work_completed(struct work *work, bool resubmit, struct timeval *ptv_submit, json_t *val) {
	json_t *res, *err;
	bool rc = false;
	int thr_id = work->thr_id;
	struct pool *pool = work->pool;
	struct timeval tv_submit_reply;
	char worktime[200] = "";

	gettimeofday(&tv_submit_reply, NULL);

	if (unlikely(!val)) {
		applog(LOG_INFO, "submit_upstream_work json_rpc_call failed");
		if (!pool_tset(pool, &pool->submit_fail)) {
			total_ro++;
			pool->remotefail_occasions++;
			applog(LOG_WARNING, "Pool %d communication failure, caching submissions", pool->pool_no);
		}
		goto out;
	} else if (pool_tclear(pool, &pool->submit_fail))
		applog(LOG_WARNING, "Pool %d communication resumed, submitting work", pool->pool_no);

	res = json_object_get(val, "result");
	err = json_object_get(val, "error");

	if (!QUIET) {
		if (opt_worktime) {
			char workclone[20];
			struct tm _tm;
			struct tm *tm, tm_getwork, tm_submit_reply;
			tm = &_tm;
			double getwork_time = tdiff((struct timeval *)&(work->tv_getwork_reply),
							(struct timeval *)&(work->tv_getwork));
			double getwork_to_work = tdiff((struct timeval *)&(work->tv_work_start),
							(struct timeval *)&(work->tv_getwork_reply));
			double work_time = tdiff((struct timeval *)&(work->tv_work_found),
							(struct timeval *)&(work->tv_work_start));
			double work_to_submit = tdiff(ptv_submit,
							(struct timeval *)&(work->tv_work_found));
			double submit_time = tdiff(&tv_submit_reply, ptv_submit);
			int diffplaces = 3;

			localtime_r(&(work->tv_getwork.tv_sec), tm);
			memcpy(&tm_getwork, tm, sizeof(struct tm));
			localtime_r(&(tv_submit_reply.tv_sec), tm);
			memcpy(&tm_submit_reply, tm, sizeof(struct tm));

			if (work->clone) {
				sprintf(workclone, "C:%1.3f",
					tdiff((struct timeval *)&(work->tv_cloned),
						(struct timeval *)&(work->tv_getwork_reply)));
			}
			else
				strcpy(workclone, "O");

			if (work->work_difficulty < 1)
				diffplaces = 6;

			sprintf(worktime, " <-%08lx.%08lx M:%c D:%1.*f G:%02d:%02d:%02d:%1.3f %s (%1.3f) W:%1.3f (%1.3f) S:%1.3f R:%02d:%02d:%02d",
				(unsigned long)swab32(*(uint32_t *)&(work->data[opt_scrypt ? 32 : 28])),
				(unsigned long)swab32(*(uint32_t *)&(work->data[opt_scrypt ? 28 : 24])),
				work->getwork_mode, diffplaces, work->work_difficulty,
				tm_getwork.tm_hour, tm_getwork.tm_min,
				tm_getwork.tm_sec, getwork_time, workclone,
				getwork_to_work, work_time, work_to_submit, submit_time,
				tm_submit_reply.tm_hour, tm_submit_reply.tm_min,
				tm_submit_reply.tm_sec);
		}
	}

	share_result(val, res, err, work, resubmit, worktime);

	if (!opt_realquiet)
		print_status(thr_id);
	if (!want_per_device_stats) {
		char logline[256];
		struct cgpu_info *cgpu;

		cgpu = get_thr_cgpu(thr_id);
		
		get_statline(logline, cgpu);
		applog(LOG_INFO, "%s", logline);
	}

	json_decref(val);

	rc = true;
out:
	return rc;
}

/* Specifies whether we can use this pool for work or not. */
static bool pool_unworkable(struct pool *pool)
{
	if (pool->idle)
		return true;
	if (pool->enabled != POOL_ENABLED)
		return true;
	if (pool->has_stratum && !pool->stratum_active)
		return true;
	return false;
}

/* In balanced mode, the amount of diff1 solutions per pool is monitored as a
 * rolling average per 10 minutes and if pools start getting more, it biases
 * away from them to distribute work evenly. The share count is reset to the
 * rolling average every 10 minutes to not send all work to one pool after it
 * has been disabled/out for an extended period. */
static struct pool *select_balanced(struct pool *cp)
{
	int i, lowest = cp->shares;
	struct pool *ret = cp;

	for (i = 0; i < total_pools; i++) {
		struct pool *pool = pools[i];

		if (pool_unworkable(pool))
			continue;
		if (pool->shares < lowest) {
			lowest = pool->shares;
			ret = pool;
		}
	}

	ret->shares++;
	return ret;
}

static bool pool_active(struct pool *, bool pinging);
static void pool_died(struct pool *);

/* Select any active pool in a rotating fashion when loadbalance is chosen */
static inline struct pool *select_pool(bool lagging)
{
	static int rotating_pool = 0;
	struct pool *pool, *cp;
	int tested;

	cp = current_pool();

retry:
	if (pool_strategy == POOL_BALANCE)
	{
		pool = select_balanced(cp);
		goto have_pool;
	}

	if (pool_strategy != POOL_LOADBALANCE && (!lagging || opt_fail_only))
		pool = cp;
	else
		pool = NULL;

	/* Try to find the first pool in the rotation that is usable */
	tested = 0;
	while (!pool && tested++ < total_pools) {
		if (++rotating_pool >= total_pools)
			rotating_pool = 0;
		pool = pools[rotating_pool];
		if (!pool_unworkable(pool))
			break;
		pool = NULL;
	}
	/* If still nothing is usable, use the current pool */
	if (!pool)
		pool = cp;

have_pool:
	if (cp != pool)
	{
		if (!pool_active(pool, false))
		{
			pool_died(pool);
			goto retry;
		}
		pool_tclear(pool, &pool->idle);
	}
	return pool;
}

static double DIFFEXACTONE = 26959946667150639794667015087019630673637144422540572481103610249215.0;

static double target_diff(const unsigned char *target)
{
	double targ = 0;
	signed int i;

	for (i = 31; i >= 0; --i)
		targ = (targ * 0x100) + target[i];

	return DIFFEXACTONE / (targ ?: 1);
}

/*
 * Calculate the work share difficulty
 */
static void calc_diff(struct work *work, int known)
{
	struct cgminer_pool_stats *pool_stats = &(work->pool->cgminer_pool_stats);
	double difficulty;

	if (!known) {
		work->work_difficulty = target_diff(work->target);
	} else
		work->work_difficulty = known;
	difficulty = work->work_difficulty;

	pool_stats->last_diff = difficulty;
	suffix_string((uint64_t)difficulty, work->pool->diff, 0);

	if (difficulty == pool_stats->min_diff)
		pool_stats->min_diff_count++;
	else if (difficulty < pool_stats->min_diff || pool_stats->min_diff == 0) {
		pool_stats->min_diff = difficulty;
		pool_stats->min_diff_count = 1;
	}

	if (difficulty == pool_stats->max_diff)
		pool_stats->max_diff_count++;
	else if (difficulty > pool_stats->max_diff) {
		pool_stats->max_diff = difficulty;
		pool_stats->max_diff_count = 1;
	}
}

static void get_benchmark_work(struct work *work)
{
	// Use a random work block pulled from a pool
	static uint8_t bench_block[] = { CGMINER_BENCHMARK_BLOCK };

	size_t bench_size = sizeof(*work);
	size_t work_size = sizeof(bench_block);
	size_t min_size = (work_size < bench_size ? work_size : bench_size);
	memset(work, 0, sizeof(*work));
	memcpy(work, &bench_block, min_size);
	work->mandatory = true;
	work->pool = pools[0];
	gettimeofday(&(work->tv_getwork), NULL);
	memcpy(&(work->tv_getwork_reply), &(work->tv_getwork), sizeof(struct timeval));
	work->getwork_mode = GETWORK_MODE_BENCHMARK;
	calc_diff(work, 0);
}

static void wake_gws(void);

static void update_last_work(struct work *work)
{
	if (!work->tmpl)
		// Only save GBT jobs, since rollntime isn't coordinated well yet
		return;

	struct pool *pool = work->pool;
	mutex_lock(&pool->last_work_lock);
	if (pool->last_work_copy)
		free_work(pool->last_work_copy);
	pool->last_work_copy = copy_work(work);
	pool->last_work_copy->work_restart_id = pool->work_restart_id;
	mutex_unlock(&pool->last_work_lock);
}

static
void gbt_req_target(json_t *req)
{
	json_t *j;
	json_t *n;
	
	if (!request_target_str)
		return;
	
	j = json_object_get(req, "params");
	if (!j)
	{
		n = json_array();
		if (!n)
			return;
		if (json_object_set_new(req, "params", n))
			goto erradd;
		j = n;
	}
	
	n = json_array_get(j, 0);
	if (!n)
	{
		n = json_object();
		if (!n)
			return;
		if (json_array_append_new(j, n))
			goto erradd;
	}
	j = n;
	
	n = json_string(request_target_str);
	if (!n)
		return;
	if (json_object_set_new(j, "target", n))
		goto erradd;
	
	return;

erradd:
	json_decref(n);
}

static char *prepare_rpc_req2(struct work *work, enum pool_protocol proto, const char *lpid, bool probe)
{
	char *rpc_req;

	clean_work(work);
	switch (proto) {
		case PLP_GETWORK:
			work->getwork_mode = GETWORK_MODE_POOL;
			return strdup(getwork_req);
		case PLP_GETBLOCKTEMPLATE:
			work->getwork_mode = GETWORK_MODE_GBT;
			work->tmpl_refcount = malloc(sizeof(*work->tmpl_refcount));
			if (!work->tmpl_refcount)
				return NULL;
			work->tmpl = blktmpl_create();
			if (!work->tmpl)
				goto gbtfail2;
			*work->tmpl_refcount = 1;
			gbt_capabilities_t caps = blktmpl_addcaps(work->tmpl);
			if (!caps)
				goto gbtfail;
			caps |= GBT_LONGPOLL;
			json_t *req = blktmpl_request_jansson(caps, lpid);
			if (!req)
				goto gbtfail;
			
			if (probe)
				gbt_req_target(req);
			
			rpc_req = json_dumps(req, 0);
			if (!rpc_req)
				goto gbtfail;
			json_decref(req);
			return rpc_req;
		default:
			return NULL;
	}
	return NULL;

gbtfail:
	blktmpl_free(work->tmpl);
	work->tmpl = NULL;
gbtfail2:
	free(work->tmpl_refcount);
	work->tmpl_refcount = NULL;
	return NULL;
}

#define prepare_rpc_req(work, proto, lpid)  prepare_rpc_req2(work, proto, lpid, false)
#define prepare_rpc_req_probe(work, proto, lpid)  prepare_rpc_req2(work, proto, lpid, true)

static const char *pool_protocol_name(enum pool_protocol proto)
{
	switch (proto) {
		case PLP_GETBLOCKTEMPLATE:
			return "getblocktemplate";
		case PLP_GETWORK:
			return "getwork";
		default:
			return "UNKNOWN";
	}
}

static enum pool_protocol pool_protocol_fallback(enum pool_protocol proto)
{
	switch (proto) {
		case PLP_GETBLOCKTEMPLATE:
			if (want_getwork)
			return PLP_GETWORK;
		default:
			return PLP_NONE;
	}
}

static bool get_upstream_work(struct work *work, CURL *curl)
{
	struct pool *pool = work->pool;
	struct cgminer_pool_stats *pool_stats = &(pool->cgminer_pool_stats);
	struct timeval tv_elapsed;
	json_t *val = NULL;
	bool rc = false;
	char *url;
	enum pool_protocol proto;

	char *rpc_req;

	if (pool->proto == PLP_NONE)
		pool->proto = PLP_GETBLOCKTEMPLATE;

tryagain:
	rpc_req = prepare_rpc_req(work, pool->proto, NULL);
	work->pool = pool;
	if (!rpc_req)
		return false;

	applog(LOG_DEBUG, "DBG: sending %s get RPC call: %s", pool->rpc_url, rpc_req);

	url = pool->rpc_url;

	gettimeofday(&(work->tv_getwork), NULL);

	val = json_rpc_call(curl, url, pool->rpc_userpass, rpc_req, false,
			    false, &work->rolltime, pool, false);
	pool_stats->getwork_attempts++;

	free(rpc_req);

	if (likely(val)) {
		rc = work_decode(pool, work, val);
		if (unlikely(!rc))
			applog(LOG_DEBUG, "Failed to decode work in get_upstream_work");
	} else if (PLP_NONE != (proto = pool_protocol_fallback(pool->proto))) {
		applog(LOG_WARNING, "Pool %u failed getblocktemplate request; falling back to getwork protocol", pool->pool_no);
		pool->proto = proto;
		goto tryagain;
	} else
		applog(LOG_DEBUG, "Failed json_rpc_call in get_upstream_work");

	gettimeofday(&(work->tv_getwork_reply), NULL);
	timersub(&(work->tv_getwork_reply), &(work->tv_getwork), &tv_elapsed);
	pool_stats->getwork_wait_rolling += ((double)tv_elapsed.tv_sec + ((double)tv_elapsed.tv_usec / 1000000)) * 0.63;
	pool_stats->getwork_wait_rolling /= 1.63;

	timeradd(&tv_elapsed, &(pool_stats->getwork_wait), &(pool_stats->getwork_wait));
	if (timercmp(&tv_elapsed, &(pool_stats->getwork_wait_max), >)) {
		pool_stats->getwork_wait_max.tv_sec = tv_elapsed.tv_sec;
		pool_stats->getwork_wait_max.tv_usec = tv_elapsed.tv_usec;
	}
	if (timercmp(&tv_elapsed, &(pool_stats->getwork_wait_min), <)) {
		pool_stats->getwork_wait_min.tv_sec = tv_elapsed.tv_sec;
		pool_stats->getwork_wait_min.tv_usec = tv_elapsed.tv_usec;
	}
	pool_stats->getwork_calls++;

	work->pool = pool;
	work->longpoll = false;
	calc_diff(work, 0);
	total_getworks++;
	pool->getwork_requested++;

	if (rc)
		update_last_work(work);

	if (likely(val))
		json_decref(val);

	return rc;
}

#ifdef HAVE_CURSES
static void disable_curses(void)
{
	if (curses_active_locked()) {
		curses_active = false;
		leaveok(logwin, false);
		leaveok(statuswin, false);
		leaveok(mainwin, false);
		nocbreak();
		echo();
		delwin(logwin);
		delwin(statuswin);
		delwin(mainwin);
		endwin();
#ifdef WIN32
		// Move the cursor to after curses output.
		HANDLE hout = GetStdHandle(STD_OUTPUT_HANDLE);
		CONSOLE_SCREEN_BUFFER_INFO csbi;
		COORD coord;

		if (GetConsoleScreenBufferInfo(hout, &csbi)) {
			coord.X = 0;
			coord.Y = csbi.dwSize.Y - 1;
			SetConsoleCursorPosition(hout, coord);
		}
#endif
		unlock_curses();
	}
}
#endif

static void __kill_work(void)
{
	struct thr_info *thr;
	int i;

	if (!successful_connect)
		return;

	applog(LOG_INFO, "Received kill message");

	shutting_down = true;

	applog(LOG_DEBUG, "Prompting submit_work thread to finish");
	notifier_wake(submit_waiting_notifier);

	applog(LOG_DEBUG, "Killing off watchpool thread");
	/* Kill the watchpool thread */
	thr = &control_thr[watchpool_thr_id];
	thr_info_cancel(thr);

	applog(LOG_DEBUG, "Killing off watchdog thread");
	/* Kill the watchdog thread */
	thr = &control_thr[watchdog_thr_id];
	thr_info_cancel(thr);

	applog(LOG_DEBUG, "Stopping mining threads");
	/* Stop the mining threads*/
	for (i = 0; i < mining_threads; i++) {
		thr = get_thread(i);
		if (thr->cgpu->threads)
			thr_info_freeze(thr);
		thr->pause = true;
	}

	nmsleep(1000);

	applog(LOG_DEBUG, "Killing off mining threads");
	/* Kill the mining threads*/
	for (i = 0; i < mining_threads; i++) {
		thr = get_thread(i);
		if (thr->cgpu->threads)
			thr_info_cancel(thr);
	}

	applog(LOG_DEBUG, "Killing off stage thread");
	/* Stop the others */
	thr = &control_thr[stage_thr_id];
	thr_info_cancel(thr);

	applog(LOG_DEBUG, "Killing off API thread");
	thr = &control_thr[api_thr_id];
	thr_info_cancel(thr);
}

/* This should be the common exit path */
void kill_work(void)
{
	__kill_work();

	quit(0, "Shutdown signal received.");
}

static
#ifdef WIN32
#ifndef _WIN64
const
#endif
#endif
char **initial_args;

static void clean_up(void);

void app_restart(void)
{
	applog(LOG_WARNING, "Attempting to restart %s", packagename);

	__kill_work();
	clean_up();

#if defined(unix)
	if (forkpid > 0) {
		kill(forkpid, SIGTERM);
		forkpid = 0;
	}
#endif

	execv(initial_args[0], initial_args);
	applog(LOG_WARNING, "Failed to restart application");
}

static void sighandler(int __maybe_unused sig)
{
	/* Restore signal handlers so we can still quit if kill_work fails */
	sigaction(SIGTERM, &termhandler, NULL);
	sigaction(SIGINT, &inthandler, NULL);
	kill_work();
}

static void start_longpoll(void);
static void stop_longpoll(void);

/* Called with pool_lock held. Recruit an extra curl if none are available for
 * this pool. */
static void recruit_curl(struct pool *pool)
{
	struct curl_ent *ce = calloc(sizeof(struct curl_ent), 1);

	if (unlikely(!ce))
		quit(1, "Failed to calloc in recruit_curl");

	ce->curl = curl_easy_init();
	if (unlikely(!ce->curl))
		quit(1, "Failed to init in recruit_curl");

	list_add(&ce->node, &pool->curlring);
	pool->curls++;
	applog(LOG_DEBUG, "Recruited curl %d for pool %d", pool->curls, pool->pool_no);
}

/* Grab an available curl if there is one. If not, then recruit extra curls
 * unless we are in a submit_fail situation, or we have opt_delaynet enabled
 * and there are already 5 curls in circulation. Limit total number to the
 * number of mining threads per pool as well to prevent blasting a pool during
 * network delays/outages. */
static struct curl_ent *pop_curl_entry3(struct pool *pool, int blocking)
{
	int curl_limit = opt_delaynet ? 5 : (mining_threads + opt_queue) * 2;
	struct curl_ent *ce;

	mutex_lock(&pool->pool_lock);
retry:
	if (!pool->curls)
		recruit_curl(pool);
	else if (list_empty(&pool->curlring)) {
		if (blocking < 2 && pool->curls >= curl_limit && (blocking || pool->curls >= opt_submit_threads)) {
			if (!blocking) {
				mutex_unlock(&pool->pool_lock);
				return NULL;
			}
			pthread_cond_wait(&pool->cr_cond, &pool->pool_lock);
			goto retry;
		} else
			recruit_curl(pool);
	}
	ce = list_entry(pool->curlring.next, struct curl_ent, node);
	list_del(&ce->node);
	mutex_unlock(&pool->pool_lock);

	return ce;
}

static struct curl_ent *pop_curl_entry2(struct pool *pool, bool blocking)
{
	return pop_curl_entry3(pool, blocking ? 1 : 0);
}

__maybe_unused
static struct curl_ent *pop_curl_entry(struct pool *pool)
{
	return pop_curl_entry3(pool, 1);
}

static void push_curl_entry(struct curl_ent *ce, struct pool *pool)
{
	mutex_lock(&pool->pool_lock);
	if (!ce || !ce->curl)
		quit(1, "Attempted to add NULL in push_curl_entry");
	list_add_tail(&ce->node, &pool->curlring);
	gettimeofday(&ce->tv, NULL);
	pthread_cond_broadcast(&pool->cr_cond);
	mutex_unlock(&pool->pool_lock);
}

bool stale_work(struct work *work, bool share);

static inline bool should_roll(struct work *work)
{
	struct timeval now;
	time_t expiry;

	if (work->pool != current_pool() && pool_strategy != POOL_LOADBALANCE && pool_strategy != POOL_BALANCE)
		return false;

	if (stale_work(work, false))
		return false;

	if (work->rolltime > opt_scantime)
		expiry = work->rolltime;
	else
		expiry = opt_scantime;
	expiry = expiry * 2 / 3;

	/* We shouldn't roll if we're unlikely to get one shares' duration
	 * work out of doing so */
	gettimeofday(&now, NULL);
	if (now.tv_sec - work->tv_staged.tv_sec > expiry)
		return false;
	
	return true;
}

/* Limit rolls to 7000 to not beyond 2 hours in the future where bitcoind will
 * reject blocks as invalid. */
static inline bool can_roll(struct work *work)
{
	if (work->stratum)
		return false;
	if (!(work->pool && !work->clone))
		return false;
	if (work->tmpl) {
		if (stale_work(work, false))
			return false;
		return blkmk_work_left(work->tmpl);
	}
	return (work->rolltime &&
		work->rolls < 7000 && !stale_work(work, false));
}

static void roll_work(struct work *work)
{
	if (work->tmpl) {
		if (blkmk_get_data(work->tmpl, work->data, 80, time(NULL), NULL, &work->dataid) < 76)
			applog(LOG_ERR, "Failed to get next data from template; spinning wheels!");
		swap32yes(work->data, work->data, 80 / 4);
		calc_midstate(work);
		applog(LOG_DEBUG, "Successfully rolled extranonce to dataid %u", work->dataid);
	} else {

	uint32_t *work_ntime;
	uint32_t ntime;

	work_ntime = (uint32_t *)(work->data + 68);
	ntime = be32toh(*work_ntime);
	ntime++;
	*work_ntime = htobe32(ntime);

		applog(LOG_DEBUG, "Successfully rolled time header in work");
	}

	local_work++;
	work->rolls++;
	work->blk.nonce = 0;

	/* This is now a different work item so it needs a different ID for the
	 * hashtable */
	work->id = total_work++;
}

/* Duplicates any dynamically allocated arrays within the work struct to
 * prevent a copied work struct from freeing ram belonging to another struct */
void __copy_work(struct work *work, const struct work *base_work)
{
	int id = work->id;

	clean_work(work);
	memcpy(work, base_work, sizeof(struct work));
	/* Keep the unique new id assigned during make_work to prevent copied
	 * work from having the same id. */
	work->id = id;
	if (base_work->job_id)
		work->job_id = strdup(base_work->job_id);
	if (base_work->nonce1)
		work->nonce1 = strdup(base_work->nonce1);
	if (base_work->nonce2)
		work->nonce2 = strdup(base_work->nonce2);
	if (base_work->ntime)
		work->ntime = strdup(base_work->ntime);

	if (base_work->tmpl) {
		struct pool *pool = work->pool;
		mutex_lock(&pool->pool_lock);
		++*work->tmpl_refcount;
		mutex_unlock(&pool->pool_lock);
	}
}

/* Generates a copy of an existing work struct, creating fresh heap allocations
 * for all dynamically allocated arrays within the struct */
struct work *copy_work(const struct work *base_work)
{
	struct work *work = make_work();

	__copy_work(work, base_work);

	return work;
}

static struct work *make_clone(struct work *work)
{
	struct work *work_clone = copy_work(work);

	work_clone->clone = true;
	gettimeofday((struct timeval *)&(work_clone->tv_cloned), NULL);
	work_clone->longpoll = false;
	work_clone->mandatory = false;
	/* Make cloned work appear slightly older to bias towards keeping the
	 * master work item which can be further rolled */
	work_clone->tv_staged.tv_sec -= 1;

	return work_clone;
}

static void stage_work(struct work *work);

static bool clone_available(void)
{
	struct work *work_clone = NULL, *work, *tmp;
	bool cloned = false;

	mutex_lock(stgd_lock);
	if (!staged_rollable)
		goto out_unlock;

	HASH_ITER(hh, staged_work, work, tmp) {
		if (can_roll(work) && should_roll(work)) {
			roll_work(work);
			work_clone = make_clone(work);
			roll_work(work);
			applog(LOG_DEBUG, "Pushing cloned available work to stage thread");
			cloned = true;
			break;
		}
	}

out_unlock:
	mutex_unlock(stgd_lock);

	if (cloned)
		stage_work(work_clone);
	return cloned;
}

static void pool_died(struct pool *pool)
{
	if (!pool_tset(pool, &pool->idle)) {
		gettimeofday(&pool->tv_idle, NULL);
		if (pool == current_pool()) {
			applog(LOG_WARNING, "Pool %d %s not responding!", pool->pool_no, pool->rpc_url);
			switch_pools(NULL);
		} else
			applog(LOG_INFO, "Pool %d %s failed to return work", pool->pool_no, pool->rpc_url);
	}
}

bool stale_work(struct work *work, bool share)
{
	unsigned work_expiry;
	struct pool *pool;
	uint32_t block_id;
	unsigned getwork_delay;

	if (opt_benchmark)
		return false;

	block_id = ((uint32_t*)work->data)[1];
	pool = work->pool;

	/* Technically the rolltime should be correct but some pools
	 * advertise a broken expire= that is lower than a meaningful
	 * scantime */
	if (work->rolltime >= opt_scantime || work->tmpl)
		work_expiry = work->rolltime;
	else
		work_expiry = opt_expiry;

	unsigned max_expiry = (have_longpoll ? opt_expiry_lp : opt_expiry);
	if (work_expiry > max_expiry)
		work_expiry = max_expiry;

	if (share) {
		/* If the share isn't on this pool's latest block, it's stale */
		if (pool->block_id && pool->block_id != block_id)
		{
			applog(LOG_DEBUG, "Share stale due to block mismatch (%08lx != %08lx)", (long)block_id, (long)pool->block_id);
			return true;
		}

		/* If the pool doesn't want old shares, then any found in work before
		 * the most recent longpoll is stale */
		if ((!pool->submit_old) && work->work_restart_id != pool->work_restart_id)
		{
			applog(LOG_DEBUG, "Share stale due to mandatory work update (%02x != %02x)", work->work_restart_id, pool->work_restart_id);
			return true;
		}
	} else {
		/* If this work isn't for the latest Bitcoin block, it's stale */
		/* But only care about the current pool if failover-only */
		if (enabled_pools <= 1 || opt_fail_only) {
			if (pool->block_id && block_id != pool->block_id)
			{
				applog(LOG_DEBUG, "Work stale due to block mismatch (%08lx != 1 ? %08lx : %08lx)", (long)block_id, (long)pool->block_id, (long)current_block_id);
				return true;
			}
		} else {
			if (block_id != current_block_id)
			{
				applog(LOG_DEBUG, "Work stale due to block mismatch (%08lx != 0 ? %08lx : %08lx)", (long)block_id, (long)pool->block_id, (long)current_block_id);
				return true;
			}
		}

		/* If the pool has asked us to restart since this work, it's stale */
		if (work->work_restart_id != pool->work_restart_id)
		{
			applog(LOG_DEBUG, "Work stale due to work update (%02x != %02x)", work->work_restart_id, pool->work_restart_id);
			return true;
		}

	if (pool->has_stratum && work->job_id) {
		bool same_job;

		if (!pool->stratum_active || !pool->stratum_notify) {
			applog(LOG_DEBUG, "Work stale due to stratum inactive");
			return true;
		}

		same_job = true;
		cg_rlock(&pool->data_lock);
		if (strcmp(work->job_id, pool->swork.job_id))
			same_job = false;
		cg_runlock(&pool->data_lock);
		if (!same_job) {
			applog(LOG_DEBUG, "Work stale due to stratum job_id mismatch");
			return true;
		}
	}

	/* Factor in the average getwork delay of this pool, rounding it up to
	 * the nearest second */
	getwork_delay = pool->cgminer_pool_stats.getwork_wait_rolling * 5 + 1;
	if (unlikely(work_expiry <= getwork_delay + 5))
		work_expiry = 5;
	else
		work_expiry -= getwork_delay;

	}

	double elapsed_since_staged = difftime(time(NULL), work->tv_staged.tv_sec);
	if (elapsed_since_staged > work_expiry) {
		applog(LOG_DEBUG, "%s stale due to expiry (%.0f >= %u)", share?"Share":"Work", elapsed_since_staged, work_expiry);
		return true;
	}

	/* If the user only wants strict failover, any work from a pool other than
	 * the current one is always considered stale */
	if (opt_fail_only && !share && pool != current_pool() && !work->mandatory &&
	    pool_strategy != POOL_LOADBALANCE && pool_strategy != POOL_BALANCE) {
		applog(LOG_DEBUG, "Work stale due to fail only pool mismatch (pool %u vs %u)", pool->pool_no, current_pool()->pool_no);
		return true;
	}

	return false;
}

static void regen_hash(struct work *work)
{
	hash_data(work->hash, work->data);
}

static void check_solve(struct work *work)
{
	if (opt_scrypt)
		scrypt_outputhash(work);
	else
		regen_hash(work);

	work->block = solves_block(work);
	if (unlikely(work->block)) {
		work->pool->solved++;
		found_blocks++;
		work->mandatory = true;
		applog(LOG_NOTICE, "Found block for pool %d!", work->pool->pool_no);
	}
}

static void submit_discard_share2(const char *reason, struct work *work)
{
	sharelog(reason, work);

	mutex_lock(&stats_lock);
	++total_stale;
	++(work->pool->stale_shares);
	total_diff_stale += work->work_difficulty;
	work->pool->diff_stale += work->work_difficulty;
	mutex_unlock(&stats_lock);
}

static void submit_discard_share(struct work *work)
{
	submit_discard_share2("discard", work);
}

struct submit_work_state {
	struct work *work;
	bool resubmit;
	struct curl_ent *ce;
	int failures;
	time_t staleexpire;
	char *s;
	struct timeval tv_submit;
	struct submit_work_state *next;
};

static int my_curl_timer_set(__maybe_unused CURLM *curlm, long timeout_ms, void *userp)
{
	long *p_timeout_us = userp;
	
	const long max_ms = LONG_MAX / 1000;
	if (max_ms < timeout_ms)
		timeout_ms = max_ms;
	
	*p_timeout_us = timeout_ms * 1000;
	return 0;
}

static void sws_has_ce(struct submit_work_state *sws)
{
	struct pool *pool = sws->work->pool;
	sws->s = submit_upstream_work_request(sws->work);
	gettimeofday(&sws->tv_submit, NULL);
	json_rpc_call_async(sws->ce->curl, pool->rpc_url, pool->rpc_userpass, sws->s, false, pool, true, sws);
}

static struct submit_work_state *begin_submission(struct work *work)
{
	struct pool *pool;
	struct submit_work_state *sws = NULL;

	pool = work->pool;
	sws = malloc(sizeof(*sws));
	*sws = (struct submit_work_state){
		.work = work,
	};

	check_solve(work);

	if (stale_work(work, true)) {
		work->stale = true;
		if (opt_submit_stale)
			applog(LOG_NOTICE, "Pool %d stale share detected, submitting as user requested", pool->pool_no);
		else if (pool->submit_old)
			applog(LOG_NOTICE, "Pool %d stale share detected, submitting as pool requested", pool->pool_no);
		else {
			applog(LOG_NOTICE, "Pool %d stale share detected, discarding", pool->pool_no);
			submit_discard_share(work);
			goto out;
		}
		sws->staleexpire = time(NULL) + 300;
	}

	if (work->stratum) {
		char *s;

		s = malloc(1024);

		sws->s = s;
	} else {
		/* submit solution to bitcoin via JSON-RPC */
		sws->ce = pop_curl_entry2(pool, false);
		if (sws->ce) {
			sws_has_ce(sws);
		} else {
			sws->next = pool->sws_waiting_on_curl;
			pool->sws_waiting_on_curl = sws;
			if (sws->next)
				applog(LOG_DEBUG, "submit_thread queuing submission");
			else
				applog(LOG_WARNING, "submit_thread queuing submissions (see --submit-threads)");
		}
	}

	return sws;

out:
	free(sws);
	return NULL;
}

static bool retry_submission(struct submit_work_state *sws)
{
	struct work *work = sws->work;
	struct pool *pool = work->pool;

		sws->resubmit = true;
		if ((!work->stale) && stale_work(work, true)) {
			work->stale = true;
			if (opt_submit_stale)
				applog(LOG_NOTICE, "Pool %d share became stale during submission failure, will retry as user requested", pool->pool_no);
			else if (pool->submit_old)
				applog(LOG_NOTICE, "Pool %d share became stale during submission failure, will retry as pool requested", pool->pool_no);
			else {
				applog(LOG_NOTICE, "Pool %d share became stale during submission failure, discarding", pool->pool_no);
				submit_discard_share(work);
				return false;
			}
			sws->staleexpire = time(NULL) + 300;
		}
		if (unlikely((opt_retries >= 0) && (++sws->failures > opt_retries))) {
			applog(LOG_ERR, "Pool %d failed %d submission retries, discarding", pool->pool_no, opt_retries);
			submit_discard_share(work);
			return false;
		}
		else if (work->stale) {
			if (unlikely(opt_retries < 0 && sws->staleexpire <= time(NULL))) {
				applog(LOG_NOTICE, "Pool %d stale share failed to submit for 5 minutes, discarding", pool->pool_no);
				submit_discard_share(work);
				return false;
			}
		}

		/* pause, then restart work-request loop */
		applog(LOG_INFO, "json_rpc_call failed on submit_work, retrying");

		gettimeofday(&sws->tv_submit, NULL);
		json_rpc_call_async(sws->ce->curl, pool->rpc_url, pool->rpc_userpass, sws->s, false, pool, true, sws);
	
	return true;
}

static void free_sws(struct submit_work_state *sws)
{
	free(sws->s);
	free_work(sws->work);
	free(sws);
}

static void *submit_work_thread(__maybe_unused void *userdata)
{
	int wip = 0;
	CURLM *curlm;
	long curlm_timeout_us = -1;
	struct timeval curlm_timer;
	struct submit_work_state *sws, **swsp;
	struct submit_work_state *write_sws = NULL;
	unsigned tsreduce = 0;

	pthread_detach(pthread_self());

	RenameThread("submit_work");

	applog(LOG_DEBUG, "Creating extra submit work thread");

	curlm = curl_multi_init();
	curlm_timeout_us = -1;
	curl_multi_setopt(curlm, CURLMOPT_TIMERDATA, &curlm_timeout_us);
	curl_multi_setopt(curlm, CURLMOPT_TIMERFUNCTION, my_curl_timer_set);

	fd_set rfds, wfds, efds;
	int maxfd;
	struct timeval tv_timeout, tv_now;
	int n;
	CURLMsg *cm;
	FD_ZERO(&rfds);
	while (1) {
		mutex_lock(&submitting_lock);
		total_submitting -= tsreduce;
		tsreduce = 0;
		if (FD_ISSET(submit_waiting_notifier[0], &rfds)) {
			notifier_read(submit_waiting_notifier);
		}
		
		// Receive any new submissions
		while (!list_empty(&submit_waiting)) {
			struct work *work = list_entry(submit_waiting.next, struct work, list);
			list_del(&work->list);
			if ( (sws = begin_submission(work)) ) {
				if (sws->ce)
					curl_multi_add_handle(curlm, sws->ce->curl);
				else if (sws->s) {
					sws->next = write_sws;
					write_sws = sws;
				}
				++wip;
			}
			else {
				--total_submitting;
				free_work(work);
			}
		}
		
		if (unlikely(shutting_down && !wip))
			break;
		mutex_unlock(&submitting_lock);
		
		FD_ZERO(&rfds);
		FD_ZERO(&wfds);
		FD_ZERO(&efds);
		tv_timeout.tv_sec = -1;
		
		// Setup cURL with select
		// Need to call perform to ensure the timeout gets updated
		curl_multi_perform(curlm, &n);
		curl_multi_fdset(curlm, &rfds, &wfds, &efds, &maxfd);
		if (curlm_timeout_us >= 0)
		{
			timer_set_delay_from_now(&curlm_timer, curlm_timeout_us);
			reduce_timeout_to(&tv_timeout, &curlm_timer);
		}
		
		// Setup waiting stratum submissions with select
		for (sws = write_sws; sws; sws = sws->next)
		{
			struct pool *pool = sws->work->pool;
			int fd = pool->sock;
			if (fd == INVSOCK || (!pool->stratum_init) || !pool->stratum_notify)
				continue;
			FD_SET(fd, &wfds);
			set_maxfd(&maxfd, fd);
		}
		
		// Setup "submit waiting" notifier with select
		FD_SET(submit_waiting_notifier[0], &rfds);
		set_maxfd(&maxfd, submit_waiting_notifier[0]);
		
		// Wait for something interesting to happen :)
		gettimeofday(&tv_now, NULL);
		if (select(maxfd+1, &rfds, &wfds, &efds, select_timeout(&tv_timeout, &tv_now)) < 0) {
			FD_ZERO(&rfds);
			continue;
		}
		
		// Handle any stratum ready-to-write results
		for (swsp = &write_sws; (sws = *swsp); ) {
			struct work *work = sws->work;
			struct pool *pool = work->pool;
			int fd = pool->sock;
			bool sessionid_match;
			
			cg_rlock(&pool->data_lock);
			// NOTE: cgminer only does this check on retries, but BFGMiner does it for even the first/normal submit; therefore, it needs to be such that it always is true on the same connection regardless of session management
			// NOTE: Worst case scenario for a false positive: the pool rejects it as H-not-zero
			sessionid_match = (!pool->nonce1) || !strcmp(work->nonce1, pool->nonce1);
			cg_runlock(&pool->data_lock);
			if (!sessionid_match)
			{
				applog(LOG_DEBUG, "No matching session id for resubmitting stratum share");
				submit_discard_share2("disconnect", work);
				++tsreduce;
next_write_sws_del:
				// Clear the fd from wfds, to avoid potentially blocking on other submissions to the same socket
				FD_CLR(fd, &wfds);
				// Delete sws for this submission, since we're done with it
				*swsp = sws->next;
				free_sws(sws);
				--wip;
				continue;
			}
			
			if (fd == INVSOCK || (!pool->stratum_init) || (!pool->stratum_notify) || !FD_ISSET(fd, &wfds)) {
next_write_sws:
				// TODO: Check if stale, possibly discard etc
				swsp = &sws->next;
				continue;
			}
			
			char *s = sws->s;
			struct stratum_share *sshare = calloc(sizeof(struct stratum_share), 1);
			uint32_t nonce;
			char *noncehex;
			
			sshare->sshare_time = time(NULL);
			sshare->work = copy_work(work);
			nonce = *((uint32_t *)(work->data + 76));
			noncehex = bin2hex((const unsigned char *)&nonce, 4);
			
			mutex_lock(&sshare_lock);
			/* Give the stratum share a unique id */
			sshare->id = swork_id++;
			HASH_ADD_INT(stratum_shares, id, sshare);
			sprintf(s, "{\"params\": [\"%s\", \"%s\", \"%s\", \"%s\", \"%s\"], \"id\": %d, \"method\": \"mining.submit\"}",
				pool->rpc_user, work->job_id, work->nonce2, work->ntime, noncehex, sshare->id);
			mutex_unlock(&sshare_lock);
			
			free(noncehex);
			
			applog(LOG_DEBUG, "DBG: sending %s submit RPC call: %s", pool->stratum_url, s);

			if (likely(stratum_send(pool, s, strlen(s)))) {
				if (pool_tclear(pool, &pool->submit_fail))
					applog(LOG_WARNING, "Pool %d communication resumed, submitting work", pool->pool_no);
				applog(LOG_DEBUG, "Successfully submitted, adding to stratum_shares db");
				goto next_write_sws_del;
			} else if (!pool_tset(pool, &pool->submit_fail)) {
				// Undo stuff
				mutex_lock(&sshare_lock);
				HASH_DEL(stratum_shares, sshare);
				mutex_unlock(&sshare_lock);
				free_work(sshare->work);
				free(sshare);
				
				applog(LOG_WARNING, "Pool %d stratum share submission failure", pool->pool_no);
				total_ro++;
				pool->remotefail_occasions++;
				goto next_write_sws;
			}
		}
		
		// Handle any cURL activities
		curl_multi_perform(curlm, &n);
		while( (cm = curl_multi_info_read(curlm, &n)) ) {
			if (cm->msg == CURLMSG_DONE)
			{
				bool finished;
				json_t *val = json_rpc_call_completed(cm->easy_handle, cm->data.result, false, NULL, &sws);
				curl_multi_remove_handle(curlm, cm->easy_handle);
				finished = submit_upstream_work_completed(sws->work, sws->resubmit, &sws->tv_submit, val);
				if (!finished) {
					if (retry_submission(sws))
						curl_multi_add_handle(curlm, sws->ce->curl);
					else
						finished = true;
				}
				
				if (finished) {
					--wip;
					++tsreduce;
					struct pool *pool = sws->work->pool;
					if (pool->sws_waiting_on_curl) {
						pool->sws_waiting_on_curl->ce = sws->ce;
						sws_has_ce(pool->sws_waiting_on_curl);
						pool->sws_waiting_on_curl = pool->sws_waiting_on_curl->next;
						curl_multi_add_handle(curlm, sws->ce->curl);
					} else {
						push_curl_entry(sws->ce, sws->work->pool);
					}
					free_sws(sws);
				}
			}
		}
	}
	assert(!write_sws);
	mutex_unlock(&submitting_lock);

	curl_multi_cleanup(curlm);

	applog(LOG_DEBUG, "submit_work thread exiting");

	return NULL;
}

/* Find the pool that currently has the highest priority */
static struct pool *priority_pool(int choice)
{
	struct pool *ret = NULL;
	int i;

	for (i = 0; i < total_pools; i++) {
		struct pool *pool = pools[i];

		if (pool->prio == choice) {
			ret = pool;
			break;
		}
	}

	if (unlikely(!ret)) {
		applog(LOG_ERR, "WTF No pool %d found!", choice);
		return pools[choice];
	}
	return ret;
}

int prioritize_pools(char *param, int *pid)
{
	char *ptr, *next;
	int i, pr, prio = 0;

	if (total_pools == 0) {
		return MSG_NOPOOL;
	}

	if (param == NULL || *param == '\0') {
		return MSG_MISPID;
	}

	bool pools_changed[total_pools];
	int new_prio[total_pools];
	for (i = 0; i < total_pools; ++i)
		pools_changed[i] = false;

	next = param;
	while (next && *next) {
		ptr = next;
		next = strchr(ptr, ',');
		if (next)
			*(next++) = '\0';

		i = atoi(ptr);
		if (i < 0 || i >= total_pools) {
			*pid = i;
			return MSG_INVPID;
		}

		if (pools_changed[i]) {
			*pid = i;
			return MSG_DUPPID;
		}

		pools_changed[i] = true;
		new_prio[i] = prio++;
	}

	// Only change them if no errors
	for (i = 0; i < total_pools; i++) {
		if (pools_changed[i])
			pools[i]->prio = new_prio[i];
	}

	// In priority order, cycle through the unchanged pools and append them
	for (pr = 0; pr < total_pools; pr++)
		for (i = 0; i < total_pools; i++) {
			if (!pools_changed[i] && pools[i]->prio == pr) {
				pools[i]->prio = prio++;
				pools_changed[i] = true;
				break;
			}
		}

	if (current_pool()->prio)
		switch_pools(NULL);

	return MSG_POOLPRIO;
}

void validate_pool_priorities(void)
{
	// TODO: this should probably do some sort of logging
	int i, j;
	bool used[total_pools];
	bool valid[total_pools];

	for (i = 0; i < total_pools; i++)
		used[i] = valid[i] = false;

	for (i = 0; i < total_pools; i++) {
		if (pools[i]->prio >=0 && pools[i]->prio < total_pools) {
			if (!used[pools[i]->prio]) {
				valid[i] = true;
				used[pools[i]->prio] = true;
			}
		}
	}

	for (i = 0; i < total_pools; i++) {
		if (!valid[i]) {
			for (j = 0; j < total_pools; j++) {
				if (!used[j]) {
					applog(LOG_WARNING, "Pool %d priority changed from %d to %d", i, pools[i]->prio, j);
					pools[i]->prio = j;
					used[j] = true;
					break;
				}
			}
		}
	}
}

static void clear_pool_work(struct pool *pool);

/* Specifies whether we can switch to this pool or not. */
static bool pool_unusable(struct pool *pool)
{
	if (pool->idle)
		return true;
	if (pool->enabled != POOL_ENABLED)
		return true;
	return false;
}

void switch_pools(struct pool *selected)
{
	struct pool *pool, *last_pool;
	int i, pool_no, next_pool;

	cg_wlock(&control_lock);
	last_pool = currentpool;
	pool_no = currentpool->pool_no;

	/* Switch selected to pool number 0 and move the rest down */
	if (selected) {
		if (selected->prio != 0) {
			for (i = 0; i < total_pools; i++) {
				pool = pools[i];
				if (pool->prio < selected->prio)
					pool->prio++;
			}
			selected->prio = 0;
		}
	}

	switch (pool_strategy) {
		/* Both of these set to the master pool */
		case POOL_BALANCE:
		case POOL_FAILOVER:
		case POOL_LOADBALANCE:
			for (i = 0; i < total_pools; i++) {
				pool = priority_pool(i);
				if (pool_unusable(pool))
					continue;
				pool_no = pool->pool_no;
				break;
			}
			break;
		/* Both of these simply increment and cycle */
		case POOL_ROUNDROBIN:
		case POOL_ROTATE:
			if (selected && !selected->idle) {
				pool_no = selected->pool_no;
				break;
			}
			next_pool = pool_no;
			/* Select the next alive pool */
			for (i = 1; i < total_pools; i++) {
				next_pool++;
				if (next_pool >= total_pools)
					next_pool = 0;
				pool = pools[next_pool];
				if (pool_unusable(pool))
					continue;
				pool_no = next_pool;
				break;
			}
			break;
		default:
			break;
	}

	currentpool = pools[pool_no];
	pool = currentpool;
	cg_wunlock(&control_lock);

	/* Set the lagging flag to avoid pool not providing work fast enough
	 * messages in failover only mode since  we have to get all fresh work
	 * as in restart_threads */
	if (opt_fail_only)
		pool_tset(pool, &pool->lagging);

	if (pool != last_pool)
	{
		pool->block_id = 0;
		if (pool_strategy != POOL_LOADBALANCE && pool_strategy != POOL_BALANCE) {
			applog(LOG_WARNING, "Switching to pool %d %s", pool->pool_no, pool->rpc_url);
			if (pool->last_work_copy || pool->has_stratum || opt_fail_only)
				clear_pool_work(last_pool);
		}
	}

	mutex_lock(&lp_lock);
	pthread_cond_broadcast(&lp_cond);
	mutex_unlock(&lp_lock);

}

static void discard_work(struct work *work)
{
	if (!work->clone && !work->rolls && !work->mined) {
		if (work->pool)
			work->pool->discarded_work++;
		total_discarded++;
		applog(LOG_DEBUG, "Discarded work");
	} else
		applog(LOG_DEBUG, "Discarded cloned or rolled work");
	free_work(work);
}

static void wake_gws(void)
{
	mutex_lock(stgd_lock);
	pthread_cond_signal(&gws_cond);
	mutex_unlock(stgd_lock);
}

static void discard_stale(void)
{
	struct work *work, *tmp;
	int stale = 0;

	mutex_lock(stgd_lock);
	HASH_ITER(hh, staged_work, work, tmp) {
		if (stale_work(work, false)) {
			HASH_DEL(staged_work, work);
			discard_work(work);
			stale++;
		}
	}
	pthread_cond_signal(&gws_cond);
	mutex_unlock(stgd_lock);

	if (stale)
		applog(LOG_DEBUG, "Discarded %d stales that didn't match current hash", stale);
}

bool stale_work_future(struct work *work, bool share, unsigned long ustime)
{
	bool rv;
	struct timeval tv, orig;
	ldiv_t d;
	
	d = ldiv(ustime, 1000000);
	tv = (struct timeval){
		.tv_sec = d.quot,
		.tv_usec = d.rem,
	};
	orig = work->tv_staged;
	timersub(&orig, &tv, &work->tv_staged);
	rv = stale_work(work, share);
	work->tv_staged = orig;
	
	return rv;
}

static void restart_threads(void)
{
	struct pool *cp = current_pool();
	int i;
	struct thr_info *thr;

	/* Artificially set the lagging flag to avoid pool not providing work
	 * fast enough  messages after every long poll */
	pool_tset(cp, &cp->lagging);

	/* Discard staged work that is now stale */
	discard_stale();

	rd_lock(&mining_thr_lock);
	
	for (i = 0; i < mining_threads; i++)
	{
		thr = mining_thr[i];
		thr->work_restart = true;
	}
	
	for (i = 0; i < mining_threads; i++)
	{
		thr = mining_thr[i];
		notifier_wake(thr->work_restart_notifier);
	}
	
	rd_unlock(&mining_thr_lock);
}

static char *blkhashstr(unsigned char *hash)
{
	unsigned char hash_swap[32];
	swap256(hash_swap, hash);
	swap32tole(hash_swap, hash_swap, 32 / 4);
	return bin2hex(hash_swap, 32);
}

static void set_curblock(char *hexstr, unsigned char *hash)
{
	unsigned char hash_swap[32];

	current_block_id = ((uint32_t*)hash)[0];
	strcpy(current_block, hexstr);
	swap256(hash_swap, hash);
	swap32tole(hash_swap, hash_swap, 32 / 4);

	cg_wlock(&ch_lock);
	gettimeofday(&block_timeval, NULL);
	__update_block_title(hash_swap);
	free(current_fullhash);
	current_fullhash = bin2hex(hash_swap, 32);
	get_timestamp(blocktime, &block_timeval);
	applog(LOG_INFO, "New block: %s diff %s (%s)", current_hash, block_diff, net_hashrate);
	cg_wunlock(&ch_lock);
}

/* Search to see if this string is from a block that has been seen before */
static bool block_exists(char *hexstr)
{
	struct block *s;

	rd_lock(&blk_lock);
	HASH_FIND_STR(blocks, hexstr, s);
	rd_unlock(&blk_lock);
	if (s)
		return true;
	return false;
}

/* Tests if this work is from a block that has been seen before */
static inline bool from_existing_block(struct work *work)
{
	char *hexstr = bin2hex(work->data + 8, 18);
	bool ret;

	ret = block_exists(hexstr);
	free(hexstr);
	return ret;
}

static int block_sort(struct block *blocka, struct block *blockb)
{
	return blocka->block_no - blockb->block_no;
}

static void set_blockdiff(const struct work *work)
{
	unsigned char target[32];
	double diff;
	uint64_t diff64;

	real_block_target(target, work->data);
	diff = target_diff(target);
	diff64 = diff;

	suffix_string(diff64, block_diff, 0);
	hashrate_to_bufstr(net_hashrate, diff * 7158278, -1, H2B_SHORT);
	if (unlikely(current_diff != diff))
		applog(LOG_NOTICE, "Network difficulty changed to %s (%s)", block_diff, net_hashrate);
	current_diff = diff;
}

static bool test_work_current(struct work *work)
{
	bool ret = true;
	char *hexstr;

	if (work->mandatory)
		return ret;

	uint32_t block_id = ((uint32_t*)(work->data))[1];

	/* Hack to work around dud work sneaking into test */
	hexstr = bin2hex(work->data + 8, 18);
	if (!strncmp(hexstr, "000000000000000000000000000000000000", 36))
		goto out_free;

	/* Search to see if this block exists yet and if not, consider it a
	 * new block and set the current block details to this one */
	if (!block_exists(hexstr)) {
		struct block *s = calloc(sizeof(struct block), 1);
		int deleted_block = 0;
		ret = false;

		if (unlikely(!s))
			quit (1, "test_work_current OOM");
		strcpy(s->hash, hexstr);
		s->block_no = new_blocks++;
		wr_lock(&blk_lock);
		/* Only keep the last hour's worth of blocks in memory since
		 * work from blocks before this is virtually impossible and we
		 * want to prevent memory usage from continually rising */
		if (HASH_COUNT(blocks) > 6) {
			struct block *oldblock;

			HASH_SORT(blocks, block_sort);
			oldblock = blocks;
			deleted_block = oldblock->block_no;
			HASH_DEL(blocks, oldblock);
			free(oldblock);
		}
		HASH_ADD_STR(blocks, hash, s);
		set_blockdiff(work);
		wr_unlock(&blk_lock);
		work->pool->block_id = block_id;
		if (deleted_block)
			applog(LOG_DEBUG, "Deleted block %d from database", deleted_block);
		template_nonce = 0;
		set_curblock(hexstr, &work->data[4]);
		if (unlikely(new_blocks == 1))
			goto out_free;

		if (!work->stratum) {
			if (work->longpoll) {
				applog(LOG_NOTICE, "Longpoll from pool %d detected new block",
				       work->pool->pool_no);
			} else if (have_longpoll)
				applog(LOG_NOTICE, "New block detected on network before longpoll");
			else
				applog(LOG_NOTICE, "New block detected on network");
		}
		restart_threads();
	} else {
		bool restart = false;
		struct pool *curpool = NULL;
		if (unlikely(work->pool->block_id != block_id)) {
			bool was_active = work->pool->block_id != 0;
			work->pool->block_id = block_id;
			if (!work->longpoll)
				update_last_work(work);
			if (was_active) {  // Pool actively changed block
				if (work->pool == (curpool = current_pool()))
					restart = true;
				if (block_id == current_block_id) {
					// Caught up, only announce if this pool is the one in use
					if (restart)
						applog(LOG_NOTICE, "%s %d caught up to new block",
						       work->longpoll ? "Longpoll from pool" : "Pool",
						       work->pool->pool_no);
				} else {
					// Switched to a block we know, but not the latest... why?
					// This might detect pools trying to double-spend or 51%,
					// but let's not make any accusations until it's had time
					// in the real world.
					free(hexstr);
					hexstr = blkhashstr(&work->data[4]);
					applog(LOG_WARNING, "%s %d is issuing work for an old block: %s",
					       work->longpoll ? "Longpoll from pool" : "Pool",
					       work->pool->pool_no,
					       hexstr);
				}
			}
		}
	  if (work->longpoll) {
		++work->pool->work_restart_id;
		update_last_work(work);
		if ((!restart) && work->pool == current_pool()) {
			applog(
			       (opt_quiet_work_updates ? LOG_DEBUG : LOG_NOTICE),
			       "Longpoll from pool %d requested work update",
				work->pool->pool_no);
			restart = true;
		}
	  }
		if (restart)
			restart_threads();
	}
	work->longpoll = false;
out_free:
	free(hexstr);
	return ret;
}

static int tv_sort(struct work *worka, struct work *workb)
{
	return worka->tv_staged.tv_sec - workb->tv_staged.tv_sec;
}

static bool work_rollable(struct work *work)
{
	return (!work->clone && work->rolltime);
}

static bool hash_push(struct work *work)
{
	bool rc = true;

	mutex_lock(stgd_lock);
	if (work_rollable(work))
		staged_rollable++;
	if (likely(!getq->frozen)) {
		HASH_ADD_INT(staged_work, id, work);
		HASH_SORT(staged_work, tv_sort);
	} else
		rc = false;
	pthread_cond_broadcast(&getq->cond);
	mutex_unlock(stgd_lock);

	return rc;
}

static void *stage_thread(void *userdata)
{
	struct thr_info *mythr = userdata;
	bool ok = true;

#ifndef HAVE_PTHREAD_CANCEL
	pthread_setcanceltype(PTHREAD_CANCEL_ASYNCHRONOUS, NULL);
#endif

	RenameThread("stage");

	while (ok) {
		struct work *work = NULL;

		applog(LOG_DEBUG, "Popping work to stage thread");

		work = tq_pop(mythr->q, NULL);
		if (unlikely(!work)) {
			applog(LOG_ERR, "Failed to tq_pop in stage_thread");
			ok = false;
			break;
		}
		work->work_restart_id = work->pool->work_restart_id;

		test_work_current(work);

		applog(LOG_DEBUG, "Pushing work to getwork queue (queued=%c)", work->queued?'Y':'N');

		if (unlikely(!hash_push(work))) {
			applog(LOG_WARNING, "Failed to hash_push in stage_thread");
			continue;
		}
	}

	tq_freeze(mythr->q);
	return NULL;
}

static void stage_work(struct work *work)
{
	applog(LOG_DEBUG, "Pushing work from pool %d to hash queue", work->pool->pool_no);
	work->work_restart_id = work->pool->work_restart_id;
	work->pool->last_work_time = time(NULL);
	test_work_current(work);
	hash_push(work);
}

#ifdef HAVE_CURSES
int curses_int(const char *query)
{
	int ret;
	char *cvar;

	cvar = curses_input(query);
	ret = atoi(cvar);
	free(cvar);
	return ret;
}
#endif

#ifdef HAVE_CURSES
static bool input_pool(bool live);
#endif

#ifdef HAVE_CURSES
static void display_pool_summary(struct pool *pool)
{
	double efficiency = 0.0;

	if (curses_active_locked()) {
		wlog("Pool: %s\n", pool->rpc_url);
		if (pool->solved)
			wlog("SOLVED %d BLOCK%s!\n", pool->solved, pool->solved > 1 ? "S" : "");
		wlog("%s own long-poll support\n", pool->lp_url ? "Has" : "Does not have");
		wlog(" Queued work requests: %d\n", pool->getwork_requested);
		wlog(" Share submissions: %d\n", pool->accepted + pool->rejected);
		wlog(" Accepted shares: %d\n", pool->accepted);
		wlog(" Rejected shares: %d\n", pool->rejected);
		wlog(" Accepted difficulty shares: %1.f\n", pool->diff_accepted);
		wlog(" Rejected difficulty shares: %1.f\n", pool->diff_rejected);
		if (pool->accepted || pool->rejected)
			wlog(" Reject ratio: %.1f%%\n", (double)(pool->rejected * 100) / (double)(pool->accepted + pool->rejected));
		uint64_t pool_bytes_xfer = pool->cgminer_pool_stats.net_bytes_received + pool->cgminer_pool_stats.net_bytes_sent;
		efficiency = pool_bytes_xfer ? pool->diff_accepted * 2048. / pool_bytes_xfer : 0.0;
		wlog(" Efficiency (accepted * difficulty / 2 KB): %.2f\n", efficiency);

		wlog(" Discarded work due to new blocks: %d\n", pool->discarded_work);
		wlog(" Stale submissions discarded due to new blocks: %d\n", pool->stale_shares);
		wlog(" Unable to get work from server occasions: %d\n", pool->getfail_occasions);
		wlog(" Submitting work remotely delay occasions: %d\n\n", pool->remotefail_occasions);
		unlock_curses();
	}
}
#endif

/* We can't remove the memory used for this struct pool because there may
 * still be work referencing it. We just remove it from the pools list */
void remove_pool(struct pool *pool)
{
	int i, last_pool = total_pools - 1;
	struct pool *other;

	/* Boost priority of any lower prio than this one */
	for (i = 0; i < total_pools; i++) {
		other = pools[i];
		if (other->prio > pool->prio)
			other->prio--;
	}

	if (pool->pool_no < last_pool) {
		/* Swap the last pool for this one */
		(pools[last_pool])->pool_no = pool->pool_no;
		pools[pool->pool_no] = pools[last_pool];
	}
	/* Give it an invalid number */
	pool->pool_no = total_pools;
	pool->removed = true;
	pool->has_stratum = false;
	total_pools--;
}

/* add a mutex if this needs to be thread safe in the future */
static struct JE {
	char *buf;
	struct JE *next;
} *jedata = NULL;

static void json_escape_free()
{
	struct JE *jeptr = jedata;
	struct JE *jenext;

	jedata = NULL;

	while (jeptr) {
		jenext = jeptr->next;
		free(jeptr->buf);
		free(jeptr);
		jeptr = jenext;
	}
}

static char *json_escape(char *str)
{
	struct JE *jeptr;
	char *buf, *ptr;

	/* 2x is the max, may as well just allocate that */
	ptr = buf = malloc(strlen(str) * 2 + 1);

	jeptr = malloc(sizeof(*jeptr));

	jeptr->buf = buf;
	jeptr->next = jedata;
	jedata = jeptr;

	while (*str) {
		if (*str == '\\' || *str == '"')
			*(ptr++) = '\\';

		*(ptr++) = *(str++);
	}

	*ptr = '\0';

	return buf;
}

void write_config(FILE *fcfg)
{
	int i;

	/* Write pool values */
	fputs("{\n\"pools\" : [", fcfg);
	for(i = 0; i < total_pools; i++) {
		fprintf(fcfg, "%s\n\t{\n\t\t\"url\" : \"%s\",", i > 0 ? "," : "", json_escape(pools[i]->rpc_url));
		if (pools[i]->rpc_proxy)
			fprintf(fcfg, "\n\t\t\"pool-proxy\" : \"%s\",", json_escape(pools[i]->rpc_proxy));
		fprintf(fcfg, "\n\t\t\"user\" : \"%s\",", json_escape(pools[i]->rpc_user));
		fprintf(fcfg, "\n\t\t\"pass\" : \"%s\",", json_escape(pools[i]->rpc_pass));
		fprintf(fcfg, "\n\t\t\"pool-priority\" : \"%d\"", pools[i]->prio);
		if (pools[i]->force_rollntime)
			fprintf(fcfg, ",\n\t\t\"force-rollntime\" : %d", pools[i]->force_rollntime);
		fprintf(fcfg, "\n\t}");
	}
	fputs("\n]\n", fcfg);

	fputs(",\n\"temp-cutoff\" : \"", fcfg);
	for (i = 0; i < total_devices; ++i)
		fprintf(fcfg, "%s%d", i > 0 ? "," : "", devices[i]->cutofftemp);
	fputs("\",\n\"temp-target\" : \"", fcfg);
	for (i = 0; i < total_devices; ++i)
		fprintf(fcfg, "%s%d", i > 0 ? "," : "", devices[i]->targettemp);
	fputs("\"", fcfg);
#ifdef HAVE_OPENCL
	if (nDevs) {
		/* Write GPU device values */
		fputs(",\n\"intensity\" : \"", fcfg);
		for(i = 0; i < nDevs; i++)
			fprintf(fcfg, gpus[i].dynamic ? "%sd" : "%s%d", i > 0 ? "," : "", gpus[i].intensity);
		fputs("\",\n\"vectors\" : \"", fcfg);
		for(i = 0; i < nDevs; i++)
			fprintf(fcfg, "%s%d", i > 0 ? "," : "",
				gpus[i].vwidth);
		fputs("\",\n\"worksize\" : \"", fcfg);
		for(i = 0; i < nDevs; i++)
			fprintf(fcfg, "%s%d", i > 0 ? "," : "",
				(int)gpus[i].work_size);
		fputs("\",\n\"kernel\" : \"", fcfg);
		for(i = 0; i < nDevs; i++) {
			fprintf(fcfg, "%s", i > 0 ? "," : "");
			switch (gpus[i].kernel) {
				case KL_NONE: // Shouldn't happen
					break;
				case KL_POCLBM:
					fprintf(fcfg, "poclbm");
					break;
				case KL_PHATK:
					fprintf(fcfg, "phatk");
					break;
				case KL_DIAKGCN:
					fprintf(fcfg, "diakgcn");
					break;
				case KL_DIABLO:
					fprintf(fcfg, "diablo");
					break;
				case KL_SCRYPT:
					fprintf(fcfg, "scrypt");
					break;
			}
		}
#ifdef USE_SCRYPT
		fputs("\",\n\"lookup-gap\" : \"", fcfg);
		for(i = 0; i < nDevs; i++)
			fprintf(fcfg, "%s%d", i > 0 ? "," : "",
				(int)gpus[i].opt_lg);
		fputs("\",\n\"thread-concurrency\" : \"", fcfg);
		for(i = 0; i < nDevs; i++)
			fprintf(fcfg, "%s%d", i > 0 ? "," : "",
				(int)gpus[i].opt_tc);
		fputs("\",\n\"shaders\" : \"", fcfg);
		for(i = 0; i < nDevs; i++)
			fprintf(fcfg, "%s%d", i > 0 ? "," : "",
				(int)gpus[i].shaders);
#endif
#ifdef HAVE_ADL
		fputs("\",\n\"gpu-engine\" : \"", fcfg);
		for(i = 0; i < nDevs; i++)
			fprintf(fcfg, "%s%d-%d", i > 0 ? "," : "", gpus[i].min_engine, gpus[i].gpu_engine);
		fputs("\",\n\"gpu-fan\" : \"", fcfg);
		for(i = 0; i < nDevs; i++)
			fprintf(fcfg, "%s%d-%d", i > 0 ? "," : "", gpus[i].min_fan, gpus[i].gpu_fan);
		fputs("\",\n\"gpu-memclock\" : \"", fcfg);
		for(i = 0; i < nDevs; i++)
			fprintf(fcfg, "%s%d", i > 0 ? "," : "", gpus[i].gpu_memclock);
		fputs("\",\n\"gpu-memdiff\" : \"", fcfg);
		for(i = 0; i < nDevs; i++)
			fprintf(fcfg, "%s%d", i > 0 ? "," : "", gpus[i].gpu_memdiff);
		fputs("\",\n\"gpu-powertune\" : \"", fcfg);
		for(i = 0; i < nDevs; i++)
			fprintf(fcfg, "%s%d", i > 0 ? "," : "", gpus[i].gpu_powertune);
		fputs("\",\n\"gpu-vddc\" : \"", fcfg);
		for(i = 0; i < nDevs; i++)
			fprintf(fcfg, "%s%1.3f", i > 0 ? "," : "", gpus[i].gpu_vddc);
		fputs("\",\n\"temp-overheat\" : \"", fcfg);
		for(i = 0; i < nDevs; i++)
			fprintf(fcfg, "%s%d", i > 0 ? "," : "", gpus[i].adl.overtemp);
#endif
		fputs("\"", fcfg);
	}
#endif
#ifdef HAVE_ADL
	if (opt_reorder)
		fprintf(fcfg, ",\n\"gpu-reorder\" : true");
#endif
#ifdef WANT_CPUMINE
	fprintf(fcfg, ",\n\"algo\" : \"%s\"", algo_names[opt_algo]);
#endif

	/* Simple bool and int options */
	struct opt_table *opt;
	for (opt = opt_config_table; opt->type != OPT_END; opt++) {
		char *p, *name = strdup(opt->names);
		for (p = strtok(name, "|"); p; p = strtok(NULL, "|")) {
			if (p[1] != '-')
				continue;
			if (opt->type & OPT_NOARG &&
			   ((void *)opt->cb == (void *)opt_set_bool || (void *)opt->cb == (void *)opt_set_invbool) &&
			   (*(bool *)opt->u.arg == ((void *)opt->cb == (void *)opt_set_bool)))
				fprintf(fcfg, ",\n\"%s\" : true", p+2);

			if (opt->type & OPT_HASARG &&
			   ((void *)opt->cb_arg == (void *)set_int_0_to_9999 ||
			   (void *)opt->cb_arg == (void *)set_int_1_to_65535 ||
			   (void *)opt->cb_arg == (void *)set_int_0_to_10 ||
			   (void *)opt->cb_arg == (void *)set_int_1_to_10) &&
			   opt->desc != opt_hidden &&
			   0 <= *(int *)opt->u.arg)
				fprintf(fcfg, ",\n\"%s\" : \"%d\"", p+2, *(int *)opt->u.arg);
		}
	}

	/* Special case options */
	fprintf(fcfg, ",\n\"shares\" : \"%d\"", opt_shares);
	if (pool_strategy == POOL_BALANCE)
		fputs(",\n\"balance\" : true", fcfg);
	if (pool_strategy == POOL_LOADBALANCE)
		fputs(",\n\"load-balance\" : true", fcfg);
	if (pool_strategy == POOL_ROUNDROBIN)
		fputs(",\n\"round-robin\" : true", fcfg);
	if (pool_strategy == POOL_ROTATE)
		fprintf(fcfg, ",\n\"rotate\" : \"%d\"", opt_rotate_period);
#if defined(unix)
	if (opt_stderr_cmd && *opt_stderr_cmd)
		fprintf(fcfg, ",\n\"monitor\" : \"%s\"", json_escape(opt_stderr_cmd));
#endif // defined(unix)
	if (opt_kernel_path && *opt_kernel_path) {
		char *kpath = strdup(opt_kernel_path);
		if (kpath[strlen(kpath)-1] == '/')
			kpath[strlen(kpath)-1] = 0;
		fprintf(fcfg, ",\n\"kernel-path\" : \"%s\"", json_escape(kpath));
	}
	if (schedstart.enable)
		fprintf(fcfg, ",\n\"sched-time\" : \"%d:%d\"", schedstart.tm.tm_hour, schedstart.tm.tm_min);
	if (schedstop.enable)
		fprintf(fcfg, ",\n\"stop-time\" : \"%d:%d\"", schedstop.tm.tm_hour, schedstop.tm.tm_min);
	if (opt_socks_proxy && *opt_socks_proxy)
		fprintf(fcfg, ",\n\"socks-proxy\" : \"%s\"", json_escape(opt_socks_proxy));
#ifdef HAVE_OPENCL
	for(i = 0; i < nDevs; i++)
		if (gpus[i].deven == DEV_DISABLED)
			break;
	if (i < nDevs)
		for (i = 0; i < nDevs; i++)
			if (gpus[i].deven != DEV_DISABLED)
				fprintf(fcfg, ",\n\"device\" : \"%d\"", i);
#endif
	if (opt_api_allow)
		fprintf(fcfg, ",\n\"api-allow\" : \"%s\"", json_escape(opt_api_allow));
	if (strcmp(opt_api_description, PACKAGE_STRING) != 0)
		fprintf(fcfg, ",\n\"api-description\" : \"%s\"", json_escape(opt_api_description));
	if (opt_api_groups)
		fprintf(fcfg, ",\n\"api-groups\" : \"%s\"", json_escape(opt_api_groups));
	if (opt_icarus_options)
		fprintf(fcfg, ",\n\"icarus-options\" : \"%s\"", json_escape(opt_icarus_options));
	if (opt_icarus_timing)
		fprintf(fcfg, ",\n\"icarus-timing\" : \"%s\"", json_escape(opt_icarus_timing));
	fputs("\n}\n", fcfg);

	json_escape_free();
}

void zero_bestshare(void)
{
	int i;

	best_diff = 0;
	memset(best_share, 0, 8);
	suffix_string(best_diff, best_share, 0);

	for (i = 0; i < total_pools; i++) {
		struct pool *pool = pools[i];
		pool->best_diff = 0;
	}
}

void zero_stats(void)
{
	int i;

	gettimeofday(&total_tv_start, NULL);
	miner_started = total_tv_start;
	total_mhashes_done = 0;
	total_getworks = 0;
	total_accepted = 0;
	total_rejected = 0;
	hw_errors = 0;
	total_stale = 0;
	total_discarded = 0;
	total_bytes_xfer = 0;
	new_blocks = 0;
	local_work = 0;
	total_go = 0;
	total_ro = 0;
	total_secs = 1.0;
	total_diff1 = 0;
	found_blocks = 0;
	total_diff_accepted = 0;
	total_diff_rejected = 0;
	total_diff_stale = 0;

	for (i = 0; i < total_pools; i++) {
		struct pool *pool = pools[i];

		pool->getwork_requested = 0;
		pool->accepted = 0;
		pool->rejected = 0;
		pool->solved = 0;
		pool->getwork_requested = 0;
		pool->stale_shares = 0;
		pool->discarded_work = 0;
		pool->getfail_occasions = 0;
		pool->remotefail_occasions = 0;
		pool->last_share_time = 0;
		pool->diff1 = 0;
		pool->diff_accepted = 0;
		pool->diff_rejected = 0;
		pool->diff_stale = 0;
		pool->last_share_diff = 0;
		pool->cgminer_stats.getwork_calls = 0;
		pool->cgminer_stats.getwork_wait_min.tv_sec = MIN_SEC_UNSET;
		pool->cgminer_stats.getwork_wait_max.tv_sec = 0;
		pool->cgminer_stats.getwork_wait_max.tv_usec = 0;
		pool->cgminer_pool_stats.getwork_calls = 0;
		pool->cgminer_pool_stats.getwork_attempts = 0;
		pool->cgminer_pool_stats.getwork_wait_min.tv_sec = MIN_SEC_UNSET;
		pool->cgminer_pool_stats.getwork_wait_max.tv_sec = 0;
		pool->cgminer_pool_stats.getwork_wait_max.tv_usec = 0;
		pool->cgminer_pool_stats.min_diff = 0;
		pool->cgminer_pool_stats.max_diff = 0;
		pool->cgminer_pool_stats.min_diff_count = 0;
		pool->cgminer_pool_stats.max_diff_count = 0;
		pool->cgminer_pool_stats.times_sent = 0;
		pool->cgminer_pool_stats.bytes_sent = 0;
		pool->cgminer_pool_stats.net_bytes_sent = 0;
		pool->cgminer_pool_stats.times_received = 0;
		pool->cgminer_pool_stats.bytes_received = 0;
		pool->cgminer_pool_stats.net_bytes_received = 0;
	}

	zero_bestshare();

	for (i = 0; i < total_devices; ++i) {
		struct cgpu_info *cgpu = get_devices(i);

		mutex_lock(&hash_lock);
		cgpu->total_mhashes = 0;
		cgpu->accepted = 0;
		cgpu->rejected = 0;
		cgpu->hw_errors = 0;
		cgpu->utility = 0.0;
		cgpu->utility_diff1 = 0;
		cgpu->last_share_pool_time = 0;
		cgpu->diff1 = 0;
		cgpu->diff_accepted = 0;
		cgpu->diff_rejected = 0;
		cgpu->last_share_diff = 0;
		cgpu->thread_fail_init_count = 0;
		cgpu->thread_zero_hash_count = 0;
		cgpu->thread_fail_queue_count = 0;
		cgpu->dev_sick_idle_60_count = 0;
		cgpu->dev_dead_idle_600_count = 0;
		cgpu->dev_nostart_count = 0;
		cgpu->dev_over_heat_count = 0;
		cgpu->dev_thermal_cutoff_count = 0;
		cgpu->dev_comms_error_count = 0;
		cgpu->dev_throttle_count = 0;
		cgpu->cgminer_stats.getwork_calls = 0;
		cgpu->cgminer_stats.getwork_wait_min.tv_sec = MIN_SEC_UNSET;
		cgpu->cgminer_stats.getwork_wait_max.tv_sec = 0;
		cgpu->cgminer_stats.getwork_wait_max.tv_usec = 0;
		mutex_unlock(&hash_lock);
	}
}

#ifdef HAVE_CURSES
static void display_pools(void)
{
	struct pool *pool;
	int selected, i, j;
	char input;

	opt_loginput = true;
	immedok(logwin, true);
	clear_logwin();
updated:
	for (j = 0; j < total_pools; j++) {
		for (i = 0; i < total_pools; i++) {
			pool = pools[i];

			if (pool->prio != j)
				continue;

			if (pool == current_pool())
				wattron(logwin, A_BOLD);
			if (pool->enabled != POOL_ENABLED)
				wattron(logwin, A_DIM);
			wlogprint("%d: ", pool->prio);
			switch (pool->enabled) {
				case POOL_ENABLED:
					wlogprint("Enabled  ");
					break;
				case POOL_DISABLED:
					wlogprint("Disabled ");
					break;
				case POOL_REJECTING:
					wlogprint("Rejectin ");
					break;
			}
			if (pool->idle)
				wlogprint("Dead ");
			else
			if (pool->has_stratum)
				wlogprint("Strtm");
			else
			if (pool->lp_url && pool->proto != pool->lp_proto)
				wlogprint("Mixed");
			else
				switch (pool->proto) {
					case PLP_GETBLOCKTEMPLATE:
						wlogprint(" GBT ");
						break;
					case PLP_GETWORK:
						wlogprint("GWork");
						break;
					default:
						wlogprint("Alive");
				}
			wlogprint(" Pool %d: %s  User:%s\n",
				pool->pool_no,
				pool->rpc_url, pool->rpc_user);
			wattroff(logwin, A_BOLD | A_DIM);

			break; //for (i = 0; i < total_pools; i++)
		}
	}
retry:
	wlogprint("\nCurrent pool management strategy: %s\n",
		strategies[pool_strategy].s);
	if (pool_strategy == POOL_ROTATE)
		wlogprint("Set to rotate every %d minutes\n", opt_rotate_period);
	wlogprint("[F]ailover only %s\n", opt_fail_only ? "enabled" : "disabled");
	wlogprint("[A]dd pool [R]emove pool [D]isable pool [E]nable pool [P]rioritize pool\n");
	wlogprint("[C]hange management strategy [S]witch pool [I]nformation\n");
	wlogprint("Or press any other key to continue\n");
	input = getch();

	if (!strncasecmp(&input, "a", 1)) {
		input_pool(true);
		goto updated;
	} else if (!strncasecmp(&input, "r", 1)) {
		if (total_pools <= 1) {
			wlogprint("Cannot remove last pool");
			goto retry;
		}
		selected = curses_int("Select pool number");
		if (selected < 0 || selected >= total_pools) {
			wlogprint("Invalid selection\n");
			goto retry;
		}
		pool = pools[selected];
		if (pool == current_pool())
			switch_pools(NULL);
		if (pool == current_pool()) {
			wlogprint("Unable to remove pool due to activity\n");
			goto retry;
		}
		disable_pool(pool);
		remove_pool(pool);
		goto updated;
	} else if (!strncasecmp(&input, "s", 1)) {
		selected = curses_int("Select pool number");
		if (selected < 0 || selected >= total_pools) {
			wlogprint("Invalid selection\n");
			goto retry;
		}
		pool = pools[selected];
		enable_pool(pool);
		switch_pools(pool);
		goto updated;
	} else if (!strncasecmp(&input, "d", 1)) {
		if (enabled_pools <= 1) {
			wlogprint("Cannot disable last pool");
			goto retry;
		}
		selected = curses_int("Select pool number");
		if (selected < 0 || selected >= total_pools) {
			wlogprint("Invalid selection\n");
			goto retry;
		}
		pool = pools[selected];
		disable_pool(pool);
		if (pool == current_pool())
			switch_pools(NULL);
		goto updated;
	} else if (!strncasecmp(&input, "e", 1)) {
		selected = curses_int("Select pool number");
		if (selected < 0 || selected >= total_pools) {
			wlogprint("Invalid selection\n");
			goto retry;
		}
		pool = pools[selected];
		enable_pool(pool);
		if (pool->prio < current_pool()->prio)
			switch_pools(pool);
		goto updated;
	} else if (!strncasecmp(&input, "c", 1)) {
		for (i = 0; i <= TOP_STRATEGY; i++)
			wlogprint("%d: %s\n", i, strategies[i].s);
		selected = curses_int("Select strategy number type");
		if (selected < 0 || selected > TOP_STRATEGY) {
			wlogprint("Invalid selection\n");
			goto retry;
		}
		if (selected == POOL_ROTATE) {
			opt_rotate_period = curses_int("Select interval in minutes");

			if (opt_rotate_period < 0 || opt_rotate_period > 9999) {
				opt_rotate_period = 0;
				wlogprint("Invalid selection\n");
				goto retry;
			}
		}
		pool_strategy = selected;
		switch_pools(NULL);
		goto updated;
	} else if (!strncasecmp(&input, "i", 1)) {
		selected = curses_int("Select pool number");
		if (selected < 0 || selected >= total_pools) {
			wlogprint("Invalid selection\n");
			goto retry;
		}
		pool = pools[selected];
		display_pool_summary(pool);
		goto retry;
	} else if (!strncasecmp(&input, "f", 1)) {
		opt_fail_only ^= true;
		goto updated;
        } else if (!strncasecmp(&input, "p", 1)) {
			char *prilist = curses_input("Enter new pool priority (comma separated list)");
			int res = prioritize_pools(prilist, &i);
			free(prilist);
			switch (res) {
        		case MSG_NOPOOL:
        			wlogprint("No pools\n");
        			goto retry;
        		case MSG_MISPID:
        			wlogprint("Missing pool id parameter\n");
        			goto retry;
        		case MSG_INVPID:
        			wlogprint("Invalid pool id %d - range is 0 - %d\n", i, total_pools - 1);
        			goto retry;
        		case MSG_DUPPID:
        			wlogprint("Duplicate pool specified %d\n", i);
        			goto retry;
        		case MSG_POOLPRIO:
        		default:
        			goto updated;
        	}
	} else
		clear_logwin();

	immedok(logwin, false);
	opt_loginput = false;
}

static const char *summary_detail_level_str(void)
{
	if (opt_compact)
		return "compact";
	if (opt_show_procs)
		return "processors";
	return "devices";
}

static void display_options(void)
{
	int selected;
	char input;

	opt_loginput = true;
	immedok(logwin, true);
	clear_logwin();
retry:
	wlogprint("[N]ormal [C]lear [S]ilent mode (disable all output)\n");
	wlogprint("[D]ebug:%s\n[P]er-device:%s\n[Q]uiet:%s\n[V]erbose:%s\n"
		  "[R]PC debug:%s\n[W]orkTime details:%s\nsu[M]mary detail level:%s\n"
		  "[L]og interval:%d\n[Z]ero statistics\n",
		opt_debug_console ? "on" : "off",
	        want_per_device_stats? "on" : "off",
		opt_quiet ? "on" : "off",
		opt_log_output ? "on" : "off",
		opt_protocol ? "on" : "off",
		opt_worktime ? "on" : "off",
		summary_detail_level_str(),
		opt_log_interval);
	wlogprint("Select an option or any other key to return\n");
	input = getch();
	if (!strncasecmp(&input, "q", 1)) {
		opt_quiet ^= true;
		wlogprint("Quiet mode %s\n", opt_quiet ? "enabled" : "disabled");
		goto retry;
	} else if (!strncasecmp(&input, "v", 1)) {
		opt_log_output ^= true;
		if (opt_log_output)
			opt_quiet = false;
		wlogprint("Verbose mode %s\n", opt_log_output ? "enabled" : "disabled");
		goto retry;
	} else if (!strncasecmp(&input, "n", 1)) {
		opt_log_output = false;
		opt_debug_console = false;
		opt_quiet = false;
		opt_protocol = false;
		opt_compact = false;
		opt_show_procs = false;
		devsummaryYOffset = 0;
		want_per_device_stats = false;
		wlogprint("Output mode reset to normal\n");
		switch_compact();
		goto retry;
	} else if (!strncasecmp(&input, "d", 1)) {
		opt_debug = true;
		opt_debug_console ^= true;
		opt_log_output = opt_debug_console;
		if (opt_debug_console)
			opt_quiet = false;
		wlogprint("Debug mode %s\n", opt_debug_console ? "enabled" : "disabled");
		goto retry;
	} else if (!strncasecmp(&input, "m", 1)) {
		if (opt_compact)
			opt_compact = false;
		else
		if (!opt_show_procs)
			opt_show_procs = true;
		else
		{
			opt_compact = true;
			opt_show_procs = false;
			devsummaryYOffset = 0;
		}
		wlogprint("su[M]mary detail level changed to: %s\n", summary_detail_level_str());
		switch_compact();
		goto retry;
	} else if (!strncasecmp(&input, "p", 1)) {
		want_per_device_stats ^= true;
		opt_log_output = want_per_device_stats;
		wlogprint("Per-device stats %s\n", want_per_device_stats ? "enabled" : "disabled");
		goto retry;
	} else if (!strncasecmp(&input, "r", 1)) {
		opt_protocol ^= true;
		if (opt_protocol)
			opt_quiet = false;
		wlogprint("RPC protocol debugging %s\n", opt_protocol ? "enabled" : "disabled");
		goto retry;
	} else if (!strncasecmp(&input, "c", 1))
		clear_logwin();
	else if (!strncasecmp(&input, "l", 1)) {
		selected = curses_int("Interval in seconds");
		if (selected < 0 || selected > 9999) {
			wlogprint("Invalid selection\n");
			goto retry;
		}
		opt_log_interval = selected;
		wlogprint("Log interval set to %d seconds\n", opt_log_interval);
		goto retry;
	} else if (!strncasecmp(&input, "s", 1)) {
		opt_realquiet = true;
	} else if (!strncasecmp(&input, "w", 1)) {
		opt_worktime ^= true;
		wlogprint("WorkTime details %s\n", opt_worktime ? "enabled" : "disabled");
		goto retry;
	} else if (!strncasecmp(&input, "z", 1)) {
		zero_stats();
		goto retry;
	} else
		clear_logwin();

	immedok(logwin, false);
	opt_loginput = false;
}
#endif

void default_save_file(char *filename)
{
#if defined(unix)
	if (getenv("HOME") && *getenv("HOME")) {
	        strcpy(filename, getenv("HOME"));
		strcat(filename, "/");
	}
	else
		strcpy(filename, "");
	strcat(filename, ".bfgminer/");
	mkdir(filename, 0777);
#else
	strcpy(filename, "");
#endif
	strcat(filename, def_conf);
}

#ifdef HAVE_CURSES
static void set_options(void)
{
	int selected;
	char input;

	opt_loginput = true;
	immedok(logwin, true);
	clear_logwin();
retry:
	wlogprint("\n[L]ongpoll: %s\n", want_longpoll ? "On" : "Off");
	wlogprint("[Q]ueue: %d\n[S]cantime: %d\n[E]xpiry: %d\n[R]etries: %d\n"
		  "[W]rite config file\n[B]FGMiner restart\n",
		opt_queue, opt_scantime, opt_expiry, opt_retries);
	wlogprint("Select an option or any other key to return\n");
	input = getch();

	if (!strncasecmp(&input, "q", 1)) {
		selected = curses_int("Extra work items to queue");
		if (selected < 0 || selected > 9999) {
			wlogprint("Invalid selection\n");
			goto retry;
		}
		opt_queue = selected;
		goto retry;
	} else if (!strncasecmp(&input, "l", 1)) {
		if (want_longpoll)
			stop_longpoll();
		else
			start_longpoll();
		applog(LOG_WARNING, "Longpoll %s", want_longpoll ? "enabled" : "disabled");
		goto retry;
	} else if  (!strncasecmp(&input, "s", 1)) {
		selected = curses_int("Set scantime in seconds");
		if (selected < 0 || selected > 9999) {
			wlogprint("Invalid selection\n");
			goto retry;
		}
		opt_scantime = selected;
		goto retry;
	} else if  (!strncasecmp(&input, "e", 1)) {
		selected = curses_int("Set expiry time in seconds");
		if (selected < 0 || selected > 9999) {
			wlogprint("Invalid selection\n");
			goto retry;
		}
		opt_expiry = selected;
		goto retry;
	} else if  (!strncasecmp(&input, "r", 1)) {
		selected = curses_int("Retries before failing (-1 infinite)");
		if (selected < -1 || selected > 9999) {
			wlogprint("Invalid selection\n");
			goto retry;
		}
		opt_retries = selected;
		goto retry;
	} else if  (!strncasecmp(&input, "w", 1)) {
		FILE *fcfg;
		char *str, filename[PATH_MAX], prompt[PATH_MAX + 50];

		default_save_file(filename);
		sprintf(prompt, "Config filename to write (Enter for default) [%s]", filename);
		str = curses_input(prompt);
		if (strcmp(str, "-1")) {
			struct stat statbuf;

			strcpy(filename, str);
			free(str);
			if (!stat(filename, &statbuf)) {
				wlogprint("File exists, overwrite?\n");
				input = getch();
				if (strncasecmp(&input, "y", 1))
					goto retry;
			}
		}
		else
			free(str);
		fcfg = fopen(filename, "w");
		if (!fcfg) {
			wlogprint("Cannot open or create file\n");
			goto retry;
		}
		write_config(fcfg);
		fclose(fcfg);
		goto retry;

	} else if (!strncasecmp(&input, "b", 1)) {
		wlogprint("Are you sure?\n");
		input = getch();
		if (!strncasecmp(&input, "y", 1))
			app_restart();
		else
			clear_logwin();
	} else
		clear_logwin();

	immedok(logwin, false);
	opt_loginput = false;
}

static void *input_thread(void __maybe_unused *userdata)
{
	RenameThread("input");

	if (!curses_active)
		return NULL;

	while (1) {
		int input;

		input = getch();
		switch (input) {
		case 'q': case 'Q':
			kill_work();
			return NULL;
		case 'd': case 'D':
			display_options();
			break;
		case 'p': case 'P':
			display_pools();
			break;
		case 's': case 'S':
			set_options();
			break;
		case 'g': case 'G':
			if (have_opencl)
				manage_gpu();
			break;
#ifdef HAVE_CURSES
		case KEY_DOWN:
			if (devsummaryYOffset < -(total_lines + devcursor - statusy))
				break;
			devsummaryYOffset -= 2;
		case KEY_UP:
			if (devsummaryYOffset == 0)
				break;
			++devsummaryYOffset;
			if (curses_active_locked()) {
				int i;
				for (i = 0; i < mining_threads; i++)
					curses_print_devstatus(i);
				touchwin(statuswin);
				wrefresh(statuswin);
				unlock_curses();
			}
			break;
#endif
		}
		if (opt_realquiet) {
			disable_curses();
			break;
		}
	}

	return NULL;
}
#endif

static void *api_thread(void *userdata)
{
	struct thr_info *mythr = userdata;

	pthread_detach(pthread_self());
	pthread_setcanceltype(PTHREAD_CANCEL_ASYNCHRONOUS, NULL);

	RenameThread("rpc");

	api(api_thr_id);

	PTH(mythr) = 0L;

	return NULL;
}

void thread_reportin(struct thr_info *thr)
{
	gettimeofday(&thr->last, NULL);
	thr->cgpu->status = LIFE_WELL;
	thr->getwork = 0;
	thr->cgpu->device_last_well = time(NULL);
}

void thread_reportout(struct thr_info *thr)
{
	thr->getwork = time(NULL);
}

static void hashmeter(int thr_id, struct timeval *diff,
		      uint64_t hashes_done)
{
	struct timeval temp_tv_end, total_diff;
	double secs;
	double local_secs;
	double utility;
	static double local_mhashes_done = 0;
	static double rolling = 0;
	double local_mhashes = (double)hashes_done / 1000000.0;
	bool showlog = false;
	char cHr[h2bs_fmt_size[H2B_NOUNIT]], aHr[h2bs_fmt_size[H2B_NOUNIT]], uHr[h2bs_fmt_size[H2B_SPACED]];
	struct thr_info *thr;

	/* Update the last time this thread reported in */
	if (thr_id >= 0) {
		thr = get_thread(thr_id);
		gettimeofday(&(thr->last), NULL);
		thr->cgpu->device_last_well = time(NULL);
	}

	secs = (double)diff->tv_sec + ((double)diff->tv_usec / 1000000.0);

	/* So we can call hashmeter from a non worker thread */
	if (thr_id >= 0) {
		struct cgpu_info *cgpu = thr->cgpu;
		int threadobj = cgpu->threads ?: 1;
		double thread_rolling = 0.0;
		int i;

		applog(LOG_DEBUG, "[thread %d: %"PRIu64" hashes, %.1f khash/sec]",
			thr_id, hashes_done, hashes_done / 1000 / secs);

		/* Rolling average for each thread and each device */
		decay_time(&thr->rolling, local_mhashes / secs);
		for (i = 0; i < threadobj; i++)
			thread_rolling += cgpu->thr[i]->rolling;

		mutex_lock(&hash_lock);
		decay_time(&cgpu->rolling, thread_rolling);
		cgpu->total_mhashes += local_mhashes;
		mutex_unlock(&hash_lock);

		// If needed, output detailed, per-device stats
		if (want_per_device_stats) {
			struct timeval now;
			struct timeval elapsed;
			struct timeval *last_msg_tv = opt_show_procs ? &thr->cgpu->last_message_tv : &thr->cgpu->device->last_message_tv;

			gettimeofday(&now, NULL);
			timersub(&now, last_msg_tv, &elapsed);
			if (opt_log_interval <= elapsed.tv_sec) {
				struct cgpu_info *cgpu = thr->cgpu;
				char logline[255];

				*last_msg_tv = now;

				get_statline(logline, cgpu);
				if (!curses_active) {
					printf("%s          \r", logline);
					fflush(stdout);
				} else
					applog(LOG_INFO, "%s", logline);
			}
		}
	}

	/* Totals are updated by all threads so can race without locking */
	mutex_lock(&hash_lock);
	gettimeofday(&temp_tv_end, NULL);
	timersub(&temp_tv_end, &total_tv_end, &total_diff);

	total_mhashes_done += local_mhashes;
	local_mhashes_done += local_mhashes;
	if (total_diff.tv_sec < opt_log_interval)
		/* Only update the total every opt_log_interval seconds */
		goto out_unlock;
	showlog = true;
	gettimeofday(&total_tv_end, NULL);

	local_secs = (double)total_diff.tv_sec + ((double)total_diff.tv_usec / 1000000.0);
	decay_time(&rolling, local_mhashes_done / local_secs);
	global_hashrate = roundl(rolling) * 1000000;

	timersub(&total_tv_end, &total_tv_start, &total_diff);
	total_secs = (double)total_diff.tv_sec +
		((double)total_diff.tv_usec / 1000000.0);

	utility = total_accepted / total_secs * 60;

	ti_hashrate_bufstr(
		(char*[]){cHr, aHr, uHr},
		1e6*rolling,
		1e6*total_mhashes_done / total_secs,
		utility_to_hashrate(total_diff_accepted / (total_secs ?: 1) * 60),
		H2B_SPACED);

	sprintf(statusline, "%s%ds:%s avg:%s u:%s | A:%d R:%d S:%d HW:%d U:%.1f/m BS:%s",
		want_per_device_stats ? "ALL " : "",
		opt_log_interval,
		cHr, aHr,
		uHr,
		total_accepted, total_rejected, total_stale,
		hw_errors,
		utility,
		best_share);


	local_mhashes_done = 0;
out_unlock:
	mutex_unlock(&hash_lock);
	if (showlog) {
		if (!curses_active) {
			printf("%s          \r", statusline);
			fflush(stdout);
		} else
			applog(LOG_INFO, "%s", statusline);
	}
}

void hashmeter2(struct thr_info *thr)
{
	struct timeval tv_now, tv_elapsed;
	
	timerclear(&thr->tv_hashes_done);
	
	gettimeofday(&tv_now, NULL);
	timersub(&tv_now, &thr->tv_lastupdate, &tv_elapsed);
	/* Update the hashmeter at most 5 times per second */
	if (tv_elapsed.tv_sec > 0 || tv_elapsed.tv_usec > 200) {
		hashmeter(thr->id, &tv_elapsed, thr->hashes_done);
		thr->hashes_done = 0;
		thr->tv_lastupdate = tv_now;
	}
}

static void stratum_share_result(json_t *val, json_t *res_val, json_t *err_val,
				 struct stratum_share *sshare)
{
	struct work *work = sshare->work;

	share_result(val, res_val, err_val, work, false, "");
}

/* Parses stratum json responses and tries to find the id that the request
 * matched to and treat it accordingly. */
bool parse_stratum_response(struct pool *pool, char *s)
{
	json_t *val = NULL, *err_val, *res_val, *id_val;
	struct stratum_share *sshare;
	json_error_t err;
	bool ret = false;
	int id;

	val = JSON_LOADS(s, &err);
	if (!val) {
		applog(LOG_INFO, "JSON decode failed(%d): %s", err.line, err.text);
		goto out;
	}

	res_val = json_object_get(val, "result");
	err_val = json_object_get(val, "error");
	id_val = json_object_get(val, "id");

	if (json_is_null(id_val) || !id_val) {
		char *ss;

		if (err_val)
			ss = json_dumps(err_val, JSON_INDENT(3));
		else
			ss = strdup("(unknown reason)");

		applog(LOG_INFO, "JSON-RPC non method decode failed: %s", ss);

		free(ss);

		goto out;
	}

	if (!json_is_integer(id_val)) {
		if (json_is_string(id_val)
		 && !strncmp(json_string_value(id_val), "txlist", 6)
		 && !strcmp(json_string_value(id_val) + 6, pool->swork.job_id)
		 && json_is_array(res_val)) {
			// Check that the transactions actually hash to the merkle links
			{
				unsigned maxtx = 1 << pool->swork.merkles;
				unsigned mintx = maxtx >> 1;
				--maxtx;
				unsigned acttx = (unsigned)json_array_size(res_val);
				if (acttx < mintx || acttx > maxtx) {
					applog(LOG_WARNING, "Pool %u is sending mismatched block contents to us (%u is not %u-%u)",
					       pool->pool_no, acttx, mintx, maxtx);
					goto fishy;
				}
				// TODO: Check hashes match actual merkle links
			}

			if (pool->swork.opaque) {
				pool->swork.opaque = false;
				applog(LOG_NOTICE, "Pool %u now providing block contents to us",
				       pool->pool_no);
			}
			pool->swork.transparency_time = (time_t)-1;

fishy:
			ret = true;
		}

		goto out;
	}

	id = json_integer_value(id_val);
	mutex_lock(&sshare_lock);
	HASH_FIND_INT(stratum_shares, &id, sshare);
	if (sshare)
		HASH_DEL(stratum_shares, sshare);
	mutex_unlock(&sshare_lock);
	if (!sshare) {
		if (json_is_true(res_val))
			applog(LOG_NOTICE, "Accepted untracked stratum share from pool %d", pool->pool_no);
		else
			applog(LOG_NOTICE, "Rejected untracked stratum share from pool %d", pool->pool_no);
		goto out;
	}
	else {
		mutex_lock(&submitting_lock);
		--total_submitting;
		mutex_unlock(&submitting_lock);
	}
	stratum_share_result(val, res_val, err_val, sshare);
	free_work(sshare->work);
	free(sshare);

	ret = true;
out:
	if (val)
		json_decref(val);

	return ret;
}

static void shutdown_stratum(struct pool *pool)
{
	// Shut down Stratum as if we never had it
	pool->stratum_active = false;
	pool->stratum_init = false;
	pool->has_stratum = false;
	shutdown(pool->sock, SHUT_RDWR);
	free(pool->stratum_url);
	if (pool->sockaddr_url == pool->stratum_url)
		pool->sockaddr_url = NULL;
	pool->stratum_url = NULL;
}

void clear_stratum_shares(struct pool *pool)
{
	struct stratum_share *sshare, *tmpshare;
	struct work *work;
	double diff_cleared = 0;
	int cleared = 0;

	mutex_lock(&sshare_lock);
	HASH_ITER(hh, stratum_shares, sshare, tmpshare) {
		if (sshare->work->pool == pool) {
			HASH_DEL(stratum_shares, sshare);
			
			work = sshare->work;
			sharelog("disconnect", work);
			
			diff_cleared += sshare->work->work_difficulty;
			free_work(sshare->work);
			free(sshare);
			cleared++;
		}
	}
	mutex_unlock(&sshare_lock);

	if (cleared) {
		applog(LOG_WARNING, "Lost %d shares due to stratum disconnect on pool %d", cleared, pool->pool_no);
		mutex_lock(&stats_lock);
		pool->stale_shares += cleared;
		total_stale += cleared;
		pool->diff_stale += diff_cleared;
		total_diff_stale += diff_cleared;
		mutex_unlock(&stats_lock);

		mutex_lock(&submitting_lock);
		total_submitting -= cleared;
		mutex_unlock(&submitting_lock);
	}
}

static void resubmit_stratum_shares(struct pool *pool)
{
	struct stratum_share *sshare, *tmpshare;
	struct work *work;
	unsigned resubmitted = 0;

	mutex_lock(&sshare_lock);
	mutex_lock(&submitting_lock);
	HASH_ITER(hh, stratum_shares, sshare, tmpshare) {
		if (sshare->work->pool != pool)
			continue;
		
		HASH_DEL(stratum_shares, sshare);
		
		work = sshare->work;
		list_add_tail(&work->list, &submit_waiting);
		
		free(sshare);
		++resubmitted;
	}
	mutex_unlock(&submitting_lock);
	mutex_unlock(&sshare_lock);

	if (resubmitted) {
		notifier_wake(submit_waiting_notifier);
		applog(LOG_DEBUG, "Resubmitting %u shares due to stratum disconnect on pool %u", resubmitted, pool->pool_no);
	}
}

static void clear_pool_work(struct pool *pool)
{
	struct work *work, *tmp;
	int cleared = 0;

	mutex_lock(stgd_lock);
	HASH_ITER(hh, staged_work, work, tmp) {
		if (work->pool == pool) {
			HASH_DEL(staged_work, work);
			free_work(work);
			cleared++;
		}
	}
	mutex_unlock(stgd_lock);
}

static int cp_prio(void)
{
	int prio;

	cg_rlock(&control_lock);
	prio = currentpool->prio;
	cg_runlock(&control_lock);
	return prio;
}

/* We only need to maintain a secondary pool connection when we need the
 * capacity to get work from the backup pools while still on the primary */
static bool cnx_needed(struct pool *pool)
{
	struct pool *cp;

	/* Balance strategies need all pools online */
	if (pool_strategy == POOL_BALANCE)
		return true;
	if (pool_strategy == POOL_LOADBALANCE)
		return true;

	/* Idle stratum pool needs something to kick it alive again */
	if (pool->has_stratum && pool->idle)
		return true;

	/* Getwork pools without opt_fail_only need backup pools up to be able
	 * to leak shares */
	cp = current_pool();
	if (cp == pool)
		return true;
	if (!cp->has_stratum && (!opt_fail_only || !cp->hdr_path))
		return true;

	/* Keep the connection open to allow any stray shares to be submitted
	 * on switching pools for 2 minutes. */
	if (difftime(time(NULL), pool->last_work_time) < 120)
		return true;

	/* If the pool has only just come to life and is higher priority than
	 * the current pool keep the connection open so we can fail back to
	 * it. */
	if (pool_strategy == POOL_FAILOVER && pool->prio < cp_prio())
		return true;

	if (pool_unworkable(cp))
		return true;

	return false;
}

static void wait_lpcurrent(struct pool *pool);
static void pool_resus(struct pool *pool);
static void gen_stratum_work(struct pool *pool, struct work *work);

static void stratum_resumed(struct pool *pool)
{
	if (!pool->stratum_notify)
		return;
	if (pool_tclear(pool, &pool->idle)) {
		applog(LOG_INFO, "Stratum connection to pool %d resumed", pool->pool_no);
		pool_resus(pool);
	}
}

static bool supports_resume(struct pool *pool)
{
	bool ret;

	cg_rlock(&pool->data_lock);
	ret = (pool->sessionid != NULL);
	cg_runlock(&pool->data_lock);
	return ret;
}

/* One stratum thread per pool that has stratum waits on the socket checking
 * for new messages and for the integrity of the socket connection. We reset
 * the connection based on the integrity of the receive side only as the send
 * side will eventually expire data it fails to send. */
static void *stratum_thread(void *userdata)
{
	struct pool *pool = (struct pool *)userdata;

	pthread_detach(pthread_self());

	char threadname[20];
	snprintf(threadname, 20, "stratum%u", pool->pool_no);
	RenameThread(threadname);

	srand(time(NULL) + (intptr_t)userdata);

	while (42) {
		struct timeval timeout;
		int sel_ret;
		fd_set rd;
		char *s;

		if (unlikely(!pool->has_stratum))
			break;

		/* Check to see whether we need to maintain this connection
		 * indefinitely or just bring it up when we switch to this
		 * pool */
		if (!sock_full(pool) && !cnx_needed(pool)) {
			suspend_stratum(pool);
			clear_stratum_shares(pool);
			clear_pool_work(pool);

			wait_lpcurrent(pool);
			if (!restart_stratum(pool)) {
				pool_died(pool);
				while (!restart_stratum(pool)) {
					if (pool->removed)
						goto out;
					nmsleep(30000);
				}
			}
		}

		FD_ZERO(&rd);
		FD_SET(pool->sock, &rd);
		timeout.tv_sec = 120;
		timeout.tv_usec = 0;

		/* If we fail to receive any notify messages for 2 minutes we
		 * assume the connection has been dropped and treat this pool
		 * as dead */
		if (!sock_full(pool) && (sel_ret = select(pool->sock + 1, &rd, NULL, NULL, &timeout)) < 1) {
			applog(LOG_DEBUG, "Stratum select failed on pool %d with value %d", pool->pool_no, sel_ret);
			s = NULL;
		} else
			s = recv_line(pool);
		if (!s) {
			if (!pool->has_stratum)
				break;

			applog(LOG_NOTICE, "Stratum connection to pool %d interrupted", pool->pool_no);
			pool->getfail_occasions++;
			total_go++;

			pool->sock = INVSOCK;

			/* If the socket to our stratum pool disconnects, all
			 * submissions need to be discarded or resent. */
			if (!supports_resume(pool))
				clear_stratum_shares(pool);
			else
				resubmit_stratum_shares(pool);
			clear_pool_work(pool);
			if (pool == current_pool())
				restart_threads();

			if (restart_stratum(pool))
				continue;

			shutdown_stratum(pool);
			pool_died(pool);
			break;
		}

		/* Check this pool hasn't died while being a backup pool and
		 * has not had its idle flag cleared */
		stratum_resumed(pool);

		if (!parse_method(pool, s) && !parse_stratum_response(pool, s))
			applog(LOG_INFO, "Unknown stratum msg: %s", s);
		free(s);
		if (pool->swork.clean) {
			struct work *work = make_work();

			/* Generate a single work item to update the current
			 * block database */
			pool->swork.clean = false;
			gen_stratum_work(pool, work);

			/* Try to extract block height from coinbase scriptSig */
			char *hex_height = &pool->swork.coinbase1[8 /*version*/ + 2 /*txin count*/ + 72 /*prevout*/ + 2 /*scriptSig len*/ + 2 /*push opcode*/];
			unsigned char cb_height_sz;
			hex2bin(&cb_height_sz, &hex_height[-2], 1);
			if (cb_height_sz == 3) {
				// FIXME: The block number will overflow this by AD 2173
				uint32_t block_id = ((uint32_t*)work->data)[1];
				uint32_t height = 0;
				hex2bin((unsigned char*)&height, hex_height, 3);
				height = le32toh(height);
				have_block_height(block_id, height);
			}

			++pool->work_restart_id;
			if (test_work_current(work)) {
				/* Only accept a work update if this stratum
				 * connection is from the current pool */
				if (pool == current_pool()) {
					restart_threads();
					applog(
					       (opt_quiet_work_updates ? LOG_DEBUG : LOG_NOTICE),
					       "Stratum from pool %d requested work update", pool->pool_no);
				}
			} else
				applog(LOG_NOTICE, "Stratum from pool %d detected new block", pool->pool_no);
			free_work(work);
		}

		if (pool->swork.transparency_time != (time_t)-1 && difftime(time(NULL), pool->swork.transparency_time) > 21.09375) {
			// More than 4 timmills past since requested transactions
			pool->swork.transparency_time = (time_t)-1;
			pool->swork.opaque = true;
			applog(LOG_WARNING, "Pool %u is hiding block contents from us",
			       pool->pool_no);
		}
	}

out:
	return NULL;
}

static void init_stratum_thread(struct pool *pool)
{
	if (unlikely(pthread_create(&pool->stratum_thread, NULL, stratum_thread, (void *)pool)))
		quit(1, "Failed to create stratum thread");
}

static void *longpoll_thread(void *userdata);

static bool stratum_works(struct pool *pool)
{
	applog(LOG_INFO, "Testing pool %d stratum %s", pool->pool_no, pool->stratum_url);
	if (!extract_sockaddr(pool, pool->stratum_url))
		return false;

	if (!initiate_stratum(pool))
		return false;

	return true;
}

static bool pool_active(struct pool *pool, bool pinging)
{
	struct timeval tv_getwork, tv_getwork_reply;
	bool ret = false;
	json_t *val;
	CURL *curl;
	int rolltime;
	char *rpc_req;
	struct work *work;
	enum pool_protocol proto;

		applog(LOG_INFO, "Testing pool %s", pool->rpc_url);

	/* This is the central point we activate stratum when we can */
	curl = curl_easy_init();
	if (unlikely(!curl)) {
		applog(LOG_ERR, "CURL initialisation failed");
		return false;
	}

	if (!(want_gbt || want_getwork))
		goto nohttp;

	work = make_work();

	/* Probe for GBT support on first pass */
	proto = want_gbt ? PLP_GETBLOCKTEMPLATE : PLP_GETWORK;

tryagain:
	rpc_req = prepare_rpc_req_probe(work, proto, NULL);
	work->pool = pool;
	if (!rpc_req)
		goto out;

	pool->probed = false;
	gettimeofday(&tv_getwork, NULL);
	val = json_rpc_call(curl, pool->rpc_url, pool->rpc_userpass, rpc_req,
			true, false, &rolltime, pool, false);
	gettimeofday(&tv_getwork_reply, NULL);

	free(rpc_req);

	/* Detect if a http getwork pool has an X-Stratum header at startup,
	 * and if so, switch to that in preference to getwork if it works */
	if (pool->stratum_url && want_stratum && (pool->has_stratum || stratum_works(pool))) {
		if (!pool->has_stratum) {

		applog(LOG_NOTICE, "Switching pool %d %s to %s", pool->pool_no, pool->rpc_url, pool->stratum_url);
		if (!pool->rpc_url)
			pool->rpc_url = strdup(pool->stratum_url);
		pool->has_stratum = true;

		}

		free_work(work);
		if (val)
			json_decref(val);

retry_stratum:
		curl_easy_cleanup(curl);
		
		/* We create the stratum thread for each pool just after
		 * successful authorisation. Once the init flag has been set
		 * we never unset it and the stratum thread is responsible for
		 * setting/unsetting the active flag */
		bool init = pool_tset(pool, &pool->stratum_init);

		if (!init) {
			bool ret = initiate_stratum(pool) && auth_stratum(pool);

			if (ret)
				init_stratum_thread(pool);
			else
				pool_tclear(pool, &pool->stratum_init);
			return ret;
		}
		return pool->stratum_active;
	}
	else if (pool->has_stratum)
		shutdown_stratum(pool);

	if (val) {
		bool rc;
		json_t *res;

		res = json_object_get(val, "result");
		if ((!json_is_object(res)) || (proto == PLP_GETBLOCKTEMPLATE && !json_object_get(res, "bits")))
			goto badwork;

		work->rolltime = rolltime;
		rc = work_decode(pool, work, val);
		if (rc) {
			applog(LOG_DEBUG, "Successfully retrieved and deciphered work from pool %u %s",
			       pool->pool_no, pool->rpc_url);
			work->pool = pool;
			memcpy(&(work->tv_getwork), &tv_getwork, sizeof(struct timeval));
			memcpy(&(work->tv_getwork_reply), &tv_getwork_reply, sizeof(struct timeval));
			work->getwork_mode = GETWORK_MODE_TESTPOOL;
			calc_diff(work, 0);

			update_last_work(work);

			applog(LOG_DEBUG, "Pushing pooltest work to base pool");

			tq_push(control_thr[stage_thr_id].q, work);
			total_getworks++;
			pool->getwork_requested++;
			ret = true;
			gettimeofday(&pool->tv_idle, NULL);
		} else {
badwork:
			json_decref(val);
			applog(LOG_DEBUG, "Successfully retrieved but FAILED to decipher work from pool %u %s",
			       pool->pool_no, pool->rpc_url);
			pool->proto = proto = pool_protocol_fallback(proto);
			if (PLP_NONE != proto)
				goto tryagain;
			free_work(work);
			goto out;
		}
		json_decref(val);

		if (proto != pool->proto) {
			pool->proto = proto;
			applog(LOG_INFO, "Selected %s protocol for pool %u", pool_protocol_name(proto), pool->pool_no);
		}

		if (pool->lp_url)
			goto out;

		/* Decipher the longpoll URL, if any, and store it in ->lp_url */

		const struct blktmpl_longpoll_req *lp;
		if (work->tmpl && (lp = blktmpl_get_longpoll(work->tmpl))) {
			// NOTE: work_decode takes care of lp id
			pool->lp_url = lp->uri ? absolute_uri(lp->uri, pool->rpc_url) : pool->rpc_url;
			if (!pool->lp_url)
			{
				ret = false;
				goto out;
			}
			pool->lp_proto = PLP_GETBLOCKTEMPLATE;
		}
		else
		if (pool->hdr_path && want_getwork) {
			pool->lp_url = absolute_uri(pool->hdr_path, pool->rpc_url);
			if (!pool->lp_url)
			{
				ret = false;
				goto out;
			}
			pool->lp_proto = PLP_GETWORK;
		} else
			pool->lp_url = NULL;

		if (want_longpoll && !pool->lp_started) {
			pool->lp_started = true;
			if (unlikely(pthread_create(&pool->longpoll_thread, NULL, longpoll_thread, (void *)pool)))
				quit(1, "Failed to create pool longpoll thread");
		}
	} else if (PLP_NONE != (proto = pool_protocol_fallback(proto))) {
		pool->proto = proto;
		goto tryagain;
	} else {
		free_work(work);
nohttp:
		/* If we failed to parse a getwork, this could be a stratum
		 * url without the prefix stratum+tcp:// so let's check it */
		if (extract_sockaddr(pool, pool->rpc_url) && initiate_stratum(pool)) {
			pool->has_stratum = true;
			goto retry_stratum;
		}
		applog(LOG_DEBUG, "FAILED to retrieve work from pool %u %s",
		       pool->pool_no, pool->rpc_url);
		if (!pinging)
			applog(LOG_WARNING, "Pool %u slow/down or URL or credentials invalid", pool->pool_no);
	}
out:
	curl_easy_cleanup(curl);
	return ret;
}

static void pool_resus(struct pool *pool)
{
	if (pool_strategy == POOL_FAILOVER && pool->prio < cp_prio()) {
		applog(LOG_WARNING, "Pool %d %s alive", pool->pool_no, pool->rpc_url);
		switch_pools(NULL);
	} else
		applog(LOG_INFO, "Pool %d %s alive", pool->pool_no, pool->rpc_url);
}

static struct work *hash_pop(void)
{
	struct work *work = NULL, *tmp;
	int hc;

retry:
	mutex_lock(stgd_lock);
	while (!getq->frozen && !HASH_COUNT(staged_work))
		pthread_cond_wait(&getq->cond, stgd_lock);

	hc = HASH_COUNT(staged_work);
	/* Find clone work if possible, to allow masters to be reused */
	if (hc > staged_rollable) {
		HASH_ITER(hh, staged_work, work, tmp) {
			if (!work_rollable(work))
				break;
		}
	} else
		work = staged_work;
	
	if (can_roll(work) && should_roll(work))
	{
		// Instead of consuming it, force it to be cloned and grab the clone
		mutex_unlock(stgd_lock);
		clone_available();
		goto retry;
	}
	
	HASH_DEL(staged_work, work);
	if (work_rollable(work))
		staged_rollable--;

	/* Signal the getwork scheduler to look for more work */
	pthread_cond_signal(&gws_cond);

	/* Signal hash_pop again in case there are mutliple hash_pop waiters */
	pthread_cond_signal(&getq->cond);
	mutex_unlock(stgd_lock);
	work->pool->last_work_time = time(NULL);

	return work;
}

/* Clones work by rolling it if possible, and returning a clone instead of the
 * original work item which gets staged again to possibly be rolled again in
 * the future */
static struct work *clone_work(struct work *work)
{
	int mrs = mining_threads + opt_queue - total_staged();
	struct work *work_clone;
	bool cloned;

	if (mrs < 1)
		return work;

	cloned = false;
	work_clone = make_clone(work);
	while (mrs-- > 0 && can_roll(work) && should_roll(work)) {
		applog(LOG_DEBUG, "Pushing rolled converted work to stage thread");
		stage_work(work_clone);
		roll_work(work);
		work_clone = make_clone(work);
		/* Roll it again to prevent duplicates should this be used
		 * directly later on */
		roll_work(work);
		cloned = true;
	}

	if (cloned) {
		stage_work(work);
		return work_clone;
	}

	free_work(work_clone);

	return work;
}

void gen_hash(unsigned char *data, unsigned char *hash, int len)
{
	unsigned char hash1[32];

	sha2(data, len, hash1);
	sha2(hash1, 32, hash);
}

/* Diff 1 is a 256 bit unsigned integer of
 * 0x00000000ffff0000000000000000000000000000000000000000000000000000
 * so we use a big endian 64 bit unsigned integer centred on the 5th byte to
 * cover a huge range of difficulty targets, though not all 256 bits' worth */
static void bdiff_target_leadzero(unsigned char *target, double diff)
{
	uint64_t *data64, h64;
	double d64;

	d64 = diffone;
	d64 /= diff;
	d64 = ceil(d64);
	h64 = d64;

	memset(target, 0, 32);
	if (d64 < 18446744073709551616.0) {
		unsigned char *rtarget = target;
		memset(rtarget, 0, 32);
		if (opt_scrypt)
			data64 = (uint64_t *)(rtarget + 2);
		else
			data64 = (uint64_t *)(rtarget + 4);
		*data64 = htobe64(h64);
	} else {
		/* Support for the classic all FFs just-below-1 diff */
		if (opt_scrypt)
			memset(&target[2], 0xff, 30);
		else
			memset(&target[4], 0xff, 28);
	}
}

static inline
void set_work_target(struct work *work, double diff)
{
	unsigned char rtarget[32];
	bdiff_target_leadzero(rtarget, diff);
	swab256(work->target, rtarget);
	
	if (opt_debug) {
		char *htarget = bin2hex(rtarget, 32);

		applog(LOG_DEBUG, "Generated target %s", htarget);
		free(htarget);
	}
}

/* Generates stratum based work based on the most recent notify information
 * from the pool. This will keep generating work while a pool is down so we use
 * other means to detect when the pool has died in stratum_thread */
static void gen_stratum_work(struct pool *pool, struct work *work)
{
	unsigned char *coinbase, merkle_root[32], merkle_sha[64];
	char *header, *merkle_hash;
	uint32_t *data32, *swap32;
	size_t alloc_len;
	int i;

	clean_work(work);

	/* Use intermediate lock to update the one pool variable */
	cg_ilock(&pool->data_lock);

	/* Generate coinbase */
	work->nonce2 = bin2hex((const unsigned char *)&pool->nonce2, pool->n2size);
	pool->nonce2++;

	/* Downgrade to a read lock to read off the pool variables */
	cg_dlock(&pool->data_lock);
	alloc_len = pool->swork.cb_len;
	align_len(&alloc_len);
	coinbase = calloc(alloc_len, 1);
	if (unlikely(!coinbase))
		quit(1, "Failed to calloc coinbase in gen_stratum_work");
	hex2bin(coinbase, pool->swork.coinbase1, pool->swork.cb1_len);
	hex2bin(coinbase + pool->swork.cb1_len, pool->nonce1, pool->n1_len);
	hex2bin(coinbase + pool->swork.cb1_len + pool->n1_len, work->nonce2, pool->n2size);
	hex2bin(coinbase + pool->swork.cb1_len + pool->n1_len + pool->n2size, pool->swork.coinbase2, pool->swork.cb2_len);

	/* Generate merkle root */
	gen_hash(coinbase, merkle_root, pool->swork.cb_len);
	free(coinbase);
	memcpy(merkle_sha, merkle_root, 32);
	for (i = 0; i < pool->swork.merkles; i++) {
		unsigned char merkle_bin[32];

		hex2bin(merkle_bin, pool->swork.merkle[i], 32);
		memcpy(merkle_sha + 32, merkle_bin, 32);
		gen_hash(merkle_sha, merkle_root, 64);
		memcpy(merkle_sha, merkle_root, 32);
	}
	data32 = (uint32_t *)merkle_sha;
	swap32 = (uint32_t *)merkle_root;
	for (i = 0; i < 32 / 4; i++)
		swap32[i] = swab32(data32[i]);
	merkle_hash = bin2hex((const unsigned char *)merkle_root, 32);

	header = calloc(pool->swork.header_len, 1);
	if (unlikely(!header))
		quit(1, "Failed to calloc header in gen_stratum_work");
	sprintf(header, "%s%s%s%s%s%s%s",
		pool->swork.bbversion,
		pool->swork.prev_hash,
		merkle_hash,
		pool->swork.ntime,
		pool->swork.nbit,
		"00000000", /* nonce */
		workpadding);

	/* Store the stratum work diff to check it still matches the pool's
	 * stratum diff when submitting shares */
	work->sdiff = pool->swork.diff;

	/* Copy parameters required for share submission */
	work->job_id = strdup(pool->swork.job_id);
	work->nonce1 = strdup(pool->nonce1);
	work->ntime = strdup(pool->swork.ntime);
	cg_runlock(&pool->data_lock);

	applog(LOG_DEBUG, "Generated stratum merkle %s", merkle_hash);
	applog(LOG_DEBUG, "Generated stratum header %s", header);
	applog(LOG_DEBUG, "Work job_id %s nonce2 %s ntime %s", work->job_id, work->nonce2, work->ntime);

	free(merkle_hash);

	/* Convert hex data to binary data for work */
	if (unlikely(!hex2bin(work->data, header, 128)))
		quit(1, "Failed to convert header to data in gen_stratum_work");
	free(header);
	calc_midstate(work);

	set_work_target(work, work->sdiff);

	local_work++;
	work->pool = pool;
	work->stratum = true;
	work->blk.nonce = 0;
	work->id = total_work++;
	work->longpoll = false;
	work->getwork_mode = GETWORK_MODE_STRATUM;
	work->work_restart_id = work->pool->work_restart_id;
	calc_diff(work, 0);

	gettimeofday(&work->tv_staged, NULL);
}

void request_work(struct thr_info *thr)
{
	struct cgpu_info *cgpu = thr->cgpu;
	struct cgminer_stats *dev_stats = &(cgpu->cgminer_stats);

	/* Tell the watchdog thread this thread is waiting on getwork and
	 * should not be restarted */
	thread_reportout(thr);
	
	// HACK: Since get_work still blocks, reportout all processors dependent on this thread
	for (struct cgpu_info *proc = thr->cgpu->next_proc; proc; proc = proc->next_proc)
	{
		if (proc->threads)
			break;
		thread_reportout(proc->thr[0]);
	}

	gettimeofday(&dev_stats->_get_start, NULL);
}

// FIXME: Make this non-blocking (and remove HACK above)
struct work *get_work(struct thr_info *thr)
{
	const int thr_id = thr->id;
	struct cgpu_info *cgpu = thr->cgpu;
	struct cgminer_stats *dev_stats = &(cgpu->cgminer_stats);
	struct cgminer_stats *pool_stats;
	struct timeval tv_get;
	struct work *work = NULL;

	applog(LOG_DEBUG, "%"PRIpreprv": Popping work from get queue to get work", cgpu->proc_repr);
	while (!work) {
		work = hash_pop();
		if (stale_work(work, false)) {
			discard_work(work);
			work = NULL;
			wake_gws();
		}
	}
	applog(LOG_DEBUG, "%"PRIpreprv": Got work from get queue to get work for thread %d", cgpu->proc_repr, thr_id);

	work->thr_id = thr_id;
	thread_reportin(thr);
	
	// HACK: Since get_work still blocks, reportin all processors dependent on this thread
	for (struct cgpu_info *proc = thr->cgpu->next_proc; proc; proc = proc->next_proc)
	{
		if (proc->threads)
			break;
		thread_reportin(proc->thr[0]);
	}
	
	work->mined = true;
	work->blk.nonce = 0;

	gettimeofday(&tv_get, NULL);
	timersub(&tv_get, &dev_stats->_get_start, &tv_get);

	timeradd(&tv_get, &dev_stats->getwork_wait, &dev_stats->getwork_wait);
	if (timercmp(&tv_get, &dev_stats->getwork_wait_max, >))
		dev_stats->getwork_wait_max = tv_get;
	if (timercmp(&tv_get, &dev_stats->getwork_wait_min, <))
		dev_stats->getwork_wait_min = tv_get;
	++dev_stats->getwork_calls;

	pool_stats = &(work->pool->cgminer_stats);
	timeradd(&tv_get, &pool_stats->getwork_wait, &pool_stats->getwork_wait);
	if (timercmp(&tv_get, &pool_stats->getwork_wait_max, >))
		pool_stats->getwork_wait_max = tv_get;
	if (timercmp(&tv_get, &pool_stats->getwork_wait_min, <))
		pool_stats->getwork_wait_min = tv_get;
	++pool_stats->getwork_calls;

	return work;
}

static
void _submit_work_async(struct work *work)
{
	applog(LOG_DEBUG, "Pushing submit work to work thread");

	mutex_lock(&submitting_lock);
	++total_submitting;
	list_add_tail(&work->list, &submit_waiting);
	mutex_unlock(&submitting_lock);

	notifier_wake(submit_waiting_notifier);
}

void submit_work_async(struct work *work_in, struct timeval *tv_work_found)
{
	struct work *work = copy_work(work_in);

	if (tv_work_found)
		memcpy(&(work->tv_work_found), tv_work_found, sizeof(struct timeval));
	
	_submit_work_async(work);
}

enum test_nonce2_result hashtest2(struct work *work, bool checktarget)
{
	uint32_t *hash2_32 = (uint32_t *)&work->hash[0];

	hash_data(work->hash, work->data);

	if (hash2_32[7] != 0)
		return TNR_BAD;

	if (!checktarget)
		return TNR_GOOD;

	if (!hash_target_check_v(work->hash, work->target))
		return TNR_HIGH;

	return TNR_GOOD;
}

enum test_nonce2_result _test_nonce2(struct work *work, uint32_t nonce, bool checktarget)
{
	uint32_t *work_nonce = (uint32_t *)(work->data + 64 + 12);
	*work_nonce = htole32(nonce);

#ifdef USE_SCRYPT
	if (opt_scrypt) {
		if (!scrypt_test(work->data, work->target, nonce))
			return TNR_BAD;
		return TNR_GOOD;
	}
#endif

	return hashtest2(work, checktarget);
}

void submit_nonce(struct thr_info *thr, struct work *work, uint32_t nonce)
{
	uint32_t *work_nonce = (uint32_t *)(work->data + 64 + 12);
	uint32_t bak_nonce = *work_nonce;
	struct timeval tv_work_found;
	enum test_nonce2_result res;

	gettimeofday(&tv_work_found, NULL);
	*work_nonce = htole32(nonce);

	mutex_lock(&stats_lock);
	total_diff1++;
	thr->cgpu->diff1++;
	work->pool->diff1++;
	mutex_unlock(&stats_lock);

	/* Do one last check before attempting to submit the work */
	/* Side effect: sets work->data for us */
	res = test_nonce2(work, nonce);
	
	if (unlikely(res == TNR_BAD))
		{
			struct cgpu_info *cgpu = thr->cgpu;
			applog(LOG_WARNING, "%"PRIpreprv": invalid nonce - HW error",
			       cgpu->proc_repr);
			mutex_lock(&stats_lock);
			++hw_errors;
			++thr->cgpu->hw_errors;
			mutex_unlock(&stats_lock);

			if (thr->cgpu->drv->hw_error)
				thr->cgpu->drv->hw_error(thr);
			goto out;
		}
	
	mutex_lock(&stats_lock);
	thr->cgpu->last_device_valid_work = time(NULL);
	mutex_unlock(&stats_lock);
	
	if (res == TNR_HIGH)
	{
			// Share above target, normal
			/* Check the diff of the share, even if it didn't reach the
			 * target, just to set the best share value if it's higher. */
			share_diff(work);
			goto out;
	}
	
	submit_work_async(work, &tv_work_found);
out:
	*work_nonce = bak_nonce;
}

bool abandon_work(struct work *work, struct timeval *wdiff, uint64_t hashes)
{
	if (wdiff->tv_sec > opt_scantime ||
	    work->blk.nonce >= MAXTHREADS - hashes ||
	    hashes >= 0xfffffffe ||
	    stale_work(work, false))
		return true;
	return false;
}

static
void __thr_being_msg(struct thr_info *thr, const char *being)
{
	struct cgpu_info *proc = thr->cgpu;
	
	if (proc->threads > 1)
		applog(LOG_WARNING, "%"PRIpreprv" (thread %d) being %s", proc->proc_repr, thr->id, being);
	else
		applog(LOG_WARNING, "%"PRIpreprv" being %s", proc->proc_repr, being);
}

void mt_disable_start(struct thr_info *mythr)
{
	hashmeter2(mythr);
	mythr->prev_work = mythr->work;
	mythr->work = NULL;
	mythr->_job_transition_in_progress = false;
	__thr_being_msg(mythr, "disabled");
	mythr->rolling = mythr->cgpu->rolling = 0;
	thread_reportout(mythr);
}

/* Create a hashtable of work items for devices with a queue. The device
 * driver must have a custom queue_full function or it will default to true
 * and put only one work item in the queue. Work items should not be removed
 * from this hashtable until they are no longer in use anywhere. Once a work
 * item is physically queued on the device itself, the work->queued flag
 * should be set under cgpu->qlock write lock to prevent it being dereferenced
 * while still in use. */
static void fill_queue(struct thr_info *mythr, struct cgpu_info *cgpu, struct device_drv *drv, const int thr_id)
{
	thread_reportout(mythr);
	do {
		struct work *work = get_work(mythr);

		wr_lock(&cgpu->qlock);
		HASH_ADD_INT(cgpu->queued_work, id, work);
		wr_unlock(&cgpu->qlock);
		/* The queue_full function should be used by the driver to
		 * actually place work items on the physical device if it
		 * does have a queue. */
	} while (drv->queue_full && !drv->queue_full(cgpu));
}

/* This function is for retrieving one work item from the queued hashtable of
 * available work items that are not yet physically on a device (which is
 * flagged with the work->queued bool). Code using this function must be able
 * to handle NULL as a return which implies there is no work available. */
struct work *get_queued(struct cgpu_info *cgpu)
{
	struct work *work, *tmp, *ret = NULL;

	wr_lock(&cgpu->qlock);
	HASH_ITER(hh, cgpu->queued_work, work, tmp) {
		if (!work->queued) {
			work->queued = true;
			ret = work;
			break;
		}
	}
	wr_unlock(&cgpu->qlock);

	return ret;
}

/* This function is for finding an already queued work item in the
 * given que hashtable. Code using this function must be able
 * to handle NULL as a return which implies there is no matching work.
 * The calling function must lock access to the que if it is required.
 * The common values for midstatelen, offset, datalen are 32, 64, 12 */
struct work *__find_work_bymidstate(struct work *que, char *midstate, size_t midstatelen, char *data, int offset, size_t datalen)
{
	struct work *work, *tmp, *ret = NULL;

	HASH_ITER(hh, que, work, tmp) {
		if (work->queued &&
		    memcmp(work->midstate, midstate, midstatelen) == 0 &&
		    memcmp(work->data + offset, data, datalen) == 0) {
			ret = work;
			break;
		}
	}

	return ret;
}

/* This function is for finding an already queued work item in the
 * device's queued_work hashtable. Code using this function must be able
 * to handle NULL as a return which implies there is no matching work.
 * The common values for midstatelen, offset, datalen are 32, 64, 12 */
struct work *find_queued_work_bymidstate(struct cgpu_info *cgpu, char *midstate, size_t midstatelen, char *data, int offset, size_t datalen)
{
	struct work *ret;

	rd_lock(&cgpu->qlock);
	ret = __find_work_bymidstate(cgpu->queued_work, midstate, midstatelen, data, offset, datalen);
	rd_unlock(&cgpu->qlock);

	return ret;
}

/* This function should be used by queued device drivers when they're sure
 * the work struct is no longer in use. */
void work_completed(struct cgpu_info *cgpu, struct work *work)
{
	wr_lock(&cgpu->qlock);
	HASH_DEL(cgpu->queued_work, work);
	wr_unlock(&cgpu->qlock);
	free_work(work);
}

static void flush_queue(struct cgpu_info *cgpu)
{
	struct work *work, *tmp;
	int discarded = 0;

	wr_lock(&cgpu->qlock);
	HASH_ITER(hh, cgpu->queued_work, work, tmp) {
		/* Can only discard the work items if they're not physically
		 * queued on the device. */
		if (!work->queued) {
			HASH_DEL(cgpu->queued_work, work);
			discard_work(work);
			discarded++;
		}
	}
	wr_unlock(&cgpu->qlock);

	if (discarded)
		applog(LOG_DEBUG, "Discarded %d queued work items", discarded);
}

/* This version of hash work is for devices that are fast enough to always
 * perform a full nonce range and need a queue to maintain the device busy.
 * Work creation and destruction is not done from within this function
 * directly. */
void hash_queued_work(struct thr_info *mythr)
{
	const long cycle = opt_log_interval / 5 ? : 1;
	struct timeval tv_start = {0, 0}, tv_end;
	struct cgpu_info *cgpu = mythr->cgpu;
	struct device_drv *drv = cgpu->drv;
	const int thr_id = mythr->id;
	int64_t hashes_done = 0;

	while (42) {
		struct timeval diff;
		int64_t hashes;

		mythr->work_restart = false;

		fill_queue(mythr, cgpu, drv, thr_id);

		thread_reportin(mythr);
		hashes = drv->scanwork(mythr);
		if (unlikely(hashes == -1 )) {
			applog(LOG_ERR, "%s %d failure, disabling!", drv->name, cgpu->device_id);
			cgpu->deven = DEV_DISABLED;
			dev_error(cgpu, REASON_THREAD_ZERO_HASH);
			mt_disable(mythr);
		}

		hashes_done += hashes;
		gettimeofday(&tv_end, NULL);
		timersub(&tv_end, &tv_start, &diff);
		if (diff.tv_sec >= cycle) {
			hashmeter(thr_id, &diff, hashes_done);
			hashes_done = 0;
			memcpy(&tv_start, &tv_end, sizeof(struct timeval));
		}

		if (unlikely(mythr->work_restart)) {
			flush_queue(cgpu);
			if (drv->flush_work)
				drv->flush_work(cgpu);
		}

		if (unlikely(mythr->pause || cgpu->deven != DEV_ENABLED))
			mt_disable(mythr);
	}
}

void mt_disable_finish(struct thr_info *mythr)
{
	struct device_drv *drv = mythr->cgpu->drv;
	
	thread_reportin(mythr);
	__thr_being_msg(mythr, "re-enabled");
	if (drv->thread_enable)
		drv->thread_enable(mythr);
}

void mt_disable(struct thr_info *mythr)
{
	mt_disable_start(mythr);
	applog(LOG_DEBUG, "Waiting for wakeup notification in miner thread");
	do {
		notifier_read(mythr->notifier);
	} while (mythr->pause);
	mt_disable_finish(mythr);
}


enum {
	STAT_SLEEP_INTERVAL		= 1,
	STAT_CTR_INTERVAL		= 10000000,
	FAILURE_INTERVAL		= 30,
};

/* Stage another work item from the work returned in a longpoll */
static void convert_to_work(json_t *val, int rolltime, struct pool *pool, struct work *work, struct timeval *tv_lp, struct timeval *tv_lp_reply)
{
	bool rc;

	work->rolltime = rolltime;
	rc = work_decode(pool, work, val);
	if (unlikely(!rc)) {
		applog(LOG_ERR, "Could not convert longpoll data to work");
		free_work(work);
		return;
	}
	total_getworks++;
	pool->getwork_requested++;
	work->pool = pool;
	memcpy(&(work->tv_getwork), tv_lp, sizeof(struct timeval));
	memcpy(&(work->tv_getwork_reply), tv_lp_reply, sizeof(struct timeval));
	calc_diff(work, 0);

	if (pool->enabled == POOL_REJECTING)
		work->mandatory = true;

	work->longpoll = true;
	work->getwork_mode = GETWORK_MODE_LP;

	update_last_work(work);

	/* We'll be checking this work item twice, but we already know it's
	 * from a new block so explicitly force the new block detection now
	 * rather than waiting for it to hit the stage thread. This also
	 * allows testwork to know whether LP discovered the block or not. */
	test_work_current(work);

	/* Don't use backup LPs as work if we have failover-only enabled. Use
	 * the longpoll work from a pool that has been rejecting shares as a
	 * way to detect when the pool has recovered.
	 */
	if (pool != current_pool() && opt_fail_only && pool->enabled != POOL_REJECTING) {
		free_work(work);
		return;
	}

	work = clone_work(work);

	applog(LOG_DEBUG, "Pushing converted work to stage thread");

	stage_work(work);
	applog(LOG_DEBUG, "Converted longpoll data to work");
}

/* If we want longpoll, enable it for the chosen default pool, or, if
 * the pool does not support longpoll, find the first one that does
 * and use its longpoll support */
static struct pool *select_longpoll_pool(struct pool *cp)
{
	int i;

	if (cp->lp_url)
		return cp;
	for (i = 0; i < total_pools; i++) {
		struct pool *pool = pools[i];

		if (pool->has_stratum || pool->lp_url)
			return pool;
	}
	return NULL;
}

/* This will make the longpoll thread wait till it's the current pool, or it
 * has been flagged as rejecting, before attempting to open any connections.
 */
static void wait_lpcurrent(struct pool *pool)
{
	if (cnx_needed(pool))
		return;

	while (pool != current_pool() && pool_strategy != POOL_LOADBALANCE && pool_strategy != POOL_BALANCE) {
		mutex_lock(&lp_lock);
		pthread_cond_wait(&lp_cond, &lp_lock);
		mutex_unlock(&lp_lock);
	}
}

static curl_socket_t save_curl_socket(void *vpool, __maybe_unused curlsocktype purpose, struct curl_sockaddr *addr) {
	struct pool *pool = vpool;
	curl_socket_t sock = socket(addr->family, addr->socktype, addr->protocol);
	pool->lp_socket = sock;
	return sock;
}

static void *longpoll_thread(void *userdata)
{
	struct pool *cp = (struct pool *)userdata;
	/* This *pool is the source of the actual longpoll, not the pool we've
	 * tied it to */
	struct timeval start, reply, end;
	struct pool *pool = NULL;
	char threadname[20];
	CURL *curl = NULL;
	int failures = 0;
	char *lp_url;
	int rolltime;

#ifndef HAVE_PTHREAD_CANCEL
	pthread_setcanceltype(PTHREAD_CANCEL_ASYNCHRONOUS, NULL);
#endif

	snprintf(threadname, 20, "longpoll%u", cp->pool_no);
	RenameThread(threadname);

	curl = curl_easy_init();
	if (unlikely(!curl)) {
		applog(LOG_ERR, "CURL initialisation failed");
		return NULL;
	}

retry_pool:
	pool = select_longpoll_pool(cp);
	if (!pool) {
		applog(LOG_WARNING, "No suitable long-poll found for %s", cp->rpc_url);
		while (!pool) {
			nmsleep(60000);
			pool = select_longpoll_pool(cp);
		}
	}

	if (pool->has_stratum) {
		applog(LOG_WARNING, "Block change for %s detection via %s stratum",
		       cp->rpc_url, pool->rpc_url);
		goto out;
	}

	/* Any longpoll from any pool is enough for this to be true */
	have_longpoll = true;

	wait_lpcurrent(cp);

	{
		lp_url = pool->lp_url;
		if (cp == pool)
			applog(LOG_WARNING, "Long-polling activated for %s (%s)", lp_url, pool_protocol_name(pool->lp_proto));
		else
			applog(LOG_WARNING, "Long-polling activated for %s via %s (%s)", cp->rpc_url, lp_url, pool_protocol_name(pool->lp_proto));
	}

	while (42) {
		json_t *val, *soval;

		struct work *work = make_work();
		char *lpreq;
		lpreq = prepare_rpc_req(work, pool->lp_proto, pool->lp_id);
		work->pool = pool;
		if (!lpreq)
		{
			free_work(work);
			goto lpfail;
		}

		wait_lpcurrent(cp);

		gettimeofday(&start, NULL);

		/* Longpoll connections can be persistent for a very long time
		 * and any number of issues could have come up in the meantime
		 * so always establish a fresh connection instead of relying on
		 * a persistent one. */
		curl_easy_setopt(curl, CURLOPT_FRESH_CONNECT, 1);
		curl_easy_setopt(curl, CURLOPT_OPENSOCKETFUNCTION, save_curl_socket);
		curl_easy_setopt(curl, CURLOPT_OPENSOCKETDATA, pool);
		val = json_rpc_call(curl, lp_url, pool->rpc_userpass,
				    lpreq, false, true, &rolltime, pool, false);
		pool->lp_socket = CURL_SOCKET_BAD;

		gettimeofday(&reply, NULL);

		free(lpreq);

		if (likely(val)) {
			soval = json_object_get(json_object_get(val, "result"), "submitold");
			if (soval)
				pool->submit_old = json_is_true(soval);
			else
				pool->submit_old = false;
			convert_to_work(val, rolltime, pool, work, &start, &reply);
			failures = 0;
			json_decref(val);
		} else {
			/* Some pools regularly drop the longpoll request so
			 * only see this as longpoll failure if it happens
			 * immediately and just restart it the rest of the
			 * time. */
			gettimeofday(&end, NULL);
			free_work(work);
			if (end.tv_sec - start.tv_sec > 30)
				continue;
			if (failures == 1)
				applog(LOG_WARNING, "longpoll failed for %s, retrying every 30s", lp_url);
lpfail:
			nmsleep(30000);
		}

		if (pool != cp) {
			pool = select_longpoll_pool(cp);
			if (pool->has_stratum) {
				applog(LOG_WARNING, "Block change for %s detection via %s stratum",
				       cp->rpc_url, pool->rpc_url);
				break;
			}
			if (unlikely(!pool))
				goto retry_pool;
		}

		if (unlikely(pool->removed))
			break;
	}

out:
	curl_easy_cleanup(curl);

	return NULL;
}

static void stop_longpoll(void)
{
	int i;
	
	want_longpoll = false;
	for (i = 0; i < total_pools; ++i)
	{
		struct pool *pool = pools[i];
		
		if (unlikely(!pool->lp_started))
			continue;
		
		pool->lp_started = false;
		pthread_cancel(pool->longpoll_thread);
	}
	have_longpoll = false;
}

static void start_longpoll(void)
{
	int i;
	
	want_longpoll = true;
	for (i = 0; i < total_pools; ++i)
	{
		struct pool *pool = pools[i];
		
		if (unlikely(pool->removed || pool->lp_started || !pool->lp_url))
			continue;
		
		pool->lp_started = true;
		if (unlikely(pthread_create(&pool->longpoll_thread, NULL, longpoll_thread, (void *)pool)))
			quit(1, "Failed to create pool longpoll thread");
	}
}

void reinit_device(struct cgpu_info *cgpu)
{
	if (cgpu->drv->reinit_device)
		cgpu->drv->reinit_device(cgpu);
}

static struct timeval rotate_tv;

/* We reap curls if they are unused for over a minute */
static void reap_curl(struct pool *pool)
{
	struct curl_ent *ent, *iter;
	struct timeval now;
	int reaped = 0;

	gettimeofday(&now, NULL);
	mutex_lock(&pool->pool_lock);
	list_for_each_entry_safe(ent, iter, &pool->curlring, node) {
		if (pool->curls < 2)
			break;
		if (now.tv_sec - ent->tv.tv_sec > 300) {
			reaped++;
			pool->curls--;
			list_del(&ent->node);
			curl_easy_cleanup(ent->curl);
			free(ent);
		}
	}
	mutex_unlock(&pool->pool_lock);
	if (reaped)
		applog(LOG_DEBUG, "Reaped %d curl%s from pool %d", reaped, reaped > 1 ? "s" : "", pool->pool_no);
}

static void *watchpool_thread(void __maybe_unused *userdata)
{
	int intervals = 0;

#ifndef HAVE_PTHREAD_CANCEL
	pthread_setcanceltype(PTHREAD_CANCEL_ASYNCHRONOUS, NULL);
#endif

	RenameThread("watchpool");

	while (42) {
		struct timeval now;
		int i;

		if (++intervals > 20)
			intervals = 0;
		gettimeofday(&now, NULL);

		for (i = 0; i < total_pools; i++) {
			struct pool *pool = pools[i];

			if (!opt_benchmark)
				reap_curl(pool);

			/* Get a rolling utility per pool over 10 mins */
			if (intervals > 19) {
				int shares = pool->diff1 - pool->last_shares;

				pool->last_shares = pool->diff1;
				pool->utility = (pool->utility + (double)shares * 0.63) / 1.63;
				pool->shares = pool->utility;
			}

			if (pool->enabled == POOL_DISABLED)
				continue;

			/* Don't start testing any pools if the test threads
			 * from startup are still doing their first attempt. */
			if (unlikely(pool->testing)) {
				pthread_join(pool->test_thread, NULL);
				pool->testing = false;
			}

			/* Test pool is idle once every minute */
			if (pool->idle && now.tv_sec - pool->tv_idle.tv_sec > 30) {
				gettimeofday(&pool->tv_idle, NULL);
				if (pool_active(pool, true) && pool_tclear(pool, &pool->idle))
					pool_resus(pool);
			}
		}

		if (pool_strategy == POOL_ROTATE && now.tv_sec - rotate_tv.tv_sec > 60 * opt_rotate_period) {
			gettimeofday(&rotate_tv, NULL);
			switch_pools(NULL);
		}

		nmsleep(30000);
			
	}
	return NULL;
}

void mt_enable(struct thr_info *thr)
{
	applog(LOG_DEBUG, "Waking up thread %d", thr->id);
	notifier_wake(thr->notifier);
}

void proc_enable(struct cgpu_info *cgpu)
{
	int j;

	cgpu->deven = DEV_ENABLED;
	for (j = cgpu->threads ?: 1; j--; )
		mt_enable(cgpu->thr[j]);
}

#define device_recovered(cgpu)  proc_enable(cgpu)

/* Makes sure the hashmeter keeps going even if mining threads stall, updates
 * the screen at regular intervals, and restarts threads if they appear to have
 * died. */
#define WATCHDOG_INTERVAL		2
#define WATCHDOG_SICK_TIME		60
#define WATCHDOG_DEAD_TIME		600
#define WATCHDOG_SICK_COUNT		(WATCHDOG_SICK_TIME/WATCHDOG_INTERVAL)
#define WATCHDOG_DEAD_COUNT		(WATCHDOG_DEAD_TIME/WATCHDOG_INTERVAL)

static void *watchdog_thread(void __maybe_unused *userdata)
{
	const unsigned int interval = WATCHDOG_INTERVAL;
	struct timeval zero_tv;

#ifndef HAVE_PTHREAD_CANCEL
	pthread_setcanceltype(PTHREAD_CANCEL_ASYNCHRONOUS, NULL);
#endif

	RenameThread("watchdog");

	memset(&zero_tv, 0, sizeof(struct timeval));
	gettimeofday(&rotate_tv, NULL);

	while (1) {
		int i;
		struct timeval now;

		sleep(interval);

		discard_stale();

		hashmeter(-1, &zero_tv, 0);

#ifdef HAVE_CURSES
		if (curses_active_locked()) {
			change_logwinsize();
			curses_print_status();
			for (i = 0; i < mining_threads; i++)
				curses_print_devstatus(i);
			touchwin(statuswin);
			wrefresh(statuswin);
			touchwin(logwin);
			wrefresh(logwin);
			unlock_curses();
		}
#endif

		gettimeofday(&now, NULL);

		if (!sched_paused && !should_run()) {
			applog(LOG_WARNING, "Pausing execution as per stop time %02d:%02d scheduled",
			       schedstop.tm.tm_hour, schedstop.tm.tm_min);
			if (!schedstart.enable) {
				quit(0, "Terminating execution as planned");
				break;
			}

			applog(LOG_WARNING, "Will restart execution as scheduled at %02d:%02d",
			       schedstart.tm.tm_hour, schedstart.tm.tm_min);
			sched_paused = true;
			rd_lock(&mining_thr_lock);
			for (i = 0; i < mining_threads; i++)
				mining_thr[i]->pause = true;
			rd_unlock(&mining_thr_lock);
		} else if (sched_paused && should_run()) {
			applog(LOG_WARNING, "Restarting execution as per start time %02d:%02d scheduled",
				schedstart.tm.tm_hour, schedstart.tm.tm_min);
			if (schedstop.enable)
				applog(LOG_WARNING, "Will pause execution as scheduled at %02d:%02d",
					schedstop.tm.tm_hour, schedstop.tm.tm_min);
			sched_paused = false;

			for (i = 0; i < mining_threads; i++) {
				struct thr_info *thr;

				thr = get_thread(i);
				thr->pause = false;
			}
			
			for (i = 0; i < total_devices; ++i)
			{
				struct cgpu_info *cgpu = get_devices(i);
				
				/* Don't touch disabled devices */
				if (cgpu->deven == DEV_DISABLED)
					continue;
				proc_enable(cgpu);
			}
		}

		for (i = 0; i < total_devices; ++i) {
			struct cgpu_info *cgpu = get_devices(i);
			struct thr_info *thr = cgpu->thr[0];
			enum dev_enable *denable;
			char *dev_str = cgpu->proc_repr;
			int gpu;

			if (cgpu->drv->get_stats)
			  cgpu->drv->get_stats(cgpu);

			gpu = cgpu->device_id;
			denable = &cgpu->deven;

#ifdef HAVE_ADL
			if (adl_active && cgpu->has_adl)
				gpu_autotune(gpu, denable);
			if (opt_debug && cgpu->has_adl) {
				int engineclock = 0, memclock = 0, activity = 0, fanspeed = 0, fanpercent = 0, powertune = 0;
				float temp = 0, vddc = 0;

				if (gpu_stats(gpu, &temp, &engineclock, &memclock, &vddc, &activity, &fanspeed, &fanpercent, &powertune))
					applog(LOG_DEBUG, "%.1f C  F: %d%%(%dRPM)  E: %dMHz  M: %dMHz  V: %.3fV  A: %d%%  P: %d%%",
					temp, fanpercent, fanspeed, engineclock, memclock, vddc, activity, powertune);
			}
#endif
			
			/* Thread is disabled */
			if (*denable == DEV_DISABLED)
				continue;
			else
			if (*denable == DEV_RECOVER_ERR) {
				if (opt_restart && difftime(time(NULL), cgpu->device_last_not_well) > cgpu->reinit_backoff) {
					applog(LOG_NOTICE, "Attempting to reinitialize %s",
					       dev_str);
					if (cgpu->reinit_backoff < 300)
						cgpu->reinit_backoff *= 2;
					device_recovered(cgpu);
				}
				continue;
			}
			else
			if (*denable == DEV_RECOVER) {
				if (opt_restart && cgpu->temp < cgpu->targettemp) {
					applog(LOG_NOTICE, "%s recovered to temperature below target, re-enabling",
					       dev_str);
					device_recovered(cgpu);
				}
				cgpu->device_last_not_well = time(NULL);
				cgpu->device_not_well_reason = REASON_DEV_THERMAL_CUTOFF;
				continue;
			}
			else
			if (cgpu->temp > cgpu->cutofftemp)
			{
				applog(LOG_WARNING, "%s hit thermal cutoff limit, disabling!",
				       dev_str);
				*denable = DEV_RECOVER;

				dev_error(cgpu, REASON_DEV_THERMAL_CUTOFF);
			}

			if (thr->getwork) {
				if (cgpu->status == LIFE_WELL && thr->getwork < now.tv_sec - opt_log_interval) {
					int thrid;
					bool cgpu_idle = true;
					thr->rolling = 0;
					for (thrid = 0; thrid < cgpu->threads; ++thrid)
						if (!cgpu->thr[thrid]->getwork)
							cgpu_idle = false;
					if (cgpu_idle) {
						cgpu->rolling = 0;
						cgpu->status = LIFE_WAIT;
					}
				}
				continue;
			}
			else if (cgpu->status == LIFE_WAIT)
				cgpu->status = LIFE_WELL;

#ifdef WANT_CPUMINE
			if (!strcmp(cgpu->drv->dname, "cpu"))
				continue;
#endif
			if (cgpu->status != LIFE_WELL && (now.tv_sec - thr->last.tv_sec < WATCHDOG_SICK_TIME)) {
				if (cgpu->status != LIFE_INIT)
				applog(LOG_ERR, "%s: Recovered, declaring WELL!", dev_str);
				cgpu->status = LIFE_WELL;
				cgpu->device_last_well = time(NULL);
			} else if (cgpu->status == LIFE_WELL && (now.tv_sec - thr->last.tv_sec > WATCHDOG_SICK_TIME)) {
				thr->rolling = cgpu->rolling = 0;
				cgpu->status = LIFE_SICK;
				applog(LOG_ERR, "%s: Idle for more than 60 seconds, declaring SICK!", dev_str);
				gettimeofday(&thr->sick, NULL);

				dev_error(cgpu, REASON_DEV_SICK_IDLE_60);
#ifdef HAVE_ADL
				if (adl_active && cgpu->has_adl && gpu_activity(gpu) > 50) {
					applog(LOG_ERR, "GPU still showing activity suggesting a hard hang.");
					applog(LOG_ERR, "Will not attempt to auto-restart it.");
				} else
#endif
				if (opt_restart) {
					applog(LOG_ERR, "%s: Attempting to restart", dev_str);
					reinit_device(cgpu);
				}
			} else if (cgpu->status == LIFE_SICK && (now.tv_sec - thr->last.tv_sec > WATCHDOG_DEAD_TIME)) {
				cgpu->status = LIFE_DEAD;
				applog(LOG_ERR, "%s: Not responded for more than 10 minutes, declaring DEAD!", dev_str);
				gettimeofday(&thr->sick, NULL);

				dev_error(cgpu, REASON_DEV_DEAD_IDLE_600);
			} else if (now.tv_sec - thr->sick.tv_sec > 60 &&
				   (cgpu->status == LIFE_SICK || cgpu->status == LIFE_DEAD)) {
				/* Attempt to restart a GPU that's sick or dead once every minute */
				gettimeofday(&thr->sick, NULL);
#ifdef HAVE_ADL
				if (adl_active && cgpu->has_adl && gpu_activity(gpu) > 50) {
					/* Again do not attempt to restart a device that may have hard hung */
				} else
#endif
				if (opt_restart)
					reinit_device(cgpu);
			}
		}
	}

	return NULL;
}

static void log_print_status(struct cgpu_info *cgpu)
{
	char logline[255];

	get_statline(logline, cgpu);
	applog(LOG_WARNING, "%s", logline);
}

void print_summary(void)
{
	struct timeval diff;
	int hours, mins, secs, i;
	double utility, efficiency = 0.0;

	timersub(&total_tv_end, &total_tv_start, &diff);
	hours = diff.tv_sec / 3600;
	mins = (diff.tv_sec % 3600) / 60;
	secs = diff.tv_sec % 60;

	utility = total_accepted / total_secs * 60;
	efficiency = total_bytes_xfer ? total_diff_accepted * 2048. / total_bytes_xfer : 0.0;

	applog(LOG_WARNING, "\nSummary of runtime statistics:\n");
	applog(LOG_WARNING, "Started at %s", datestamp);
	if (total_pools == 1)
		applog(LOG_WARNING, "Pool: %s", pools[0]->rpc_url);
#ifdef WANT_CPUMINE
	if (opt_n_threads)
		applog(LOG_WARNING, "CPU hasher algorithm used: %s", algo_names[opt_algo]);
#endif
	applog(LOG_WARNING, "Runtime: %d hrs : %d mins : %d secs", hours, mins, secs);
	applog(LOG_WARNING, "Average hashrate: %.1f Megahash/s", total_mhashes_done / total_secs);
	applog(LOG_WARNING, "Solved blocks: %d", found_blocks);
	applog(LOG_WARNING, "Best share difficulty: %s", best_share);
	applog(LOG_WARNING, "Queued work requests: %d", total_getworks);
	applog(LOG_WARNING, "Share submissions: %d", total_accepted + total_rejected);
	applog(LOG_WARNING, "Accepted shares: %d", total_accepted);
	applog(LOG_WARNING, "Rejected shares: %d", total_rejected);
	applog(LOG_WARNING, "Accepted difficulty shares: %1.f", total_diff_accepted);
	applog(LOG_WARNING, "Rejected difficulty shares: %1.f", total_diff_rejected);
	if (total_accepted || total_rejected)
		applog(LOG_WARNING, "Reject ratio: %.1f%%", (double)(total_rejected * 100) / (double)(total_accepted + total_rejected));
	applog(LOG_WARNING, "Hardware errors: %d", hw_errors);
	applog(LOG_WARNING, "Efficiency (accepted shares * difficulty / 2 KB): %.2f", efficiency);
	applog(LOG_WARNING, "Utility (accepted shares / min): %.2f/min\n", utility);

	applog(LOG_WARNING, "Discarded work due to new blocks: %d", total_discarded);
	applog(LOG_WARNING, "Stale submissions discarded due to new blocks: %d", total_stale);
	applog(LOG_WARNING, "Unable to get work from server occasions: %d", total_go);
	applog(LOG_WARNING, "Work items generated locally: %d", local_work);
	applog(LOG_WARNING, "Submitting work remotely delay occasions: %d", total_ro);
	applog(LOG_WARNING, "New blocks detected on network: %d\n", new_blocks);

	if (total_pools > 1) {
		for (i = 0; i < total_pools; i++) {
			struct pool *pool = pools[i];

			applog(LOG_WARNING, "Pool: %s", pool->rpc_url);
			if (pool->solved)
				applog(LOG_WARNING, "SOLVED %d BLOCK%s!", pool->solved, pool->solved > 1 ? "S" : "");
			applog(LOG_WARNING, " Queued work requests: %d", pool->getwork_requested);
			applog(LOG_WARNING, " Share submissions: %d", pool->accepted + pool->rejected);
			applog(LOG_WARNING, " Accepted shares: %d", pool->accepted);
			applog(LOG_WARNING, " Rejected shares: %d", pool->rejected);
			applog(LOG_WARNING, " Accepted difficulty shares: %1.f", pool->diff_accepted);
			applog(LOG_WARNING, " Rejected difficulty shares: %1.f", pool->diff_rejected);
			if (pool->accepted || pool->rejected)
				applog(LOG_WARNING, " Reject ratio: %.1f%%", (double)(pool->rejected * 100) / (double)(pool->accepted + pool->rejected));
			uint64_t pool_bytes_xfer = pool->cgminer_pool_stats.net_bytes_received + pool->cgminer_pool_stats.net_bytes_sent;
			efficiency = pool_bytes_xfer ? pool->diff_accepted * 2048. / pool_bytes_xfer : 0.0;
			applog(LOG_WARNING, " Efficiency (accepted * difficulty / 2 KB): %.2f", efficiency);

			applog(LOG_WARNING, " Discarded work due to new blocks: %d", pool->discarded_work);
			applog(LOG_WARNING, " Stale submissions discarded due to new blocks: %d", pool->stale_shares);
			applog(LOG_WARNING, " Unable to get work from server occasions: %d", pool->getfail_occasions);
			applog(LOG_WARNING, " Submitting work remotely delay occasions: %d\n", pool->remotefail_occasions);
		}
	}

	applog(LOG_WARNING, "Summary of per device statistics:\n");
	for (i = 0; i < total_devices; ++i) {
		struct cgpu_info *cgpu = get_devices(i);

		if ((!cgpu->proc_id) && cgpu->next_proc)
		{
			// Device summary line
			opt_show_procs = false;
			log_print_status(cgpu);
			opt_show_procs = true;
		}
		log_print_status(cgpu);
	}

	if (opt_shares)
		applog(LOG_WARNING, "Mined %d accepted shares of %d requested\n", total_accepted, opt_shares);
	fflush(stdout);
	fflush(stderr);
	if (opt_shares > total_accepted)
		applog(LOG_WARNING, "WARNING - Mined only %d shares of %d requested.", total_accepted, opt_shares);
}

static void clean_up(void)
{
#ifdef HAVE_OPENCL
	clear_adl(nDevs);
#endif
#ifdef HAVE_LIBUSB
        libusb_exit(NULL);
#endif

	gettimeofday(&total_tv_end, NULL);
#ifdef HAVE_CURSES
	disable_curses();
#endif
	if (!opt_realquiet && successful_connect)
		print_summary();

	if (opt_n_threads)
		free(cpus);

	curl_global_cleanup();
}

void quit(int status, const char *format, ...)
{
	va_list ap;

	clean_up();

	if (format) {
		va_start(ap, format);
		vfprintf(stderr, format, ap);
		va_end(ap);
	}
	fprintf(stderr, "\n");
	fflush(stderr);

	if (status) {
		const char *ev = getenv("__BFGMINER_SEGFAULT_ERRQUIT");
		if (unlikely(ev && ev[0] && ev[0] != '0')) {
			const char **p = NULL;
			// NOTE debugger can bypass with: p = &p
			*p = format;  // Segfault, hopefully dumping core
		}
	}

#if defined(unix)
	if (forkpid > 0) {
		kill(forkpid, SIGTERM);
		forkpid = 0;
	}
#endif

	exit(status);
}

#ifdef HAVE_CURSES
char *curses_input(const char *query)
{
	char *input;

	echo();
	input = malloc(255);
	if (!input)
		quit(1, "Failed to malloc input");
	leaveok(logwin, false);
	wlogprint("%s:\n", query);
	wgetnstr(logwin, input, 255);
	if (!strlen(input))
		strcpy(input, "-1");
	leaveok(logwin, true);
	noecho();
	return input;
}
#endif

static bool pools_active = false;

static void *test_pool_thread(void *arg)
{
	struct pool *pool = (struct pool *)arg;

	if (pool_active(pool, false)) {
		pool_tset(pool, &pool->lagging);
		pool_tclear(pool, &pool->idle);

		cg_wlock(&control_lock);
		if (!pools_active) {
			currentpool = pool;
			if (pool->pool_no != 0)
				applog(LOG_NOTICE, "Switching to pool %d %s - first alive pool", pool->pool_no, pool->rpc_url);
			pools_active = true;
		}
		cg_wunlock(&control_lock);
		pool_resus(pool);
	} else
		pool_died(pool);

	return NULL;
}

/* Always returns true that the pool details were added unless we are not
 * live, implying this is the only pool being added, so if no pools are
 * active it returns false. */
bool add_pool_details(struct pool *pool, bool live, char *url, char *user, char *pass)
{
	pool->rpc_url = url;
	pool->rpc_user = user;
	pool->rpc_pass = pass;
	pool->rpc_userpass = malloc(strlen(pool->rpc_user) + strlen(pool->rpc_pass) + 2);
	if (!pool->rpc_userpass)
		quit(1, "Failed to malloc userpass");
	sprintf(pool->rpc_userpass, "%s:%s", pool->rpc_user, pool->rpc_pass);

	pool->testing = true;
	pool->idle = true;
	enable_pool(pool);

	pthread_create(&pool->test_thread, NULL, test_pool_thread, (void *)pool);
	if (!live) {
		pthread_join(pool->test_thread, NULL);
		pool->testing = false;
		return pools_active;
	}
	return true;
}

#ifdef HAVE_CURSES
static bool input_pool(bool live)
{
	char *url = NULL, *user = NULL, *pass = NULL;
	struct pool *pool;
	bool ret = false;

	immedok(logwin, true);
	wlogprint("Input server details.\n");

	url = curses_input("URL");
	if (!url)
		goto out;

	user = curses_input("Username");
	if (!user)
		goto out;

	pass = curses_input("Password");
	if (!pass)
		goto out;

	pool = add_pool();

	if (!detect_stratum(pool, url) && strncmp(url, "http://", 7) &&
	    strncmp(url, "https://", 8)) {
		char *httpinput;

		httpinput = malloc(256);
		if (!httpinput)
			quit(1, "Failed to malloc httpinput");
		strcpy(httpinput, "http://");
		strncat(httpinput, url, 248);
		free(url);
		url = httpinput;
	}

	ret = add_pool_details(pool, live, url, user, pass);
out:
	immedok(logwin, false);

	if (!ret) {
		if (url)
			free(url);
		if (user)
			free(user);
		if (pass)
			free(pass);
	}
	return ret;
}
#endif

#if defined(unix)
static void fork_monitor()
{
	// Make a pipe: [readFD, writeFD]
	int pfd[2];
	int r = pipe(pfd);

	if (r < 0) {
		perror("pipe - failed to create pipe for --monitor");
		exit(1);
	}

	// Make stderr write end of pipe
	fflush(stderr);
	r = dup2(pfd[1], 2);
	if (r < 0) {
		perror("dup2 - failed to alias stderr to write end of pipe for --monitor");
		exit(1);
	}
	r = close(pfd[1]);
	if (r < 0) {
		perror("close - failed to close write end of pipe for --monitor");
		exit(1);
	}

	// Don't allow a dying monitor to kill the main process
	sighandler_t sr0 = signal(SIGPIPE, SIG_IGN);
	sighandler_t sr1 = signal(SIGPIPE, SIG_IGN);
	if (SIG_ERR == sr0 || SIG_ERR == sr1) {
		perror("signal - failed to edit signal mask for --monitor");
		exit(1);
	}

	// Fork a child process
	forkpid = fork();
	if (forkpid < 0) {
		perror("fork - failed to fork child process for --monitor");
		exit(1);
	}

	// Child: launch monitor command
	if (0 == forkpid) {
		// Make stdin read end of pipe
		r = dup2(pfd[0], 0);
		if (r < 0) {
			perror("dup2 - in child, failed to alias read end of pipe to stdin for --monitor");
			exit(1);
		}
		close(pfd[0]);
		if (r < 0) {
			perror("close - in child, failed to close read end of  pipe for --monitor");
			exit(1);
		}

		// Launch user specified command
		execl("/bin/bash", "/bin/bash", "-c", opt_stderr_cmd, (char*)NULL);
		perror("execl - in child failed to exec user specified command for --monitor");
		exit(1);
	}

	// Parent: clean up unused fds and bail
	r = close(pfd[0]);
	if (r < 0) {
		perror("close - failed to close read end of pipe for --monitor");
		exit(1);
	}
}
#endif // defined(unix)

#ifdef HAVE_CURSES
void enable_curses(void) {
	int x;
	__maybe_unused int y;

	lock_curses();
	if (curses_active) {
		unlock_curses();
		return;
	}

	mainwin = initscr();
	keypad(mainwin, true);
	getmaxyx(mainwin, y, x);
	statuswin = newwin(logstart, x, 0, 0);
	leaveok(statuswin, true);
	// For whatever reason, PDCurses crashes if the logwin is initialized to height y-logcursor
	// We resize the window later anyway, so just start it off at 1 :)
	logwin = newwin(1, 0, logcursor, 0);
	idlok(logwin, true);
	scrollok(logwin, true);
	leaveok(logwin, true);
	cbreak();
	noecho();
	curses_active = true;
	statusy = logstart;
	unlock_curses();
}
#endif

/* TODO: fix need a dummy CPU device_drv even if no support for CPU mining */
#ifndef WANT_CPUMINE
struct device_drv cpu_drv;
struct device_drv cpu_drv = {
	.name = "CPU",
};
#endif

#ifdef USE_BITFORCE
extern struct device_drv bitforce_drv;
#endif

#ifdef USE_ICARUS
extern struct device_drv cairnsmore_drv;
extern struct device_drv icarus_drv;
#endif

#ifdef USE_AVALON
extern struct device_drv avalon_drv;
#endif

#ifdef USE_MODMINER
extern struct device_drv modminer_drv;
#endif

#ifdef USE_X6500
extern struct device_drv x6500_api;
#endif

#ifdef USE_ZTEX
extern struct device_drv ztex_drv;
#endif


static int cgminer_id_count = 0;
static int device_line_id_count;

void register_device(struct cgpu_info *cgpu)
{
	cgpu->deven = DEV_ENABLED;
	wr_lock(&devices_lock);
	devices[cgpu->cgminer_id = cgminer_id_count++] = cgpu;
	wr_unlock(&devices_lock);
	if (!cgpu->proc_id)
		cgpu->device_line_id = device_line_id_count++;
	mining_threads += cgpu->threads ?: 1;
#ifdef HAVE_CURSES
	adj_width(mining_threads, &dev_width);
#endif
#ifdef HAVE_OPENCL
	if (cgpu->drv == &opencl_api) {
		gpu_threads += cgpu->threads;
	}
#endif

	rwlock_init(&cgpu->qlock);
	cgpu->queued_work = NULL;
}

struct _cgpu_devid_counter {
	char name[4];
	int lastid;
	UT_hash_handle hh;
};

void renumber_cgpu(struct cgpu_info *cgpu)
{
	static struct _cgpu_devid_counter *devids = NULL;
	struct _cgpu_devid_counter *d;
	
	HASH_FIND_STR(devids, cgpu->drv->name, d);
	if (d)
		cgpu->device_id = ++d->lastid;
	else {
		d = malloc(sizeof(*d));
		memcpy(d->name, cgpu->drv->name, sizeof(d->name));
		cgpu->device_id = d->lastid = 0;
		HASH_ADD_STR(devids, name, d);
	}
}

static bool my_blkmaker_sha256_callback(void *digest, const void *buffer, size_t length)
{
	sha2(buffer, length, digest);
	return true;
}

#ifndef HAVE_PTHREAD_CANCEL
extern void setup_pthread_cancel_workaround();
extern struct sigaction pcwm_orig_term_handler;
#endif

static void probe_pools(void)
{
	int i;

	for (i = 0; i < total_pools; i++) {
		struct pool *pool = pools[i];

		pool->testing = true;
		pthread_create(&pool->test_thread, NULL, test_pool_thread, (void *)pool);
	}
}

static void raise_fd_limits(void)
{
#ifdef HAVE_SETRLIMIT
	struct rlimit fdlimit;
	unsigned long old_soft_limit;
	
	if (getrlimit(RLIMIT_NOFILE, &fdlimit))
		applogr(, LOG_DEBUG, "setrlimit: Failed to getrlimit(RLIMIT_NOFILE)");
	
	if (fdlimit.rlim_cur == RLIM_INFINITY)
		applogr(, LOG_DEBUG, "setrlimit: Soft fd limit already infinite");
	
	if (fdlimit.rlim_cur == fdlimit.rlim_max)
		applogr(, LOG_DEBUG, "setrlimit: Soft fd limit already identical to hard limit (%lu)", (unsigned long)fdlimit.rlim_max);
	
	old_soft_limit = fdlimit.rlim_cur;
	fdlimit.rlim_cur = fdlimit.rlim_max;
	if (setrlimit(RLIMIT_NOFILE, &fdlimit))
		applogr(, LOG_DEBUG, "setrlimit: Failed to increase soft fd limit from %lu to hard limit of %lu", old_soft_limit, (unsigned long)fdlimit.rlim_max);
	
	applog(LOG_DEBUG, "setrlimit: Increased soft fd limit from %lu to hard limit of %lu", old_soft_limit, (unsigned long)fdlimit.rlim_max);
#else
	applog(LOG_DEBUG, "setrlimit: Not supported by platform");
#endif
}

int main(int argc, char *argv[])
{
	struct sigaction handler;
	struct thr_info *thr;
	struct block *block;
	unsigned int k;
	int i, j;
	char *s;

	blkmk_sha256_impl = my_blkmaker_sha256_callback;

#ifndef HAVE_PTHREAD_CANCEL
	setup_pthread_cancel_workaround();
#endif

	/* This dangerous functions tramples random dynamically allocated
	 * variables so do it before anything at all */
	if (unlikely(curl_global_init(CURL_GLOBAL_ALL)))
		quit(1, "Failed to curl_global_init");

	initial_args = malloc(sizeof(char *) * (argc + 1));
	for  (i = 0; i < argc; i++)
		initial_args[i] = strdup(argv[i]);
	initial_args[argc] = NULL;

#ifdef HAVE_LIBUSB
	int err = libusb_init(NULL);
	if (err) {
		fprintf(stderr, "libusb_init() failed err %d", err);
		fflush(stderr);
		quit(1, "libusb_init() failed");
	}
#endif

	mutex_init(&hash_lock);
	mutex_init(&console_lock);
	cglock_init(&control_lock);
	mutex_init(&stats_lock);
	mutex_init(&sharelog_lock);
	cglock_init(&ch_lock);
	mutex_init(&sshare_lock);
	rwlock_init(&blk_lock);
	rwlock_init(&netacc_lock);
	rwlock_init(&mining_thr_lock);
	rwlock_init(&devices_lock);

	mutex_init(&lp_lock);
	if (unlikely(pthread_cond_init(&lp_cond, NULL)))
		quit(1, "Failed to pthread_cond_init lp_cond");

	if (unlikely(pthread_cond_init(&gws_cond, NULL)))
		quit(1, "Failed to pthread_cond_init gws_cond");

	notifier_init(submit_waiting_notifier);

	sprintf(packagename, "%s %s", PACKAGE, VERSION);

#ifdef WANT_CPUMINE
	init_max_name_len();
#endif

	handler.sa_handler = &sighandler;
	handler.sa_flags = 0;
	sigemptyset(&handler.sa_mask);
#ifdef HAVE_PTHREAD_CANCEL
	sigaction(SIGTERM, &handler, &termhandler);
#else
	// Need to let pthread_cancel emulation handle SIGTERM first
	termhandler = pcwm_orig_term_handler;
	pcwm_orig_term_handler = handler;
#endif
	sigaction(SIGINT, &handler, &inthandler);
#ifndef WIN32
	signal(SIGPIPE, SIG_IGN);
#endif
	opt_kernel_path = alloca(PATH_MAX);
	strcpy(opt_kernel_path, CGMINER_PREFIX);
	cgminer_path = alloca(PATH_MAX);
	s = strdup(argv[0]);
	strcpy(cgminer_path, dirname(s));
	free(s);
	strcat(cgminer_path, "/");
#ifdef WANT_CPUMINE
	// Hack to make cgminer silent when called recursively on WIN32
	int skip_to_bench = 0;
	#if defined(WIN32)
		char buf[32];
		if (GetEnvironmentVariable("BFGMINER_BENCH_ALGO", buf, 16))
			skip_to_bench = 1;
		if (GetEnvironmentVariable("CGMINER_BENCH_ALGO", buf, 16))
			skip_to_bench = 1;
	#endif // defined(WIN32)
#endif

	devcursor = 8;
	logstart = devcursor + 1;
	logcursor = logstart + 1;

	block = calloc(sizeof(struct block), 1);
	if (unlikely(!block))
		quit (1, "main OOM");
	for (i = 0; i < 36; i++)
		strcat(block->hash, "0");
	HASH_ADD_STR(blocks, hash, block);
	strcpy(current_block, block->hash);

	INIT_LIST_HEAD(&scan_devices);

	mutex_init(&submitting_lock);
	INIT_LIST_HEAD(&submit_waiting);

#ifdef HAVE_OPENCL
	memset(gpus, 0, sizeof(gpus));
	for (i = 0; i < MAX_GPUDEVICES; i++)
		gpus[i].dynamic = true;
#endif

	schedstart.tm.tm_sec = 1;
	schedstop .tm.tm_sec = 1;

	/* parse command line */
	opt_register_table(opt_config_table,
			   "Options for both config file and command line");
	opt_register_table(opt_cmdline_table,
			   "Options for command line only");

	opt_parse(&argc, argv, applog_and_exit);
	if (argc != 1)
		quit(1, "Unexpected extra commandline arguments");

	if (!config_loaded)
		load_default_config();

<<<<<<< HEAD
#ifndef HAVE_PTHREAD_CANCEL
	// Can't do this any earlier, or config isn't loaded
	applog(LOG_DEBUG, "pthread_cancel workaround in use");
#endif

=======
	raise_fd_limits();
	
>>>>>>> c4105a63
	if (opt_benchmark) {
		struct pool *pool;

		want_longpoll = false;
		pool = add_pool();
		pool->rpc_url = malloc(255);
		strcpy(pool->rpc_url, "Benchmark");
		pool->rpc_user = pool->rpc_url;
		pool->rpc_pass = pool->rpc_url;
		enable_pool(pool);
		pool->idle = false;
		successful_connect = true;
	}

#ifdef USE_X6500
	ft232r_scan();
#endif

#ifdef HAVE_CURSES
	if (opt_realquiet || devices_enabled == -1)
		use_curses = false;

	if (use_curses)
		enable_curses();
#endif

	applog(LOG_WARNING, "Started %s", packagename);
	if (cnfbuf) {
		applog(LOG_NOTICE, "Loaded configuration file %s", cnfbuf);
		switch (fileconf_load) {
			case 0:
				applog(LOG_WARNING, "Fatal JSON error in configuration file.");
				applog(LOG_WARNING, "Configuration file could not be used.");
				break;
			case -1:
				applog(LOG_WARNING, "Error in configuration file, partially loaded.");
				if (use_curses)
					applog(LOG_WARNING, "Start BFGMiner with -T to see what failed to load.");
				break;
			default:
				break;
		}
		free(cnfbuf);
		cnfbuf = NULL;
	}

	strcat(opt_kernel_path, "/");

	if (want_per_device_stats)
		opt_log_output = true;

#ifdef WANT_CPUMINE
#ifdef USE_SCRYPT
	if (opt_scrypt)
		set_scrypt_algo(&opt_algo);
	else
#endif
	if (0 <= opt_bench_algo) {
		double rate = bench_algo_stage3(opt_bench_algo);

		if (!skip_to_bench)
			printf("%.5f (%s)\n", rate, algo_names[opt_bench_algo]);
		else {
			// Write result to shared memory for parent
#if defined(WIN32)
				char unique_name[64];

				if (GetEnvironmentVariable("BFGMINER_SHARED_MEM", unique_name, 32) || GetEnvironmentVariable("CGMINER_SHARED_MEM", unique_name, 32)) {
					HANDLE map_handle = CreateFileMapping(
						INVALID_HANDLE_VALUE,   // use paging file
						NULL,                   // default security attributes
						PAGE_READWRITE,         // read/write access
						0,                      // size: high 32-bits
						4096,			// size: low 32-bits
						unique_name		// name of map object
					);
					if (NULL != map_handle) {
						void *shared_mem = MapViewOfFile(
							map_handle,	// object to map view of
							FILE_MAP_WRITE, // read/write access
							0,              // high offset:  map from
							0,              // low offset:   beginning
							0		// default: map entire file
						);
						if (NULL != shared_mem)
							CopyMemory(shared_mem, &rate, sizeof(rate));
						(void)UnmapViewOfFile(shared_mem);
					}
					(void)CloseHandle(map_handle);
				}
#endif
		}
		exit(0);
	}
#endif

#ifdef HAVE_OPENCL
	if (!opt_nogpu)
		opencl_api.drv_detect();
	gpu_threads = 0;
#endif

#ifdef USE_ICARUS
	if (!opt_scrypt)
	{
		cairnsmore_drv.drv_detect();
		icarus_drv.drv_detect();
	}
#endif

#ifdef USE_AVALON
	if (!opt_scrypt)
		avalon_drv.drv_detect();
#endif

#ifdef USE_BITFORCE
	if (!opt_scrypt)
		bitforce_drv.drv_detect();
#endif

#ifdef USE_MODMINER
	if (!opt_scrypt)
		modminer_drv.drv_detect();
#endif

#ifdef USE_X6500
	if (!opt_scrypt)
		x6500_api.drv_detect();
#endif

#ifdef USE_ZTEX
	if (!opt_scrypt)
		ztex_drv.drv_detect();
#endif

#ifdef WANT_CPUMINE
	cpu_drv.drv_detect();
#endif

#ifdef USE_X6500
	ft232r_scan_free();
#endif

	for (i = 0; i < total_devices; ++i)
		if (!devices[i]->devtype)
			devices[i]->devtype = "PGA";

	if (devices_enabled == -1) {
		applog(LOG_ERR, "Devices detected:");
		for (i = 0; i < total_devices; ++i) {
			struct cgpu_info *cgpu = devices[i];
			if (cgpu->name)
				applog(LOG_ERR, " %2d. %"PRIprepr": %s (driver: %s)", i, cgpu->proc_repr, cgpu->name, cgpu->drv->dname);
			else
				applog(LOG_ERR, " %2d. %"PRIprepr" (driver: %s)", i, cgpu->proc_repr, cgpu->drv->dname);
		}
		quit(0, "%d devices listed", total_devices);
	}

	mining_threads = 0;
	if (devices_enabled) {
		for (i = 0; i < (int)(sizeof(devices_enabled) * 8) - 1; ++i) {
			if (devices_enabled & (1 << i)) {
				if (i >= total_devices)
					quit (1, "Command line options set a device that doesn't exist");
				register_device(devices[i]);
			} else if (i < total_devices) {
				if (opt_removedisabled) {
					if (devices[i]->drv == &cpu_drv)
						--opt_n_threads;
				} else {
					register_device(devices[i]);
				}
				devices[i]->deven = DEV_DISABLED;
			}
		}
		total_devices = cgminer_id_count;
	} else {
		for (i = 0; i < total_devices; ++i)
			register_device(devices[i]);
	}

	if (!total_devices)
		quit(1, "All devices disabled, cannot mine!");

	load_temp_config();

	for (i = 0; i < total_devices; ++i)
		devices[i]->cgminer_stats.getwork_wait_min.tv_sec = MIN_SEC_UNSET;

#ifdef HAVE_CURSES
	change_summarywinsize();
#endif

	if (!total_pools) {
		applog(LOG_WARNING, "Need to specify at least one pool server.");
#ifdef HAVE_CURSES
		if (!use_curses || !input_pool(false))
#endif
			quit(1, "Pool setup failed");
	}

	for (i = 0; i < total_pools; i++) {
		struct pool *pool = pools[i];

		pool->cgminer_stats.getwork_wait_min.tv_sec = MIN_SEC_UNSET;
		pool->cgminer_pool_stats.getwork_wait_min.tv_sec = MIN_SEC_UNSET;

		if (!pool->rpc_url)
			quit(1, "No URI supplied for pool %u", i);
		
		if (!pool->rpc_userpass) {
			if (!pool->rpc_user || !pool->rpc_pass)
				quit(1, "No login credentials supplied for pool %u %s", i, pool->rpc_url);
			pool->rpc_userpass = malloc(strlen(pool->rpc_user) + strlen(pool->rpc_pass) + 2);
			if (!pool->rpc_userpass)
				quit(1, "Failed to malloc userpass");
			sprintf(pool->rpc_userpass, "%s:%s", pool->rpc_user, pool->rpc_pass);
		}
	}
	/* Set the currentpool to pool with priority 0 */
	validate_pool_priorities();
	for (i = 0; i < total_pools; i++) {
		struct pool *pool  = pools[i];

		if (!pool->prio)
			currentpool = pool;
	}

#ifdef HAVE_SYSLOG_H
	if (use_syslog)
		openlog(PACKAGE, LOG_PID, LOG_USER);
#endif

	#if defined(unix)
		if (opt_stderr_cmd)
			fork_monitor();
	#endif // defined(unix)

	mining_thr = calloc(mining_threads, sizeof(thr));
	if (!mining_thr)
		quit(1, "Failed to calloc mining_thr");
	for (i = 0; i < mining_threads; i++) {
		mining_thr[i] = calloc(1, sizeof(*thr));
		if (!mining_thr[i])
			quit(1, "Failed to calloc mining_thr[%d]", i);
	}

	total_control_threads = 7;
	control_thr = calloc(total_control_threads, sizeof(*thr));
	if (!control_thr)
		quit(1, "Failed to calloc control_thr");

	gwsched_thr_id = 0;
	stage_thr_id = 1;
	thr = &control_thr[stage_thr_id];
	thr->q = tq_new();
	if (!thr->q)
		quit(1, "Failed to tq_new");
	/* start stage thread */
	if (thr_info_create(thr, NULL, stage_thread, thr))
		quit(1, "stage thread create failed");
	pthread_detach(thr->pth);

	/* Create a unique get work queue */
	getq = tq_new();
	if (!getq)
		quit(1, "Failed to create getq");
	/* We use the getq mutex as the staged lock */
	stgd_lock = &getq->mutex;

	if (opt_benchmark)
		goto begin_bench;

	for (i = 0; i < total_pools; i++) {
		struct pool *pool  = pools[i];

		enable_pool(pool);
		pool->idle = true;
	}

	applog(LOG_NOTICE, "Probing for an alive pool");
	do {
		int slept = 0;

		/* Look for at least one active pool before starting */
		probe_pools();
		do {
			sleep(1);
			slept++;
		} while (!pools_active && slept < 60);

		if (!pools_active) {
			applog(LOG_ERR, "No servers were found that could be used to get work from.");
			applog(LOG_ERR, "Please check the details from the list below of the servers you have input");
			applog(LOG_ERR, "Most likely you have input the wrong URL, forgotten to add a port, or have not set up workers");
			for (i = 0; i < total_pools; i++) {
				struct pool *pool;

				pool = pools[i];
				applog(LOG_WARNING, "Pool: %d  URL: %s  User: %s  Password: %s",
				       i, pool->rpc_url, pool->rpc_user, pool->rpc_pass);
			}
#ifdef HAVE_CURSES
			if (use_curses) {
				halfdelay(150);
				applog(LOG_ERR, "Press any key to exit, or BFGMiner will try again in 15s.");
				if (getch() != ERR)
					quit(0, "No servers could be used! Exiting.");
				cbreak();
			} else
#endif
				quit(0, "No servers could be used! Exiting.");
		}
	} while (!pools_active);

#ifdef USE_SCRYPT
	if (detect_algo == 1 && !opt_scrypt) {
		applog(LOG_NOTICE, "Detected scrypt algorithm");
		opt_scrypt = true;
	}
#endif
	detect_algo = 0;

begin_bench:
	total_mhashes_done = 0;
	for (i = 0; i < total_devices; i++) {
		struct cgpu_info *cgpu = devices[i];

		cgpu->rolling = cgpu->total_mhashes = 0;
	}
	
	gettimeofday(&total_tv_start, NULL);
	gettimeofday(&total_tv_end, NULL);
	miner_started = total_tv_start;
	if (schedstart.tm.tm_sec)
		localtime_r(&miner_started.tv_sec, &schedstart.tm);
	if (schedstop.tm.tm_sec)
		localtime_r(&miner_started.tv_sec, &schedstop .tm);
	get_datestamp(datestamp, &total_tv_start);

	// Initialise processors and threads
	k = 0;
	for (i = 0; i < total_devices; ++i) {
		struct cgpu_info *cgpu = devices[i];
		struct device_drv *api = cgpu->drv;
		int threadobj = cgpu->threads;
		if (!threadobj)
			// Create a fake thread object to handle hashmeter etc
			threadobj = 1;
		cgpu->thr = calloc(threadobj + 1, sizeof(*cgpu->thr));
		cgpu->thr[threadobj] = NULL;
		cgpu->status = LIFE_INIT;

		cgpu->max_hashes = 0;

		// Setup thread structs before starting any of the threads, in case they try to interact
		for (j = 0; j < threadobj; ++j, ++k) {
			thr = get_thread(k);
			thr->id = k;
			thr->cgpu = cgpu;
			thr->device_thread = j;
			thr->work_restart_notifier[1] = INVSOCK;
			thr->mutex_request[1] = INVSOCK;
			thr->_job_transition_in_progress = true;
			timerclear(&thr->tv_morework);
			thr->_last_sbr_state = true;

			thr->scanhash_working = true;
			thr->hashes_done = 0;
			timerclear(&thr->tv_hashes_done);
			gettimeofday(&thr->tv_lastupdate, NULL);
			thr->tv_poll.tv_sec = -1;
			thr->_max_nonce = api->can_limit_work ? api->can_limit_work(thr) : 0xffffffff;

			cgpu->thr[j] = thr;
		}
	}

	// Start threads
	for (i = 0; i < total_devices; ++i) {
		struct cgpu_info *cgpu = devices[i];
		if (!cgpu->threads)
			memcpy(&cgpu->thr[0]->notifier, &cgpu->device->thr[0]->notifier, sizeof(cgpu->thr[0]->notifier));
		for (j = 0; j < cgpu->threads; ++j) {
			thr = cgpu->thr[j];

			notifier_init(thr->notifier);

			/* Enable threads for devices set not to mine but disable
			 * their queue in case we wish to enable them later */
			if (cgpu->drv->thread_prepare && !cgpu->drv->thread_prepare(thr))
				continue;

			thread_reportout(thr);

			if (unlikely(thr_info_create(thr, NULL, miner_thread, thr)))
				quit(1, "thread %d create failed", thr->id);
		}
		if (cgpu->deven == DEV_ENABLED)
			proc_enable(cgpu);
	}

#ifdef HAVE_OPENCL
	applog(LOG_INFO, "%d gpu miner threads started", gpu_threads);
	for (i = 0; i < nDevs; i++)
		pause_dynamic_threads(i);
#endif

#ifdef WANT_CPUMINE
	applog(LOG_INFO, "%d cpu miner threads started, "
		"using SHA256 '%s' algorithm.",
		opt_n_threads,
		algo_names[opt_algo]);
#endif

	gettimeofday(&total_tv_start, NULL);
	gettimeofday(&total_tv_end, NULL);

	{
		pthread_t submit_thread;
		if (unlikely(pthread_create(&submit_thread, NULL, submit_work_thread, NULL)))
			quit(1, "submit_work thread create failed");
	}

	watchpool_thr_id = 2;
	thr = &control_thr[watchpool_thr_id];
	/* start watchpool thread */
	if (thr_info_create(thr, NULL, watchpool_thread, NULL))
		quit(1, "watchpool thread create failed");
	pthread_detach(thr->pth);

	watchdog_thr_id = 3;
	thr = &control_thr[watchdog_thr_id];
	/* start watchdog thread */
	if (thr_info_create(thr, NULL, watchdog_thread, NULL))
		quit(1, "watchdog thread create failed");
	pthread_detach(thr->pth);

#ifdef HAVE_OPENCL
	/* Create reinit gpu thread */
	gpur_thr_id = 4;
	thr = &control_thr[gpur_thr_id];
	thr->q = tq_new();
	if (!thr->q)
		quit(1, "tq_new failed for gpur_thr_id");
	if (thr_info_create(thr, NULL, reinit_gpu, thr))
		quit(1, "reinit_gpu thread create failed");
#endif	

	/* Create API socket thread */
	api_thr_id = 5;
	thr = &control_thr[api_thr_id];
	if (thr_info_create(thr, NULL, api_thread, thr))
		quit(1, "API thread create failed");

#ifdef HAVE_CURSES
	/* Create curses input thread for keyboard input. Create this last so
	 * that we know all threads are created since this can call kill_work
	 * to try and shut down ll previous threads. */
	input_thr_id = 6;
	thr = &control_thr[input_thr_id];
	if (thr_info_create(thr, NULL, input_thread, thr))
		quit(1, "input thread create failed");
	pthread_detach(thr->pth);
#endif

	/* Just to be sure */
	if (total_control_threads != 7)
		quit(1, "incorrect total_control_threads (%d) should be 7", total_control_threads);

	/* Once everything is set up, main() becomes the getwork scheduler */
	while (42) {
		int ts, max_staged = opt_queue;
		struct pool *pool, *cp;
		bool lagging = false;
		struct curl_ent *ce;
		struct work *work;

		cp = current_pool();

		/* If the primary pool is a getwork pool and cannot roll work,
		 * try to stage one extra work per mining thread */
		if (!cp->has_stratum && cp->proto != PLP_GETBLOCKTEMPLATE && !staged_rollable)
			max_staged += mining_threads;

		mutex_lock(stgd_lock);
		ts = __total_staged();

		if (!cp->has_stratum && cp->proto != PLP_GETBLOCKTEMPLATE && !ts && !opt_fail_only)
			lagging = true;

		/* Wait until hash_pop tells us we need to create more work */
		if (ts > max_staged) {
			pthread_cond_wait(&gws_cond, stgd_lock);
			ts = __total_staged();
		}
		mutex_unlock(stgd_lock);

		if (ts > max_staged)
			continue;

		work = make_work();

		if (lagging && !pool_tset(cp, &cp->lagging)) {
			applog(LOG_WARNING, "Pool %d not providing work fast enough", cp->pool_no);
			cp->getfail_occasions++;
			total_go++;
		}
		pool = select_pool(lagging);
retry:
		if (pool->has_stratum) {
			while (!pool->stratum_active || !pool->stratum_notify) {
				struct pool *altpool = select_pool(true);

				if (altpool == pool && pool->has_stratum)
					nmsleep(5000);
				pool = altpool;
				goto retry;
			}
			gen_stratum_work(pool, work);
			applog(LOG_DEBUG, "Generated stratum work");
			stage_work(work);
			continue;
		}

		if (pool->last_work_copy) {
			mutex_lock(&pool->last_work_lock);
			struct work *last_work = pool->last_work_copy;
			if (!last_work)
				{}
			else
			if (can_roll(last_work) && should_roll(last_work)) {
				free_work(work);
				work = make_clone(pool->last_work_copy);
				mutex_unlock(&pool->last_work_lock);
				roll_work(work);
				applog(LOG_DEBUG, "Generated work from latest GBT job in get_work_thread with %d seconds left", (int)blkmk_time_left(work->tmpl, time(NULL)));
				stage_work(work);
				continue;
			} else if (last_work->tmpl && pool->proto == PLP_GETBLOCKTEMPLATE && blkmk_work_left(last_work->tmpl) > (unsigned long)mining_threads) {
				// Don't free last_work_copy, since it is used to detect upstream provides plenty of work per template
			} else {
				free_work(last_work);
				pool->last_work_copy = NULL;
			}
			mutex_unlock(&pool->last_work_lock);
		}

		if (clone_available()) {
			applog(LOG_DEBUG, "Cloned getwork work");
			free_work(work);
			continue;
		}

		if (opt_benchmark) {
			get_benchmark_work(work);
			applog(LOG_DEBUG, "Generated benchmark work");
			stage_work(work);
			continue;
		}

		work->pool = pool;
		ce = pop_curl_entry3(pool, 2);
		/* obtain new work from bitcoin via JSON-RPC */
		if (!get_upstream_work(work, ce->curl)) {
			struct pool *next_pool;

			/* Make sure the pool just hasn't stopped serving
			 * requests but is up as we'll keep hammering it */
			push_curl_entry(ce, pool);
			++pool->seq_getfails;
			pool_died(pool);
			next_pool = select_pool(!opt_fail_only);
			if (pool == next_pool) {
				applog(LOG_DEBUG, "Pool %d json_rpc_call failed on get work, retrying in 5s", pool->pool_no);
				nmsleep(5000);
			} else {
				applog(LOG_DEBUG, "Pool %d json_rpc_call failed on get work, failover activated", pool->pool_no);
				pool = next_pool;
			}
			goto retry;
		}
		if (ts >= max_staged)
			pool_tclear(pool, &pool->lagging);
		if (pool_tclear(pool, &pool->idle))
			pool_resus(pool);

		applog(LOG_DEBUG, "Generated getwork work");
		stage_work(work);
		push_curl_entry(ce, pool);
	}

	return 0;
}<|MERGE_RESOLUTION|>--- conflicted
+++ resolved
@@ -8416,16 +8416,13 @@
 	if (!config_loaded)
 		load_default_config();
 
-<<<<<<< HEAD
 #ifndef HAVE_PTHREAD_CANCEL
 	// Can't do this any earlier, or config isn't loaded
 	applog(LOG_DEBUG, "pthread_cancel workaround in use");
 #endif
 
-=======
 	raise_fd_limits();
 	
->>>>>>> c4105a63
 	if (opt_benchmark) {
 		struct pool *pool;
 
