--- conflicted
+++ resolved
@@ -2441,7 +2441,6 @@
 			blktmpl_free(work->tmpl);
 			free(work->tmpl_refcount);
 		}
-<<<<<<< HEAD
 	}
 
 	memset(work, 0, sizeof(struct work));
@@ -2554,38 +2553,22 @@
 			}
 		}
 #endif
-=======
-		work->rolltime = blkmk_time_left(work->tmpl, time(NULL));
->>>>>>> 1d9cf64c
 #if BLKMAKER_VERSION > 0
 		{
 			ssize_t ae = blkmk_append_coinbase_safe(work->tmpl, opt_coinbase_sig, 101);
 			static bool appenderr = false;
 			if (ae <= 0) {
 				if (opt_coinbase_sig) {
-<<<<<<< HEAD
 					applog((appenderr ? LOG_DEBUG : LOG_WARNING), "Cannot append coinbase signature at all on pool %u (%"PRId64")", pool->pool_no, (int64_t)ae);
-=======
-					applog((appenderr ? LOG_DEBUG : LOG_WARNING), "Cannot append coinbase signature at all on pool %u (%d)", ae, work->pool->pool_no);
->>>>>>> 1d9cf64c
 					appenderr = true;
 				}
 			} else if (ae >= 3 || opt_coinbase_sig) {
 				const char *cbappend = opt_coinbase_sig;
-<<<<<<< HEAD
+				const char full[] = PACKAGE " " VERSION;
 				if (!cbappend) {
-					const char full[] = PACKAGE " " VERSION;
 					if ((size_t)ae >= sizeof(full) - 1)
 						cbappend = full;
 					else if ((size_t)ae >= sizeof(PACKAGE) - 1)
-=======
-				const char full[] = PACKAGE " " VERSION;
-				if (!cbappend) {
-					// NOTE: Intentially including a trailing \0 on long forms so extranonce doesn't confuse things
-					if ((size_t)ae >= sizeof(full))
-						cbappend = full;
-					else if ((size_t)ae >= sizeof(PACKAGE))
->>>>>>> 1d9cf64c
 						cbappend = PACKAGE;
 					else
 						cbappend = "BFG";
@@ -2593,12 +2576,9 @@
 				size_t cbappendsz = strlen(cbappend);
 				static bool truncatewarning = false;
 				if (cbappendsz <= (size_t)ae) {
-<<<<<<< HEAD
 					if (cbappendsz < (size_t)ae)
 						// If we have space, include the trailing \0
 						++cbappendsz;
-=======
->>>>>>> 1d9cf64c
 					ae = cbappendsz;
 					truncatewarning = false;
 				} else {
