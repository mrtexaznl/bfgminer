/*
 * Copyright 2011-2014 Con Kolivas
 * Copyright 2011-2014 Luke Dashjr
 * Copyright 2014 Nate Woolls
 * Copyright 2012-2013 Andrew Smith
 * Copyright 2010 Jeff Garzik
 *
 * This program is free software; you can redistribute it and/or modify it
 * under the terms of the GNU General Public License as published by the Free
 * Software Foundation; either version 3 of the License, or (at your option)
 * any later version.  See COPYING for more details.
 */

#include "config.h"

#ifdef HAVE_CURSES
#ifdef USE_UNICODE
#define PDC_WIDE
#endif
// Must be before stdbool, since pdcurses typedefs bool :/
#include <curses.h>
#endif

#include <ctype.h>
#include <float.h>
#include <limits.h>
#include <locale.h>
#include <stdio.h>
#include <stdlib.h>
#include <string.h>
#include <stdbool.h>
#include <stdint.h>
#include <unistd.h>
#include <sys/time.h>
#include <time.h>
#include <math.h>
#include <stdarg.h>
#include <assert.h>
#include <signal.h>
#include <wctype.h>

#include <sys/stat.h>
#include <sys/types.h>
#include <dirent.h>

#ifdef HAVE_PWD_H
#include <pwd.h>
#endif

#ifndef WIN32
#include <sys/resource.h>
#include <sys/socket.h>
#if defined(HAVE_LIBUDEV) && defined(HAVE_SYS_EPOLL_H)
#include <libudev.h>
#include <sys/epoll.h>
#define HAVE_BFG_HOTPLUG
#endif
#else
#include <winsock2.h>
#include <windows.h>
#include <dbt.h>
#define HAVE_BFG_HOTPLUG
#endif
#include <ccan/opt/opt.h>
#include <jansson.h>
#include <curl/curl.h>
#include <libgen.h>
#include <sha2.h>
#include <utlist.h>

#include <blkmaker.h>
#include <blkmaker_jansson.h>
#include <blktemplate.h>

#include "compat.h"
#include "deviceapi.h"
#include "logging.h"
#include "miner.h"
#include "adl.h"
#include "driver-cpu.h"
#include "driver-opencl.h"
#include "scrypt.h"
#include "util.h"

#include "hybrid.h"

#ifdef USE_AVALON
#include "driver-avalon.h"
#endif

#ifdef HAVE_BFG_LOWLEVEL
#include "lowlevel.h"
#endif

#if defined(unix) || defined(__APPLE__)
	#include <errno.h>
	#include <fcntl.h>
	#include <sys/wait.h>
#endif

#ifdef USE_SCRYPT
#include "scrypt.h"
#endif

#include "version.h"

#if defined(USE_AVALON) || defined(USE_BITFORCE) || defined(USE_ICARUS) || defined(USE_MODMINER) || defined(USE_NANOFURY) || defined(USE_X6500) || defined(USE_ZTEX)
#	define USE_FPGA
#endif

enum bfg_quit_summary {
	BQS_DEFAULT,
	BQS_NONE,
	BQS_DEVS,
	BQS_PROCS,
	BQS_DETAILED,
};

struct strategies strategies[] = {
	{ "Failover" },
	{ "Round Robin" },
	{ "Rotate" },
	{ "Load Balance" },
	{ "Balance" },
};

static char packagename[256];

bool opt_protocol;
bool opt_dev_protocol;
static bool opt_benchmark;
static bool want_longpoll = true;
static bool want_gbt = true;
static bool want_getwork = true;
#if BLKMAKER_VERSION > 1
static bool opt_load_bitcoin_conf = true;
static bool have_at_least_one_getcbaddr;
static bytes_t opt_coinbase_script = BYTES_INIT;
static uint32_t coinbase_script_block_id;
static uint32_t template_nonce;
#endif
#if BLKMAKER_VERSION > 0
char *opt_coinbase_sig;
#endif
static enum bfg_quit_summary opt_quit_summary = BQS_DEFAULT;
static bool include_serial_in_statline;
char *request_target_str;
float request_pdiff = 1.0;
double request_bdiff;
static bool want_stratum = true;
bool have_longpoll;
int opt_skip_checks;
bool want_per_device_stats;
bool use_syslog;
bool opt_quiet_work_updates = true;
bool opt_quiet;
bool opt_realquiet;
int loginput_size;
bool opt_compact;
bool opt_show_procs;
const int opt_cutofftemp = 95;
int opt_hysteresis = 3;
static int opt_retries = -1;
int opt_fail_pause = 5;
int opt_log_interval = 20;
int opt_queue = 1;
int opt_scantime = 60;
int opt_expiry = 120;
int opt_expiry_lp = 3600;
unsigned long long global_hashrate;
static bool opt_unittest = false;
unsigned long global_quota_gcd = 1;
time_t last_getwork;

#ifdef HAVE_OPENCL
int opt_dynamic_interval = 7;
int nDevs;
int opt_g_threads = -1;
#endif
#ifdef USE_SCRYPT
static char detect_algo = 1;
bool opt_scrypt;
#else
static char detect_algo;
#endif
bool opt_restart = true;

#ifdef USE_LIBMICROHTTPD
#include "httpsrv.h"
int httpsrv_port = -1;
#endif
#ifdef USE_LIBEVENT
int stratumsrv_port = -1;
#endif

const
int rescan_delay_ms = 1000;
#ifdef HAVE_BFG_HOTPLUG
bool opt_hotplug = 1;
const
int hotplug_delay_ms = 100;
#else
const bool opt_hotplug;
#endif
struct string_elist *scan_devices;
static struct string_elist *opt_set_device_list;
bool opt_force_dev_init;
static struct string_elist *opt_devices_enabled_list;
static bool opt_display_devs;
int total_devices;
struct cgpu_info **devices;
int total_devices_new;
struct cgpu_info **devices_new;
bool have_opencl;
int opt_n_threads = -1;
int mining_threads;
int num_processors;
#ifdef HAVE_CURSES
bool use_curses = true;
#else
bool use_curses;
#endif
int last_logstatusline_len;
#ifdef HAVE_LIBUSB
bool have_libusb;
#endif
static bool opt_submit_stale = true;
static float opt_shares;
static int opt_submit_threads = 0x40;
bool opt_fail_only;
int opt_fail_switch_delay = 300;
bool opt_autofan;
bool opt_autoengine;
bool opt_noadl;
char *opt_api_allow = NULL;
char *opt_api_groups;
char *opt_api_description = PACKAGE_STRING;
int opt_api_port = 4028;
bool opt_api_listen;
bool opt_api_mcast;
char *opt_api_mcast_addr = API_MCAST_ADDR;
char *opt_api_mcast_code = API_MCAST_CODE;
char *opt_api_mcast_des = "";
int opt_api_mcast_port = 4028;
bool opt_api_network;
bool opt_delaynet;
bool opt_disable_pool;
bool opt_disable_client_reconnect = false;
static bool no_work;
bool opt_worktime;
bool opt_weighed_stats;

char *opt_kernel_path;
char *cgminer_path;

#if defined(USE_BITFORCE)
bool opt_bfl_noncerange;
#endif
#define QUIET	(opt_quiet || opt_realquiet)

struct thr_info *control_thr;
struct thr_info **mining_thr;
static int watchpool_thr_id;
static int watchdog_thr_id;
#ifdef HAVE_CURSES
static int input_thr_id;
#endif
int gpur_thr_id;
static int api_thr_id;
static int total_control_threads;

pthread_mutex_t hash_lock;
static pthread_mutex_t *stgd_lock;
pthread_mutex_t console_lock;
cglock_t ch_lock;
static pthread_rwlock_t blk_lock;
static pthread_mutex_t sshare_lock;

pthread_rwlock_t netacc_lock;
pthread_rwlock_t mining_thr_lock;
pthread_rwlock_t devices_lock;

static pthread_mutex_t lp_lock;
static pthread_cond_t lp_cond;

pthread_cond_t gws_cond;

bool shutting_down;

double total_rolling;
double total_mhashes_done;
static struct timeval total_tv_start, total_tv_end;
static struct timeval miner_started;

cglock_t control_lock;
pthread_mutex_t stats_lock;

static pthread_mutex_t submitting_lock;
static int total_submitting;
static struct work *submit_waiting;
notifier_t submit_waiting_notifier;

int hw_errors;
int total_accepted, total_rejected;
int total_getworks, total_stale, total_discarded;
uint64_t total_bytes_rcvd, total_bytes_sent;
double total_diff1, total_bad_diff1;
double total_diff_accepted, total_diff_rejected, total_diff_stale;
static int staged_rollable;
unsigned int new_blocks;
unsigned int found_blocks;

unsigned int local_work;
unsigned int total_go, total_ro;

struct pool **pools;
static struct pool *currentpool = NULL;

int total_pools, enabled_pools;
enum pool_strategy pool_strategy = POOL_FAILOVER;
int opt_rotate_period;
static int total_urls, total_users, total_passes;

static
#ifndef HAVE_CURSES
const
#endif
bool curses_active;

#ifdef HAVE_CURSES
#if !(defined(PDCURSES) || defined(NCURSES_VERSION))
const
#endif
short default_bgcolor = COLOR_BLACK;
static int attr_title = A_BOLD;
#endif

static
#if defined(HAVE_CURSES) && defined(USE_UNICODE)
bool use_unicode;
static
bool have_unicode_degrees;
static
wchar_t unicode_micro = 'u';
#else
const bool use_unicode;
static
const bool have_unicode_degrees;
static
const char unicode_micro = 'u';
#endif

#ifdef HAVE_CURSES
#define U8_BAD_START "\xef\x80\x81"
#define U8_BAD_END   "\xef\x80\x80"
#define AS_BAD(x) U8_BAD_START x U8_BAD_END

bool selecting_device;
unsigned selected_device;
#endif

static char current_block[40];

/* Protected by ch_lock */
static char *current_hash;
static uint32_t current_block_id;
char *current_fullhash;

static char datestamp[40];
static char blocktime[32];
time_t block_time;
static char best_share[ALLOC_H2B_SHORTV] = "0";
double current_diff = 0xFFFFFFFFFFFFFFFFULL;
static char block_diff[ALLOC_H2B_SHORTV];
static char net_hashrate[ALLOC_H2B_SHORT];
double best_diff = 0;

static bool known_blkheight_current;
static uint32_t known_blkheight;
static uint32_t known_blkheight_blkid;
static uint64_t block_subsidy;

struct block {
	char hash[40];
	UT_hash_handle hh;
	int block_no;
};

static struct block *blocks = NULL;


int swork_id;

/* For creating a hash database of stratum shares submitted that have not had
 * a response yet */
struct stratum_share {
	UT_hash_handle hh;
	bool block;
	struct work *work;
	int id;
};

static struct stratum_share *stratum_shares = NULL;

char *opt_socks_proxy = NULL;

static const char def_conf[] = "bfgminer.conf";
static bool config_loaded;
static int include_count;
#define JSON_INCLUDE_CONF "include"
#define JSON_LOAD_ERROR "JSON decode of file '%s' failed\n %s"
#define JSON_LOAD_ERROR_LEN strlen(JSON_LOAD_ERROR)
#define JSON_MAX_DEPTH 10
#define JSON_MAX_DEPTH_ERR "Too many levels of JSON includes (limit 10) or a loop"

char *cmd_idle, *cmd_sick, *cmd_dead;

#if defined(unix) || defined(__APPLE__)
	static char *opt_stderr_cmd = NULL;
	static int forkpid;
#endif // defined(unix)

#ifdef HAVE_CHROOT
char *chroot_dir;
#endif

#ifdef HAVE_PWD_H
char *opt_setuid;
#endif

struct sigaction termhandler, inthandler;

struct thread_q *getq;

static int total_work;
static bool staged_full;
struct work *staged_work = NULL;

struct schedtime {
	bool enable;
	struct tm tm;
};

struct schedtime schedstart;
struct schedtime schedstop;
bool sched_paused;

static bool time_before(struct tm *tm1, struct tm *tm2)
{
	if (tm1->tm_hour < tm2->tm_hour)
		return true;
	if (tm1->tm_hour == tm2->tm_hour && tm1->tm_min < tm2->tm_min)
		return true;
	return false;
}

static bool should_run(void)
{
	struct tm tm;
	time_t tt;
	bool within_range;

	if (!schedstart.enable && !schedstop.enable)
		return true;

	tt = time(NULL);
	localtime_r(&tt, &tm);

	// NOTE: This is delicately balanced so that should_run is always false if schedstart==schedstop
	if (time_before(&schedstop.tm, &schedstart.tm))
		within_range = (time_before(&tm, &schedstop.tm) || !time_before(&tm, &schedstart.tm));
	else
		within_range = (time_before(&tm, &schedstop.tm) && !time_before(&tm, &schedstart.tm));

	if (within_range && !schedstop.enable)
		/* This is a once off event with no stop time set */
		schedstart.enable = false;

	return within_range;
}

void get_datestamp(char *f, size_t fsiz, time_t tt)
{
	struct tm _tm;
	struct tm *tm = &_tm;
	
	if (tt == INVALID_TIMESTAMP)
		tt = time(NULL);

	localtime_r(&tt, tm);
	snprintf(f, fsiz, "[%d-%02d-%02d %02d:%02d:%02d]",
		tm->tm_year + 1900,
		tm->tm_mon + 1,
		tm->tm_mday,
		tm->tm_hour,
		tm->tm_min,
		tm->tm_sec);
}

static
void get_timestamp(char *f, size_t fsiz, time_t tt)
{
	struct tm _tm;
	struct tm *tm = &_tm;

	localtime_r(&tt, tm);
	snprintf(f, fsiz, "[%02d:%02d:%02d]",
		tm->tm_hour,
		tm->tm_min,
		tm->tm_sec);
}

static void applog_and_exit(const char *fmt, ...) FORMAT_SYNTAX_CHECK(printf, 1, 2);

static char exit_buf[512];

static void applog_and_exit(const char *fmt, ...)
{
	va_list ap;

	va_start(ap, fmt);
	vsnprintf(exit_buf, sizeof(exit_buf), fmt, ap);
	va_end(ap);
	_applog(LOG_ERR, exit_buf);
	exit(1);
}

char *devpath_to_devid(const char *devpath)
{
#ifndef WIN32
	if (devpath[0] != '/')
		return NULL;
	struct stat my_stat;
	if (stat(devpath, &my_stat))
		return NULL;
	char *devs = malloc(6 + (sizeof(dev_t) * 2) + 1);
	memcpy(devs, "dev_t:", 6);
	bin2hex(&devs[6], &my_stat.st_rdev, sizeof(dev_t));
#else
	if (!strncmp(devpath, "\\\\.\\", 4))
		devpath += 4;
	if (strncasecmp(devpath, "COM", 3) || !devpath[3])
		return NULL;
	devpath += 3;
	char *p;
	strtol(devpath, &p, 10);
	if (p[0])
		return NULL;
	const int sz = (p - devpath);
	char *devs = malloc(4 + sz + 1);
	sprintf(devs, "com:%s", devpath);
#endif
	return devs;
}

static
bool devpaths_match(const char * const ap, const char * const bp)
{
	char * const a = devpath_to_devid(ap);
	if (!a)
		return false;
	char * const b = devpath_to_devid(bp);
	bool rv = false;
	if (b)
	{
		rv = !strcmp(a, b);
		free(b);
	}
	free(a);
	return rv;
}

static
int proc_letter_to_number(const char *s, const char ** const rem)
{
	int n = 0, c;
	for ( ; s[0]; ++s)
	{
		if (unlikely(n > INT_MAX / 26))
			break;
		c = tolower(s[0]) - 'a';
		if (unlikely(c < 0 || c > 25))
			break;
		if (unlikely(INT_MAX - c < n))
			break;
		n = (n * 26) + c;
	}
	*rem = s;
	return n;
}

static
bool cgpu_match(const char * const pattern, const struct cgpu_info * const cgpu)
{
	// all - matches anything
	// d0 - matches all processors of device 0
	// d0-3 - matches all processors of device 0, 1, 2, or 3
	// d0a - matches first processor of device 0
	// 0 - matches processor 0
	// 0-4 - matches processors 0, 1, 2, 3, or 4
	// ___ - matches all processors on all devices using driver/name ___
	// ___0 - matches all processors of 0th device using driver/name ___
	// ___0a - matches first processor of 0th device using driver/name ___
	// @* - matches device with serial or path *
	// @*@a - matches first processor of device with serial or path *
	// ___@* - matches device with serial or path * using driver/name ___
	if (!strcasecmp(pattern, "all"))
		return true;
	
	const struct device_drv * const drv = cgpu->drv;
	const char *p = pattern, *p2;
	size_t L;
	int n, i, c = -1;
	int n2;
	int proc_first = -1, proc_last = -1;
	struct cgpu_info *device;
	
	if (!(strncasecmp(drv->dname, p, (L = strlen(drv->dname)))
	   && strncasecmp(drv-> name, p, (L = strlen(drv-> name)))))
		// dname or name
		p = &pattern[L];
	else
	if (p[0] == 'd' && (isdigit(p[1]) || p[1] == '-'))
		// d#
		++p;
	else
	if (isdigit(p[0]) || p[0] == '@' || p[0] == '-')
		// # or @
		{}
	else
		return false;
	
	L = p - pattern;
	while (isspace(p[0]))
		++p;
	if (p[0] == '@')
	{
		// Serial/path
		const char * const ser = &p[1];
		for (p = ser; p[0] != '@' && p[0] != '\0'; ++p)
		{}
		p2 = (p[0] == '@') ? &p[1] : p;
		const size_t serlen = (p - ser);
		p = "";
		n = n2 = 0;
		const char * const devpath = cgpu->device_path ?: "";
		const char * const devser = cgpu->dev_serial ?: "";
		if ((!strncmp(devpath, ser, serlen)) && devpath[serlen] == '\0')
		{}  // Match
		else
		if ((!strncmp(devser, ser, serlen)) && devser[serlen] == '\0')
		{}  // Match
		else
		{
			char devpath2[serlen + 1];
			memcpy(devpath2, ser, serlen);
			devpath2[serlen] = '\0';
			if (!devpaths_match(devpath, ser))
				return false;
		}
	}
	else
	{
		if (isdigit(p[0]))
			n = strtol(p, (void*)&p2, 0);
		else
		{
			n = 0;
			p2 = p;
		}
		if (p2[0] == '-')
		{
			++p2;
			if (p2[0] && isdigit(p2[0]))
				n2 = strtol(p2, (void*)&p2, 0);
			else
				n2 = INT_MAX;
		}
		else
			n2 = n;
		if (p == pattern)
		{
			if (!p[0])
				return true;
			if (p2 && p2[0])
				goto invsyntax;
			for (i = n; i <= n2; ++i)
			{
				if (i >= total_devices)
					break;
				if (cgpu == devices[i])
					return true;
			}
			return false;
		}
	}
	
	if (p2[0])
	{
		proc_first = proc_letter_to_number(&p2[0], &p2);
		if (p2[0] == '-')
		{
			++p2;
			if (p2[0])
				proc_last = proc_letter_to_number(p2, &p2);
			else
				proc_last = INT_MAX;
		}
		else
			proc_last = proc_first;
		if (p2[0])
			goto invsyntax;
	}
	
	if (L > 1 || tolower(pattern[0]) != 'd' || !p[0])
	{
		if ((L == 3 && !strncasecmp(pattern, drv->name, 3)) ||
			(!L) ||
			(L == strlen(drv->dname) && !strncasecmp(pattern, drv->dname, L)))
			{}  // Matched name or dname
		else
			return false;
		if (p[0] && (cgpu->device_id < n || cgpu->device_id > n2))
			return false;
		if (proc_first != -1 && (cgpu->proc_id < proc_first || cgpu->proc_id > proc_last))
			return false;
		return true;
	}
	
	// d#
	
	c = -1;
	for (i = 0; ; ++i)
	{
		if (i == total_devices)
			return false;
		if (devices[i]->device != devices[i])
			continue;
		++c;
		if (c < n)
			continue;
		if (c > n2)
			break;
		
		for (device = devices[i]; device; device = device->next_proc)
		{
			if (proc_first != -1 && (device->proc_id < proc_first || device->proc_id > proc_last))
				continue;
			if (device == cgpu)
				return true;
		}
	}
	return false;

invsyntax:
	applog(LOG_WARNING, "%s: Invalid syntax: %s", __func__, pattern);
	return false;
}

#define TEST_CGPU_MATCH(pattern)  \
	if (!cgpu_match(pattern, &cgpu))  \
		applog(LOG_ERR, "%s: Pattern \"%s\" should have matched!", __func__, pattern);  \
// END TEST_CGPU_MATCH
#define TEST_CGPU_NOMATCH(pattern)  \
	if (cgpu_match(pattern, &cgpu))  \
		applog(LOG_ERR, "%s: Pattern \"%s\" should NOT have matched!", __func__, pattern);  \
// END TEST_CGPU_MATCH
static __maybe_unused
void test_cgpu_match()
{
	struct device_drv drv = {
		.dname = "test",
		.name = "TST",
	};
	struct cgpu_info cgpu = {
		.drv = &drv,
		.device = &cgpu,
		.device_id = 1,
		.proc_id = 1,
		.proc_repr = "TST 1b",
	}, cgpu0a = {
		.drv = &drv,
		.device = &cgpu0a,
		.device_id = 0,
		.proc_id = 0,
		.proc_repr = "TST 0a",
	}, cgpu1a = {
		.drv = &drv,
		.device = &cgpu0a,
		.device_id = 1,
		.proc_id = 0,
		.proc_repr = "TST 1a",
	};
	struct cgpu_info *devices_list[3] = {&cgpu0a, &cgpu1a, &cgpu,};
	devices = devices_list;
	total_devices = 3;
	TEST_CGPU_MATCH("all")
	TEST_CGPU_MATCH("d1")
	TEST_CGPU_NOMATCH("d2")
	TEST_CGPU_MATCH("d0-5")
	TEST_CGPU_NOMATCH("d0-0")
	TEST_CGPU_NOMATCH("d2-5")
	TEST_CGPU_MATCH("d-1")
	TEST_CGPU_MATCH("d1-")
	TEST_CGPU_NOMATCH("d-0")
	TEST_CGPU_NOMATCH("d2-")
	TEST_CGPU_MATCH("2")
	TEST_CGPU_NOMATCH("3")
	TEST_CGPU_MATCH("1-2")
	TEST_CGPU_MATCH("2-3")
	TEST_CGPU_NOMATCH("1-1")
	TEST_CGPU_NOMATCH("3-4")
	TEST_CGPU_MATCH("TST")
	TEST_CGPU_MATCH("test")
	TEST_CGPU_MATCH("tst")
	TEST_CGPU_MATCH("TEST")
	TEST_CGPU_NOMATCH("TSF")
	TEST_CGPU_NOMATCH("TS")
	TEST_CGPU_NOMATCH("TSTF")
	TEST_CGPU_MATCH("TST1")
	TEST_CGPU_MATCH("test1")
	TEST_CGPU_MATCH("TST0-1")
	TEST_CGPU_MATCH("TST 1")
	TEST_CGPU_MATCH("TST 1-2")
	TEST_CGPU_MATCH("TEST 1-2")
	TEST_CGPU_NOMATCH("TST2")
	TEST_CGPU_NOMATCH("TST2-3")
	TEST_CGPU_NOMATCH("TST0-0")
	TEST_CGPU_MATCH("TST1b")
	TEST_CGPU_MATCH("tst1b")
	TEST_CGPU_NOMATCH("TST1c")
	TEST_CGPU_NOMATCH("TST1bb")
	TEST_CGPU_MATCH("TST0-1b")
	TEST_CGPU_NOMATCH("TST0-1c")
	TEST_CGPU_MATCH("TST1a-d")
	TEST_CGPU_NOMATCH("TST1a-a")
	TEST_CGPU_NOMATCH("TST1-a")
	TEST_CGPU_NOMATCH("TST1c-z")
	TEST_CGPU_NOMATCH("TST1c-")
	TEST_CGPU_MATCH("@")
	TEST_CGPU_NOMATCH("@abc")
	TEST_CGPU_MATCH("@@b")
	TEST_CGPU_NOMATCH("@@c")
	TEST_CGPU_MATCH("TST@")
	TEST_CGPU_NOMATCH("TST@abc")
	TEST_CGPU_MATCH("TST@@b")
	TEST_CGPU_NOMATCH("TST@@c")
	TEST_CGPU_MATCH("TST@@b-f")
	TEST_CGPU_NOMATCH("TST@@c-f")
	TEST_CGPU_NOMATCH("TST@@-a")
	cgpu.device_path = "/dev/test";
	cgpu.dev_serial = "testy";
	TEST_CGPU_MATCH("TST@/dev/test")
	TEST_CGPU_MATCH("TST@testy")
	TEST_CGPU_NOMATCH("TST@")
	TEST_CGPU_NOMATCH("TST@/dev/test5@b")
	TEST_CGPU_NOMATCH("TST@testy3@b")
	TEST_CGPU_MATCH("TST@/dev/test@b")
	TEST_CGPU_MATCH("TST@testy@b")
	TEST_CGPU_NOMATCH("TST@/dev/test@c")
	TEST_CGPU_NOMATCH("TST@testy@c")
	cgpu.device_path = "usb:000:999";
	TEST_CGPU_MATCH("TST@usb:000:999")
	drv.dname = "test7";
	TEST_CGPU_MATCH("test7")
	TEST_CGPU_MATCH("TEST7")
	TEST_CGPU_NOMATCH("test&")
	TEST_CGPU_MATCH("test7 1-2")
	TEST_CGPU_MATCH("test7@testy@b")
}

static
int cgpu_search(const char * const pattern, const int first)
{
	int i;
	struct cgpu_info *cgpu;
	
#define CHECK_CGPU_SEARCH  do{      \
	cgpu = get_devices(i);          \
	if (cgpu_match(pattern, cgpu))  \
		return i;                   \
}while(0)
	for (i = first; i < total_devices; ++i)
		CHECK_CGPU_SEARCH;
	for (i = 0; i < first; ++i)
		CHECK_CGPU_SEARCH;
#undef CHECK_CGPU_SEARCH
	return -1;
}

static pthread_mutex_t sharelog_lock;
static FILE *sharelog_file = NULL;

struct thr_info *get_thread(int thr_id)
{
	struct thr_info *thr;

	rd_lock(&mining_thr_lock);
	thr = mining_thr[thr_id];
	rd_unlock(&mining_thr_lock);

	return thr;
}

static struct cgpu_info *get_thr_cgpu(int thr_id)
{
	struct thr_info *thr = get_thread(thr_id);

	return thr->cgpu;
}

struct cgpu_info *get_devices(int id)
{
	struct cgpu_info *cgpu;

	rd_lock(&devices_lock);
	cgpu = devices[id];
	rd_unlock(&devices_lock);

	return cgpu;
}

static pthread_mutex_t noncelog_lock = PTHREAD_MUTEX_INITIALIZER;
static FILE *noncelog_file = NULL;

static
void debugWork(const struct work * const work) 
{
	if (!opt_debug_console)
		return;

	//const int thr_id = work->thr_id;
	//const struct cgpu_info *proc = get_thr_cgpu(thr_id);
	char buf[0x200], hash[65], data[161], midstate[65], hybridsch256_data[161];
	int rv;
	size_t ret;
	
	bin2hex(hash, work->hash, 32);
	bin2hex(data, work->data, 80);
	bin2hex(hybridsch256_data, work->hybridsch256_data, 80);
	bin2hex(midstate, work->midstate, 32);
	
	// timestamp,proc,hash,data,midstate,hybridsch256_data
	printf("%lu,%s\n%s\n%s\n%s\nhybrid_state=%i\n",
	              (unsigned long)time(NULL), 
	              hash, data, midstate, hybridsch256_data, work->hybrid_state);
	
}

static
void noncelog(const struct work * const work)
{
	const int thr_id = work->thr_id;
	const struct cgpu_info *proc = get_thr_cgpu(thr_id);
	char buf[0x200], hash[65], data[161], midstate[65];
	int rv;
	size_t ret;
	
	bin2hex(hash, work->hash, 32);
	bin2hex(data, work->data, 80);
	bin2hex(midstate, work->midstate, 32);
	
	// timestamp,proc,hash,data,midstate
	rv = snprintf(buf, sizeof(buf), "%lu,%s,%s,%s,%s\n",
	              (unsigned long)time(NULL), proc->proc_repr_ns,
	              hash, data, midstate);
	
	if (unlikely(rv < 1))
	{
		applog(LOG_ERR, "noncelog printf error");
		return;
	}
	
	mutex_lock(&noncelog_lock);
	ret = fwrite(buf, rv, 1, noncelog_file);
	fflush(noncelog_file);
	mutex_unlock(&noncelog_lock);
	
	if (ret != 1)
		applog(LOG_ERR, "noncelog fwrite error");
}

static void sharelog(const char*disposition, const struct work*work)
{
	char target[(sizeof(work->target) * 2) + 1];
	char hash[(sizeof(work->hash) * 2) + 1];
	char data[(sizeof(work->data) * 2) + 1];
	struct cgpu_info *cgpu;
	unsigned long int t;
	struct pool *pool;
	int thr_id, rv;
	char s[1024];
	size_t ret;

	if (!sharelog_file)
		return;

	thr_id = work->thr_id;
	cgpu = get_thr_cgpu(thr_id);
	pool = work->pool;
	t = work->ts_getwork + timer_elapsed(&work->tv_getwork, &work->tv_work_found);
	bin2hex(target, work->target, sizeof(work->target));
	bin2hex(hash, work->hash, sizeof(work->hash));
	bin2hex(data, work->data, sizeof(work->data));

	// timestamp,disposition,target,pool,dev,thr,sharehash,sharedata
	rv = snprintf(s, sizeof(s), "%lu,%s,%s,%s,%s,%u,%s,%s\n", t, disposition, target, pool->rpc_url, cgpu->proc_repr_ns, thr_id, hash, data);
	if (rv >= (int)(sizeof(s)))
		s[sizeof(s) - 1] = '\0';
	else if (rv < 0) {
		applog(LOG_ERR, "sharelog printf error");
		return;
	}

	mutex_lock(&sharelog_lock);
	ret = fwrite(s, rv, 1, sharelog_file);
	fflush(sharelog_file);
	mutex_unlock(&sharelog_lock);

	if (ret != 1)
		applog(LOG_ERR, "sharelog fwrite error");
}

static char *getwork_req = "{\"method\": \"getwork\", \"params\": [], \"id\":0}\n";

/* Adjust all the pools' quota to the greatest common denominator after a pool
 * has been added or the quotas changed. */
void adjust_quota_gcd(void)
{
	unsigned long gcd, lowest_quota = ~0UL, quota;
	struct pool *pool;
	int i;

	for (i = 0; i < total_pools; i++) {
		pool = pools[i];
		quota = pool->quota;
		if (!quota)
			continue;
		if (quota < lowest_quota)
			lowest_quota = quota;
	}

	if (likely(lowest_quota < ~0UL)) {
		gcd = lowest_quota;
		for (i = 0; i < total_pools; i++) {
			pool = pools[i];
			quota = pool->quota;
			if (!quota)
				continue;
			while (quota % gcd)
				gcd--;
		}
	} else
		gcd = 1;

	for (i = 0; i < total_pools; i++) {
		pool = pools[i];
		pool->quota_used *= global_quota_gcd;
		pool->quota_used /= gcd;
		pool->quota_gcd = pool->quota / gcd;
	}

	global_quota_gcd = gcd;
	applog(LOG_DEBUG, "Global quota greatest common denominator set to %lu", gcd);
}

static void enable_pool(struct pool *);

/* Return value is ignored if not called from add_pool_details */
struct pool *add_pool(void)
{
	struct pool *pool;

	pool = calloc(sizeof(struct pool), 1);
	if (!pool)
		quit(1, "Failed to malloc pool in add_pool");
	pool->pool_no = pool->prio = total_pools;
	mutex_init(&pool->last_work_lock);
	mutex_init(&pool->pool_lock);
	mutex_init(&pool->pool_test_lock);
	if (unlikely(pthread_cond_init(&pool->cr_cond, NULL)))
		quit(1, "Failed to pthread_cond_init in add_pool");
	cglock_init(&pool->data_lock);
	mutex_init(&pool->stratum_lock);
	timer_unset(&pool->swork.tv_transparency);
	pool->swork.pool = pool;

	pool->idle = true;
	/* Make sure the pool doesn't think we've been idle since time 0 */
	pool->tv_idle.tv_sec = ~0UL;
	
	cgtime(&pool->cgminer_stats.start_tv);
	pool->cgminer_stats.getwork_wait_min.tv_sec = MIN_SEC_UNSET;
	pool->cgminer_pool_stats.getwork_wait_min.tv_sec = MIN_SEC_UNSET;

	pool->rpc_proxy = NULL;
	pool->quota = 1;

	pool->sock = INVSOCK;
	pool->lp_socket = CURL_SOCKET_BAD;

	pools = realloc(pools, sizeof(struct pool *) * (total_pools + 2));
	pools[total_pools++] = pool;
	
	if (opt_benchmark)
	{
		// Immediately remove it
		remove_pool(pool);
		return pool;
	}
	
	adjust_quota_gcd();
	
	enable_pool(pool);
	
	if (!currentpool)
		currentpool = pool;

	return pool;
}

static
void pool_set_uri(struct pool * const pool, char * const uri)
{
	pool->rpc_url = uri;
#if BLKMAKER_VERSION > 1
	if (uri_get_param_bool(uri, "getcbaddr", false))
		have_at_least_one_getcbaddr = true;
#endif
}

/* Pool variant of test and set */
static bool pool_tset(struct pool *pool, bool *var)
{
	bool ret;

	mutex_lock(&pool->pool_lock);
	ret = *var;
	*var = true;
	mutex_unlock(&pool->pool_lock);

	return ret;
}

bool pool_tclear(struct pool *pool, bool *var)
{
	bool ret;

	mutex_lock(&pool->pool_lock);
	ret = *var;
	*var = false;
	mutex_unlock(&pool->pool_lock);

	return ret;
}

struct pool *current_pool(void)
{
	struct pool *pool;

	cg_rlock(&control_lock);
	pool = currentpool;
	cg_runlock(&control_lock);

	return pool;
}

static
char *set_bool_ignore_arg(const char * const arg, bool * const b)
{
	return opt_set_bool(b);
}

char *set_int_range(const char *arg, int *i, int min, int max)
{
	char *err = opt_set_intval(arg, i);

	if (err)
		return err;

	if (*i < min || *i > max)
		return "Value out of range";

	return NULL;
}

static char *set_int_0_to_9999(const char *arg, int *i)
{
	return set_int_range(arg, i, 0, 9999);
}

static char *set_int_1_to_65535(const char *arg, int *i)
{
	return set_int_range(arg, i, 1, 65535);
}

static char *set_int_0_to_10(const char *arg, int *i)
{
	return set_int_range(arg, i, 0, 10);
}

static char *set_int_1_to_10(const char *arg, int *i)
{
	return set_int_range(arg, i, 1, 10);
}

char *set_strdup(const char *arg, char **p)
{
	*p = strdup((char *)arg);
	return NULL;
}

#if BLKMAKER_VERSION > 1
static
char *set_b58addr(const char * const arg, bytes_t * const b)
{
	size_t scriptsz = blkmk_address_to_script(NULL, 0, arg);
	if (!scriptsz)
		return "Invalid address";
	char *script = malloc(scriptsz);
	if (blkmk_address_to_script(script, scriptsz, arg) != scriptsz) {
		free(script);
		return "Failed to convert address to script";
	}
	bytes_assimilate_raw(b, script, scriptsz, scriptsz);
	return NULL;
}
#endif

static
char *set_quit_summary(const char * const arg)
{
	if (!(strcasecmp(arg, "none") && strcasecmp(arg, "no")))
		opt_quit_summary = BQS_NONE;
	else
	if (!(strcasecmp(arg, "devs") && strcasecmp(arg, "devices")))
		opt_quit_summary = BQS_DEVS;
	else
	if (!(strcasecmp(arg, "procs") && strcasecmp(arg, "processors") && strcasecmp(arg, "chips") && strcasecmp(arg, "cores")))
		opt_quit_summary = BQS_PROCS;
	else
	if (!(strcasecmp(arg, "detailed") && strcasecmp(arg, "detail") && strcasecmp(arg, "all")))
		opt_quit_summary = BQS_DETAILED;
	else
		return "Quit summary must be one of none/devs/procs/detailed";
	return NULL;
}

static void pdiff_target_leadzero(void *, double);

char *set_request_diff(const char *arg, float *p)
{
	unsigned char target[32];
	char *e = opt_set_floatval(arg, p);
	if (e)
		return e;
	
	request_bdiff = (double)*p * 0.9999847412109375;
	pdiff_target_leadzero(target, *p);
	request_target_str = malloc(65);
	bin2hex(request_target_str, target, 32);
	
	return NULL;
}

#ifdef NEED_BFG_LOWL_VCOM
extern struct lowlevel_device_info *_vcom_devinfo_findorcreate(struct lowlevel_device_info **, const char *);

#ifdef WIN32
void _vcom_devinfo_scan_querydosdevice(struct lowlevel_device_info ** const devinfo_list)
{
	char dev[PATH_MAX];
	char *devp = dev;
	size_t bufLen = 0x100;
tryagain: ;
	char buf[bufLen];
	if (!QueryDosDevice(NULL, buf, bufLen)) {
		if (GetLastError() == ERROR_INSUFFICIENT_BUFFER) {
			bufLen *= 2;
			applog(LOG_DEBUG, "QueryDosDevice returned insufficent buffer error; enlarging to %lx", (unsigned long)bufLen);
			goto tryagain;
		}
		applogr(, LOG_WARNING, "Error occurred trying to enumerate COM ports with QueryDosDevice");
	}
	size_t tLen;
	memcpy(devp, "\\\\.\\", 4);
	devp = &devp[4];
	for (char *t = buf; *t; t += tLen) {
		tLen = strlen(t) + 1;
		if (strncmp("COM", t, 3))
			continue;
		memcpy(devp, t, tLen);
		// NOTE: We depend on _vcom_devinfo_findorcreate to further check that there's a number (and only a number) on the end
		_vcom_devinfo_findorcreate(devinfo_list, dev);
	}
}
#else
void _vcom_devinfo_scan_lsdev(struct lowlevel_device_info ** const devinfo_list)
{
	char dev[PATH_MAX];
	char *devp = dev;
	DIR *D;
	struct dirent *de;
	const char devdir[] = "/dev";
	const size_t devdirlen = sizeof(devdir) - 1;
	char *devpath = devp;
	char *devfile = devpath + devdirlen + 1;
	
	D = opendir(devdir);
	if (!D)
		applogr(, LOG_DEBUG, "No /dev directory to look for VCOM devices in");
	memcpy(devpath, devdir, devdirlen);
	devpath[devdirlen] = '/';
	while ( (de = readdir(D)) ) {
		if (!strncmp(de->d_name, "cu.", 3)
			//don't probe Bluetooth devices - causes bus errors and segfaults
			&& strncmp(de->d_name, "cu.Bluetooth", 12))
			goto trydev;
		if (strncmp(de->d_name, "tty", 3))
			continue;
		if (strncmp(&de->d_name[3], "USB", 3) && strncmp(&de->d_name[3], "ACM", 3))
			continue;
		
trydev:
		strcpy(devfile, de->d_name);
		_vcom_devinfo_findorcreate(devinfo_list, dev);
	}
	closedir(D);
}
#endif
#endif

static char *add_serial(const char *arg)
{
	string_elist_add(arg, &scan_devices);
	return NULL;
}

static
char *opt_string_elist_add(const char *arg, struct string_elist **elist)
{
	string_elist_add(arg, elist);
	return NULL;
}

bool get_intrange(const char *arg, int *val1, int *val2)
{
	// NOTE: This could be done with sscanf, but its %n is broken in strange ways on Windows
	char *p, *p2;
	
	*val1 = strtol(arg, &p, 0);
	if (arg == p)
		// Zero-length ending number, invalid
		return false;
	while (true)
	{
		if (!p[0])
		{
			*val2 = *val1;
			return true;
		}
		if (p[0] == '-')
			break;
		if (!isspace(p[0]))
			// Garbage, invalid
			return false;
		++p;
	}
	p2 = &p[1];
	*val2 = strtol(p2, &p, 0);
	if (p2 == p)
		// Zero-length ending number, invalid
		return false;
	while (true)
	{
		if (!p[0])
			return true;
		if (!isspace(p[0]))
			// Garbage, invalid
			return false;
		++p;
	}
}

static
void _test_intrange(const char *s, const int v[2])
{
	int a[2];
	if (!get_intrange(s, &a[0], &a[1]))
		applog(LOG_ERR, "Test \"%s\" failed: returned false", s);
	for (int i = 0; i < 2; ++i)
		if (unlikely(a[i] != v[i]))
			applog(LOG_ERR, "Test \"%s\" failed: value %d should be %d but got %d", s, i, v[i], a[i]);
}
#define _test_intrange(s, ...)  _test_intrange(s, (int[]){ __VA_ARGS__ })

static
void _test_intrange_fail(const char *s)
{
	int a[2];
	if (get_intrange(s, &a[0], &a[1]))
		applog(LOG_ERR, "Test !\"%s\" failed: returned true with %d and %d", s, a[0], a[1]);
}

static
void test_intrange()
{
	_test_intrange("-1--2", -1, -2);
	_test_intrange("-1-2", -1, 2);
	_test_intrange("1--2", 1, -2);
	_test_intrange("1-2", 1, 2);
	_test_intrange("111-222", 111, 222);
	_test_intrange(" 11 - 22 ", 11, 22);
	_test_intrange("+11-+22", 11, 22);
	_test_intrange("-1", -1, -1);
	_test_intrange_fail("all");
	_test_intrange_fail("1-");
	_test_intrange_fail("");
	_test_intrange_fail("1-54x");
}

static char *set_devices(char *arg)
{
	if (*arg) {
		if (*arg == '?') {
			opt_display_devs = true;
			return NULL;
		}
	} else
		return "Invalid device parameters";

	string_elist_add(arg, &opt_devices_enabled_list);

	return NULL;
}

static char *set_balance(enum pool_strategy *strategy)
{
	*strategy = POOL_BALANCE;
	return NULL;
}

static char *set_loadbalance(enum pool_strategy *strategy)
{
	*strategy = POOL_LOADBALANCE;
	return NULL;
}

static char *set_rotate(const char *arg, int *i)
{
	pool_strategy = POOL_ROTATE;
	return set_int_range(arg, i, 0, 9999);
}

static char *set_rr(enum pool_strategy *strategy)
{
	*strategy = POOL_ROUNDROBIN;
	return NULL;
}

/* Detect that url is for a stratum protocol either via the presence of
 * stratum+tcp or by detecting a stratum server response */
bool detect_stratum(struct pool *pool, char *url)
{
	if (!extract_sockaddr(url, &pool->sockaddr_url, &pool->stratum_port))
		return false;

	if (!strncasecmp(url, "stratum+tcp://", 14)) {
		pool_set_uri(pool, strdup(url));
		pool->has_stratum = true;
		pool->stratum_url = pool->sockaddr_url;
		return true;
	}

	return false;
}

static struct pool *add_url(void)
{
	total_urls++;
	if (total_urls > total_pools)
		add_pool();
	return pools[total_urls - 1];
}

static void setup_url(struct pool *pool, char *arg)
{
	if (detect_stratum(pool, arg))
		return;

	opt_set_charp(arg, &pool->rpc_url);
	if (strncmp(arg, "http://", 7) &&
	    strncmp(arg, "https://", 8)) {
		const size_t L = strlen(arg);
		char *httpinput;

		httpinput = malloc(8 + L);
		if (!httpinput)
			quit(1, "Failed to malloc httpinput");
		sprintf(httpinput, "http://%s", arg);
		pool_set_uri(pool, httpinput);
	}
}

static char *set_url(char *arg)
{
	struct pool *pool = add_url();

	setup_url(pool, arg);
	return NULL;
}

static char *set_quota(char *arg)
{
	char *semicolon = strchr(arg, ';'), *url;
	int len, qlen, quota;
	struct pool *pool;

	if (!semicolon)
		return "No semicolon separated quota;URL pair found";
	len = strlen(arg);
	*semicolon = '\0';
	qlen = strlen(arg);
	if (!qlen)
		return "No parameter for quota found";
	len -= qlen + 1;
	if (len < 1)
		return "No parameter for URL found";
	quota = atoi(arg);
	if (quota < 0)
		return "Invalid negative parameter for quota set";
	url = arg + qlen + 1;
	pool = add_url();
	setup_url(pool, url);
	pool->quota = quota;
	applog(LOG_INFO, "Setting pool %d to quota %d", pool->pool_no, pool->quota);
	adjust_quota_gcd();

	return NULL;
}

static char *set_user(const char *arg)
{
	struct pool *pool;

	total_users++;
	if (total_users > total_pools)
		add_pool();

	pool = pools[total_users - 1];
	opt_set_charp(arg, &pool->rpc_user);

	return NULL;
}

static char *set_pass(const char *arg)
{
	struct pool *pool;

	total_passes++;
	if (total_passes > total_pools)
		add_pool();

	pool = pools[total_passes - 1];
	opt_set_charp(arg, &pool->rpc_pass);

	return NULL;
}

static char *set_userpass(const char *arg)
{
	struct pool *pool;
	char *updup;

	if (total_users != total_passes)
		return "User + pass options must be balanced before userpass";
	++total_users;
	++total_passes;
	if (total_users > total_pools)
		add_pool();

	pool = pools[total_users - 1];
	updup = strdup(arg);
	opt_set_charp(arg, &pool->rpc_userpass);
	pool->rpc_user = updup;
	pool->rpc_pass = strchr(updup, ':');
	if (pool->rpc_pass)
		pool->rpc_pass++[0] = '\0';
	else
		pool->rpc_pass = &updup[strlen(updup)];

	return NULL;
}

static char *set_pool_priority(const char *arg)
{
	struct pool *pool;

	if (!total_pools)
		return "Usage of --pool-priority before pools are defined does not make sense";

	pool = pools[total_pools - 1];
	opt_set_intval(arg, &pool->prio);

	return NULL;
}

static char *set_pool_proxy(const char *arg)
{
	struct pool *pool;

	if (!total_pools)
		return "Usage of --pool-proxy before pools are defined does not make sense";

	if (!our_curl_supports_proxy_uris())
		return "Your installed cURL library does not support proxy URIs. At least version 7.21.7 is required.";

	pool = pools[total_pools - 1];
	opt_set_charp(arg, &pool->rpc_proxy);

	return NULL;
}

static char *set_pool_force_rollntime(const char *arg)
{
	struct pool *pool;
	
	if (!total_pools)
		return "Usage of --force-rollntime before pools are defined does not make sense";
	
	pool = pools[total_pools - 1];
	opt_set_intval(arg, &pool->force_rollntime);
	
	return NULL;
}

static char *enable_debug(bool *flag)
{
	*flag = true;
	opt_debug_console = true;
	/* Turn on verbose output, too. */
	opt_log_output = true;
	return NULL;
}

static char *set_schedtime(const char *arg, struct schedtime *st)
{
	if (sscanf(arg, "%d:%d", &st->tm.tm_hour, &st->tm.tm_min) != 2)
	{
		if (strcasecmp(arg, "now"))
		return "Invalid time set, should be HH:MM";
	} else
		schedstop.tm.tm_sec = 0;
	if (st->tm.tm_hour > 23 || st->tm.tm_min > 59 || st->tm.tm_hour < 0 || st->tm.tm_min < 0)
		return "Invalid time set.";
	st->enable = true;
	return NULL;
}

static
char *set_log_file(char *arg)
{
	char *r = "";
	long int i = strtol(arg, &r, 10);
	int fd, stderr_fd = fileno(stderr);

	if ((!*r) && i >= 0 && i <= INT_MAX)
		fd = i;
	else
	if (!strcmp(arg, "-"))
	{
		fd = fileno(stdout);
		if (unlikely(fd == -1))
			return "Standard output missing for log-file";
	}
	else
	{
		fd = open(arg, O_WRONLY | O_APPEND | O_CREAT, S_IRUSR | S_IWUSR);
		if (unlikely(fd == -1))
			return "Failed to open log-file";
	}
	
	close(stderr_fd);
	if (unlikely(-1 == dup2(fd, stderr_fd)))
		return "Failed to dup2 for log-file";
	close(fd);
	
	return NULL;
}

static
char *_bfgopt_set_file(const char *arg, FILE **F, const char *mode, const char *purpose)
{
	char *r = "";
	long int i = strtol(arg, &r, 10);
	static char *err = NULL;
	const size_t errbufsz = 0x100;

	free(err);
	err = NULL;
	
	if ((!*r) && i >= 0 && i <= INT_MAX) {
		*F = fdopen((int)i, mode);
		if (!*F)
		{
			err = malloc(errbufsz);
			snprintf(err, errbufsz, "Failed to open fd %d for %s",
			         (int)i, purpose);
			return err;
		}
	} else if (!strcmp(arg, "-")) {
		*F = (mode[0] == 'a') ? stdout : stdin;
		if (!*F)
		{
			err = malloc(errbufsz);
			snprintf(err, errbufsz, "Standard %sput missing for %s",
			         (mode[0] == 'a') ? "out" : "in", purpose);
			return err;
		}
	} else {
		*F = fopen(arg, mode);
		if (!*F)
		{
			err = malloc(errbufsz);
			snprintf(err, errbufsz, "Failed to open %s for %s",
			         arg, purpose);
			return err;
		}
	}

	return NULL;
}

static char *set_noncelog(char *arg)
{
	return _bfgopt_set_file(arg, &noncelog_file, "a", "nonce log");
}

static char *set_sharelog(char *arg)
{
	return _bfgopt_set_file(arg, &sharelog_file, "a", "share log");
}

static
void _add_set_device_option(const char * const func, const char * const buf)
{
	applog(LOG_DEBUG, "%s: Using --set-device %s", func, buf);
	string_elist_add(buf, &opt_set_device_list);
}

#define add_set_device_option(...)  do{  \
	char _tmp1718[0x100];  \
	snprintf(_tmp1718, sizeof(_tmp1718), __VA_ARGS__);  \
	_add_set_device_option(__func__, _tmp1718);  \
}while(0)

char *set_temp_cutoff(char *arg)
{
	if (strchr(arg, ','))
		return "temp-cutoff no longer supports comma-delimited syntax, use --set-device for better control";
	applog(LOG_WARNING, "temp-cutoff is deprecated! Use --set-device for better control");
	
	add_set_device_option("all:temp-cutoff=%s", arg);
	
	return NULL;
}

char *set_temp_target(char *arg)
{
	if (strchr(arg, ','))
		return "temp-target no longer supports comma-delimited syntax, use --set-device for better control";
	applog(LOG_WARNING, "temp-target is deprecated! Use --set-device for better control");
	
	add_set_device_option("all:temp-target=%s", arg);
	
	return NULL;
}

#ifdef HAVE_OPENCL
static
char *set_no_opencl_binaries(__maybe_unused void * const dummy)
{
	applog(LOG_WARNING, "The --no-opencl-binaries option is deprecated! Use --set-device OCL:binary=no");
	add_set_device_option("OCL:binary=no");
	return NULL;
}
#endif

static
char *disable_pool_redirect(__maybe_unused void * const dummy)
{
	opt_disable_client_reconnect = true;
	want_stratum = false;
	return NULL;
}

static char *set_api_allow(const char *arg)
{
	opt_set_charp(arg, &opt_api_allow);

	return NULL;
}

static char *set_api_groups(const char *arg)
{
	opt_set_charp(arg, &opt_api_groups);

	return NULL;
}

static char *set_api_description(const char *arg)
{
	opt_set_charp(arg, &opt_api_description);

	return NULL;
}

static char *set_api_mcast_des(const char *arg)
{
	opt_set_charp(arg, &opt_api_mcast_des);

	return NULL;
}

#ifdef USE_ICARUS
extern const struct bfg_set_device_definition icarus_set_device_funcs[];

static char *set_icarus_options(const char *arg)
{
	if (strchr(arg, ','))
		return "icarus-options no longer supports comma-delimited syntax, see README.FPGA for better control";
	applog(LOG_WARNING, "icarus-options is deprecated! See README.FPGA for better control");
	
	char *opts = strdup(arg), *argdup;
	argdup = opts;
	const struct bfg_set_device_definition *sdf = icarus_set_device_funcs;
	const char *drivers[] = {"antminer", "cairnsmore", "erupter", "icarus"};
	char *saveptr, *opt;
	for (int i = 0; i < 4; ++i, ++sdf)
	{
		opt = strtok_r(opts, ":", &saveptr);
		opts = NULL;
		
		if (!opt)
			break;
		
		if (!opt[0])
			continue;
		
		for (int j = 0; j < 4; ++j)
			add_set_device_option("%s:%s=%s", drivers[j], sdf->optname, opt);
	}
	free(argdup);
	return NULL;
}

static char *set_icarus_timing(const char *arg)
{
	if (strchr(arg, ','))
		return "icarus-timing no longer supports comma-delimited syntax, see README.FPGA for better control";
	applog(LOG_WARNING, "icarus-timing is deprecated! See README.FPGA for better control");
	
	const char *drivers[] = {"antminer", "cairnsmore", "erupter", "icarus"};
	for (int j = 0; j < 4; ++j)
		add_set_device_option("%s:timing=%s", drivers[j], arg);
	return NULL;
}
#endif

#ifdef USE_AVALON
extern const struct bfg_set_device_definition avalon_set_device_funcs[];

static char *set_avalon_options(const char *arg)
{
	if (strchr(arg, ','))
		return "avalon-options no longer supports comma-delimited syntax, see README.FPGA for better control";
	applog(LOG_WARNING, "avalon-options is deprecated! See README.FPGA for better control");
	
	char *opts = strdup(arg), *argdup;
	argdup = opts;
	const struct bfg_set_device_definition *sdf = avalon_set_device_funcs;
	char *saveptr, *opt;
	for (int i = 0; i < 5; ++i, ++sdf)
	{
		opt = strtok_r(opts, ":", &saveptr);
		opts = NULL;
		
		if (!opt)
			break;
		
		if (!opt[0])
			continue;
		
		add_set_device_option("avalon:%s=%s", sdf->optname, opt);
	}
	free(argdup);
	return NULL;
}
#endif

#ifdef USE_KLONDIKE
static char *set_klondike_options(const char *arg)
{
	int hashclock;
	double temptarget;
	switch (sscanf(arg, "%d:%lf", &hashclock, &temptarget))
	{
		default:
			return "Unrecognised --klondike-options";
		case 2:
			add_set_device_option("klondike:temp-target=%lf", temptarget);
			// fallthru
		case 1:
			add_set_device_option("klondike:clock=%d", hashclock);
	}
	applog(LOG_WARNING, "klondike-options is deprecated! Use --set-device for better control");
	
	return NULL;
}
#endif

__maybe_unused
static char *set_null(const char __maybe_unused *arg)
{
	return NULL;
}

/* These options are available from config file or commandline */
static struct opt_table opt_config_table[] = {
#ifdef WANT_CPUMINE
	OPT_WITH_ARG("--algo",
		     set_algo, show_algo, &opt_algo,
		     "Specify sha256 implementation for CPU mining:\n"
		     "\tfastauto*\tQuick benchmark at startup to pick a working algorithm\n"
		     "\tauto\t\tBenchmark at startup and pick fastest algorithm"
		     "\n\tc\t\tLinux kernel sha256, implemented in C"
#ifdef WANT_SSE2_4WAY
		     "\n\t4way\t\ttcatm's 4-way SSE2 implementation"
#endif
#ifdef WANT_VIA_PADLOCK
		     "\n\tvia\t\tVIA padlock implementation"
#endif
		     "\n\tcryptopp\tCrypto++ C/C++ implementation"
#ifdef WANT_CRYPTOPP_ASM32
		     "\n\tcryptopp_asm32\tCrypto++ 32-bit assembler implementation"
#endif
#ifdef WANT_X8632_SSE2
		     "\n\tsse2_32\t\tSSE2 32 bit implementation for i386 machines"
#endif
#ifdef WANT_X8664_SSE2
		     "\n\tsse2_64\t\tSSE2 64 bit implementation for x86_64 machines"
#endif
#ifdef WANT_X8664_SSE4
		     "\n\tsse4_64\t\tSSE4.1 64 bit implementation for x86_64 machines"
#endif
#ifdef WANT_ALTIVEC_4WAY
    "\n\taltivec_4way\tAltivec implementation for PowerPC G4 and G5 machines"
#endif
		),
	OPT_WITH_ARG("-a",
	             set_algo, show_algo, &opt_algo,
	             opt_hidden),
#endif
	OPT_WITH_ARG("--api-allow",
		     set_api_allow, NULL, NULL,
		     "Allow API access only to the given list of [G:]IP[/Prefix] addresses[/subnets]"),
	OPT_WITH_ARG("--api-description",
		     set_api_description, NULL, NULL,
		     "Description placed in the API status header, default: BFGMiner version"),
	OPT_WITH_ARG("--api-groups",
		     set_api_groups, NULL, NULL,
		     "API one letter groups G:cmd:cmd[,P:cmd:*...] defining the cmds a groups can use"),
	OPT_WITHOUT_ARG("--api-listen",
			opt_set_bool, &opt_api_listen,
			"Enable API, default: disabled"),
	OPT_WITHOUT_ARG("--api-mcast",
			opt_set_bool, &opt_api_mcast,
			"Enable API Multicast listener, default: disabled"),
	OPT_WITH_ARG("--api-mcast-addr",
		     opt_set_charp, opt_show_charp, &opt_api_mcast_addr,
		     "API Multicast listen address"),
	OPT_WITH_ARG("--api-mcast-code",
		     opt_set_charp, opt_show_charp, &opt_api_mcast_code,
		     "Code expected in the API Multicast message, don't use '-'"),
	OPT_WITH_ARG("--api-mcast-des",
		     set_api_mcast_des, NULL, NULL,
		     "Description appended to the API Multicast reply, default: ''"),
	OPT_WITH_ARG("--api-mcast-port",
		     set_int_1_to_65535, opt_show_intval, &opt_api_mcast_port,
		     "API Multicast listen port"),
	OPT_WITHOUT_ARG("--api-network",
			opt_set_bool, &opt_api_network,
			"Allow API (if enabled) to listen on/for any address, default: only 127.0.0.1"),
	OPT_WITH_ARG("--api-port",
		     set_int_1_to_65535, opt_show_intval, &opt_api_port,
		     "Port number of miner API"),
#ifdef HAVE_ADL
	OPT_WITHOUT_ARG("--auto-fan",
			opt_set_bool, &opt_autofan,
			opt_hidden),
	OPT_WITHOUT_ARG("--auto-gpu",
			opt_set_bool, &opt_autoengine,
			opt_hidden),
#endif
	OPT_WITHOUT_ARG("--balance",
		     set_balance, &pool_strategy,
		     "Change multipool strategy from failover to even share balance"),
	OPT_WITHOUT_ARG("--benchmark",
			opt_set_bool, &opt_benchmark,
			"Run BFGMiner in benchmark mode - produces no shares"),
#if defined(USE_BITFORCE)
	OPT_WITHOUT_ARG("--bfl-range",
			opt_set_bool, &opt_bfl_noncerange,
			"Use nonce range on bitforce devices if supported"),
#endif
#ifdef HAVE_CHROOT
        OPT_WITH_ARG("--chroot-dir",
                     opt_set_charp, NULL, &chroot_dir,
                     "Chroot to a directory right after startup"),
#endif
	OPT_WITH_ARG("--cmd-idle",
	             opt_set_charp, NULL, &cmd_idle,
	             "Execute a command when a device is allowed to be idle (rest or wait)"),
	OPT_WITH_ARG("--cmd-sick",
	             opt_set_charp, NULL, &cmd_sick,
	             "Execute a command when a device is declared sick"),
	OPT_WITH_ARG("--cmd-dead",
	             opt_set_charp, NULL, &cmd_dead,
	             "Execute a command when a device is declared dead"),
#if BLKMAKER_VERSION > 1
	OPT_WITH_ARG("--coinbase-addr",
		     set_b58addr, NULL, &opt_coinbase_script,
		     "Set coinbase payout address for solo mining"),
	OPT_WITH_ARG("--coinbase-address|--coinbase-payout|--cbaddress|--cbaddr|--cb-address|--cb-addr|--payout",
		     set_b58addr, NULL, &opt_coinbase_script,
		     opt_hidden),
#endif
#if BLKMAKER_VERSION > 0
	OPT_WITH_ARG("--coinbase-sig",
		     set_strdup, NULL, &opt_coinbase_sig,
		     "Set coinbase signature when possible"),
	OPT_WITH_ARG("--coinbase|--cbsig|--cb-sig|--cb|--prayer",
		     set_strdup, NULL, &opt_coinbase_sig,
		     opt_hidden),
#endif
#ifdef HAVE_CURSES
	OPT_WITHOUT_ARG("--compact",
			opt_set_bool, &opt_compact,
			"Use compact display without per device statistics"),
#endif
#ifdef WANT_CPUMINE
	OPT_WITH_ARG("--cpu-threads",
		     force_nthreads_int, opt_show_intval, &opt_n_threads,
		     "Number of miner CPU threads"),
	OPT_WITH_ARG("-t",
	             force_nthreads_int, opt_show_intval, &opt_n_threads,
	             opt_hidden),
#endif
	OPT_WITHOUT_ARG("--debug|-D",
		     enable_debug, &opt_debug,
		     "Enable debug output"),
	OPT_WITHOUT_ARG("--debuglog",
		     opt_set_bool, &opt_debug,
		     "Enable debug logging"),
	OPT_WITHOUT_ARG("--device-protocol-dump",
			opt_set_bool, &opt_dev_protocol,
			"Verbose dump of device protocol-level activities"),
	OPT_WITH_ARG("--device|-d",
		     set_devices, NULL, NULL,
	             "Enable only devices matching pattern (default: all)"),
	OPT_WITHOUT_ARG("--disable-rejecting",
			opt_set_bool, &opt_disable_pool,
			"Automatically disable pools that continually reject shares"),
#ifdef USE_LIBMICROHTTPD
	OPT_WITH_ARG("--http-port",
	             opt_set_intval, opt_show_intval, &httpsrv_port,
	             "Port number to listen on for HTTP getwork miners (-1 means disabled)"),
#endif
	OPT_WITH_ARG("--expiry",
		     set_int_0_to_9999, opt_show_intval, &opt_expiry,
		     "Upper bound on how many seconds after getting work we consider a share from it stale (w/o longpoll active)"),
	OPT_WITH_ARG("-E",
	             set_int_0_to_9999, opt_show_intval, &opt_expiry,
	             opt_hidden),
	OPT_WITH_ARG("--expiry-lp",
		     set_int_0_to_9999, opt_show_intval, &opt_expiry_lp,
		     "Upper bound on how many seconds after getting work we consider a share from it stale (with longpoll active)"),
	OPT_WITHOUT_ARG("--failover-only",
			opt_set_bool, &opt_fail_only,
			"Don't leak work to backup pools when primary pool is lagging"),
	OPT_WITH_ARG("--failover-switch-delay",
			set_int_1_to_65535, opt_show_intval, &opt_fail_switch_delay,
			"Delay in seconds before switching back to a failed pool"),
#ifdef USE_FPGA
	OPT_WITHOUT_ARG("--force-dev-init",
	        opt_set_bool, &opt_force_dev_init,
	        "Always initialize devices when possible (such as bitstream uploads to some FPGAs)"),
#endif
#ifdef HAVE_OPENCL
	OPT_WITH_ARG("--gpu-dyninterval",
		     set_int_1_to_65535, opt_show_intval, &opt_dynamic_interval,
		     opt_hidden),
	OPT_WITH_ARG("--gpu-platform",
		     set_int_0_to_9999, opt_show_intval, &opt_platform_id,
		     "Select OpenCL platform ID to use for GPU mining"),
	OPT_WITH_ARG("--gpu-threads|-g",
	             set_gpu_threads, opt_show_intval, &opt_g_threads,
	             opt_hidden),
#ifdef HAVE_ADL
	OPT_WITH_ARG("--gpu-engine",
		     set_gpu_engine, NULL, NULL,
	             opt_hidden),
	OPT_WITH_ARG("--gpu-fan",
		     set_gpu_fan, NULL, NULL,
	             opt_hidden),
	OPT_WITH_ARG("--gpu-map",
		     set_gpu_map, NULL, NULL,
		     "Map OpenCL to ADL device order manually, paired CSV (e.g. 1:0,2:1 maps OpenCL 1 to ADL 0, 2 to 1)"),
	OPT_WITH_ARG("--gpu-memclock",
		     set_gpu_memclock, NULL, NULL,
	             opt_hidden),
	OPT_WITH_ARG("--gpu-memdiff",
		     set_gpu_memdiff, NULL, NULL,
	             opt_hidden),
	OPT_WITH_ARG("--gpu-powertune",
		     set_gpu_powertune, NULL, NULL,
	             opt_hidden),
	OPT_WITHOUT_ARG("--gpu-reorder",
			opt_set_bool, &opt_reorder,
			"Attempt to reorder GPU devices according to PCI Bus ID"),
	OPT_WITH_ARG("--gpu-vddc",
		     set_gpu_vddc, NULL, NULL,
	             opt_hidden),
#endif
#ifdef USE_SCRYPT
	OPT_WITH_ARG("--lookup-gap",
		     set_lookup_gap, NULL, NULL,
	             opt_hidden),
#endif
	OPT_WITH_ARG("--intensity|-I",
	             set_intensity, NULL, NULL,
	             opt_hidden),
#endif
#if defined(HAVE_OPENCL) || defined(USE_MODMINER) || defined(USE_X6500) || defined(USE_ZTEX)
	OPT_WITH_ARG("--kernel-path",
		     opt_set_charp, opt_show_charp, &opt_kernel_path,
	             "Specify a path to where bitstream and kernel files are"),
	OPT_WITH_ARG("-K",
	             opt_set_charp, opt_show_charp, &opt_kernel_path,
	             opt_hidden),
#endif
#ifdef HAVE_OPENCL
	OPT_WITH_ARG("--kernel|-k",
	             set_kernel, NULL, NULL,
	             opt_hidden),
#endif
#ifdef USE_ICARUS
	OPT_WITH_ARG("--icarus-options",
		     set_icarus_options, NULL, NULL,
		     opt_hidden),
	OPT_WITH_ARG("--icarus-timing",
		     set_icarus_timing, NULL, NULL,
		     opt_hidden),
#endif
#ifdef USE_AVALON
	OPT_WITH_ARG("--avalon-options",
		     set_avalon_options, NULL, NULL,
		     opt_hidden),
#endif
#ifdef USE_KLONDIKE
	OPT_WITH_ARG("--klondike-options",
		     set_klondike_options, NULL, NULL,
		     "Set klondike options clock:temptarget"),
#endif
	OPT_WITHOUT_ARG("--load-balance",
		     set_loadbalance, &pool_strategy,
		     "Change multipool strategy from failover to quota based balance"),
	OPT_WITH_ARG("--log|-l",
		     set_int_0_to_9999, opt_show_intval, &opt_log_interval,
		     "Interval in seconds between log output"),
	OPT_WITH_ARG("--log-file|-L",
	             set_log_file, NULL, NULL,
	             "Append log file for output messages"),
	OPT_WITH_ARG("--logfile",
	             set_log_file, NULL, NULL,
	             opt_hidden),
	OPT_WITHOUT_ARG("--log-microseconds",
	                opt_set_bool, &opt_log_microseconds,
	                "Include microseconds in log output"),
#if defined(unix) || defined(__APPLE__)
	OPT_WITH_ARG("--monitor|-m",
		     opt_set_charp, NULL, &opt_stderr_cmd,
		     "Use custom pipe cmd for output messages"),
#endif // defined(unix)
	OPT_WITHOUT_ARG("--net-delay",
			opt_set_bool, &opt_delaynet,
			"Impose small delays in networking to avoid overloading slow routers"),
	OPT_WITHOUT_ARG("--no-adl",
			opt_set_bool, &opt_noadl,
#ifdef HAVE_ADL
			"Disable the ATI display library used for monitoring and setting GPU parameters"
#else
			opt_hidden
#endif
			),
	OPT_WITHOUT_ARG("--no-gbt",
			opt_set_invbool, &want_gbt,
			"Disable getblocktemplate support"),
	OPT_WITHOUT_ARG("--no-getwork",
			opt_set_invbool, &want_getwork,
			"Disable getwork support"),
	OPT_WITHOUT_ARG("--no-hotplug",
#ifdef HAVE_BFG_HOTPLUG
	                opt_set_invbool, &opt_hotplug,
	                "Disable hotplug detection"
#else
	                set_null, &opt_hotplug,
	                opt_hidden
#endif
	),
	OPT_WITHOUT_ARG("--no-local-bitcoin",
#if BLKMAKER_VERSION > 1
	                opt_set_invbool, &opt_load_bitcoin_conf,
	                "Disable adding pools for local bitcoin RPC servers"),
#else
	                set_null, NULL, opt_hidden),
#endif
	OPT_WITHOUT_ARG("--no-longpoll",
			opt_set_invbool, &want_longpoll,
			"Disable X-Long-Polling support"),
	OPT_WITHOUT_ARG("--no-pool-disable",
			opt_set_invbool, &opt_disable_pool,
			opt_hidden),
	OPT_WITHOUT_ARG("--no-client-reconnect",
			opt_set_invbool, &opt_disable_client_reconnect,
			opt_hidden),
	OPT_WITHOUT_ARG("--no-pool-redirect",
			disable_pool_redirect, NULL,
			"Ignore pool requests to redirect to another server"),
	OPT_WITHOUT_ARG("--no-restart",
			opt_set_invbool, &opt_restart,
			"Do not attempt to restart devices that hang"
	),
	OPT_WITHOUT_ARG("--no-show-processors",
			opt_set_invbool, &opt_show_procs,
			opt_hidden),
	OPT_WITHOUT_ARG("--no-show-procs",
			opt_set_invbool, &opt_show_procs,
			opt_hidden),
	OPT_WITHOUT_ARG("--no-stratum",
			opt_set_invbool, &want_stratum,
			"Disable Stratum detection"),
	OPT_WITHOUT_ARG("--no-submit-stale",
			opt_set_invbool, &opt_submit_stale,
		        "Don't submit shares if they are detected as stale"),
#ifdef HAVE_OPENCL
	OPT_WITHOUT_ARG("--no-opencl-binaries",
	                set_no_opencl_binaries, NULL,
	                opt_hidden),
#endif
	OPT_WITHOUT_ARG("--no-unicode",
#ifdef USE_UNICODE
	                opt_set_invbool, &use_unicode,
	                "Don't use Unicode characters in TUI"
#else
	                set_null, &use_unicode,
	                opt_hidden
#endif
	),
	OPT_WITH_ARG("--noncelog",
		     set_noncelog, NULL, NULL,
		     "Create log of all nonces found"),
	OPT_WITH_ARG("--pass|-p",
		     set_pass, NULL, NULL,
		     "Password for bitcoin JSON-RPC server"),
	OPT_WITHOUT_ARG("--per-device-stats",
			opt_set_bool, &want_per_device_stats,
			"Force verbose mode and output per-device statistics"),
	OPT_WITH_ARG("--userpass|-O",  // duplicate to ensure config loads it before pool-priority
	             set_userpass, NULL, NULL,
	             opt_hidden),
	OPT_WITH_ARG("--pool-priority",
			 set_pool_priority, NULL, NULL,
			 "Priority for just the previous-defined pool"),
	OPT_WITH_ARG("--pool-proxy|-x",
		     set_pool_proxy, NULL, NULL,
		     "Proxy URI to use for connecting to just the previous-defined pool"),
	OPT_WITH_ARG("--force-rollntime",  // NOTE: must be after --pass for config file ordering
			 set_pool_force_rollntime, NULL, NULL,
			 opt_hidden),
	OPT_WITHOUT_ARG("--protocol-dump|-P",
			opt_set_bool, &opt_protocol,
			"Verbose dump of protocol-level activities"),
	OPT_WITH_ARG("--queue|-Q",
		     set_int_0_to_9999, opt_show_intval, &opt_queue,
		     "Minimum number of work items to have queued (0+)"),
	OPT_WITHOUT_ARG("--quiet|-q",
			opt_set_bool, &opt_quiet,
			"Disable logging output, display status and errors"),
	OPT_WITHOUT_ARG("--quiet-work-updates|--quiet-work-update",
			opt_set_bool, &opt_quiet_work_updates,
			opt_hidden),
	OPT_WITH_ARG("--quit-summary",
	             set_quit_summary, NULL, NULL,
	             "Summary printed when you quit: none/devs/procs/detailed"),
	OPT_WITH_ARG("--quota|-U",
		     set_quota, NULL, NULL,
		     "quota;URL combination for server with load-balance strategy quotas"),
	OPT_WITHOUT_ARG("--real-quiet",
			opt_set_bool, &opt_realquiet,
			"Disable all output"),
	OPT_WITH_ARG("--request-diff",
	             set_request_diff, opt_show_floatval, &request_pdiff,
	             "Request a specific difficulty from pools"),
	OPT_WITH_ARG("--retries",
		     opt_set_intval, opt_show_intval, &opt_retries,
		     "Number of times to retry failed submissions before giving up (-1 means never)"),
	OPT_WITH_ARG("--retry-pause",
		     set_null, NULL, NULL,
		     opt_hidden),
	OPT_WITH_ARG("--rotate",
		     set_rotate, opt_show_intval, &opt_rotate_period,
		     "Change multipool strategy from failover to regularly rotate at N minutes"),
	OPT_WITHOUT_ARG("--round-robin",
		     set_rr, &pool_strategy,
		     "Change multipool strategy from failover to round robin on failure"),
	OPT_WITH_ARG("--scan|-S",
		     add_serial, NULL, NULL,
		     "Configure how to scan for mining devices"),
	OPT_WITH_ARG("--scan-device|--scan-serial|--devscan",
		     add_serial, NULL, NULL,
		     opt_hidden),
	OPT_WITH_ARG("--scan-time",
		     set_int_0_to_9999, opt_show_intval, &opt_scantime,
		     "Upper bound on time spent scanning current work, in seconds"),
	OPT_WITH_ARG("-s",
		     set_int_0_to_9999, opt_show_intval, &opt_scantime,
		     opt_hidden),
	OPT_WITH_ARG("--scantime",
		     set_int_0_to_9999, opt_show_intval, &opt_scantime,
		     opt_hidden),
	OPT_WITH_ARG("--sched-start",
		     set_schedtime, NULL, &schedstart,
		     "Set a time of day in HH:MM to start mining (a once off without a stop time)"),
	OPT_WITH_ARG("--sched-stop",
		     set_schedtime, NULL, &schedstop,
		     "Set a time of day in HH:MM to stop mining (will quit without a start time)"),
#ifdef USE_SCRYPT
	OPT_WITHOUT_ARG("--scrypt",
			opt_set_bool, &opt_scrypt,
			"Use the scrypt algorithm for mining (non-bitcoin)"),
#endif
	OPT_WITH_ARG("--set-device|--set",
			opt_string_elist_add, NULL, &opt_set_device_list,
			"Set default parameters on devices; eg, NFY:osc6_bits=50"),
#if defined(USE_SCRYPT) && defined(HAVE_OPENCL)
	OPT_WITH_ARG("--shaders",
		     set_shaders, NULL, NULL,
	             opt_hidden),
#endif
#ifdef HAVE_PWD_H
        OPT_WITH_ARG("--setuid",
                     opt_set_charp, NULL, &opt_setuid,
                     "Username of an unprivileged user to run as"),
#endif
	OPT_WITH_ARG("--sharelog",
		     set_sharelog, NULL, NULL,
		     "Append share log to file"),
	OPT_WITH_ARG("--shares",
		     opt_set_floatval, NULL, &opt_shares,
		     "Quit after mining 2^32 * N hashes worth of shares (default: unlimited)"),
	OPT_WITHOUT_ARG("--show-processors",
			opt_set_bool, &opt_show_procs,
			"Show per processor statistics in summary"),
	OPT_WITHOUT_ARG("--show-procs",
			opt_set_bool, &opt_show_procs,
			opt_hidden),
	OPT_WITH_ARG("--skip-security-checks",
			set_int_0_to_9999, NULL, &opt_skip_checks,
			"Skip security checks sometimes to save bandwidth; only check 1/<arg>th of the time (default: never skip)"),
	OPT_WITH_ARG("--socks-proxy",
		     opt_set_charp, NULL, &opt_socks_proxy,
		     "Set socks proxy (host:port)"),
#ifdef USE_LIBEVENT
	OPT_WITH_ARG("--stratum-port",
	             opt_set_intval, opt_show_intval, &stratumsrv_port,
	             "Port number to listen on for stratum miners (-1 means disabled)"),
#endif
	OPT_WITHOUT_ARG("--submit-stale",
			opt_set_bool, &opt_submit_stale,
	                opt_hidden),
	OPT_WITH_ARG("--submit-threads",
	                opt_set_intval, opt_show_intval, &opt_submit_threads,
	                "Minimum number of concurrent share submissions (default: 64)"),
#ifdef HAVE_SYSLOG_H
	OPT_WITHOUT_ARG("--syslog",
			opt_set_bool, &use_syslog,
			"Use system log for output messages (default: standard error)"),
#endif
	OPT_WITH_ARG("--temp-cutoff",
		     set_temp_cutoff, NULL, &opt_cutofftemp,
		     opt_hidden),
	OPT_WITH_ARG("--temp-hysteresis",
		     set_int_1_to_10, opt_show_intval, &opt_hysteresis,
		     "Set how much the temperature can fluctuate outside limits when automanaging speeds"),
#ifdef HAVE_ADL
	OPT_WITH_ARG("--temp-overheat",
		     set_temp_overheat, opt_show_intval, &opt_overheattemp,
	             opt_hidden),
#endif
	OPT_WITH_ARG("--temp-target",
		     set_temp_target, NULL, NULL,
		     opt_hidden),
	OPT_WITHOUT_ARG("--text-only|-T",
			opt_set_invbool, &use_curses,
#ifdef HAVE_CURSES
			"Disable ncurses formatted screen output"
#else
			opt_hidden
#endif
	),
#if defined(USE_SCRYPT) && defined(HAVE_OPENCL)
	OPT_WITH_ARG("--thread-concurrency",
		     set_thread_concurrency, NULL, NULL,
	             opt_hidden),
#endif
#ifdef USE_UNICODE
	OPT_WITHOUT_ARG("--unicode",
	                opt_set_bool, &use_unicode,
	                "Use Unicode characters in TUI"),
#endif
	OPT_WITH_ARG("--url|-o",
		     set_url, NULL, NULL,
		     "URL for bitcoin JSON-RPC server"),
	OPT_WITH_ARG("--user|-u",
		     set_user, NULL, NULL,
		     "Username for bitcoin JSON-RPC server"),
#ifdef HAVE_OPENCL
	OPT_WITH_ARG("--vectors|-v",
	             set_vector, NULL, NULL,
	             opt_hidden),
#endif
	OPT_WITHOUT_ARG("--verbose",
			opt_set_bool, &opt_log_output,
			"Log verbose output to stderr as well as status output"),
	OPT_WITHOUT_ARG("--verbose-work-updates|--verbose-work-update",
			opt_set_invbool, &opt_quiet_work_updates,
			opt_hidden),
	OPT_WITHOUT_ARG("--weighed-stats",
	                opt_set_bool, &opt_weighed_stats,
	                "Display statistics weighed to difficulty 1"),
#ifdef HAVE_OPENCL
	OPT_WITH_ARG("--worksize|-w",
	             set_worksize, NULL, NULL,
	             opt_hidden),
#endif
	OPT_WITHOUT_ARG("--unittest",
			opt_set_bool, &opt_unittest, opt_hidden),
	OPT_WITH_ARG("--userpass|-O",
		     set_userpass, NULL, NULL,
		     "Username:Password pair for bitcoin JSON-RPC server"),
	OPT_WITHOUT_ARG("--worktime",
			opt_set_bool, &opt_worktime,
			"Display extra work time debug information"),
	OPT_WITH_ARG("--pools",
			opt_set_bool, NULL, NULL, opt_hidden),
	OPT_ENDTABLE
};

static char *load_config(const char *arg, void __maybe_unused *unused);

static char *parse_config(json_t *config, bool fileconf, int * const fileconf_load_p)
{
	static char err_buf[200];
	struct opt_table *opt;
	json_t *val;

	if (fileconf && !*fileconf_load_p)
		*fileconf_load_p = 1;

	for (opt = opt_config_table; opt->type != OPT_END; opt++) {
		char *p, *name, *sp;

		/* We don't handle subtables. */
		assert(!(opt->type & OPT_SUBTABLE));

		if (!opt->names)
			continue;

		/* Pull apart the option name(s). */
		name = strdup(opt->names);
		for (p = strtok_r(name, "|", &sp); p; p = strtok_r(NULL, "|", &sp)) {
			char *err = "Invalid value";

			/* Ignore short options. */
			if (p[1] != '-')
				continue;

			val = json_object_get(config, p+2);
			if (!val)
				continue;

			if (opt->type & OPT_HASARG) {
			  if (json_is_string(val)) {
				err = opt->cb_arg(json_string_value(val),
						  opt->u.arg);
			  } else if (json_is_number(val)) {
					char buf[256], *p, *q;
					snprintf(buf, 256, "%f", json_number_value(val));
					if ( (p = strchr(buf, '.')) ) {
						// Trim /\.0*$/ to work properly with integer-only arguments
						q = p;
						while (*(++q) == '0') {}
						if (*q == '\0')
							*p = '\0';
					}
					err = opt->cb_arg(buf, opt->u.arg);
			  } else if (json_is_array(val)) {
				int n, size = json_array_size(val);

				err = NULL;
				for (n = 0; n < size && !err; n++) {
					if (json_is_string(json_array_get(val, n)))
						err = opt->cb_arg(json_string_value(json_array_get(val, n)), opt->u.arg);
					else if (json_is_object(json_array_get(val, n)))
						err = parse_config(json_array_get(val, n), false, fileconf_load_p);
				}
			  }
			} else if (opt->type & OPT_NOARG) {
				if (json_is_true(val))
					err = opt->cb(opt->u.arg);
				else if (json_is_boolean(val)) {
					if (opt->cb == (void*)opt_set_bool)
						err = opt_set_invbool(opt->u.arg);
					else if (opt->cb == (void*)opt_set_invbool)
						err = opt_set_bool(opt->u.arg);
				}
			}

			if (err) {
				/* Allow invalid values to be in configuration
				 * file, just skipping over them provided the
				 * JSON is still valid after that. */
				if (fileconf) {
					applog(LOG_ERR, "Invalid config option %s: %s", p, err);
					*fileconf_load_p = -1;
				} else {
					snprintf(err_buf, sizeof(err_buf), "Parsing JSON option %s: %s",
						p, err);
					return err_buf;
				}
			}
		}
		free(name);
	}

	val = json_object_get(config, JSON_INCLUDE_CONF);
	if (val && json_is_string(val))
		return load_config(json_string_value(val), NULL);

	return NULL;
}

struct bfg_loaded_configfile *bfg_loaded_configfiles;

static char *load_config(const char *arg, void __maybe_unused *unused)
{
	json_error_t err;
	json_t *config;
	char *json_error;
	size_t siz;
	struct bfg_loaded_configfile *cfginfo;

	cfginfo = malloc(sizeof(*cfginfo));
	*cfginfo = (struct bfg_loaded_configfile){
		.filename = strdup(arg),
	};
	LL_APPEND(bfg_loaded_configfiles, cfginfo);

	if (++include_count > JSON_MAX_DEPTH)
		return JSON_MAX_DEPTH_ERR;

#if JANSSON_MAJOR_VERSION > 1
	config = json_load_file(arg, 0, &err);
#else
	config = json_load_file(arg, &err);
#endif
	if (!json_is_object(config)) {
		siz = JSON_LOAD_ERROR_LEN + strlen(arg) + strlen(err.text);
		json_error = malloc(siz);
		if (!json_error)
			quit(1, "Malloc failure in json error");

		snprintf(json_error, siz, JSON_LOAD_ERROR, arg, err.text);
		return json_error;
	}

	config_loaded = true;

	/* Parse the config now, so we can override it.  That can keep pointers
	 * so don't free config object. */
	return parse_config(config, true, &cfginfo->fileconf_load);
}

static
bool _load_default_configs(const char * const filepath, void * __maybe_unused userp)
{
	bool * const found_defcfg_p = userp;
	*found_defcfg_p = true;
	
	load_config(filepath, NULL);
	
	// Regardless of status of loading the config file, we should continue loading other defaults
	return false;
}

static void load_default_config(void)
{
	bool found_defcfg = false;
	appdata_file_call("BFGMiner", def_conf, _load_default_configs, &found_defcfg);
	
	if (!found_defcfg)
	{
		// No BFGMiner config, try Cgminer's...
		appdata_file_call("cgminer", "cgminer.conf", _load_default_configs, &found_defcfg);
	}
}

extern const char *opt_argv0;

static char *opt_verusage_and_exit(const char *extra)
{
	puts(packagename);
	printf("  Lowlevel:%s\n", BFG_LOWLLIST);
	printf("  Drivers:%s\n", BFG_DRIVERLIST);
	printf("  Algorithms:%s\n", BFG_ALGOLIST);
	printf("  Options:%s\n", BFG_OPTLIST);
	printf("%s", opt_usage(opt_argv0, extra));
	fflush(stdout);
	exit(0);
}

/* These options are parsed before anything else */
static struct opt_table opt_early_table[] = {
	// Default config is loaded in command line order, like a regular config
	OPT_EARLY_WITH_ARG("--config|-c|--default-config",
	                   set_bool_ignore_arg, NULL, &config_loaded,
	                   opt_hidden),
	OPT_EARLY_WITHOUT_ARG("--no-config|--no-default-config",
	                opt_set_bool, &config_loaded,
	                "Inhibit loading default config file"),
	OPT_ENDTABLE
};

/* These options are available from commandline only */
static struct opt_table opt_cmdline_table[] = {
	OPT_WITH_ARG("--config|-c",
		     load_config, NULL, NULL,
		     "Load a JSON-format configuration file\n"
		     "See example.conf for an example configuration."),
	OPT_EARLY_WITHOUT_ARG("--no-config",
	                opt_set_bool, &config_loaded,
	                opt_hidden),
	OPT_EARLY_WITHOUT_ARG("--no-default-config",
	                opt_set_bool, &config_loaded,
	                "Inhibit loading default config file"),
	OPT_WITHOUT_ARG("--default-config",
	                load_default_config, NULL,
	                "Always load the default config file"),
	OPT_WITHOUT_ARG("--help|-h",
			opt_verusage_and_exit, NULL,
			"Print this message"),
#ifdef HAVE_OPENCL
	OPT_WITHOUT_ARG("--ndevs|-n",
			print_ndevs_and_exit, &nDevs,
			opt_hidden),
#endif
	OPT_WITHOUT_ARG("--version|-V",
			opt_version_and_exit, packagename,
			"Display version and exit"),
	OPT_ENDTABLE
};

static bool jobj_binary(const json_t *obj, const char *key,
			void *buf, size_t buflen, bool required)
{
	const char *hexstr;
	json_t *tmp;

	tmp = json_object_get(obj, key);
	if (unlikely(!tmp)) {
		if (unlikely(required))
			applog(LOG_ERR, "JSON key '%s' not found", key);
		return false;
	}
	hexstr = json_string_value(tmp);
	if (unlikely(!hexstr)) {
		applog(LOG_ERR, "JSON key '%s' is not a string", key);
		return false;
	}
	if (!hex2bin(buf, hexstr, buflen))
		return false;

	return true;
}

static void calc_midstate(struct work *work)
{
	union {
		unsigned char c[64];
		uint32_t i[16];
	} data;

	swap32yes(&data.i[0], work->data, 16);
	sha256_ctx ctx;
	sha256_init(&ctx);
	sha256_update(&ctx, data.c, 64);
	memcpy(work->midstate, ctx.h, sizeof(work->midstate));
	swap32tole(work->midstate, work->midstate, 8);
}

static
struct bfg_tmpl_ref *tmpl_makeref(blktemplate_t * const tmpl)
{
	struct bfg_tmpl_ref * const tr = malloc(sizeof(*tr));
	*tr = (struct bfg_tmpl_ref){
		.tmpl = tmpl,
		.refcount = 1,
	};
	mutex_init(&tr->mutex);
	return tr;
}

static
void tmpl_incref(struct bfg_tmpl_ref * const tr)
{
	mutex_lock(&tr->mutex);
	++tr->refcount;
	mutex_unlock(&tr->mutex);
}

void tmpl_decref(struct bfg_tmpl_ref * const tr)
{
	mutex_lock(&tr->mutex);
	bool free_tmpl = !--tr->refcount;
	mutex_unlock(&tr->mutex);
	if (free_tmpl)
	{
		blktmpl_free(tr->tmpl);
		mutex_destroy(&tr->mutex);
		free(tr);
	}
}

static struct work *make_work(void)
{
	struct work *work = calloc(1, sizeof(struct work));

	if (unlikely(!work))
		quit(1, "Failed to calloc work in make_work");

	cg_wlock(&control_lock);
	work->id = total_work++;
	cg_wunlock(&control_lock);

	return work;
}

/* This is the central place all work that is about to be retired should be
 * cleaned to remove any dynamically allocated arrays within the struct */
void clean_work(struct work *work)
{
	free(work->job_id);
	bytes_free(&work->nonce2);
	free(work->nonce1);
	if (work->device_data_free_func)
		work->device_data_free_func(work);

	if (work->tr)
		tmpl_decref(work->tr);

	memset(work, 0, sizeof(struct work));
}

/* All dynamically allocated work structs should be freed here to not leak any
 * ram from arrays allocated within the work struct */
void free_work(struct work *work)
{
	clean_work(work);
	free(work);
}

static const char *workpadding_bin = "\0\0\0\x80\0\0\0\0\0\0\0\0\0\0\0\0\0\0\0\0\0\0\0\0\0\0\0\0\0\0\0\0\0\0\0\0\0\0\0\0\0\0\0\0\x80\x02\0\0";

// Must only be called with ch_lock held!
static
void __update_block_title(const unsigned char *hash_swap)
{
	if (hash_swap) {
		char tmp[17];
		// Only provided when the block has actually changed
		free(current_hash);
		current_hash = malloc(3 /* ... */ + 16 /* block hash segment */ + 1);
		bin2hex(tmp, &hash_swap[24], 8);
		memset(current_hash, '.', 3);
		memcpy(&current_hash[3], tmp, 17);
		known_blkheight_current = false;
	} else if (likely(known_blkheight_current)) {
		return;
	}
	if (current_block_id == known_blkheight_blkid) {
		// FIXME: The block number will overflow this sometime around AD 2025-2027
		if (known_blkheight < 1000000) {
			memmove(&current_hash[3], &current_hash[11], 8);
			snprintf(&current_hash[11], 20-11, " #%6u", known_blkheight);
		}
		known_blkheight_current = true;
	}
}

static
void have_block_height(uint32_t block_id, uint32_t blkheight)
{
	if (known_blkheight == blkheight)
		return;
	applog(LOG_DEBUG, "Learned that block id %08" PRIx32 " is height %" PRIu32, (uint32_t)be32toh(block_id), blkheight);
	cg_wlock(&ch_lock);
	known_blkheight = blkheight;
	known_blkheight_blkid = block_id;
	block_subsidy = 5000000000LL >> (blkheight / 210000);
	if (block_id == current_block_id)
		__update_block_title(NULL);
	cg_wunlock(&ch_lock);
}

static
void pool_set_opaque(struct pool *pool, bool opaque)
{
	if (pool->swork.opaque == opaque)
		return;
	
	pool->swork.opaque = opaque;
	if (opaque)
		applog(LOG_WARNING, "Pool %u is hiding block contents from us",
		       pool->pool_no);
	else
		applog(LOG_NOTICE, "Pool %u now providing block contents to us",
		       pool->pool_no);
}

bool pool_may_redirect_to(struct pool * const pool, const char * const uri)
{
	if (uri_get_param_bool(pool->rpc_url, "redirect", false))
		return true;
	return match_domains(pool->rpc_url, strlen(pool->rpc_url), uri, strlen(uri));
}

void set_simple_ntime_roll_limit(struct ntime_roll_limits * const nrl, const uint32_t ntime_base, const int ntime_roll)
{
	*nrl = (struct ntime_roll_limits){
		.min = ntime_base,
		.max = ntime_base + ntime_roll,
		.minoff = -ntime_roll,
		.maxoff = ntime_roll,
	};
}

void work_set_simple_ntime_roll_limit(struct work * const work, const int ntime_roll)
{
	set_simple_ntime_roll_limit(&work->ntime_roll_limits, upk_u32be(work->data, 0x44), ntime_roll);
}

#if BLKMAKER_VERSION > 1
static
void refresh_bitcoind_address(const bool fresh)
{
	if (!have_at_least_one_getcbaddr)
		return;
	
	char getcbaddr_req[60];
	CURL *curl = NULL;
	json_t *json, *j2;
	const char *s, *s2;
	bytes_t newscript = BYTES_INIT;
	
	snprintf(getcbaddr_req, sizeof(getcbaddr_req), "{\"method\":\"get%saddress\",\"id\":0,\"params\":[\"BFGMiner\"]}", fresh ? "new" : "account");
	
	for (int i = 0; i < total_pools; ++i)
	{
		struct pool * const pool = pools[i];
		if (!uri_get_param_bool(pool->rpc_url, "getcbaddr", false))
			continue;
		
		applog(LOG_DEBUG, "Refreshing coinbase address from pool %d", pool->pool_no);
		if (!curl)
		{
			curl = curl_easy_init();
			if (unlikely(!curl))
			{
				applogfail(LOG_ERR, "curl_easy_init");
				break;
			}
		}
		json = json_rpc_call(curl, pool->rpc_url, pool->rpc_userpass, getcbaddr_req, false, false, NULL, pool, true);
		if (unlikely((!json) || !json_is_null( (j2 = json_object_get(json, "error")) )))
		{
			const char *estrc;
			char *estr = NULL;
			if (!(json && j2))
				estrc = NULL;
			else
			{
				estrc = json_string_value(j2);
				if (!estrc)
					estrc = estr = json_dumps_ANY(j2, JSON_ENSURE_ASCII | JSON_SORT_KEYS);
			}
			applog(LOG_WARNING, "Error %cetting coinbase address from pool %d: %s", 'g', pool->pool_no, estrc);
			free(estr);
			continue;
		}
		s = bfg_json_obj_string(json, "result", NULL);
		if (unlikely(!s))
		{
			applog(LOG_WARNING, "Error %cetting coinbase address from pool %d: %s", 'g', pool->pool_no, "(return value was not a String)");
			continue;
		}
		s2 = set_b58addr(s, &newscript);
		if (unlikely(s2))
		{
			applog(LOG_WARNING, "Error %cetting coinbase address from pool %d: %s", 's', pool->pool_no, s2);
			continue;
		}
		if (bytes_eq(&newscript, &opt_coinbase_script))
		{
			applog(LOG_DEBUG, "Pool %d returned coinbase address already in use (%s)", pool->pool_no, s2);
			break;
		}
		bytes_assimilate(&opt_coinbase_script, &newscript);
		coinbase_script_block_id = current_block_id;
		applog(LOG_NOTICE, "Now using coinbase address %s, provided by pool %d", s, pool->pool_no);
		break;
	}
	
	bytes_free(&newscript);
	if (curl)
		curl_easy_cleanup(curl);
}
#endif

#define GBT_XNONCESZ (sizeof(uint32_t))

#if BLKMAKER_VERSION > 4
#define blkmk_append_coinbase_safe(tmpl, append, appendsz)  \
       blkmk_append_coinbase_safe2(tmpl, append, appendsz, GBT_XNONCESZ, false)
#endif

static bool work_decode(struct pool *pool, struct work *work, json_t *val)
{
	json_t *res_val = json_object_get(val, "result");
	json_t *tmp_val;
	bool ret = false;
	struct timeval tv_now;

	if (unlikely(detect_algo == 1)) {
		json_t *tmp = json_object_get(res_val, "algorithm");
		const char *v = tmp ? json_string_value(tmp) : "";
		if (strncasecmp(v, "scrypt", 6))
			detect_algo = 2;
	}
	
	timer_set_now(&tv_now);
	
	if (work->tr)
	{
		blktemplate_t * const tmpl = work->tr->tmpl;
		const char *err = blktmpl_add_jansson(tmpl, res_val, tv_now.tv_sec);
		if (err) {
			applog(LOG_ERR, "blktmpl error: %s", err);
			return false;
		}
		work->rolltime = blkmk_time_left(tmpl, tv_now.tv_sec);
#if BLKMAKER_VERSION > 1
		if ((!tmpl->cbtxn) && coinbase_script_block_id != current_block_id)
			refresh_bitcoind_address(false);
		if (bytes_len(&opt_coinbase_script))
		{
			bool newcb;
#if BLKMAKER_VERSION > 2
			blkmk_init_generation2(tmpl, bytes_buf(&opt_coinbase_script), bytes_len(&opt_coinbase_script), &newcb);
#else
			newcb = !tmpl->cbtxn;
			blkmk_init_generation(tmpl, bytes_buf(&opt_coinbase_script), bytes_len(&opt_coinbase_script));
#endif
			if (newcb)
			{
				ssize_t ae = blkmk_append_coinbase_safe(tmpl, &template_nonce, sizeof(template_nonce));
				if (ae < (ssize_t)sizeof(template_nonce))
					applog(LOG_WARNING, "Cannot append template-nonce to coinbase on pool %u (%"PRId64") - you might be wasting hashing!", work->pool->pool_no, (int64_t)ae);
				++template_nonce;
			}
		}
#endif
#if BLKMAKER_VERSION > 0
		{
			ssize_t ae = blkmk_append_coinbase_safe(tmpl, opt_coinbase_sig, 101);
			static bool appenderr = false;
			if (ae <= 0) {
				if (opt_coinbase_sig) {
					applog((appenderr ? LOG_DEBUG : LOG_WARNING), "Cannot append coinbase signature at all on pool %u (%"PRId64")", pool->pool_no, (int64_t)ae);
					appenderr = true;
				}
			} else if (ae >= 3 || opt_coinbase_sig) {
				const char *cbappend = opt_coinbase_sig;
				const char full[] = PACKAGE " " VERSION;
				if (!cbappend) {
					if ((size_t)ae >= sizeof(full) - 1)
						cbappend = full;
					else if ((size_t)ae >= sizeof(PACKAGE) - 1)
						cbappend = PACKAGE;
					else
						cbappend = "BFG";
				}
				size_t cbappendsz = strlen(cbappend);
				static bool truncatewarning = false;
				if (cbappendsz <= (size_t)ae) {
					if (cbappendsz < (size_t)ae)
						// If we have space, include the trailing \0
						++cbappendsz;
					ae = cbappendsz;
					truncatewarning = false;
				} else {
					char *tmp = malloc(ae + 1);
					memcpy(tmp, opt_coinbase_sig, ae);
					tmp[ae] = '\0';
					applog((truncatewarning ? LOG_DEBUG : LOG_WARNING),
					       "Pool %u truncating appended coinbase signature at %"PRId64" bytes: %s(%s)",
					       pool->pool_no, (int64_t)ae, tmp, &opt_coinbase_sig[ae]);
					free(tmp);
					truncatewarning = true;
				}
				ae = blkmk_append_coinbase_safe(tmpl, cbappend, ae);
				if (ae <= 0) {
					applog((appenderr ? LOG_DEBUG : LOG_WARNING), "Error appending coinbase signature (%"PRId64")", (int64_t)ae);
					appenderr = true;
				} else
					appenderr = false;
			}
		}
#endif
		if (blkmk_get_data(tmpl, work->data, 80, tv_now.tv_sec, NULL, &work->dataid) < 76)
			return false;
		swap32yes(work->data, work->data, 80 / 4);
		memcpy(&work->data[80], workpadding_bin, 48);
		
		work->ntime_roll_limits = (struct ntime_roll_limits){
			.min = tmpl->mintime,
			.max = tmpl->maxtime,
			.minoff = tmpl->mintimeoff,
			.maxoff = tmpl->maxtimeoff,
		};

		const struct blktmpl_longpoll_req *lp;
		if ((lp = blktmpl_get_longpoll(tmpl)) && ((!pool->lp_id) || strcmp(lp->id, pool->lp_id))) {
			free(pool->lp_id);
			pool->lp_id = strdup(lp->id);

#if 0  /* This just doesn't work :( */
			curl_socket_t sock = pool->lp_socket;
			if (sock != CURL_SOCKET_BAD) {
				pool->lp_socket = CURL_SOCKET_BAD;
				applog(LOG_WARNING, "Pool %u long poll request hanging, reconnecting", pool->pool_no);
				shutdown(sock, SHUT_RDWR);
			}
#endif
		}
	}
	else
	if (unlikely(!jobj_binary(res_val, "data", work->data, sizeof(work->data), true))) {
		applog(LOG_ERR, "JSON inval data");
		return false;
	}
	else
		work_set_simple_ntime_roll_limit(work, 0);

	// STAGE1 goes here

        // void hybridScryptHash256(const char *input, char *output);
	applog(LOG_DEBUG, "STAGE1");
	debugWork(work);
	hybridScryptHash256Stage1(work);
	applog(LOG_DEBUG, "STAGE1 - after hybridScryptHash256Stage1");
	debugWork(work);

	//if (!jobj_binary(res_val, "midstate", work->midstate, sizeof(work->midstate), false)) {
		// Calculate it ourselves
		applog(LOG_DEBUG, "Calculating midstate locally");
		calc_midstate(work);
	//}

	if (unlikely(!jobj_binary(res_val, "target", work->target, sizeof(work->target), true))) {
		applog(LOG_ERR, "JSON inval target");
		return false;
	}
	if (work->tr)
	{
		for (size_t i = 0; i < sizeof(work->target) / 2; ++i)
		{
			int p = (sizeof(work->target) - 1) - i;
			unsigned char c = work->target[i];
			work->target[i] = work->target[p];
			work->target[p] = c;
		}
	}

	if ( (tmp_val = json_object_get(res_val, "height")) ) {
		uint32_t blkheight = json_number_value(tmp_val);
		uint32_t block_id = ((uint32_t*)work->data)[1];
		have_block_height(block_id, blkheight);
	}

	memset(work->hash, 0, sizeof(work->hash));

	work->tv_staged = tv_now;
	
#if BLKMAKER_VERSION > 4
	if (work->tr)
	{
		blktemplate_t * const tmpl = work->tr->tmpl;
		uint8_t buf[80];
		int16_t expire;
		uint8_t *cbtxn;
		size_t cbtxnsz;
		size_t cbextranonceoffset;
		int branchcount;
		libblkmaker_hash_t *branches;
		
		if (blkmk_get_mdata(tmpl, buf, sizeof(buf), tv_now.tv_sec, &expire, &cbtxn, &cbtxnsz, &cbextranonceoffset, &branchcount, &branches, GBT_XNONCESZ, false))
		{
			struct stratum_work * const swork = &pool->swork;
			const size_t branchdatasz = branchcount * 0x20;
			
			cg_wlock(&pool->data_lock);
			swork->tr = work->tr;
			bytes_assimilate_raw(&swork->coinbase, cbtxn, cbtxnsz, cbtxnsz);
			swork->nonce2_offset = cbextranonceoffset;
			bytes_assimilate_raw(&swork->merkle_bin, branches, branchdatasz, branchdatasz);
			swork->merkles = branchcount;
			memcpy(swork->header1, &buf[0], 36);
			swork->ntime = le32toh(*(uint32_t *)(&buf[68]));
			swork->tv_received = tv_now;
			memcpy(swork->diffbits, &buf[72], 4);
			memcpy(swork->target, work->target, sizeof(swork->target));
			free(swork->job_id);
			swork->job_id = NULL;
			swork->clean = true;
			swork->work_restart_id = pool->work_restart_id;
			// FIXME: Do something with expire
			pool->nonce2sz = swork->n2size = GBT_XNONCESZ;
			pool->nonce2 = 0;
			cg_wunlock(&pool->data_lock);
		}
		else
			applog(LOG_DEBUG, "blkmk_get_mdata failed for pool %u", pool->pool_no);
	}
#endif  // BLKMAKER_VERSION > 4
	pool_set_opaque(pool, !work->tr);

	ret = true;

	return ret;
}

/* Returns whether the pool supports local work generation or not. */
static bool pool_localgen(struct pool *pool)
{
	return (pool->last_work_copy || pool->has_stratum);
}

int dev_from_id(int thr_id)
{
	struct cgpu_info *cgpu = get_thr_cgpu(thr_id);

	return cgpu->device_id;
}

/* Create an exponentially decaying average over the opt_log_interval */
void decay_time(double *f, double fadd, double fsecs)
{
	double ftotal, fprop;

	fprop = 1.0 - 1 / (exp(fsecs / (double)opt_log_interval));
	ftotal = 1.0 + fprop;
	*f += (fadd * fprop);
	*f /= ftotal;
}

static int __total_staged(void)
{
	return HASH_COUNT(staged_work);
}

static int total_staged(void)
{
	int ret;

	mutex_lock(stgd_lock);
	ret = __total_staged();
	mutex_unlock(stgd_lock);

	return ret;
}

#ifdef HAVE_CURSES
WINDOW *mainwin, *statuswin, *logwin;
#endif
double total_secs = 1.0;
static char statusline[256];
/* logstart is where the log window should start */
static int devcursor, logstart, logcursor;
#ifdef HAVE_CURSES
/* statusy is where the status window goes up to in cases where it won't fit at startup */
static int statusy;
static int devsummaryYOffset;
static int total_lines;
#endif
#ifdef HAVE_OPENCL
struct cgpu_info gpus[MAX_GPUDEVICES]; /* Maximum number apparently possible */
#endif
struct cgpu_info *cpus;

bool _bfg_console_cancel_disabled;
int _bfg_console_prev_cancelstate;

#ifdef HAVE_CURSES
#define   lock_curses()  bfg_console_lock()
#define unlock_curses()  bfg_console_unlock()

static bool curses_active_locked(void)
{
	bool ret;

	lock_curses();
	ret = curses_active;
	if (!ret)
		unlock_curses();
	return ret;
}

// Cancellable getch
int my_cancellable_getch(void)
{
	// This only works because the macro only hits direct getch() calls
	typedef int (*real_getch_t)(void);
	const real_getch_t real_getch = __real_getch;

	int type, rv;
	bool sct;

	sct = !pthread_setcanceltype(PTHREAD_CANCEL_ASYNCHRONOUS, &type);
	rv = real_getch();
	if (sct)
		pthread_setcanceltype(type, &type);

	return rv;
}

#ifdef PDCURSES
static
int bfg_wresize(WINDOW *win, int lines, int columns)
{
	int rv = wresize(win, lines, columns);
	int x, y;
	getyx(win, y, x);
	if (unlikely(y >= lines || x >= columns))
	{
		if (y >= lines)
			y = lines - 1;
		if (x >= columns)
			x = columns - 1;
		wmove(win, y, x);
	}
	return rv;
}
#else
#	define bfg_wresize wresize
#endif

#endif

void tailsprintf(char *buf, size_t bufsz, const char *fmt, ...)
{
	va_list ap;
	size_t presz = strlen(buf);
	
	va_start(ap, fmt);
	vsnprintf(&buf[presz], bufsz - presz, fmt, ap);
	va_end(ap);
}

double stats_elapsed(struct cgminer_stats *stats)
{
	struct timeval now;
	double elapsed;

	if (stats->start_tv.tv_sec == 0)
		elapsed = total_secs;
	else {
		cgtime(&now);
		elapsed = tdiff(&now, &stats->start_tv);
	}

	if (elapsed < 1.0)
		elapsed = 1.0;

	return elapsed;
}

bool drv_ready(struct cgpu_info *cgpu)
{
	switch (cgpu->status) {
		case LIFE_INIT:
		case LIFE_DEAD2:
			return false;
		default:
			return true;
	}
}

double cgpu_utility(struct cgpu_info *cgpu)
{
	double dev_runtime = cgpu_runtime(cgpu);
	return cgpu->utility = cgpu->accepted / dev_runtime * 60;
}

#define suffix_string(val, buf, bufsiz, sigdigits)  do{ \
	_Static_assert(sigdigits == 0, "suffix_string only supported with sigdigits==0");  \
	format_unit3(buf, bufsiz, FUP_DIFF, "", H2B_SHORTV, val, -1);  \
}while(0)

static float
utility_to_hashrate(double utility)
{
	return utility * 0x4444444;
}

static const char*_unitchar = "pn\xb5m kMGTPEZY?";
static const int _unitbase = 4;

static
void pick_unit(float hashrate, unsigned char *unit)
{
	unsigned char i;
	
	if (hashrate == 0 || !isfinite(hashrate))
	{
		if (*unit < _unitbase)
			*unit = _unitbase;
		return;
	}
	
	hashrate *= 1e12;
	for (i = 0; i < *unit; ++i)
		hashrate /= 1e3;
	
	// 1000 but with tolerance for floating-point rounding, avoid showing "1000.0"
	while (hashrate >= 999.95)
	{
		hashrate /= 1e3;
		if (likely(_unitchar[*unit] != '?'))
			++*unit;
	}
}
#define hashrate_pick_unit(hashrate, unit)  pick_unit(hashrate, unit)

enum h2bs_fmt {
	H2B_NOUNIT,  // "xxx.x"
	H2B_SHORT,   // "xxx.xMH/s"
	H2B_SPACED,  // "xxx.x MH/s"
	H2B_SHORTV,  // Like H2B_SHORT, but omit space for base unit
};

enum bfu_floatprec {
	FUP_INTEGER,
	FUP_HASHES,
	FUP_BTC,
	FUP_DIFF,
};

static
int format_unit3(char *buf, size_t sz, enum bfu_floatprec fprec, const char *measurement, enum h2bs_fmt fmt, float hashrate, signed char unitin)
{
	char *s = buf;
	unsigned char prec, i, unit;
	int rv = 0;
	
	if (unitin == -1)
	{
		unit = 0;
		hashrate_pick_unit(hashrate, &unit);
	}
	else
		unit = unitin;
	
	hashrate *= 1e12;
	
	for (i = 0; i < unit; ++i)
		hashrate /= 1000;
	
	switch (fprec)
	{
	case FUP_HASHES:
		// 100 but with tolerance for floating-point rounding, max "99.99" then "100.0"
		if (hashrate >= 99.995 || unit < 6)
			prec = 1;
		else
			prec = 2;
		_SNP("%5.*f", prec, hashrate);
		break;
	case FUP_INTEGER:
		_SNP("%3d", (int)hashrate);
		break;
	case FUP_BTC:
		if (hashrate >= 99.995)
			prec = 0;
		else
			prec = 2;
		_SNP("%5.*f", prec, hashrate);
		break;
	case FUP_DIFF:
		if (unit > _unitbase)
			_SNP("%.3g", hashrate);
		else
			_SNP("%u", (unsigned int)hashrate);
	}
	
	if (fmt != H2B_NOUNIT)
	{
		char uc[3] = {_unitchar[unit], '\0'};
		switch (fmt) {
			case H2B_SPACED:
				_SNP(" ");
			default:
				break;
			case H2B_SHORTV:
				if (isspace(uc[0]))
					uc[0] = '\0';
		}
		
		if (uc[0] == '\xb5')
			// Convert to UTF-8
			snprintf(uc, sizeof(uc), "%s", U8_MICRO);
		
		_SNP("%s%s", uc, measurement);
	}
	
	return rv;
}
#define format_unit2(buf, sz, floatprec, measurement, fmt, n, unit)  \
	format_unit3(buf, sz, floatprec ? FUP_HASHES : FUP_INTEGER, measurement, fmt, n, unit)

static
char *_multi_format_unit(char **buflist, size_t *bufszlist, bool floatprec, const char *measurement, enum h2bs_fmt fmt, const char *delim, int count, const float *numbers, bool isarray)
{
	unsigned char unit = 0;
	bool allzero = true;
	int i;
	size_t delimsz = 0;
	char *buf = buflist[0];
	size_t bufsz = bufszlist[0];
	size_t itemwidth = (floatprec ? 5 : 3);
	
	if (!isarray)
		delimsz = strlen(delim);
	
	for (i = 0; i < count; ++i)
		if (numbers[i] != 0)
		{
			pick_unit(numbers[i], &unit);
			allzero = false;
		}
	
	if (allzero)
		unit = _unitbase;
	
	--count;
	for (i = 0; i < count; ++i)
	{
		format_unit2(buf, bufsz, floatprec, NULL, H2B_NOUNIT, numbers[i], unit);
		if (isarray)
		{
			buf = buflist[i + 1];
			bufsz = bufszlist[i + 1];
		}
		else
		{
			buf += itemwidth;
			bufsz -= itemwidth;
			if (delimsz > bufsz)
				delimsz = bufsz;
			memcpy(buf, delim, delimsz);
			buf += delimsz;
			bufsz -= delimsz;
		}
	}
	
	// Last entry has the unit
	format_unit2(buf, bufsz, floatprec, measurement, fmt, numbers[count], unit);
	
	return buflist[0];
}
#define multi_format_unit2(buf, bufsz, floatprec, measurement, fmt, delim, count, ...)  _multi_format_unit((char *[]){buf}, (size_t[]){bufsz}, floatprec, measurement, fmt, delim, count, (float[]){ __VA_ARGS__ }, false)
#define multi_format_unit_array2(buflist, bufszlist, floatprec, measurement, fmt, count, ...)  (void)_multi_format_unit(buflist, bufszlist, floatprec, measurement, fmt, NULL, count, (float[]){ __VA_ARGS__ }, true)

static
int percentf3(char * const buf, size_t sz, double p, const double t)
{
	char *s = buf;
	int rv = 0;
	if (!p)
		_SNP("none");
	else
	if (t <= p)
		_SNP("100%%");
	else
	{

	p /= t;
	if (p < 0.00995)  // 0.01 but with tolerance for floating-point rounding, max ".99%"
		_SNP(".%02.0f%%", p * 10000);  // ".01%"
	else
	if (p < 0.0995)  // 0.1 but with tolerance for floating-point rounding, max "9.9%"
		_SNP("%.1f%%", p * 100);  // "9.1%"
	else
		_SNP("%3.0f%%", p * 100);  // " 99%"

	}
	
	return rv;
}
#define percentf4(buf, bufsz, p, t)  percentf3(buf, bufsz, p, p + t)

static
void test_decimal_width()
{
	// The pipe character at end of each line should perfectly line up
	char printbuf[512];
	char testbuf1[64];
	char testbuf2[64];
	char testbuf3[64];
	char testbuf4[64];
	double testn;
	int width;
	int saved;
	
	// Hotspots around 0.1 and 0.01
	saved = -1;
	for (testn = 0.09; testn <= 0.11; testn += 0.000001) {
		percentf3(testbuf1, sizeof(testbuf1), testn,  1.0);
		percentf3(testbuf2, sizeof(testbuf2), testn, 10.0);
		width = snprintf(printbuf, sizeof(printbuf), "%10g %s %s |", testn, testbuf1, testbuf2);
		if (unlikely((saved != -1) && (width != saved))) {
			applog(LOG_ERR, "Test width mismatch in percentf3! %d not %d at %10g", width, saved, testn);
			applog(LOG_ERR, "%s", printbuf);
		}
		saved = width;
	}
	
	// Hotspot around 100 (but test this in several units because format_unit2 also has unit<2 check)
	saved = -1;
	for (testn = 99.0; testn <= 101.0; testn += 0.0001) {
		format_unit2(testbuf1, sizeof(testbuf1), true, "x", H2B_SHORT, testn      , -1);
		format_unit2(testbuf2, sizeof(testbuf2), true, "x", H2B_SHORT, testn * 1e3, -1);
		format_unit2(testbuf3, sizeof(testbuf3), true, "x", H2B_SHORT, testn * 1e6, -1);
		snprintf(printbuf, sizeof(printbuf), "%10g %s %s %s |", testn, testbuf1, testbuf2, testbuf3);
		width = utf8_strlen(printbuf);
		if (unlikely((saved != -1) && (width != saved))) {
			applog(LOG_ERR, "Test width mismatch in format_unit2! %d not %d at %10g", width, saved, testn);
			applog(LOG_ERR, "%s", printbuf);
		}
		saved = width;
	}
	
	// Hotspot around unit transition boundary in pick_unit
	saved = -1;
	for (testn = 999.0; testn <= 1001.0; testn += 0.0001) {
		format_unit2(testbuf1, sizeof(testbuf1), true, "x", H2B_SHORT, testn      , -1);
		format_unit2(testbuf2, sizeof(testbuf2), true, "x", H2B_SHORT, testn * 1e3, -1);
		format_unit2(testbuf3, sizeof(testbuf3), true, "x", H2B_SHORT, testn * 1e6, -1);
		format_unit2(testbuf4, sizeof(testbuf4), true, "x", H2B_SHORT, testn * 1e9, -1);
		snprintf(printbuf, sizeof(printbuf), "%10g %s %s %s %s |", testn, testbuf1, testbuf2, testbuf3, testbuf4);
		width = utf8_strlen(printbuf);
		if (unlikely((saved != -1) && (width != saved))) {
			applog(LOG_ERR, "Test width mismatch in pick_unit! %d not %d at %10g", width, saved, testn);
			applog(LOG_ERR, "%s", printbuf);
		}
		saved = width;
	}
}

#ifdef HAVE_CURSES
static void adj_width(int var, int *length);
#endif

#ifdef HAVE_CURSES
static int awidth = 1, rwidth = 1, swidth = 1, hwwidth = 1;

static
void format_statline(char *buf, size_t bufsz, const char *cHr, const char *aHr, const char *uHr, int accepted, int rejected, int stale, double wnotaccepted, double waccepted, int hwerrs, double bad_diff1, double allnonces)
{
	char rejpcbuf[6];
	char bnbuf[6];
	
	adj_width(accepted, &awidth);
	adj_width(rejected, &rwidth);
	adj_width(stale, &swidth);
	adj_width(hwerrs, &hwwidth);
	percentf4(rejpcbuf, sizeof(rejpcbuf), wnotaccepted, waccepted);
	percentf3(bnbuf, sizeof(bnbuf), bad_diff1, allnonces);
	
	tailsprintf(buf, bufsz, "%s/%s/%s | A:%*d R:%*d+%*d(%s) HW:%*d/%s",
	            cHr, aHr, uHr,
	            awidth, accepted,
	            rwidth, rejected,
	            swidth, stale,
	            rejpcbuf,
	            hwwidth, hwerrs,
	            bnbuf
	);
}

static
const char *pool_proto_str(const struct pool * const pool)
{
	if (pool->idle)
		return "Dead ";
	if (pool->has_stratum)
		return "Strtm";
	if (pool->lp_url && pool->proto != pool->lp_proto)
		return "Mixed";
	switch (pool->proto)
	{
		case PLP_GETBLOCKTEMPLATE:
			return " GBT ";
		case PLP_GETWORK:
			return "GWork";
		default:
			return "Alive";
	}
}

#endif

static inline
void temperature_column(char *buf, size_t bufsz, bool maybe_unicode, const float * const temp)
{
	if (!(use_unicode && have_unicode_degrees))
		maybe_unicode = false;
	if (temp && *temp > 0.)
		if (maybe_unicode)
			snprintf(buf, bufsz, "%4.1f"U8_DEGREE"C", *temp);
		else
			snprintf(buf, bufsz, "%4.1fC", *temp);
	else
	{
		if (temp)
			snprintf(buf, bufsz, "     ");
		if (maybe_unicode)
			tailsprintf(buf, bufsz, " ");
	}
	tailsprintf(buf, bufsz, " | ");
}

void get_statline3(char *buf, size_t bufsz, struct cgpu_info *cgpu, bool for_curses, bool opt_show_procs)
{
#ifndef HAVE_CURSES
	assert(for_curses == false);
#endif
	struct device_drv *drv = cgpu->drv;
	enum h2bs_fmt hashrate_style = for_curses ? H2B_SHORT : H2B_SPACED;
	char cHr[ALLOC_H2B_NOUNIT+1], aHr[ALLOC_H2B_NOUNIT+1], uHr[max(ALLOC_H2B_SHORT, ALLOC_H2B_SPACED)+3+1];
	char rejpcbuf[6];
	char bnbuf[6];
	double dev_runtime;
	
	if (!opt_show_procs)
		cgpu = cgpu->device;
	
	dev_runtime = cgpu_runtime(cgpu);
	
	double rolling, mhashes;
	int accepted, rejected, stale;
	double waccepted;
	double wnotaccepted;
	int hwerrs;
	double bad_diff1, good_diff1;
	
	rolling = mhashes = waccepted = wnotaccepted = 0;
	accepted = rejected = stale = hwerrs = bad_diff1 = good_diff1 = 0;
	
	{
		struct cgpu_info *slave = cgpu;
		for (int i = 0; i < cgpu->procs; ++i, (slave = slave->next_proc))
		{
			slave->utility = slave->accepted / dev_runtime * 60;
			slave->utility_diff1 = slave->diff_accepted / dev_runtime * 60;
			
			rolling += slave->rolling;
			mhashes += slave->total_mhashes;
			if (opt_weighed_stats)
			{
				accepted += slave->diff_accepted;
				rejected += slave->diff_rejected;
				stale += slave->diff_stale;
			}
			else
			{
				accepted += slave->accepted;
				rejected += slave->rejected;
				stale += slave->stale;
			}
			waccepted += slave->diff_accepted;
			wnotaccepted += slave->diff_rejected + slave->diff_stale;
			hwerrs += slave->hw_errors;
			bad_diff1 += slave->bad_diff1;
			good_diff1 += slave->diff1;
			
			if (opt_show_procs)
				break;
		}
	}
	
	double wtotal = (waccepted + wnotaccepted);
	
	multi_format_unit_array2(
		((char*[]){cHr, aHr, uHr}),
		((size_t[]){sizeof(cHr), sizeof(aHr), sizeof(uHr)}),
		true, "h/s", hashrate_style,
		3,
		1e6*rolling,
		1e6*mhashes / dev_runtime,
		utility_to_hashrate(good_diff1 * (wtotal ? (waccepted / wtotal) : 1) * 60 / dev_runtime));

	// Processor representation
#ifdef HAVE_CURSES
	if (for_curses)
	{
		if (opt_show_procs)
			snprintf(buf, bufsz, " %"PRIprepr": ", cgpu->proc_repr);
		else
			snprintf(buf, bufsz, " %s: ", cgpu->dev_repr);
	}
	else
#endif
		snprintf(buf, bufsz, "%s ", opt_show_procs ? cgpu->proc_repr_ns : cgpu->dev_repr_ns);
	
	if (include_serial_in_statline && cgpu->dev_serial)
		tailsprintf(buf, bufsz, "[serial=%s] ", cgpu->dev_serial);
	
	if (unlikely(cgpu->status == LIFE_INIT))
	{
		tailsprintf(buf, bufsz, "Initializing...");
		return;
	}
	
	{
		const size_t bufln = strlen(buf);
		const size_t abufsz = (bufln >= bufsz) ? 0 : (bufsz - bufln);
		
		if (likely(cgpu->status != LIFE_DEAD2) && drv->override_statline_temp2 && drv->override_statline_temp2(buf, bufsz, cgpu, opt_show_procs))
			temperature_column(&buf[bufln], abufsz, for_curses, NULL);
		else
		{
			float temp = cgpu->temp;
			if (!opt_show_procs)
			{
				// Find the highest temperature of all processors
				struct cgpu_info *proc = cgpu;
				for (int i = 0; i < cgpu->procs; ++i, (proc = proc->next_proc))
					if (proc->temp > temp)
						temp = proc->temp;
			}
			temperature_column(&buf[bufln], abufsz, for_curses, &temp);
		}
	}
	
#ifdef HAVE_CURSES
	if (for_curses)
	{
		const char *cHrStatsOpt[] = {AS_BAD("DEAD "), AS_BAD("SICK "), "OFF  ", AS_BAD("REST "), AS_BAD(" ERR "), AS_BAD("WAIT "), cHr};
		const char *cHrStats;
		int cHrStatsI = (sizeof(cHrStatsOpt) / sizeof(*cHrStatsOpt)) - 1;
		bool all_dead = true, all_off = true, all_rdrv = true;
		struct cgpu_info *proc = cgpu;
		for (int i = 0; i < cgpu->procs; ++i, (proc = proc->next_proc))
		{
			switch (cHrStatsI) {
				default:
					if (proc->status == LIFE_WAIT)
						cHrStatsI = 5;
				case 5:
					if (proc->deven == DEV_RECOVER_ERR)
						cHrStatsI = 4;
				case 4:
					if (proc->deven == DEV_RECOVER)
						cHrStatsI = 3;
				case 3:
					if (proc->status == LIFE_SICK || proc->status == LIFE_DEAD || proc->status == LIFE_DEAD2)
					{
						cHrStatsI = 1;
						all_off = false;
					}
					else
					{
						if (likely(proc->deven == DEV_ENABLED))
							all_off = false;
						if (proc->deven != DEV_RECOVER_DRV)
							all_rdrv = false;
					}
				case 1:
					break;
			}
			if (likely(proc->status != LIFE_DEAD && proc->status != LIFE_DEAD2))
				all_dead = false;
			if (opt_show_procs)
				break;
		}
		if (unlikely(all_dead))
			cHrStatsI = 0;
		else
		if (unlikely(all_off))
			cHrStatsI = 2;
		cHrStats = cHrStatsOpt[cHrStatsI];
		if (cHrStatsI == 2 && all_rdrv)
			cHrStats = " RST ";
		
		format_statline(buf, bufsz,
		                cHrStats,
		                aHr, uHr,
		                accepted, rejected, stale,
		                wnotaccepted, waccepted,
		                hwerrs,
		                bad_diff1, bad_diff1 + good_diff1);
	}
	else
#endif
	{
		percentf4(rejpcbuf, sizeof(rejpcbuf), wnotaccepted, waccepted);
		percentf4(bnbuf, sizeof(bnbuf), bad_diff1, good_diff1);
		tailsprintf(buf, bufsz, "%ds:%s avg:%s u:%s | A:%d R:%d+%d(%s) HW:%d/%s",
			opt_log_interval,
			cHr, aHr, uHr,
			accepted,
			rejected,
			stale,
			rejpcbuf,
			hwerrs,
			bnbuf
		);
	}
}

#define get_statline(buf, bufsz, cgpu)               get_statline3(buf, bufsz, cgpu, false, opt_show_procs)
#define get_statline2(buf, bufsz, cgpu, for_curses)  get_statline3(buf, bufsz, cgpu, for_curses, opt_show_procs)

static void text_print_status(int thr_id)
{
	struct cgpu_info *cgpu;
	char logline[256];

	cgpu = get_thr_cgpu(thr_id);
	if (cgpu) {
		get_statline(logline, sizeof(logline), cgpu);
		printf("\n%s\r", logline);
		fflush(stdout);
	}
}

#ifdef HAVE_CURSES
static int attr_bad = A_BOLD;

#ifdef WIN32
#define swprintf snwprintf
#endif

static
void bfg_waddstr(WINDOW *win, const char *s)
{
	const char *p = s;
	int32_t w;
	int wlen;
	unsigned char stop_ascii = (use_unicode ? '|' : 0x80);
	
	while (true)
	{
		while (likely(p[0] == '\n' || (p[0] >= 0x20 && p[0] < stop_ascii)))
		{
			// Printable ASCII
			++p;
		}
		if (p != s)
			waddnstr(win, s, p - s);
		w = utf8_decode(p, &wlen);
		s = p += wlen;
		switch(w)
		{
			// NOTE: U+F000-U+F7FF are reserved for font hacks
			case '\0':
				return;
			case 0xb5:  // micro symbol
				w = unicode_micro;
				goto default_addch;
			case 0xf000:  // "bad" off
				wattroff(win, attr_bad);
				break;
			case 0xf001:  // "bad" on
				wattron(win, attr_bad);
				break;
#ifdef USE_UNICODE
			case '|':
				wadd_wch(win, WACS_VLINE);
				break;
#endif
			case 0x2500:  // BOX DRAWINGS LIGHT HORIZONTAL
			case 0x2534:  // BOX DRAWINGS LIGHT UP AND HORIZONTAL
				if (!use_unicode)
				{
					waddch(win, '-');
					break;
				}
#ifdef USE_UNICODE
				wadd_wch(win, (w == 0x2500) ? WACS_HLINE : WACS_BTEE);
				break;
#endif
			case 0x2022:
				if (w > WCHAR_MAX || !iswprint(w))
					w = '*';
			default:
default_addch:
				if (w > WCHAR_MAX || !(iswprint(w) || w == '\n'))
				{
#if REPLACEMENT_CHAR <= WCHAR_MAX
					if (iswprint(REPLACEMENT_CHAR))
						w = REPLACEMENT_CHAR;
					else
#endif
						w = '?';
				}
				{
#ifdef USE_UNICODE
					wchar_t wbuf[0x10];
					int wbuflen = sizeof(wbuf) / sizeof(*wbuf);
					wbuflen = swprintf(wbuf, wbuflen, L"%lc", (wint_t)w);
					waddnwstr(win, wbuf, wbuflen);
#else
					wprintw(win, "%lc", (wint_t)w);
#endif
				}
		}
	}
}

static inline
void bfg_hline(WINDOW *win, int y)
{
	int maxx, __maybe_unused maxy;
	getmaxyx(win, maxy, maxx);
#ifdef USE_UNICODE
	if (use_unicode)
		mvwhline_set(win, y, 0, WACS_HLINE, maxx);
	else
#endif
		mvwhline(win, y, 0, '-', maxx);
}

static
int bfg_win_linelen(WINDOW * const win)
{
	int maxx;
	int __maybe_unused y;
	getmaxyx(win, y, maxx);
	return maxx;
}

// Spaces until end of line, using current attributes (ie, not completely clear)
static
void bfg_wspctoeol(WINDOW * const win, const int offset)
{
	int x, maxx;
	int __maybe_unused y;
	getmaxyx(win, y, maxx);
	getyx(win, y, x);
	const int space_count = (maxx - x) - offset;
	
	// Check for negative - terminal too narrow
	if (space_count <= 0)
		return;
	
	char buf[space_count];
	memset(buf, ' ', space_count);
	waddnstr(win, buf, space_count);
}

static int menu_attr = A_REVERSE;

#define CURBUFSIZ 256
#define cg_mvwprintw(win, y, x, fmt, ...) do { \
	char tmp42[CURBUFSIZ]; \
	snprintf(tmp42, sizeof(tmp42), fmt, ##__VA_ARGS__); \
	wmove(win, y, x);  \
	bfg_waddstr(win, tmp42); \
} while (0)
#define cg_wprintw(win, fmt, ...) do { \
	char tmp42[CURBUFSIZ]; \
	snprintf(tmp42, sizeof(tmp42), fmt, ##__VA_ARGS__); \
	bfg_waddstr(win, tmp42); \
} while (0)

static bool pool_unworkable(const struct pool *);

/* Must be called with curses mutex lock held and curses_active */
static void curses_print_status(const int ts)
{
	struct pool *pool = currentpool;
	struct timeval now, tv;
	float efficiency;
	double income;
	int logdiv;

	efficiency = total_bytes_xfer ? total_diff_accepted * 2048. / total_bytes_xfer : 0.0;

	wattron(statuswin, attr_title);
	const int linelen = bfg_win_linelen(statuswin);
	int titlelen = 1 + strlen(PACKAGE) + 1 + strlen(VERSION) + 3 + 21 + 3 + 19;
	cg_mvwprintw(statuswin, 0, 0, " " PACKAGE " ");
	if (titlelen + 17 < linelen)
		cg_wprintw(statuswin, "version ");
	cg_wprintw(statuswin, VERSION " - ");
	if (titlelen + 9 < linelen)
		cg_wprintw(statuswin, "Started: ");
	else
	if (titlelen + 7 <= linelen)
		cg_wprintw(statuswin, "Start: ");
	cg_wprintw(statuswin, "%s", datestamp);
	timer_set_now(&now);
	{
		unsigned int days, hours;
		div_t d;
		
		timersub(&now, &miner_started, &tv);
		d = div(tv.tv_sec, 86400);
		days = d.quot;
		d = div(d.rem, 3600);
		hours = d.quot;
		d = div(d.rem, 60);
		cg_wprintw(statuswin, " - [%3u day%c %02d:%02d:%02d]"
			, days
			, (days == 1) ? ' ' : 's'
			, hours
			, d.quot
			, d.rem
		);
	}
	bfg_wspctoeol(statuswin, 0);
	wattroff(statuswin, attr_title);
	
	wattron(statuswin, menu_attr);
	wmove(statuswin, 1, 0);
	bfg_waddstr(statuswin, " [M]anage devices [P]ool management [S]ettings [D]isplay options ");
	bfg_wspctoeol(statuswin, 14);
	bfg_waddstr(statuswin, "[H]elp [Q]uit ");
	wattroff(statuswin, menu_attr);

	if ((pool_strategy == POOL_LOADBALANCE  || pool_strategy == POOL_BALANCE) && enabled_pools > 1) {
		char poolinfo[20], poolinfo2[20];
		int poolinfooff = 0, poolinfo2off, workable_pools = 0;
		double lowdiff = DBL_MAX, highdiff = -1;
		struct pool *lowdiff_pool = pools[0], *highdiff_pool = pools[0];
		time_t oldest_work_restart = time(NULL) + 1;
		struct pool *oldest_work_restart_pool = pools[0];
		for (int i = 0; i < total_pools; ++i)
		{
			if (pool_unworkable(pools[i]))
				continue;
			
			// NOTE: Only set pool var when it's workable; if only one is, it gets used by single-pool code
			pool = pools[i];
			++workable_pools;
			
			if (poolinfooff < sizeof(poolinfo))
				poolinfooff += snprintf(&poolinfo[poolinfooff], sizeof(poolinfo) - poolinfooff, "%u,", pool->pool_no);
			
			struct cgminer_pool_stats * const pool_stats = &pool->cgminer_pool_stats;
			if (pool_stats->last_diff < lowdiff)
			{
				lowdiff = pool_stats->last_diff;
				lowdiff_pool = pool;
			}
			if (pool_stats->last_diff > highdiff)
			{
				highdiff = pool_stats->last_diff;
				highdiff_pool = pool;
			}
			
			if (oldest_work_restart >= pool->work_restart_time)
			{
				oldest_work_restart = pool->work_restart_time;
				oldest_work_restart_pool = pool;
			}
		}
		if (unlikely(!workable_pools))
			goto no_workable_pools;
		if (workable_pools == 1)
			goto one_workable_pool;
		poolinfo2off = snprintf(poolinfo2, sizeof(poolinfo2), "%u (", workable_pools);
		if (poolinfooff > sizeof(poolinfo2) - poolinfo2off - 1)
			snprintf(&poolinfo2[poolinfo2off], sizeof(poolinfo2) - poolinfo2off, "%.*s...)", (int)(sizeof(poolinfo2) - poolinfo2off - 5), poolinfo);
		else
			snprintf(&poolinfo2[poolinfo2off], sizeof(poolinfo2) - poolinfo2off, "%.*s)%*s", (int)(poolinfooff - 1), poolinfo, (int)(sizeof(poolinfo2)), "");
		cg_mvwprintw(statuswin, 2, 0, " Pools: %s  Diff:%s%s%s  %c  LU:%s",
		             poolinfo2,
		             lowdiff_pool->diff,
		             (lowdiff == highdiff) ? "" : "-",
		             (lowdiff == highdiff) ? "" : highdiff_pool->diff,
		             have_longpoll ? '+' : '-',
		             oldest_work_restart_pool->work_restart_timestamp);
	}
	else
	if (pool_unworkable(pool))
	{
no_workable_pools: ;
		wattron(statuswin, attr_bad);
		cg_mvwprintw(statuswin, 2, 0, " (all pools are dead) ");
		wattroff(statuswin, attr_bad);
	}
	else
	{
one_workable_pool: ;
		char pooladdr[19];
		{
			const char *rawaddr = pool->sockaddr_url;
			BFGINIT(rawaddr, pool->rpc_url);
			size_t pooladdrlen = strlen(rawaddr);
			if (pooladdrlen > 20)
				snprintf(pooladdr, sizeof(pooladdr), "...%s", &rawaddr[pooladdrlen - (sizeof(pooladdr) - 4)]);
			else
				snprintf(pooladdr, sizeof(pooladdr), "%*s", -(int)(sizeof(pooladdr) - 1), rawaddr);
		}
		cg_mvwprintw(statuswin, 2, 0, " Pool%2u: %s  Diff:%s  %c%s  LU:%s  User:%s",
		             pool->pool_no, pooladdr, pool->diff,
		             have_longpoll ? '+' : '-', pool_proto_str(pool),
		             pool->work_restart_timestamp,
		             pool->rpc_user);
	}
	wclrtoeol(statuswin);
	cg_mvwprintw(statuswin, 3, 0, " Block: %s  Diff:%s (%s)  Started: %s",
		  current_hash, block_diff, net_hashrate, blocktime);
	
	income = total_diff_accepted * 3600 * block_subsidy / total_secs / current_diff;
	char bwstr[(ALLOC_H2B_SHORT*2)+3+1], incomestr[ALLOC_H2B_SHORT+6+1];
	format_unit3(incomestr, sizeof(incomestr), FUP_BTC, "BTC/hr", H2B_SHORT, income/1e8, -1);
	cg_mvwprintw(statuswin, 4, 0, " ST:%d  F:%d  NB:%d  AS:%d  BW:[%s]  E:%.2f  I:%s  BS:%s",
		ts,
		total_go + total_ro,
		new_blocks,
		total_submitting,
		multi_format_unit2(bwstr, sizeof(bwstr),
		                   false, "B/s", H2B_SHORT, "/", 2,
		                  (float)(total_bytes_rcvd / total_secs),
		                  (float)(total_bytes_sent / total_secs)),
		efficiency,
		incomestr,
		best_share);
	wclrtoeol(statuswin);
	
	mvwaddstr(statuswin, 5, 0, " ");
	bfg_waddstr(statuswin, statusline);
	wclrtoeol(statuswin);
	
	logdiv = statusy - 1;
	bfg_hline(statuswin, 6);
	bfg_hline(statuswin, logdiv);
#ifdef USE_UNICODE
	if (use_unicode)
	{
		int offset = 8 /* device */ + 5 /* temperature */ + 1 /* padding space */;
		if (opt_show_procs && !opt_compact)
			++offset;  // proc letter
		if (have_unicode_degrees)
			++offset;  // degrees symbol
		mvwadd_wch(statuswin, 6, offset, WACS_PLUS);
		mvwadd_wch(statuswin, logdiv, offset, WACS_BTEE);
		offset += 24;  // hashrates etc
		mvwadd_wch(statuswin, 6, offset, WACS_PLUS);
		mvwadd_wch(statuswin, logdiv, offset, WACS_BTEE);
	}
#endif
}

static void adj_width(int var, int *length)
{
	if ((int)(log10(var) + 1) > *length)
		(*length)++;
}

static int dev_width;

static void curses_print_devstatus(struct cgpu_info *cgpu)
{
	char logline[256];
	int ypos;

	if (opt_compact)
		return;

	/* Check this isn't out of the window size */
	if (opt_show_procs)
	ypos = cgpu->cgminer_id;
	else
	{
		if (cgpu->proc_id)
			return;
		ypos = cgpu->device_line_id;
	}
	ypos += devsummaryYOffset;
	if (ypos < 0)
		return;
	ypos += devcursor - 1;
	if (ypos >= statusy - 1)
		return;

	if (wmove(statuswin, ypos, 0) == ERR)
		return;
	
	get_statline2(logline, sizeof(logline), cgpu, true);
	if (selecting_device && (opt_show_procs ? (selected_device == cgpu->cgminer_id) : (devices[selected_device]->device == cgpu)))
		wattron(statuswin, A_REVERSE);
	bfg_waddstr(statuswin, logline);
	wattroff(statuswin, A_REVERSE);

	wclrtoeol(statuswin);
}

static
void _refresh_devstatus(const bool already_have_lock) {
	if ((!opt_compact) && (already_have_lock || curses_active_locked())) {
		int i;
		if (unlikely(!total_devices))
		{
			const int ypos = devcursor - 1;
			if (ypos < statusy - 1 && wmove(statuswin, ypos, 0) != ERR)
			{
				wattron(statuswin, attr_bad);
				bfg_waddstr(statuswin, "NO DEVICES FOUND: Press 'M' and '+' to add");
				wclrtoeol(statuswin);
				wattroff(statuswin, attr_bad);
			}
		}
		for (i = 0; i < total_devices; i++)
			curses_print_devstatus(get_devices(i));
		touchwin(statuswin);
		wrefresh(statuswin);
		if (!already_have_lock)
			unlock_curses();
	}
}
#define refresh_devstatus() _refresh_devstatus(false)

#endif

static void print_status(int thr_id)
{
	if (!curses_active)
		text_print_status(thr_id);
}

#ifdef HAVE_CURSES
static
bool set_statusy(int maxy)
{
	if (loginput_size)
	{
		maxy -= loginput_size;
		if (maxy < 0)
			maxy = 0;
	}
	
	if (logstart < maxy)
		maxy = logstart;
	
	if (statusy == maxy)
		return false;
	
	statusy = maxy;
	logcursor = statusy;
	
	return true;
}

/* Check for window resize. Called with curses mutex locked */
static inline void change_logwinsize(void)
{
	int x, y, logx, logy;

	getmaxyx(mainwin, y, x);
	if (x < 80 || y < 25)
		return;

	if (y > statusy + 2 && statusy < logstart) {
		set_statusy(y - 2);
		mvwin(logwin, logcursor, 0);
		bfg_wresize(statuswin, statusy, x);
	}

	y -= logcursor;
	getmaxyx(logwin, logy, logx);
	/* Detect screen size change */
	if (x != logx || y != logy)
		bfg_wresize(logwin, y, x);
}

static void check_winsizes(void)
{
	if (!use_curses)
		return;
	if (curses_active_locked()) {
		int y, x;

		x = getmaxx(statuswin);
		if (set_statusy(LINES - 2))
		{
			erase();
			bfg_wresize(statuswin, statusy, x);
			getmaxyx(mainwin, y, x);
			y -= logcursor;
			bfg_wresize(logwin, y, x);
			mvwin(logwin, logcursor, 0);
		}
		unlock_curses();
	}
}

static int device_line_id_count;

static void switch_logsize(void)
{
	if (curses_active_locked()) {
		if (opt_compact) {
			logstart = devcursor - 1;
			logcursor = logstart + 1;
		} else {
			total_lines = (opt_show_procs ? total_devices : device_line_id_count) ?: 1;
			logstart = devcursor + total_lines;
			logcursor = logstart;
		}
		unlock_curses();
	}
	check_winsizes();
}

/* For mandatory printing when mutex is already locked */
void _wlog(const char *str)
{
	static bool newline;
	size_t end = strlen(str) - 1;
	
	if (newline)
		bfg_waddstr(logwin, "\n");
	
	if (str[end] == '\n')
	{
		char *s;
		
		newline = true;
		s = alloca(end + 1);
		memcpy(s, str, end);
		s[end] = '\0';
		str = s;
	}
	else
		newline = false;
	
	bfg_waddstr(logwin, str);
}

/* Mandatory printing */
void _wlogprint(const char *str)
{
	if (curses_active_locked()) {
		_wlog(str);
		unlock_curses();
	}
}
#endif

#ifdef HAVE_CURSES
bool _log_curses_only(int prio, const char *datetime, const char *str)
{
	bool high_prio;

	high_prio = (prio == LOG_WARNING || prio == LOG_ERR);

	if (curses_active)
	{
		if (!loginput_size || high_prio) {
			wlog(" %s %s\n", datetime, str);
			if (high_prio) {
				touchwin(logwin);
				wrefresh(logwin);
			}
		}
		return true;
	}
	return false;
}

void clear_logwin(void)
{
	if (curses_active_locked()) {
		wclear(logwin);
		unlock_curses();
	}
}

void logwin_update(void)
{
	if (curses_active_locked()) {
		touchwin(logwin);
		wrefresh(logwin);
		unlock_curses();
	}
}
#endif

static void enable_pool(struct pool *pool)
{
	if (pool->enabled != POOL_ENABLED) {
		mutex_lock(&lp_lock);
		enabled_pools++;
		pool->enabled = POOL_ENABLED;
		pthread_cond_broadcast(&lp_cond);
		mutex_unlock(&lp_lock);
	}
}

#ifdef HAVE_CURSES
static void disable_pool(struct pool *pool)
{
	if (pool->enabled == POOL_ENABLED)
		enabled_pools--;
	pool->enabled = POOL_DISABLED;
}
#endif

static void reject_pool(struct pool *pool)
{
	if (pool->enabled == POOL_ENABLED)
		enabled_pools--;
	pool->enabled = POOL_REJECTING;
}

static double share_diff(const struct work *);

static
void share_result_msg(const struct work *work, const char *disp, const char *reason, bool resubmit, const char *worktime) {
	struct cgpu_info *cgpu;
	const unsigned char *hashpart = &work->hash[opt_scrypt ? 26 : 24];
	char shrdiffdisp[ALLOC_H2B_SHORTV];
	const double tgtdiff = work->work_difficulty;
	char tgtdiffdisp[ALLOC_H2B_SHORTV];
	char where[20];
	
	cgpu = get_thr_cgpu(work->thr_id);
	
	suffix_string(work->share_diff, shrdiffdisp, sizeof(shrdiffdisp), 0);
	suffix_string(tgtdiff, tgtdiffdisp, sizeof(tgtdiffdisp), 0);
	
	if (total_pools > 1)
		snprintf(where, sizeof(where), " pool %d", work->pool->pool_no);
	else
		where[0] = '\0';
	
	applog(LOG_NOTICE, "%s %02x%02x%02x%02x %"PRIprepr"%s Diff %s/%s%s %s%s",
	       disp,
	       (unsigned)hashpart[3], (unsigned)hashpart[2], (unsigned)hashpart[1], (unsigned)hashpart[0],
	       cgpu->proc_repr,
	       where,
	       shrdiffdisp, tgtdiffdisp,
	       reason,
	       resubmit ? "(resubmit)" : "",
	       worktime
	);
}

static bool test_work_current(struct work *);
static void _submit_work_async(struct work *);

static
void maybe_local_submit(const struct work *work)
{
#if BLKMAKER_VERSION > 3
	if (unlikely(work->block && work->tr))
	{
		// This is a block with a full template (GBT)
		// Regardless of the result, submit to local bitcoind(s) as well
		struct work *work_cp;
		
		for (int i = 0; i < total_pools; ++i)
		{
			if (!uri_get_param_bool(pools[i]->rpc_url, "allblocks", false))
				continue;
			
			applog(LOG_DEBUG, "Attempting submission of full block to pool %d", pools[i]->pool_no);
			work_cp = copy_work(work);
			work_cp->pool = pools[i];
			work_cp->do_foreign_submit = true;
			_submit_work_async(work_cp);
		}
	}
#endif
}

/* Theoretically threads could race when modifying accepted and
 * rejected values but the chance of two submits completing at the
 * same time is zero so there is no point adding extra locking */
static void
share_result(json_t *val, json_t *res, json_t *err, const struct work *work,
	     /*char *hashshow,*/ bool resubmit, char *worktime)
{
	struct pool *pool = work->pool;
	struct cgpu_info *cgpu;

	cgpu = get_thr_cgpu(work->thr_id);

	if ((json_is_null(err) || !err) && (json_is_null(res) || json_is_true(res))) {
		mutex_lock(&stats_lock);
		cgpu->accepted++;
		total_accepted++;
		pool->accepted++;
		cgpu->diff_accepted += work->work_difficulty;
		total_diff_accepted += work->work_difficulty;
		pool->diff_accepted += work->work_difficulty;
		mutex_unlock(&stats_lock);

		pool->seq_rejects = 0;
		cgpu->last_share_pool = pool->pool_no;
		cgpu->last_share_pool_time = time(NULL);
		cgpu->last_share_diff = work->work_difficulty;
		pool->last_share_time = cgpu->last_share_pool_time;
		pool->last_share_diff = work->work_difficulty;
		applog(LOG_DEBUG, "PROOF OF WORK RESULT: true (yay!!!)");
		if (!QUIET) {
			share_result_msg(work, "Accepted", "", resubmit, worktime);
		}
		sharelog("accept", work);
		if (opt_shares && total_diff_accepted >= opt_shares) {
			applog(LOG_WARNING, "Successfully mined %g accepted shares as requested and exiting.", opt_shares);
			kill_work();
			return;
		}

		/* Detect if a pool that has been temporarily disabled for
		 * continually rejecting shares has started accepting shares.
		 * This will only happen with the work returned from a
		 * longpoll */
		if (unlikely(pool->enabled == POOL_REJECTING)) {
			applog(LOG_WARNING, "Rejecting pool %d now accepting shares, re-enabling!", pool->pool_no);
			enable_pool(pool);
			switch_pools(NULL);
		}

		if (unlikely(work->block)) {
			// Force moving on to this new block :)
			struct work fakework;
			memset(&fakework, 0, sizeof(fakework));
			fakework.pool = work->pool;

			// Copy block version, bits, and time from share
			memcpy(&fakework.data[ 0], &work->data[ 0], 4);
			memcpy(&fakework.data[68], &work->data[68], 8);

			// Set prevblock to winning hash (swap32'd)
			swap32yes(&fakework.data[4], &work->hash[0], 32 / 4);

			test_work_current(&fakework);
		}
	} else {
		mutex_lock(&stats_lock);
		cgpu->rejected++;
		total_rejected++;
		pool->rejected++;
		cgpu->diff_rejected += work->work_difficulty;
		total_diff_rejected += work->work_difficulty;
		pool->diff_rejected += work->work_difficulty;
		pool->seq_rejects++;
		mutex_unlock(&stats_lock);

		applog(LOG_DEBUG, "PROOF OF WORK RESULT: false (booooo)");
		if (!QUIET) {
			char where[20];
			char disposition[36] = "reject";
			char reason[32];

			strcpy(reason, "");
			if (total_pools > 1)
				snprintf(where, sizeof(where), "pool %d", work->pool->pool_no);
			else
				strcpy(where, "");

			if (!json_is_string(res))
				res = json_object_get(val, "reject-reason");
			if (res) {
				const char *reasontmp = json_string_value(res);

				size_t reasonLen = strlen(reasontmp);
				if (reasonLen > 28)
					reasonLen = 28;
				reason[0] = ' '; reason[1] = '(';
				memcpy(2 + reason, reasontmp, reasonLen);
				reason[reasonLen + 2] = ')'; reason[reasonLen + 3] = '\0';
				memcpy(disposition + 7, reasontmp, reasonLen);
				disposition[6] = ':'; disposition[reasonLen + 7] = '\0';
			} else if (work->stratum && err && json_is_array(err)) {
				json_t *reason_val = json_array_get(err, 1);
				char *reason_str;

				if (reason_val && json_is_string(reason_val)) {
					reason_str = (char *)json_string_value(reason_val);
					snprintf(reason, 31, " (%s)", reason_str);
				}
			}

			share_result_msg(work, "Rejected", reason, resubmit, worktime);
			sharelog(disposition, work);
		}

		/* Once we have more than a nominal amount of sequential rejects,
		 * at least 10 and more than 3 mins at the current utility,
		 * disable the pool because some pool error is likely to have
		 * ensued. Do not do this if we know the share just happened to
		 * be stale due to networking delays.
		 */
		if (pool->seq_rejects > 10 && !work->stale && opt_disable_pool && enabled_pools > 1) {
			double utility = total_accepted / total_secs * 60;

			if (pool->seq_rejects > utility * 3) {
				applog(LOG_WARNING, "Pool %d rejected %d sequential shares, disabling!",
				       pool->pool_no, pool->seq_rejects);
				reject_pool(pool);
				if (pool == current_pool())
					switch_pools(NULL);
				pool->seq_rejects = 0;
			}
		}
	}
	
	maybe_local_submit(work);
}

static char *submit_upstream_work_request(struct work *work)
{
	char *hexstr = NULL;
	char *s, *sd;
	struct pool *pool = work->pool;

	if (work->tr)
	{
		blktemplate_t * const tmpl = work->tr->tmpl;
		json_t *req;
		unsigned char data[80];

		//STAGE2
		applog(LOG_DEBUG, "STAGE2(1)");
		debugWork(work);
		hybridScryptHash256Stage2(work);
		applog(LOG_DEBUG, "STAGE2(1) - after hybridScryptHash256Stage2");
		debugWork(work);
		
		swap32yes(data, work->data, 80 / 4);
#if BLKMAKER_VERSION > 3
		if (work->do_foreign_submit)
			req = blkmk_submit_foreign_jansson(tmpl, data, work->dataid, le32toh(*((uint32_t*)&work->data[76])));
		else
#endif
			req = blkmk_submit_jansson(tmpl, data, work->dataid, le32toh(*((uint32_t*)&work->data[76])));
		s = json_dumps(req, 0);
		json_decref(req);
		sd = malloc(161);
		bin2hex(sd, data, 80);
	} else {

		//STAGE2 
		applog(LOG_DEBUG, "STAGE2(2)");
		debugWork(work);
		hybridScryptHash256Stage2(work);
		applog(LOG_DEBUG, "STAGE2(2) - after hybridScryptHash256Stage2");
		debugWork(work);

		// already byte swapped here??

	/* build hex string */
		hexstr = malloc((sizeof(work->data) * 2) + 1);
		bin2hex(hexstr, work->data, sizeof(work->data));

	/* build JSON-RPC request */
		s = strdup("{\"method\": \"getwork\", \"params\": [ \"");
		s = realloc_strcat(s, hexstr);
		s = realloc_strcat(s, "\" ], \"id\":1}");

		free(hexstr);
		sd = s;

	}

	applog(LOG_DEBUG, "DBG: sending %s submit RPC call: %s", pool->rpc_url, sd);
	if (work->tr)
		free(sd);
	else
		s = realloc_strcat(s, "\n");

	return s;
}

static bool submit_upstream_work_completed(struct work *work, bool resubmit, struct timeval *ptv_submit, json_t *val) {
	json_t *res, *err;
	bool rc = false;
	int thr_id = work->thr_id;
	struct pool *pool = work->pool;
	struct timeval tv_submit_reply;
	time_t ts_submit_reply;
	char worktime[200] = "";

	cgtime(&tv_submit_reply);
	ts_submit_reply = time(NULL);

	if (unlikely(!val)) {
		applog(LOG_INFO, "submit_upstream_work json_rpc_call failed");
		if (!pool_tset(pool, &pool->submit_fail)) {
			total_ro++;
			pool->remotefail_occasions++;
			applog(LOG_WARNING, "Pool %d communication failure, caching submissions", pool->pool_no);
		}
		goto out;
	} else if (pool_tclear(pool, &pool->submit_fail))
		applog(LOG_WARNING, "Pool %d communication resumed, submitting work", pool->pool_no);

	res = json_object_get(val, "result");
	err = json_object_get(val, "error");

	if (!QUIET) {
		if (opt_worktime) {
			char workclone[20];
			struct tm _tm;
			struct tm *tm, tm_getwork, tm_submit_reply;
			tm = &_tm;
			double getwork_time = tdiff((struct timeval *)&(work->tv_getwork_reply),
							(struct timeval *)&(work->tv_getwork));
			double getwork_to_work = tdiff((struct timeval *)&(work->tv_work_start),
							(struct timeval *)&(work->tv_getwork_reply));
			double work_time = tdiff((struct timeval *)&(work->tv_work_found),
							(struct timeval *)&(work->tv_work_start));
			double work_to_submit = tdiff(ptv_submit,
							(struct timeval *)&(work->tv_work_found));
			double submit_time = tdiff(&tv_submit_reply, ptv_submit);
			int diffplaces = 3;

			localtime_r(&work->ts_getwork, tm);
			memcpy(&tm_getwork, tm, sizeof(struct tm));
			localtime_r(&ts_submit_reply, tm);
			memcpy(&tm_submit_reply, tm, sizeof(struct tm));

			if (work->clone) {
				snprintf(workclone, sizeof(workclone), "C:%1.3f",
						tdiff((struct timeval *)&(work->tv_cloned),
						(struct timeval *)&(work->tv_getwork_reply)));
			}
			else
				strcpy(workclone, "O");

			if (work->work_difficulty < 1)
				diffplaces = 6;

			snprintf(worktime, sizeof(worktime),
				" <-%08lx.%08lx M:%c D:%1.*f G:%02d:%02d:%02d:%1.3f %s (%1.3f) W:%1.3f (%1.3f) S:%1.3f R:%02d:%02d:%02d",
				(unsigned long)be32toh(*(uint32_t *)&(work->data[opt_scrypt ? 32 : 28])),
				(unsigned long)be32toh(*(uint32_t *)&(work->data[opt_scrypt ? 28 : 24])),
				work->getwork_mode, diffplaces, work->work_difficulty,
				tm_getwork.tm_hour, tm_getwork.tm_min,
				tm_getwork.tm_sec, getwork_time, workclone,
				getwork_to_work, work_time, work_to_submit, submit_time,
				tm_submit_reply.tm_hour, tm_submit_reply.tm_min,
				tm_submit_reply.tm_sec);
		}
	}

	share_result(val, res, err, work, resubmit, worktime);

	if (!opt_realquiet)
		print_status(thr_id);
	if (!want_per_device_stats) {
		char logline[256];
		struct cgpu_info *cgpu;

		cgpu = get_thr_cgpu(thr_id);
		
		get_statline(logline, sizeof(logline), cgpu);
		applog(LOG_INFO, "%s", logline);
	}

	json_decref(val);

	rc = true;
out:
	return rc;
}

/* Specifies whether we can use this pool for work or not. */
static bool pool_unworkable(const struct pool * const pool)
{
	if (pool->idle)
		return true;
	if (pool->enabled != POOL_ENABLED)
		return true;
	if (pool->has_stratum && !pool->stratum_active)
		return true;
	return false;
}

static
bool pool_actively_desired(const struct pool * const pool, const struct pool *cp)
{
	if (pool->enabled != POOL_ENABLED)
		return false;
	if (pool_strategy == POOL_LOADBALANCE || pool_strategy == POOL_BALANCE)
		return true;
	if (!cp)
		cp = current_pool();
	return (pool == cp);
}

static
bool pool_actively_in_use(const struct pool * const pool, const struct pool *cp)
{
	return (!pool_unworkable(pool)) && pool_actively_desired(pool, cp);
}

static
bool pool_supports_block_change_notification(struct pool * const pool)
{
	return pool->has_stratum || pool->lp_url;
}

static
bool pool_has_active_block_change_notification(struct pool * const pool)
{
	return pool->stratum_active || pool->lp_active;
}

static struct pool *_select_longpoll_pool(struct pool *, bool(*)(struct pool *));
#define select_longpoll_pool(pool)  _select_longpoll_pool(pool, pool_supports_block_change_notification)
#define pool_active_lp_pool(pool)  _select_longpoll_pool(pool, pool_has_active_block_change_notification)

/* In balanced mode, the amount of diff1 solutions per pool is monitored as a
 * rolling average per 10 minutes and if pools start getting more, it biases
 * away from them to distribute work evenly. The share count is reset to the
 * rolling average every 10 minutes to not send all work to one pool after it
 * has been disabled/out for an extended period. */
static struct pool *select_balanced(struct pool *cp)
{
	int i, lowest = cp->shares;
	struct pool *ret = cp, *failover_pool = NULL;

	for (i = 0; i < total_pools; i++) {
		struct pool *pool = pools[i];

		if (pool_unworkable(pool))
			continue;
		if (pool->failover_only)
		{
			BFGINIT(failover_pool, pool);
			continue;
		}
		if (pool->shares < lowest) {
			lowest = pool->shares;
			ret = pool;
		}
	}
	if (pool_unworkable(ret) && failover_pool)
		ret = failover_pool;

	ret->shares++;
	return ret;
}

static bool pool_active(struct pool *, bool pinging);
static void pool_died(struct pool *);
static struct pool *priority_pool(int choice);
static bool pool_unusable(struct pool *pool);

/* Select any active pool in a rotating fashion when loadbalance is chosen if
 * it has any quota left. */
static inline struct pool *select_pool(bool lagging)
{
	static int rotating_pool = 0;
	struct pool *pool, *cp;
	bool avail = false;
	int tested, i;

	cp = current_pool();

retry:
	if (pool_strategy == POOL_BALANCE) {
		pool = select_balanced(cp);
		if (pool_unworkable(pool))
			goto simple_failover;
		goto out;
	}

	if (pool_strategy != POOL_LOADBALANCE && (!lagging || opt_fail_only)) {
		pool = cp;
		goto out;
	} else
		pool = NULL;

	for (i = 0; i < total_pools; i++) {
		struct pool *tp = pools[i];

		if (tp->quota_used < tp->quota_gcd) {
			avail = true;
			break;
		}
	}

	/* There are no pools with quota, so reset them. */
	if (!avail) {
		for (i = 0; i < total_pools; i++)
			pools[i]->quota_used = 0;
		if (++rotating_pool >= total_pools)
			rotating_pool = 0;
	}

	/* Try to find the first pool in the rotation that is usable */
	tested = 0;
	while (!pool && tested++ < total_pools) {
		pool = pools[rotating_pool];
		if (pool->quota_used++ < pool->quota_gcd) {
			if (!pool_unworkable(pool))
				break;
			/* Failover-only flag for load-balance means distribute
			 * unused quota to priority pool 0. */
			if (opt_fail_only)
				priority_pool(0)->quota_used--;
		}
		pool = NULL;
		if (++rotating_pool >= total_pools)
			rotating_pool = 0;
	}

simple_failover:
	/* If there are no alive pools with quota, choose according to
	 * priority. */
	if (!pool) {
		for (i = 0; i < total_pools; i++) {
			struct pool *tp = priority_pool(i);

			if (!pool_unusable(tp)) {
				pool = tp;
				break;
			}
		}
	}

	/* If still nothing is usable, use the current pool */
	if (!pool)
		pool = cp;

out:
	if (!pool_actively_in_use(pool, cp))
	{
		if (!pool_active(pool, false))
		{
			pool_died(pool);
			goto retry;
		}
		pool_tclear(pool, &pool->idle);
	}
	applog(LOG_DEBUG, "Selecting pool %d for work", pool->pool_no);
	return pool;
}

static double DIFFEXACTONE = 26959946667150639794667015087019630673637144422540572481103610249215.0;

double target_diff(const unsigned char *target)
{
	double targ = 0;
	signed int i;

	for (i = 31; i >= 0; --i)
		targ = (targ * 0x100) + target[i];

	return DIFFEXACTONE / (targ ?: 1);
}

/*
 * Calculate the work share difficulty
 */
static void calc_diff(struct work *work, int known)
{
	struct cgminer_pool_stats *pool_stats = &(work->pool->cgminer_pool_stats);
	double difficulty;

	if (!known) {
		work->work_difficulty = target_diff(work->target);
	} else
		work->work_difficulty = known;
	difficulty = work->work_difficulty;

	pool_stats->last_diff = difficulty;
	suffix_string(difficulty, work->pool->diff, sizeof(work->pool->diff), 0);

	if (difficulty == pool_stats->min_diff)
		pool_stats->min_diff_count++;
	else if (difficulty < pool_stats->min_diff || pool_stats->min_diff == 0) {
		pool_stats->min_diff = difficulty;
		pool_stats->min_diff_count = 1;
	}

	if (difficulty == pool_stats->max_diff)
		pool_stats->max_diff_count++;
	else if (difficulty > pool_stats->max_diff) {
		pool_stats->max_diff = difficulty;
		pool_stats->max_diff_count = 1;
	}
}

static uint32_t benchmark_blkhdr[20];

static
void setup_benchmark_pool()
{
	struct pool *pool;
	
	want_longpoll = false;
	
	// Temporarily disable opt_benchmark to avoid auto-removal
	opt_benchmark = false;
	pool = add_pool();
	opt_benchmark = true;
	
	pool->rpc_url = malloc(255);
	strcpy(pool->rpc_url, "Benchmark");
	pool_set_uri(pool, pool->rpc_url);
	pool->rpc_user = pool->rpc_url;
	pool->rpc_pass = pool->rpc_url;
	enable_pool(pool);
	pool->idle = false;
	successful_connect = true;
	
	{
		uint32_t * const blkhdr = benchmark_blkhdr;
		blkhdr[2] = htobe32(1);
		blkhdr[17] = htobe32(0x7fffffff);  // timestamp
		blkhdr[18] = htobe32(0x1700ffff);  // "bits"
	}
	
	{
		struct stratum_work * const swork = &pool->swork;
		const int branchcount = 15;  // 1 MB block
		const size_t branchdatasz = branchcount * 0x20;
		const size_t coinbase_sz = 6 * 1024;
		
		bytes_resize(&swork->coinbase, coinbase_sz);
		memset(bytes_buf(&swork->coinbase), '\xff', coinbase_sz);
		swork->nonce2_offset = 0;
		
		bytes_resize(&swork->merkle_bin, branchdatasz);
		memset(bytes_buf(&swork->merkle_bin), '\xff', branchdatasz);
		swork->merkles = branchcount;
		
		memset(swork->header1, '\xff', 36);
		swork->ntime = 0x7fffffff;
		timer_unset(&swork->tv_received);
		memcpy(swork->diffbits, "\x17\0\xff\xff", 4);
		set_target_to_pdiff(swork->target, opt_scrypt ? (1./0x10000) : 1.);
		pool->nonce2sz = swork->n2size = GBT_XNONCESZ;
		pool->nonce2 = 0;
	}
}

void get_benchmark_work(struct work *work)
{
	struct pool * const pool = pools[0];
	uint32_t * const blkhdr = benchmark_blkhdr;
	for (int i = 16; i >= 0; --i)
		if (++blkhdr[i])
			break;
	
	memcpy(&work->data[ 0], blkhdr, 80);
	memcpy(&work->data[80], workpadding_bin, 48);
	char hex[161];
	bin2hex(hex, work->data, 80);
	applog(LOG_DEBUG, "Generated benchmark header %s", hex);
	calc_midstate(work);
	memcpy(work->target, pool->swork.target, sizeof(work->target));
	
	work->mandatory = true;
	work->pool = pools[0];
	cgtime(&work->tv_getwork);
	copy_time(&work->tv_getwork_reply, &work->tv_getwork);
	copy_time(&work->tv_staged, &work->tv_getwork);
	work->getwork_mode = GETWORK_MODE_BENCHMARK;
	calc_diff(work, 0);
	work_set_simple_ntime_roll_limit(work, 60);
}

static void wake_gws(void);

static void update_last_work(struct work *work)
{
	if (!work->tr)
		// Only save GBT jobs, since rollntime isn't coordinated well yet
		return;

	struct pool *pool = work->pool;
	mutex_lock(&pool->last_work_lock);
	if (pool->last_work_copy)
		free_work(pool->last_work_copy);
	pool->last_work_copy = copy_work(work);
	pool->last_work_copy->work_restart_id = pool->work_restart_id;
	mutex_unlock(&pool->last_work_lock);
}

static
void gbt_req_target(json_t *req)
{
	json_t *j;
	json_t *n;
	
	if (!request_target_str)
		return;
	
	j = json_object_get(req, "params");
	if (!j)
	{
		n = json_array();
		if (!n)
			return;
		if (json_object_set_new(req, "params", n))
			goto erradd;
		j = n;
	}
	
	n = json_array_get(j, 0);
	if (!n)
	{
		n = json_object();
		if (!n)
			return;
		if (json_array_append_new(j, n))
			goto erradd;
	}
	j = n;
	
	n = json_string(request_target_str);
	if (!n)
		return;
	if (json_object_set_new(j, "target", n))
		goto erradd;
	
	return;

erradd:
	json_decref(n);
}

static char *prepare_rpc_req2(struct work *work, enum pool_protocol proto, const char *lpid, bool probe)
{
	char *rpc_req;

	clean_work(work);
	switch (proto) {
		case PLP_GETWORK:
			work->getwork_mode = GETWORK_MODE_POOL;
			return strdup(getwork_req);
		case PLP_GETBLOCKTEMPLATE:
			work->getwork_mode = GETWORK_MODE_GBT;
			blktemplate_t * const tmpl = blktmpl_create();
			if (!tmpl)
				goto gbtfail2;
			work->tr = tmpl_makeref(tmpl);
			gbt_capabilities_t caps = blktmpl_addcaps(tmpl);
			if (!caps)
				goto gbtfail;
			caps |= GBT_LONGPOLL;
#if BLKMAKER_VERSION > 1
			if (bytes_len(&opt_coinbase_script) || have_at_least_one_getcbaddr)
				caps |= GBT_CBVALUE;
#endif
			json_t *req = blktmpl_request_jansson(caps, lpid);
			if (!req)
				goto gbtfail;
			
			if (probe)
				gbt_req_target(req);
			
			rpc_req = json_dumps(req, 0);
			if (!rpc_req)
				goto gbtfail;
			json_decref(req);
			return rpc_req;
		default:
			return NULL;
	}
	return NULL;

gbtfail:
	tmpl_decref(work->tr);
	work->tr = NULL;
gbtfail2:
	return NULL;
}

#define prepare_rpc_req(work, proto, lpid)  prepare_rpc_req2(work, proto, lpid, false)
#define prepare_rpc_req_probe(work, proto, lpid)  prepare_rpc_req2(work, proto, lpid, true)

static const char *pool_protocol_name(enum pool_protocol proto)
{
	switch (proto) {
		case PLP_GETBLOCKTEMPLATE:
			return "getblocktemplate";
		case PLP_GETWORK:
			return "getwork";
		default:
			return "UNKNOWN";
	}
}

static enum pool_protocol pool_protocol_fallback(enum pool_protocol proto)
{
	switch (proto) {
		case PLP_GETBLOCKTEMPLATE:
			if (want_getwork)
			return PLP_GETWORK;
		default:
			return PLP_NONE;
	}
}

static bool get_upstream_work(struct work *work, CURL *curl)
{
	struct pool *pool = work->pool;
	struct cgminer_pool_stats *pool_stats = &(pool->cgminer_pool_stats);
	struct timeval tv_elapsed;
	json_t *val = NULL;
	bool rc = false;
	char *url;
	enum pool_protocol proto;

	char *rpc_req;

	if (pool->proto == PLP_NONE)
		pool->proto = PLP_GETBLOCKTEMPLATE;

tryagain:
	rpc_req = prepare_rpc_req(work, pool->proto, NULL);
	work->pool = pool;
	if (!rpc_req)
		return false;

	applog(LOG_DEBUG, "DBG: sending %s get RPC call: %s", pool->rpc_url, rpc_req);

	url = pool->rpc_url;

	cgtime(&work->tv_getwork);

	val = json_rpc_call(curl, url, pool->rpc_userpass, rpc_req, false,
			    false, &work->rolltime, pool, false);
	pool_stats->getwork_attempts++;

	free(rpc_req);

	if (likely(val)) {
		rc = work_decode(pool, work, val);
		if (unlikely(!rc))
			applog(LOG_DEBUG, "Failed to decode work in get_upstream_work");
	} else if (PLP_NONE != (proto = pool_protocol_fallback(pool->proto))) {
		applog(LOG_WARNING, "Pool %u failed getblocktemplate request; falling back to getwork protocol", pool->pool_no);
		pool->proto = proto;
		goto tryagain;
	} else
		applog(LOG_DEBUG, "Failed json_rpc_call in get_upstream_work");

	cgtime(&work->tv_getwork_reply);
	timersub(&(work->tv_getwork_reply), &(work->tv_getwork), &tv_elapsed);
	pool_stats->getwork_wait_rolling += ((double)tv_elapsed.tv_sec + ((double)tv_elapsed.tv_usec / 1000000)) * 0.63;
	pool_stats->getwork_wait_rolling /= 1.63;

	timeradd(&tv_elapsed, &(pool_stats->getwork_wait), &(pool_stats->getwork_wait));
	if (timercmp(&tv_elapsed, &(pool_stats->getwork_wait_max), >)) {
		pool_stats->getwork_wait_max.tv_sec = tv_elapsed.tv_sec;
		pool_stats->getwork_wait_max.tv_usec = tv_elapsed.tv_usec;
	}
	if (timercmp(&tv_elapsed, &(pool_stats->getwork_wait_min), <)) {
		pool_stats->getwork_wait_min.tv_sec = tv_elapsed.tv_sec;
		pool_stats->getwork_wait_min.tv_usec = tv_elapsed.tv_usec;
	}
	pool_stats->getwork_calls++;

	work->pool = pool;
	work->longpoll = false;
	calc_diff(work, 0);
	total_getworks++;
	pool->getwork_requested++;

	if (rc)
		update_last_work(work);

	if (likely(val))
		json_decref(val);

	return rc;
}

#ifdef HAVE_CURSES
static void disable_curses(void)
{
	if (curses_active_locked()) {
		use_curses = false;
		curses_active = false;
		leaveok(logwin, false);
		leaveok(statuswin, false);
		leaveok(mainwin, false);
		nocbreak();
		echo();
		delwin(logwin);
		delwin(statuswin);
		delwin(mainwin);
		endwin();
#ifdef WIN32
		// Move the cursor to after curses output.
		HANDLE hout = GetStdHandle(STD_OUTPUT_HANDLE);
		CONSOLE_SCREEN_BUFFER_INFO csbi;
		COORD coord;

		if (GetConsoleScreenBufferInfo(hout, &csbi)) {
			coord.X = 0;
			coord.Y = csbi.dwSize.Y - 1;
			SetConsoleCursorPosition(hout, coord);
		}
#endif
		unlock_curses();
	}
}
#endif

static void __kill_work(void)
{
	struct cgpu_info *cgpu;
	struct thr_info *thr;
	int i;

	if (!successful_connect)
		return;

	applog(LOG_INFO, "Received kill message");

	shutting_down = true;

	applog(LOG_DEBUG, "Prompting submit_work thread to finish");
	notifier_wake(submit_waiting_notifier);

#ifdef USE_LIBMICROHTTPD
	httpsrv_stop();
#endif
	
	applog(LOG_DEBUG, "Killing off watchpool thread");
	/* Kill the watchpool thread */
	thr = &control_thr[watchpool_thr_id];
	thr_info_cancel(thr);

	applog(LOG_DEBUG, "Killing off watchdog thread");
	/* Kill the watchdog thread */
	thr = &control_thr[watchdog_thr_id];
	thr_info_cancel(thr);

	applog(LOG_DEBUG, "Shutting down mining threads");
	for (i = 0; i < mining_threads; i++) {
		thr = get_thread(i);
		if (!thr)
			continue;
		cgpu = thr->cgpu;
		if (!cgpu)
			continue;
		if (!cgpu->threads)
			continue;

		cgpu->shutdown = true;
		thr->work_restart = true;
		notifier_wake(thr->notifier);
		notifier_wake(thr->work_restart_notifier);
	}

	sleep(1);

	applog(LOG_DEBUG, "Killing off mining threads");
	/* Kill the mining threads*/
	for (i = 0; i < mining_threads; i++) {
		thr = get_thread(i);
		if (!thr)
			continue;
		cgpu = thr->cgpu;
		if (cgpu->threads)
		{
			applog(LOG_WARNING, "Killing %"PRIpreprv, thr->cgpu->proc_repr);
			thr_info_cancel(thr);
		}
		cgpu->status = LIFE_DEAD2;
	}

	/* Stop the others */
	applog(LOG_DEBUG, "Killing off API thread");
	thr = &control_thr[api_thr_id];
	thr_info_cancel(thr);
}

/* This should be the common exit path */
void kill_work(void)
{
	__kill_work();

	quit(0, "Shutdown signal received.");
}

static
#ifdef WIN32
#ifndef _WIN64
const
#endif
#endif
char **initial_args;

void _bfg_clean_up(bool);

void app_restart(void)
{
	applog(LOG_WARNING, "Attempting to restart %s", packagename);

	__kill_work();
	_bfg_clean_up(true);

#if defined(unix) || defined(__APPLE__)
	if (forkpid > 0) {
		kill(forkpid, SIGTERM);
		forkpid = 0;
	}
#endif

	execv(initial_args[0], initial_args);
	applog(LOG_WARNING, "Failed to restart application");
}

static void sighandler(int __maybe_unused sig)
{
	/* Restore signal handlers so we can still quit if kill_work fails */
	sigaction(SIGTERM, &termhandler, NULL);
	sigaction(SIGINT, &inthandler, NULL);
	kill_work();
}

static void start_longpoll(void);
static void stop_longpoll(void);

/* Called with pool_lock held. Recruit an extra curl if none are available for
 * this pool. */
static void recruit_curl(struct pool *pool)
{
	struct curl_ent *ce = calloc(sizeof(struct curl_ent), 1);

	if (unlikely(!ce))
		quit(1, "Failed to calloc in recruit_curl");

	ce->curl = curl_easy_init();
	if (unlikely(!ce->curl))
		quit(1, "Failed to init in recruit_curl");

	LL_PREPEND(pool->curllist, ce);
	pool->curls++;
}

/* Grab an available curl if there is one. If not, then recruit extra curls
 * unless we are in a submit_fail situation, or we have opt_delaynet enabled
 * and there are already 5 curls in circulation. Limit total number to the
 * number of mining threads per pool as well to prevent blasting a pool during
 * network delays/outages. */
static struct curl_ent *pop_curl_entry3(struct pool *pool, int blocking)
{
	int curl_limit = opt_delaynet ? 5 : (mining_threads + opt_queue) * 2;
	bool recruited = false;
	struct curl_ent *ce;

	mutex_lock(&pool->pool_lock);
retry:
	if (!pool->curls) {
		recruit_curl(pool);
		recruited = true;
	} else if (!pool->curllist) {
		if (blocking < 2 && pool->curls >= curl_limit && (blocking || pool->curls >= opt_submit_threads)) {
			if (!blocking) {
				mutex_unlock(&pool->pool_lock);
				return NULL;
			}
			pthread_cond_wait(&pool->cr_cond, &pool->pool_lock);
			goto retry;
		} else {
			recruit_curl(pool);
			recruited = true;
		}
	}
	ce = pool->curllist;
	LL_DELETE(pool->curllist, ce);
	mutex_unlock(&pool->pool_lock);

	if (recruited)
		applog(LOG_DEBUG, "Recruited curl for pool %d", pool->pool_no);
	return ce;
}

static struct curl_ent *pop_curl_entry2(struct pool *pool, bool blocking)
{
	return pop_curl_entry3(pool, blocking ? 1 : 0);
}

__maybe_unused
static struct curl_ent *pop_curl_entry(struct pool *pool)
{
	return pop_curl_entry3(pool, 1);
}

static void push_curl_entry(struct curl_ent *ce, struct pool *pool)
{
	mutex_lock(&pool->pool_lock);
	if (!ce || !ce->curl)
		quithere(1, "Attempted to add NULL");
	LL_PREPEND(pool->curllist, ce);
	cgtime(&ce->tv);
	pthread_cond_broadcast(&pool->cr_cond);
	mutex_unlock(&pool->pool_lock);
}

bool stale_work(struct work *work, bool share);

static inline bool should_roll(struct work *work)
{
	struct timeval now;
	time_t expiry;

	if (!pool_actively_in_use(work->pool, NULL))
		return false;

	if (stale_work(work, false))
		return false;

	if (work->rolltime > opt_scantime)
		expiry = work->rolltime;
	else
		expiry = opt_scantime;
	expiry = expiry * 2 / 3;

	/* We shouldn't roll if we're unlikely to get one shares' duration
	 * work out of doing so */
	cgtime(&now);
	if (now.tv_sec - work->tv_staged.tv_sec > expiry)
		return false;
	
	return true;
}

/* Limit rolls to 7000 to not beyond 2 hours in the future where bitcoind will
 * reject blocks as invalid. */
static inline bool can_roll(struct work *work)
{
	if (work->stratum)
		return false;
	if (!(work->pool && !work->clone))
		return false;
	if (work->tr)
	{
		if (stale_work(work, false))
			return false;
		return blkmk_work_left(work->tr->tmpl);
	}
	return (work->rolltime &&
		work->rolls < 7000 && !stale_work(work, false));
}

static void roll_work(struct work *work)
{
	if (work->tr)
	{
		struct timeval tv_now;
		cgtime(&tv_now);
		if (blkmk_get_data(work->tr->tmpl, work->data, 80, tv_now.tv_sec, NULL, &work->dataid) < 76)
			applog(LOG_ERR, "Failed to get next data from template; spinning wheels!");
		swap32yes(work->data, work->data, 80 / 4);

		// STAGE1

		applog(LOG_DEBUG, "STAGE1(roll)");
		debugWork(work);
		hybridScryptHash256Stage1(work);
		applog(LOG_DEBUG, "STAGE1(roll) - after hybridScryptHash256Stage1");
		debugWork(work);
	
		calc_midstate(work);
		applog(LOG_DEBUG, "Successfully rolled extranonce to dataid %u", work->dataid);
	} else {

	uint32_t *work_ntime;
	uint32_t ntime;

	work_ntime = (uint32_t *)(work->data + 68);
	ntime = be32toh(*work_ntime);
	ntime++;
	*work_ntime = htobe32(ntime);
		work_set_simple_ntime_roll_limit(work, 0);

		applog(LOG_DEBUG, "Successfully rolled time header in work");
	}

	local_work++;
	work->rolls++;
	work->blk.nonce = 0;

	/* This is now a different work item so it needs a different ID for the
	 * hashtable */
	work->id = total_work++;
}

/* Duplicates any dynamically allocated arrays within the work struct to
 * prevent a copied work struct from freeing ram belonging to another struct */
static void _copy_work(struct work *work, const struct work *base_work, int noffset)
{
	int id = work->id;

	clean_work(work);
	memcpy(work, base_work, sizeof(struct work));
	/* Keep the unique new id assigned during make_work to prevent copied
	 * work from having the same id. */
	work->id = id;
	if (base_work->job_id)
		work->job_id = strdup(base_work->job_id);
	if (base_work->nonce1)
		work->nonce1 = strdup(base_work->nonce1);
	bytes_cpy(&work->nonce2, &base_work->nonce2);

	if (base_work->tr)
		tmpl_incref(base_work->tr);
	
	if (noffset)
	{
		uint32_t *work_ntime = (uint32_t *)(work->data + 68);
		uint32_t ntime = be32toh(*work_ntime);

		ntime += noffset;
		*work_ntime = htobe32(ntime);
	}
	
	if (work->device_data_dup_func)
		work->device_data = work->device_data_dup_func(work);
}

/* Generates a copy of an existing work struct, creating fresh heap allocations
 * for all dynamically allocated arrays within the struct */
struct work *copy_work(const struct work *base_work)
{
	struct work *work = make_work();

	_copy_work(work, base_work, 0);

	return work;
}

void __copy_work(struct work *work, const struct work *base_work)
{
	_copy_work(work, base_work, 0);
}

static struct work *make_clone(struct work *work)
{
	struct work *work_clone = copy_work(work);

	work_clone->clone = true;
	cgtime((struct timeval *)&(work_clone->tv_cloned));
	work_clone->longpoll = false;
	work_clone->mandatory = false;
	/* Make cloned work appear slightly older to bias towards keeping the
	 * master work item which can be further rolled */
	work_clone->tv_staged.tv_sec -= 1;

	return work_clone;
}

static void stage_work(struct work *work);

static bool clone_available(void)
{
	struct work *work_clone = NULL, *work, *tmp;
	bool cloned = false;

	mutex_lock(stgd_lock);
	if (!staged_rollable)
		goto out_unlock;

	HASH_ITER(hh, staged_work, work, tmp) {
		if (can_roll(work) && should_roll(work)) {
			roll_work(work);
			work_clone = make_clone(work);
			applog(LOG_DEBUG, "%s: Rolling work %d to %d", __func__, work->id, work_clone->id);
			roll_work(work);
			cloned = true;
			break;
		}
	}

out_unlock:
	mutex_unlock(stgd_lock);

	if (cloned) {
		applog(LOG_DEBUG, "Pushing cloned available work to stage thread");
		stage_work(work_clone);
	}
	return cloned;
}

static void pool_died(struct pool *pool)
{
	mutex_lock(&lp_lock);
	if (!pool_tset(pool, &pool->idle)) {
		cgtime(&pool->tv_idle);
		pthread_cond_broadcast(&lp_cond);
		mutex_unlock(&lp_lock);
		if (pool == current_pool()) {
			applog(LOG_WARNING, "Pool %d %s not responding!", pool->pool_no, pool->rpc_url);
			switch_pools(NULL);
		} else
			applog(LOG_INFO, "Pool %d %s failed to return work", pool->pool_no, pool->rpc_url);
	}
	else
		mutex_unlock(&lp_lock);
}

bool stale_work(struct work *work, bool share)
{
	unsigned work_expiry;
	struct pool *pool;
	uint32_t block_id;
	unsigned getwork_delay;

	if (opt_benchmark)
		return false;

	block_id = ((uint32_t*)work->data)[1];
	pool = work->pool;

	/* Technically the rolltime should be correct but some pools
	 * advertise a broken expire= that is lower than a meaningful
	 * scantime */
	if (work->rolltime >= opt_scantime || work->tr)
		work_expiry = work->rolltime;
	else
		work_expiry = opt_expiry;

	unsigned max_expiry = (have_longpoll ? opt_expiry_lp : opt_expiry);
	if (work_expiry > max_expiry)
		work_expiry = max_expiry;



	if (share) {
#ifdef _DO_NOT_USE_
		/* If the share isn't on this pool's latest block, it's stale */
		if (pool->block_id && pool->block_id != block_id)
		{
			applog(LOG_DEBUG, "Share stale due to block mismatch (%08lx != %08lx)", (long)block_id, (long)pool->block_id);
			return true;
		}
#endif

		/* If the pool doesn't want old shares, then any found in work before
		 * the most recent longpoll is stale */
		if ((!pool->submit_old) && work->work_restart_id != pool->work_restart_id)
		{
			applog(LOG_DEBUG, "Share stale due to mandatory work update (%02x != %02x)", work->work_restart_id, pool->work_restart_id);
			return true;
		}
	} else {
#ifdef _DO_NOT_USE_
		/* If this work isn't for the latest Bitcoin block, it's stale */
		/* But only care about the current pool if failover-only */
		if (enabled_pools <= 1 || opt_fail_only) {
			if (pool->block_id && block_id != pool->block_id)
			{
				applog(LOG_DEBUG, "Work stale due to block mismatch (%08lx != 1 ? %08lx : %08lx)", (long)block_id, (long)pool->block_id, (long)current_block_id);
				return true;
			}
		} else {
			if (block_id != current_block_id)
			{
				applog(LOG_DEBUG, "Work stale due to block mismatch (%08lx != 0 ? %08lx : %08lx)", (long)block_id, (long)pool->block_id, (long)current_block_id);
				return true;
			}
		}
#endif

		/* If the pool has asked us to restart since this work, it's stale */
		if (work->work_restart_id != pool->work_restart_id)
		{
			applog(LOG_DEBUG, "Work stale due to work update (%02x != %02x)", work->work_restart_id, pool->work_restart_id);
			return true;
		}



	if (pool->has_stratum && work->job_id) {
		bool same_job;

		if (!pool->stratum_active || !pool->stratum_notify) {
			applog(LOG_DEBUG, "Work stale due to stratum inactive");
			return true;
		}

		same_job = true;

		cg_rlock(&pool->data_lock);
		if (strcmp(work->job_id, pool->swork.job_id))
			same_job = false;
		cg_runlock(&pool->data_lock);

		if (!same_job) {
			applog(LOG_DEBUG, "Work stale due to stratum job_id mismatch");
			return true;
		}
	}

	/* Factor in the average getwork delay of this pool, rounding it up to
	 * the nearest second */
	getwork_delay = pool->cgminer_pool_stats.getwork_wait_rolling * 5 + 1;
	if (unlikely(work_expiry <= getwork_delay + 5))
		work_expiry = 5;
	else
		work_expiry -= getwork_delay;

	}

	int elapsed_since_staged = timer_elapsed(&work->tv_staged, NULL);
	if (elapsed_since_staged > work_expiry) {
		applog(LOG_DEBUG, "%s stale due to expiry (%d >= %u)", share?"Share":"Work", elapsed_since_staged, work_expiry);
		return true;
	}

	/* If the user only wants strict failover, any work from a pool other than
	 * the current one is always considered stale */
	if (opt_fail_only && !share && !work->mandatory && !pool_actively_in_use(pool, NULL))
	{
		applog(LOG_DEBUG, "Work stale due to fail only pool mismatch (pool %u vs %u)", pool->pool_no, current_pool()->pool_no);
		return true;
	}

	return false;
}

static double share_diff(const struct work *work)
{
	double ret;
	bool new_best = false;

	ret = target_diff(work->hash);

	cg_wlock(&control_lock);
	if (unlikely(ret > best_diff)) {
		new_best = true;
		best_diff = ret;
		suffix_string(best_diff, best_share, sizeof(best_share), 0);
	}
	if (unlikely(ret > work->pool->best_diff))
		work->pool->best_diff = ret;
	cg_wunlock(&control_lock);

	if (unlikely(new_best))
		applog(LOG_INFO, "New best share: %s", best_share);

	return ret;
}

static
void work_check_for_block(struct work * const work)
{
	work->share_diff = share_diff(work);
	if (unlikely(work->share_diff >= current_diff)) {
		work->block = true;
		work->pool->solved++;
		found_blocks++;
		work->mandatory = true;
		applog(LOG_NOTICE, "Found block for pool %d!", work->pool->pool_no);
	}
}

static void submit_discard_share2(const char *reason, struct work *work)
{
	struct cgpu_info *cgpu = get_thr_cgpu(work->thr_id);

	sharelog(reason, work);

	mutex_lock(&stats_lock);
	++total_stale;
	++cgpu->stale;
	++(work->pool->stale_shares);
	total_diff_stale += work->work_difficulty;
	cgpu->diff_stale += work->work_difficulty;
	work->pool->diff_stale += work->work_difficulty;
	mutex_unlock(&stats_lock);
}

static void submit_discard_share(struct work *work)
{
	submit_discard_share2("discard", work);
}

struct submit_work_state {
	struct work *work;
	bool resubmit;
	struct curl_ent *ce;
	int failures;
	struct timeval tv_staleexpire;
	char *s;
	struct timeval tv_submit;
	struct submit_work_state *next;
};

static int my_curl_timer_set(__maybe_unused CURLM *curlm, long timeout_ms, void *userp)
{
	long *p_timeout_us = userp;
	
	const long max_ms = LONG_MAX / 1000;
	if (max_ms < timeout_ms)
		timeout_ms = max_ms;
	
	*p_timeout_us = timeout_ms * 1000;
	return 0;
}

static void sws_has_ce(struct submit_work_state *sws)
{
	struct pool *pool = sws->work->pool;
	sws->s = submit_upstream_work_request(sws->work);
	cgtime(&sws->tv_submit);
	json_rpc_call_async(sws->ce->curl, pool->rpc_url, pool->rpc_userpass, sws->s, false, pool, true, sws);
}

static struct submit_work_state *begin_submission(struct work *work)
{
	struct pool *pool;
	struct submit_work_state *sws = NULL;

	pool = work->pool;
	sws = malloc(sizeof(*sws));
	*sws = (struct submit_work_state){
		.work = work,
	};

	work_check_for_block(work);

	if (stale_work(work, true)) {
		work->stale = true;
		if (opt_submit_stale)
			applog(LOG_NOTICE, "Pool %d stale share detected, submitting as user requested", pool->pool_no);
		else if (pool->submit_old)
			applog(LOG_NOTICE, "Pool %d stale share detected, submitting as pool requested", pool->pool_no);
		else {
			applog(LOG_NOTICE, "Pool %d stale share detected, discarding", pool->pool_no);
			submit_discard_share(work);
			goto out;
		}
		timer_set_delay_from_now(&sws->tv_staleexpire, 300000000);
	}

	if (work->stratum) {
		char *s;

		s = malloc(1024);

		sws->s = s;
	} else {
		/* submit solution to bitcoin via JSON-RPC */
		sws->ce = pop_curl_entry2(pool, false);
		if (sws->ce) {
			sws_has_ce(sws);
		} else {
			sws->next = pool->sws_waiting_on_curl;
			pool->sws_waiting_on_curl = sws;
			if (sws->next)
				applog(LOG_DEBUG, "submit_thread queuing submission");
			else
				applog(LOG_WARNING, "submit_thread queuing submissions (see --submit-threads)");
		}
	}

	return sws;

out:
	free(sws);
	return NULL;
}

static bool retry_submission(struct submit_work_state *sws)
{
	struct work *work = sws->work;
	struct pool *pool = work->pool;

		sws->resubmit = true;
		if ((!work->stale) && stale_work(work, true)) {
			work->stale = true;
			if (opt_submit_stale)
				applog(LOG_NOTICE, "Pool %d share became stale during submission failure, will retry as user requested", pool->pool_no);
			else if (pool->submit_old)
				applog(LOG_NOTICE, "Pool %d share became stale during submission failure, will retry as pool requested", pool->pool_no);
			else {
				applog(LOG_NOTICE, "Pool %d share became stale during submission failure, discarding", pool->pool_no);
				submit_discard_share(work);
				return false;
			}
			timer_set_delay_from_now(&sws->tv_staleexpire, 300000000);
		}
		if (unlikely((opt_retries >= 0) && (++sws->failures > opt_retries))) {
			applog(LOG_ERR, "Pool %d failed %d submission retries, discarding", pool->pool_no, opt_retries);
			submit_discard_share(work);
			return false;
		}
		else if (work->stale) {
			if (unlikely(opt_retries < 0 && timer_passed(&sws->tv_staleexpire, NULL)))
			{
				applog(LOG_NOTICE, "Pool %d stale share failed to submit for 5 minutes, discarding", pool->pool_no);
				submit_discard_share(work);
				return false;
			}
		}

		/* pause, then restart work-request loop */
		applog(LOG_INFO, "json_rpc_call failed on submit_work, retrying");

		cgtime(&sws->tv_submit);
		json_rpc_call_async(sws->ce->curl, pool->rpc_url, pool->rpc_userpass, sws->s, false, pool, true, sws);
	
	return true;
}

static void free_sws(struct submit_work_state *sws)
{
	free(sws->s);
	free_work(sws->work);
	free(sws);
}

static void *submit_work_thread(__maybe_unused void *userdata)
{
	int wip = 0;
	CURLM *curlm;
	long curlm_timeout_us = -1;
	struct timeval curlm_timer;
	struct submit_work_state *sws, **swsp;
	struct submit_work_state *write_sws = NULL;
	unsigned tsreduce = 0;

	pthread_detach(pthread_self());

	RenameThread("submit_work");

	applog(LOG_DEBUG, "Creating extra submit work thread");

	curlm = curl_multi_init();
	curlm_timeout_us = -1;
	curl_multi_setopt(curlm, CURLMOPT_TIMERDATA, &curlm_timeout_us);
	curl_multi_setopt(curlm, CURLMOPT_TIMERFUNCTION, my_curl_timer_set);

	fd_set rfds, wfds, efds;
	int maxfd;
	struct timeval tv_timeout, tv_now;
	int n;
	CURLMsg *cm;
	FD_ZERO(&rfds);
	while (1) {
		mutex_lock(&submitting_lock);
		total_submitting -= tsreduce;
		tsreduce = 0;
		if (FD_ISSET(submit_waiting_notifier[0], &rfds)) {
			notifier_read(submit_waiting_notifier);
		}
		
		// Receive any new submissions
		while (submit_waiting) {
			struct work *work = submit_waiting;
			DL_DELETE(submit_waiting, work);
			if ( (sws = begin_submission(work)) ) {
				if (sws->ce)
					curl_multi_add_handle(curlm, sws->ce->curl);
				else if (sws->s) {
					sws->next = write_sws;
					write_sws = sws;
				}
				++wip;
			}
			else {
				--total_submitting;
				free_work(work);
			}
		}
		
		if (unlikely(shutting_down && !wip))
			break;
		mutex_unlock(&submitting_lock);
		
		FD_ZERO(&rfds);
		FD_ZERO(&wfds);
		FD_ZERO(&efds);
		tv_timeout.tv_sec = -1;
		
		// Setup cURL with select
		// Need to call perform to ensure the timeout gets updated
		curl_multi_perform(curlm, &n);
		curl_multi_fdset(curlm, &rfds, &wfds, &efds, &maxfd);
		if (curlm_timeout_us >= 0)
		{
			timer_set_delay_from_now(&curlm_timer, curlm_timeout_us);
			reduce_timeout_to(&tv_timeout, &curlm_timer);
		}
		
		// Setup waiting stratum submissions with select
		for (sws = write_sws; sws; sws = sws->next)
		{
			struct pool *pool = sws->work->pool;
			int fd = pool->sock;
			if (fd == INVSOCK || (!pool->stratum_init) || !pool->stratum_notify)
				continue;
			FD_SET(fd, &wfds);
			set_maxfd(&maxfd, fd);
		}
		
		// Setup "submit waiting" notifier with select
		FD_SET(submit_waiting_notifier[0], &rfds);
		set_maxfd(&maxfd, submit_waiting_notifier[0]);
		
		// Wait for something interesting to happen :)
		cgtime(&tv_now);
		if (select(maxfd+1, &rfds, &wfds, &efds, select_timeout(&tv_timeout, &tv_now)) < 0) {
			FD_ZERO(&rfds);
			continue;
		}
		
		// Handle any stratum ready-to-write results
		for (swsp = &write_sws; (sws = *swsp); ) {
			struct work *work = sws->work;
			struct pool *pool = work->pool;
			int fd = pool->sock;
			bool sessionid_match;
			
			if (fd == INVSOCK || (!pool->stratum_init) || (!pool->stratum_notify) || !FD_ISSET(fd, &wfds)) {
next_write_sws:
				// TODO: Check if stale, possibly discard etc
				swsp = &sws->next;
				continue;
			}
			
			cg_rlock(&pool->data_lock);
			// NOTE: cgminer only does this check on retries, but BFGMiner does it for even the first/normal submit; therefore, it needs to be such that it always is true on the same connection regardless of session management
			// NOTE: Worst case scenario for a false positive: the pool rejects it as H-not-zero
			sessionid_match = (!pool->swork.nonce1) || !strcmp(work->nonce1, pool->swork.nonce1);
			cg_runlock(&pool->data_lock);
			if (!sessionid_match)
			{
				applog(LOG_DEBUG, "No matching session id for resubmitting stratum share");
				submit_discard_share2("disconnect", work);
				++tsreduce;
next_write_sws_del:
				// Clear the fd from wfds, to avoid potentially blocking on other submissions to the same socket
				FD_CLR(fd, &wfds);
				// Delete sws for this submission, since we're done with it
				*swsp = sws->next;
				free_sws(sws);
				--wip;
				continue;
			}
			
			char *s = sws->s;
			struct stratum_share *sshare = calloc(sizeof(struct stratum_share), 1);
			int sshare_id;
			uint32_t nonce;
			char nonce2hex[(bytes_len(&work->nonce2) * 2) + 1];
			char noncehex[9];
			char ntimehex[9];
			
			sshare->work = copy_work(work);
			bin2hex(nonce2hex, bytes_buf(&work->nonce2), bytes_len(&work->nonce2));
			nonce = *((uint32_t *)(work->data + 76));
			bin2hex(noncehex, (const unsigned char *)&nonce, 4);
			bin2hex(ntimehex, (void *)&work->data[68], 4);
			
			mutex_lock(&sshare_lock);
			/* Give the stratum share a unique id */
			sshare_id =
			sshare->id = swork_id++;
			HASH_ADD_INT(stratum_shares, id, sshare);
			snprintf(s, 1024, "{\"params\": [\"%s\", \"%s\", \"%s\", \"%s\", \"%s\"], \"id\": %d, \"method\": \"mining.submit\"}",
				pool->rpc_user, work->job_id, nonce2hex, ntimehex, noncehex, sshare->id);
			mutex_unlock(&sshare_lock);
			
			applog(LOG_DEBUG, "DBG: sending %s submit RPC call: %s", pool->stratum_url, s);

			if (likely(stratum_send(pool, s, strlen(s)))) {
				if (pool_tclear(pool, &pool->submit_fail))
					applog(LOG_WARNING, "Pool %d communication resumed, submitting work", pool->pool_no);
				applog(LOG_DEBUG, "Successfully submitted, adding to stratum_shares db");
				goto next_write_sws_del;
			} else if (!pool_tset(pool, &pool->submit_fail)) {
				// Undo stuff
				mutex_lock(&sshare_lock);
				// NOTE: Need to find it again in case something else has consumed it already (like the stratum-disconnect resubmitter...)
				HASH_FIND_INT(stratum_shares, &sshare_id, sshare);
				if (sshare)
					HASH_DEL(stratum_shares, sshare);
				mutex_unlock(&sshare_lock);
				if (sshare)
				{
					free_work(sshare->work);
					free(sshare);
				}
				
				applog(LOG_WARNING, "Pool %d stratum share submission failure", pool->pool_no);
				total_ro++;
				pool->remotefail_occasions++;
				
				if (!sshare)
					goto next_write_sws_del;
				
				goto next_write_sws;
			}
		}
		
		// Handle any cURL activities
		curl_multi_perform(curlm, &n);
		while( (cm = curl_multi_info_read(curlm, &n)) ) {
			if (cm->msg == CURLMSG_DONE)
			{
				bool finished;
				json_t *val = json_rpc_call_completed(cm->easy_handle, cm->data.result, false, NULL, &sws);
				curl_multi_remove_handle(curlm, cm->easy_handle);
				finished = submit_upstream_work_completed(sws->work, sws->resubmit, &sws->tv_submit, val);
				if (!finished) {
					if (retry_submission(sws))
						curl_multi_add_handle(curlm, sws->ce->curl);
					else
						finished = true;
				}
				
				if (finished) {
					--wip;
					++tsreduce;
					struct pool *pool = sws->work->pool;
					if (pool->sws_waiting_on_curl) {
						pool->sws_waiting_on_curl->ce = sws->ce;
						sws_has_ce(pool->sws_waiting_on_curl);
						pool->sws_waiting_on_curl = pool->sws_waiting_on_curl->next;
						curl_multi_add_handle(curlm, sws->ce->curl);
					} else {
						push_curl_entry(sws->ce, sws->work->pool);
					}
					free_sws(sws);
				}
			}
		}
	}
	assert(!write_sws);
	mutex_unlock(&submitting_lock);

	curl_multi_cleanup(curlm);

	applog(LOG_DEBUG, "submit_work thread exiting");

	return NULL;
}

/* Find the pool that currently has the highest priority */
static struct pool *priority_pool(int choice)
{
	struct pool *ret = NULL;
	int i;

	for (i = 0; i < total_pools; i++) {
		struct pool *pool = pools[i];

		if (pool->prio == choice) {
			ret = pool;
			break;
		}
	}

	if (unlikely(!ret)) {
		applog(LOG_ERR, "WTF No pool %d found!", choice);
		return pools[choice];
	}
	return ret;
}

int prioritize_pools(char *param, int *pid)
{
	char *ptr, *next;
	int i, pr, prio = 0;

	if (total_pools == 0) {
		return MSG_NOPOOL;
	}

	if (param == NULL || *param == '\0') {
		return MSG_MISPID;
	}

	bool pools_changed[total_pools];
	int new_prio[total_pools];
	for (i = 0; i < total_pools; ++i)
		pools_changed[i] = false;

	next = param;
	while (next && *next) {
		ptr = next;
		next = strchr(ptr, ',');
		if (next)
			*(next++) = '\0';

		i = atoi(ptr);
		if (i < 0 || i >= total_pools) {
			*pid = i;
			return MSG_INVPID;
		}

		if (pools_changed[i]) {
			*pid = i;
			return MSG_DUPPID;
		}

		pools_changed[i] = true;
		new_prio[i] = prio++;
	}

	// Only change them if no errors
	for (i = 0; i < total_pools; i++) {
		if (pools_changed[i])
			pools[i]->prio = new_prio[i];
	}

	// In priority order, cycle through the unchanged pools and append them
	for (pr = 0; pr < total_pools; pr++)
		for (i = 0; i < total_pools; i++) {
			if (!pools_changed[i] && pools[i]->prio == pr) {
				pools[i]->prio = prio++;
				pools_changed[i] = true;
				break;
			}
		}

	if (current_pool()->prio)
		switch_pools(NULL);

	return MSG_POOLPRIO;
}

void validate_pool_priorities(void)
{
	// TODO: this should probably do some sort of logging
	int i, j;
	bool used[total_pools];
	bool valid[total_pools];

	for (i = 0; i < total_pools; i++)
		used[i] = valid[i] = false;

	for (i = 0; i < total_pools; i++) {
		if (pools[i]->prio >=0 && pools[i]->prio < total_pools) {
			if (!used[pools[i]->prio]) {
				valid[i] = true;
				used[pools[i]->prio] = true;
			}
		}
	}

	for (i = 0; i < total_pools; i++) {
		if (!valid[i]) {
			for (j = 0; j < total_pools; j++) {
				if (!used[j]) {
					applog(LOG_WARNING, "Pool %d priority changed from %d to %d", i, pools[i]->prio, j);
					pools[i]->prio = j;
					used[j] = true;
					break;
				}
			}
		}
	}
}

static void clear_pool_work(struct pool *pool);

/* Specifies whether we can switch to this pool or not. */
static bool pool_unusable(struct pool *pool)
{
	if (pool->idle)
		return true;
	if (pool->enabled != POOL_ENABLED)
		return true;
	return false;
}

void switch_pools(struct pool *selected)
{
	struct pool *pool, *last_pool, *failover_pool = NULL;
	int i, pool_no, next_pool;

	cg_wlock(&control_lock);
	last_pool = currentpool;
	pool_no = currentpool->pool_no;

	/* Switch selected to pool number 0 and move the rest down */
	if (selected) {
		if (selected->prio != 0) {
			for (i = 0; i < total_pools; i++) {
				pool = pools[i];
				if (pool->prio < selected->prio)
					pool->prio++;
			}
			selected->prio = 0;
		}
	}

	switch (pool_strategy) {
		/* All of these set to the master pool */
		case POOL_BALANCE:
		case POOL_FAILOVER:
		case POOL_LOADBALANCE:
			for (i = 0; i < total_pools; i++) {
				pool = priority_pool(i);
				if (pool_unusable(pool))
					continue;
				pool_no = pool->pool_no;
				break;
			}
			break;
		/* Both of these simply increment and cycle */
		case POOL_ROUNDROBIN:
		case POOL_ROTATE:
			if (selected && !selected->idle) {
				pool_no = selected->pool_no;
				break;
			}
			next_pool = pool_no;
			/* Select the next alive pool */
			for (i = 1; i < total_pools; i++) {
				next_pool++;
				if (next_pool >= total_pools)
					next_pool = 0;
				pool = pools[next_pool];
				if (pool_unusable(pool))
					continue;
				if (pool->failover_only)
				{
					BFGINIT(failover_pool, pool);
					continue;
				}
				pool_no = next_pool;
				break;
			}
			break;
		default:
			break;
	}

	pool = pools[pool_no];
	if (pool_unusable(pool) && failover_pool)
		pool = failover_pool;
	currentpool = pool;
	mutex_lock(&lp_lock);
	pthread_cond_broadcast(&lp_cond);
	mutex_unlock(&lp_lock);
	cg_wunlock(&control_lock);

	/* Set the lagging flag to avoid pool not providing work fast enough
	 * messages in failover only mode since  we have to get all fresh work
	 * as in restart_threads */
	if (opt_fail_only)
		pool_tset(pool, &pool->lagging);

	if (pool != last_pool)
	{
		pool->block_id = 0;
		if (pool_strategy != POOL_LOADBALANCE && pool_strategy != POOL_BALANCE) {
			applog(LOG_WARNING, "Switching to pool %d %s", pool->pool_no, pool->rpc_url);
			if (pool_localgen(pool) || opt_fail_only)
				clear_pool_work(last_pool);
		}
	}

	mutex_lock(&lp_lock);
	pthread_cond_broadcast(&lp_cond);
	mutex_unlock(&lp_lock);

}

static void discard_work(struct work *work)
{
	if (!work->clone && !work->rolls && !work->mined) {
		if (work->pool) {
			work->pool->discarded_work++;
			work->pool->quota_used--;
			work->pool->works--;
		}
		total_discarded++;
		applog(LOG_DEBUG, "Discarded work");
	} else
		applog(LOG_DEBUG, "Discarded cloned or rolled work");
	free_work(work);
}

static void wake_gws(void)
{
	mutex_lock(stgd_lock);
	pthread_cond_signal(&gws_cond);
	mutex_unlock(stgd_lock);
}

static void discard_stale(void)
{
	struct work *work, *tmp;
	int stale = 0;

	mutex_lock(stgd_lock);
	HASH_ITER(hh, staged_work, work, tmp) {
		if (stale_work(work, false)) {
			HASH_DEL(staged_work, work);
			discard_work(work);
			stale++;
			staged_full = false;
		}
	}
	pthread_cond_signal(&gws_cond);
	mutex_unlock(stgd_lock);

	if (stale)
		applog(LOG_DEBUG, "Discarded %d stales that didn't match current hash", stale);
}

bool stale_work_future(struct work *work, bool share, unsigned long ustime)
{
	bool rv;
	struct timeval tv, orig;
	ldiv_t d;
	
	d = ldiv(ustime, 1000000);
	tv = (struct timeval){
		.tv_sec = d.quot,
		.tv_usec = d.rem,
	};
	orig = work->tv_staged;
	timersub(&orig, &tv, &work->tv_staged);
	rv = stale_work(work, share);
	work->tv_staged = orig;
	
	return rv;
}

static
void pool_update_work_restart_time(struct pool * const pool)
{
	pool->work_restart_time = time(NULL);
	get_timestamp(pool->work_restart_timestamp, sizeof(pool->work_restart_timestamp), pool->work_restart_time);
}

static void restart_threads(void)
{
	struct pool *cp = current_pool();
	int i;
	struct thr_info *thr;

	/* Artificially set the lagging flag to avoid pool not providing work
	 * fast enough  messages after every long poll */
	pool_tset(cp, &cp->lagging);

	/* Discard staged work that is now stale */
	discard_stale();

	rd_lock(&mining_thr_lock);
	
	for (i = 0; i < mining_threads; i++)
	{
		thr = mining_thr[i];
		thr->work_restart = true;
	}
	
	for (i = 0; i < mining_threads; i++)
	{
		thr = mining_thr[i];
		notifier_wake(thr->work_restart_notifier);
	}
	
	rd_unlock(&mining_thr_lock);
}

static
void blkhashstr(char *rv, const unsigned char *hash)
{
	unsigned char hash_swap[32];
	
	swap256(hash_swap, hash);
	swap32tole(hash_swap, hash_swap, 32 / 4);
	bin2hex(rv, hash_swap, 32);
}

static void set_curblock(char *hexstr, unsigned char *hash)
{
	unsigned char hash_swap[32];

	current_block_id = ((uint32_t*)hash)[0];
	strcpy(current_block, hexstr);
	swap256(hash_swap, hash);
	swap32tole(hash_swap, hash_swap, 32 / 4);

	cg_wlock(&ch_lock);
	block_time = time(NULL);
	__update_block_title(hash_swap);
	free(current_fullhash);
	current_fullhash = malloc(65);
	bin2hex(current_fullhash, hash_swap, 32);
	get_timestamp(blocktime, sizeof(blocktime), block_time);
	cg_wunlock(&ch_lock);

	applog(LOG_INFO, "New block: %s diff %s (%s)", current_hash, block_diff, net_hashrate);
}

/* Search to see if this string is from a block that has been seen before */
static bool block_exists(char *hexstr)
{
	struct block *s;

	rd_lock(&blk_lock);
	HASH_FIND_STR(blocks, hexstr, s);
	rd_unlock(&blk_lock);

	if (s)
		return true;
	return false;
}

#if 0
/* Tests if this work is from a block that has been seen before */
static inline bool from_existing_block(struct work *work)
{
	char hexstr[37];
	bool ret;

	bin2hex(hexstr, work->data + 8, 18);
	ret = block_exists(hexstr);
	return ret;
}
#endif

static int block_sort(struct block *blocka, struct block *blockb)
{
	return blocka->block_no - blockb->block_no;
}

static void set_blockdiff(const struct work *work)
{
	unsigned char target[32];
	double diff;
	uint64_t diff64;

	real_block_target(target, work->data);
	diff = target_diff(target);
	diff64 = diff;

	suffix_string(diff64, block_diff, sizeof(block_diff), 0);
	format_unit2(net_hashrate, sizeof(net_hashrate),
	             true, "h/s", H2B_SHORT, diff * 7158278, -1);
	if (unlikely(current_diff != diff))
		applog(LOG_NOTICE, "Network difficulty changed to %s (%s)", block_diff, net_hashrate);
	current_diff = diff;
}

static bool test_work_current(struct work *work)
{
	bool ret = true;
	char hexstr[65];
	
	if (work->mandatory)
		return ret;
	
	uint32_t block_id = ((uint32_t*)(work->data))[1];
	
	/* Hack to work around dud work sneaking into test */
	bin2hex(hexstr, work->data + 8, 18);
	if (!strncmp(hexstr, "000000000000000000000000000000000000", 36))
		goto out_free;
	
	struct pool * const pool = work->pool;
	
	/* Search to see if this block exists yet and if not, consider it a
	 * new block and set the current block details to this one */
	if (!block_exists(hexstr))
	{
		struct block *s = calloc(sizeof(struct block), 1);
		int deleted_block = 0;
		ret = false;
		
		if (unlikely(!s))
			quit (1, "test_work_current OOM");
		strcpy(s->hash, hexstr);
		s->block_no = new_blocks++;
		
		wr_lock(&blk_lock);
		/* Only keep the last hour's worth of blocks in memory since
		 * work from blocks before this is virtually impossible and we
		 * want to prevent memory usage from continually rising */
		if (HASH_COUNT(blocks) > 6)
		{
			struct block *oldblock;
			
			HASH_SORT(blocks, block_sort);
			oldblock = blocks;
			deleted_block = oldblock->block_no;
			HASH_DEL(blocks, oldblock);
			free(oldblock);
		}
		HASH_ADD_STR(blocks, hash, s);
		set_blockdiff(work);
		wr_unlock(&blk_lock);
		pool->block_id = block_id;
		pool_update_work_restart_time(pool);
		
		if (deleted_block)
			applog(LOG_DEBUG, "Deleted block %d from database", deleted_block);
#if BLKMAKER_VERSION > 1
		template_nonce = 0;
#endif
		set_curblock(hexstr, &work->data[4]);
		if (unlikely(new_blocks == 1))
			goto out_free;
		
		if (!work->stratum)
		{
			if (work->longpoll)
			{
				applog(LOG_NOTICE, "Longpoll from pool %d detected new block",
				       pool->pool_no);
			}
			else
			if (have_longpoll)
				applog(LOG_NOTICE, "New block detected on network before longpoll");
			else
				applog(LOG_NOTICE, "New block detected on network");
		}
		restart_threads();
	}
	else
	{
		bool restart = false;
		if (unlikely(pool->block_id != block_id))
		{
			bool was_active = pool->block_id != 0;
			pool->block_id = block_id;
			pool_update_work_restart_time(pool);
			if (!work->longpoll)
				update_last_work(work);
			if (was_active)
			{
				// Pool actively changed block
				if (pool == current_pool())
					restart = true;
				if (block_id == current_block_id)
				{
					// Caught up, only announce if this pool is the one in use
					if (restart)
						applog(LOG_NOTICE, "%s %d caught up to new block",
						       work->longpoll ? "Longpoll from pool" : "Pool",
						       pool->pool_no);
				}
				else
				{
					// Switched to a block we know, but not the latest... why?
					// This might detect pools trying to double-spend or 51%,
					// but let's not make any accusations until it's had time
					// in the real world.
					blkhashstr(hexstr, &work->data[4]);
					applog(LOG_WARNING, "%s %d is issuing work for an old block: %s",
					       work->longpoll ? "Longpoll from pool" : "Pool",
					       pool->pool_no,
					       hexstr);
				}
			}
		}
		if (work->longpoll)
		{
			struct pool * const cp = current_pool();
			++pool->work_restart_id;
			if (work->tr && work->tr == pool->swork.tr)
				pool->swork.work_restart_id = pool->work_restart_id;
			update_last_work(work);
			pool_update_work_restart_time(pool);
			applog(
			       ((!opt_quiet_work_updates) && pool_actively_in_use(pool, cp) ? LOG_NOTICE : LOG_DEBUG),
			       "Longpoll from pool %d requested work update",
				pool->pool_no);
			if ((!restart) && pool == cp)
				restart = true;
		}
		if (restart)
			restart_threads();
	}
	work->longpoll = false;
out_free:
	return ret;
}

static int tv_sort(struct work *worka, struct work *workb)
{
	return worka->tv_staged.tv_sec - workb->tv_staged.tv_sec;
}

static bool work_rollable(struct work *work)
{
	return (!work->clone && work->rolltime);
}

static bool hash_push(struct work *work)
{
	bool rc = true;

	mutex_lock(stgd_lock);
	if (work_rollable(work))
		staged_rollable++;
	if (likely(!getq->frozen)) {
		HASH_ADD_INT(staged_work, id, work);
		HASH_SORT(staged_work, tv_sort);
	} else
		rc = false;
	pthread_cond_broadcast(&getq->cond);
	mutex_unlock(stgd_lock);

	return rc;
}

static void stage_work(struct work *work)
{
	applog(LOG_DEBUG, "Pushing work %d from pool %d to hash queue",
	       work->id, work->pool->pool_no);
	work->work_restart_id = work->pool->work_restart_id;
	work->pool->last_work_time = time(NULL);
	cgtime(&work->pool->tv_last_work_time);


        // this is needed for cgminer to work with Mediterraneancoin
        work->mandatory = true;
        //  

	test_work_current(work);
	work->pool->works++;
	hash_push(work);
}

#ifdef HAVE_CURSES
int curses_int(const char *query)
{
	int ret;
	char *cvar;

	cvar = curses_input(query);
	if (unlikely(!cvar))
		return -1;
	ret = atoi(cvar);
	free(cvar);
	return ret;
}
#endif

#ifdef HAVE_CURSES
static bool input_pool(bool live);
#endif

#ifdef HAVE_CURSES
static void display_pool_summary(struct pool *pool)
{
	double efficiency = 0.0;
	char xfer[ALLOC_H2B_NOUNIT+ALLOC_H2B_SPACED+4+1], bw[ALLOC_H2B_NOUNIT+ALLOC_H2B_SPACED+6+1];
	int pool_secs;

	if (curses_active_locked()) {
		wlog("Pool: %s\n", pool->rpc_url);
		if (pool->solved)
			wlog("SOLVED %d BLOCK%s!\n", pool->solved, pool->solved > 1 ? "S" : "");
		if (!pool->has_stratum)
			wlog("%s own long-poll support\n", pool->lp_url ? "Has" : "Does not have");
		wlog(" Queued work requests: %d\n", pool->getwork_requested);
		wlog(" Share submissions: %d\n", pool->accepted + pool->rejected);
		wlog(" Accepted shares: %d\n", pool->accepted);
		wlog(" Rejected shares: %d + %d stale (%.2f%%)\n",
		     pool->rejected, pool->stale_shares,
		     (float)(pool->rejected + pool->stale_shares) / (float)(pool->rejected + pool->stale_shares + pool->accepted)
		);
		wlog(" Accepted difficulty shares: %1.f\n", pool->diff_accepted);
		wlog(" Rejected difficulty shares: %1.f\n", pool->diff_rejected);
		pool_secs = timer_elapsed(&pool->cgminer_stats.start_tv, NULL);
		wlog(" Network transfer: %s  (%s)\n",
		     multi_format_unit2(xfer, sizeof(xfer), true, "B", H2B_SPACED, " / ", 2,
		                       (float)pool->cgminer_pool_stats.net_bytes_received,
		                       (float)pool->cgminer_pool_stats.net_bytes_sent),
		     multi_format_unit2(bw, sizeof(bw), true, "B/s", H2B_SPACED, " / ", 2,
		                       (float)(pool->cgminer_pool_stats.net_bytes_received / pool_secs),
		                       (float)(pool->cgminer_pool_stats.net_bytes_sent / pool_secs)));
		uint64_t pool_bytes_xfer = pool->cgminer_pool_stats.net_bytes_received + pool->cgminer_pool_stats.net_bytes_sent;
		efficiency = pool_bytes_xfer ? pool->diff_accepted * 2048. / pool_bytes_xfer : 0.0;
		wlog(" Efficiency (accepted * difficulty / 2 KB): %.2f\n", efficiency);

		wlog(" Items worked on: %d\n", pool->works);
		wlog(" Stale submissions discarded due to new blocks: %d\n", pool->stale_shares);
		wlog(" Unable to get work from server occasions: %d\n", pool->getfail_occasions);
		wlog(" Submitting work remotely delay occasions: %d\n\n", pool->remotefail_occasions);
		unlock_curses();
	}
}
#endif

/* We can't remove the memory used for this struct pool because there may
 * still be work referencing it. We just remove it from the pools list */
void remove_pool(struct pool *pool)
{
	int i, last_pool = total_pools - 1;
	struct pool *other;

	/* Boost priority of any lower prio than this one */
	for (i = 0; i < total_pools; i++) {
		other = pools[i];
		if (other->prio > pool->prio)
			other->prio--;
	}

	if (pool->pool_no < last_pool) {
		/* Swap the last pool for this one */
		(pools[last_pool])->pool_no = pool->pool_no;
		pools[pool->pool_no] = pools[last_pool];
	}
	/* Give it an invalid number */
	pool->pool_no = total_pools;
	pool->removed = true;
	pool->has_stratum = false;
	total_pools--;
}

/* add a mutex if this needs to be thread safe in the future */
static struct JE {
	char *buf;
	struct JE *next;
} *jedata = NULL;

static void json_escape_free()
{
	struct JE *jeptr = jedata;
	struct JE *jenext;

	jedata = NULL;

	while (jeptr) {
		jenext = jeptr->next;
		free(jeptr->buf);
		free(jeptr);
		jeptr = jenext;
	}
}

static
char *json_escape(const char *str)
{
	struct JE *jeptr;
	char *buf, *ptr;

	/* 2x is the max, may as well just allocate that */
	ptr = buf = malloc(strlen(str) * 2 + 1);

	jeptr = malloc(sizeof(*jeptr));

	jeptr->buf = buf;
	jeptr->next = jedata;
	jedata = jeptr;

	while (*str) {
		if (*str == '\\' || *str == '"')
			*(ptr++) = '\\';

		*(ptr++) = *(str++);
	}

	*ptr = '\0';

	return buf;
}

static
void _write_config_string_elist(FILE *fcfg, const char *configname, struct string_elist * const elist)
{
	if (!elist)
		return;
	
	static struct string_elist *entry;
	fprintf(fcfg, ",\n\"%s\" : [", configname);
	bool first = true;
	DL_FOREACH(elist, entry)
	{
		const char * const s = entry->string;
		fprintf(fcfg, "%s\n\t\"%s\"", first ? "" : ",", json_escape(s));
		first = false;
	}
	fprintf(fcfg, "\n]");
}

void write_config(FILE *fcfg)
{
	int i;

	/* Write pool values */
	fputs("{\n\"pools\" : [", fcfg);
	for(i = 0; i < total_pools; i++) {
		struct pool *pool = pools[i];

		if (pool->failover_only)
			// Don't write failover-only (automatically added) pools to the config file for now
			continue;
		
		if (pool->quota != 1) {
			fprintf(fcfg, "%s\n\t{\n\t\t\"quota\" : \"%d;%s\",", i > 0 ? "," : "",
				pool->quota,
				json_escape(pool->rpc_url));
		} else {
			fprintf(fcfg, "%s\n\t{\n\t\t\"url\" : \"%s\",", i > 0 ? "," : "",
				json_escape(pool->rpc_url));
		}
		if (pool->rpc_proxy)
			fprintf(fcfg, "\n\t\t\"pool-proxy\" : \"%s\",", json_escape(pool->rpc_proxy));
		fprintf(fcfg, "\n\t\t\"user\" : \"%s\",", json_escape(pool->rpc_user));
		fprintf(fcfg, "\n\t\t\"pass\" : \"%s\",", json_escape(pool->rpc_pass));
		fprintf(fcfg, "\n\t\t\"pool-priority\" : \"%d\"", pool->prio);
		if (pool->force_rollntime)
			fprintf(fcfg, ",\n\t\t\"force-rollntime\" : %d", pool->force_rollntime);
		fprintf(fcfg, "\n\t}");
	}
	fputs("\n]\n", fcfg);

#ifdef HAVE_OPENCL
	write_config_opencl(fcfg);
#endif
#ifdef WANT_CPUMINE
	fprintf(fcfg, ",\n\"algo\" : \"%s\"", algo_names[opt_algo]);
#endif

	/* Simple bool and int options */
	struct opt_table *opt;
	for (opt = opt_config_table; opt->type != OPT_END; opt++) {
		char *p, *name = strdup(opt->names);
		for (p = strtok(name, "|"); p; p = strtok(NULL, "|")) {
			if (p[1] != '-')
				continue;
			if (opt->type & OPT_NOARG &&
			   ((void *)opt->cb == (void *)opt_set_bool || (void *)opt->cb == (void *)opt_set_invbool) &&
			   (*(bool *)opt->u.arg == ((void *)opt->cb == (void *)opt_set_bool)))
				fprintf(fcfg, ",\n\"%s\" : true", p+2);

			if (opt->type & OPT_HASARG &&
			   ((void *)opt->cb_arg == (void *)set_int_0_to_9999 ||
			   (void *)opt->cb_arg == (void *)set_int_1_to_65535 ||
			   (void *)opt->cb_arg == (void *)set_int_0_to_10 ||
			   (void *)opt->cb_arg == (void *)set_int_1_to_10) &&
			   opt->desc != opt_hidden &&
			   0 <= *(int *)opt->u.arg)
				fprintf(fcfg, ",\n\"%s\" : \"%d\"", p+2, *(int *)opt->u.arg);
		}
	}

	/* Special case options */
	if (request_target_str)
	{
		if (request_pdiff == (long)request_pdiff)
			fprintf(fcfg, ",\n\"request-diff\" : %ld", (long)request_pdiff);
		else
			fprintf(fcfg, ",\n\"request-diff\" : %f", request_pdiff);
	}
	fprintf(fcfg, ",\n\"shares\" : %g", opt_shares);
	if (pool_strategy == POOL_BALANCE)
		fputs(",\n\"balance\" : true", fcfg);
	if (pool_strategy == POOL_LOADBALANCE)
		fputs(",\n\"load-balance\" : true", fcfg);
	if (pool_strategy == POOL_ROUNDROBIN)
		fputs(",\n\"round-robin\" : true", fcfg);
	if (pool_strategy == POOL_ROTATE)
		fprintf(fcfg, ",\n\"rotate\" : \"%d\"", opt_rotate_period);
#if defined(unix) || defined(__APPLE__)
	if (opt_stderr_cmd && *opt_stderr_cmd)
		fprintf(fcfg, ",\n\"monitor\" : \"%s\"", json_escape(opt_stderr_cmd));
#endif // defined(unix)
	if (opt_kernel_path && *opt_kernel_path) {
		char *kpath = strdup(opt_kernel_path);
		if (kpath[strlen(kpath)-1] == '/')
			kpath[strlen(kpath)-1] = 0;
		fprintf(fcfg, ",\n\"kernel-path\" : \"%s\"", json_escape(kpath));
		free(kpath);
	}
	if (schedstart.enable)
		fprintf(fcfg, ",\n\"sched-time\" : \"%d:%d\"", schedstart.tm.tm_hour, schedstart.tm.tm_min);
	if (schedstop.enable)
		fprintf(fcfg, ",\n\"stop-time\" : \"%d:%d\"", schedstop.tm.tm_hour, schedstop.tm.tm_min);
	if (opt_socks_proxy && *opt_socks_proxy)
		fprintf(fcfg, ",\n\"socks-proxy\" : \"%s\"", json_escape(opt_socks_proxy));
	
	_write_config_string_elist(fcfg, "scan", scan_devices);
#ifdef USE_LIBMICROHTTPD
	if (httpsrv_port != -1)
		fprintf(fcfg, ",\n\"http-port\" : %d", httpsrv_port);
#endif
#ifdef USE_LIBEVENT
	if (stratumsrv_port != -1)
		fprintf(fcfg, ",\n\"stratum-port\" : %d", stratumsrv_port);
#endif
	_write_config_string_elist(fcfg, "device", opt_devices_enabled_list);
	_write_config_string_elist(fcfg, "set-device", opt_set_device_list);
	
	if (opt_api_allow)
		fprintf(fcfg, ",\n\"api-allow\" : \"%s\"", json_escape(opt_api_allow));
	if (strcmp(opt_api_mcast_addr, API_MCAST_ADDR) != 0)
		fprintf(fcfg, ",\n\"api-mcast-addr\" : \"%s\"", json_escape(opt_api_mcast_addr));
	if (strcmp(opt_api_mcast_code, API_MCAST_CODE) != 0)
		fprintf(fcfg, ",\n\"api-mcast-code\" : \"%s\"", json_escape(opt_api_mcast_code));
	if (*opt_api_mcast_des)
		fprintf(fcfg, ",\n\"api-mcast-des\" : \"%s\"", json_escape(opt_api_mcast_des));
	if (strcmp(opt_api_description, PACKAGE_STRING) != 0)
		fprintf(fcfg, ",\n\"api-description\" : \"%s\"", json_escape(opt_api_description));
	if (opt_api_groups)
		fprintf(fcfg, ",\n\"api-groups\" : \"%s\"", json_escape(opt_api_groups));
	fputs("\n}\n", fcfg);

	json_escape_free();
}

void zero_bestshare(void)
{
	int i;

	best_diff = 0;
	suffix_string(best_diff, best_share, sizeof(best_share), 0);

	for (i = 0; i < total_pools; i++) {
		struct pool *pool = pools[i];
		pool->best_diff = 0;
	}
}

void zero_stats(void)
{
	int i;
	
	applog(LOG_DEBUG, "Zeroing stats");

	cgtime(&total_tv_start);
	miner_started = total_tv_start;
	total_rolling = 0;
	total_mhashes_done = 0;
	total_getworks = 0;
	total_accepted = 0;
	total_rejected = 0;
	hw_errors = 0;
	total_stale = 0;
	total_discarded = 0;
	total_bytes_rcvd = total_bytes_sent = 0;
	new_blocks = 0;
	local_work = 0;
	total_go = 0;
	total_ro = 0;
	total_secs = 1.0;
	total_diff1 = 0;
	total_bad_diff1 = 0;
	found_blocks = 0;
	total_diff_accepted = 0;
	total_diff_rejected = 0;
	total_diff_stale = 0;
#ifdef HAVE_CURSES
	awidth = rwidth = swidth = hwwidth = 1;
#endif

	for (i = 0; i < total_pools; i++) {
		struct pool *pool = pools[i];

		pool->getwork_requested = 0;
		pool->accepted = 0;
		pool->rejected = 0;
		pool->solved = 0;
		pool->getwork_requested = 0;
		pool->stale_shares = 0;
		pool->discarded_work = 0;
		pool->getfail_occasions = 0;
		pool->remotefail_occasions = 0;
		pool->last_share_time = 0;
		pool->works = 0;
		pool->diff1 = 0;
		pool->diff_accepted = 0;
		pool->diff_rejected = 0;
		pool->diff_stale = 0;
		pool->last_share_diff = 0;
		pool->cgminer_stats.start_tv = total_tv_start;
		pool->cgminer_stats.getwork_calls = 0;
		pool->cgminer_stats.getwork_wait_min.tv_sec = MIN_SEC_UNSET;
		pool->cgminer_stats.getwork_wait_max.tv_sec = 0;
		pool->cgminer_stats.getwork_wait_max.tv_usec = 0;
		pool->cgminer_pool_stats.getwork_calls = 0;
		pool->cgminer_pool_stats.getwork_attempts = 0;
		pool->cgminer_pool_stats.getwork_wait_min.tv_sec = MIN_SEC_UNSET;
		pool->cgminer_pool_stats.getwork_wait_max.tv_sec = 0;
		pool->cgminer_pool_stats.getwork_wait_max.tv_usec = 0;
		pool->cgminer_pool_stats.min_diff = 0;
		pool->cgminer_pool_stats.max_diff = 0;
		pool->cgminer_pool_stats.min_diff_count = 0;
		pool->cgminer_pool_stats.max_diff_count = 0;
		pool->cgminer_pool_stats.times_sent = 0;
		pool->cgminer_pool_stats.bytes_sent = 0;
		pool->cgminer_pool_stats.net_bytes_sent = 0;
		pool->cgminer_pool_stats.times_received = 0;
		pool->cgminer_pool_stats.bytes_received = 0;
		pool->cgminer_pool_stats.net_bytes_received = 0;
	}

	zero_bestshare();

	for (i = 0; i < total_devices; ++i) {
		struct cgpu_info *cgpu = get_devices(i);

		mutex_lock(&hash_lock);
		cgpu->total_mhashes = 0;
		cgpu->accepted = 0;
		cgpu->rejected = 0;
		cgpu->stale = 0;
		cgpu->hw_errors = 0;
		cgpu->utility = 0.0;
		cgpu->utility_diff1 = 0;
		cgpu->last_share_pool_time = 0;
		cgpu->bad_diff1 = 0;
		cgpu->diff1 = 0;
		cgpu->diff_accepted = 0;
		cgpu->diff_rejected = 0;
		cgpu->diff_stale = 0;
		cgpu->last_share_diff = 0;
		cgpu->thread_fail_init_count = 0;
		cgpu->thread_zero_hash_count = 0;
		cgpu->thread_fail_queue_count = 0;
		cgpu->dev_sick_idle_60_count = 0;
		cgpu->dev_dead_idle_600_count = 0;
		cgpu->dev_nostart_count = 0;
		cgpu->dev_over_heat_count = 0;
		cgpu->dev_thermal_cutoff_count = 0;
		cgpu->dev_comms_error_count = 0;
		cgpu->dev_throttle_count = 0;
		cgpu->cgminer_stats.start_tv = total_tv_start;
		cgpu->cgminer_stats.getwork_calls = 0;
		cgpu->cgminer_stats.getwork_wait_min.tv_sec = MIN_SEC_UNSET;
		cgpu->cgminer_stats.getwork_wait_max.tv_sec = 0;
		cgpu->cgminer_stats.getwork_wait_max.tv_usec = 0;
		mutex_unlock(&hash_lock);
		
		cgpu->drv->zero_stats(cgpu);
	}
}

#ifdef HAVE_CURSES
static
void loginput_mode(const int size)
{
	clear_logwin();
	loginput_size = size;
	check_winsizes();
}

static void display_pools(void)
{
	struct pool *pool;
	int selected, i, j;
	char input;

	loginput_mode(7 + total_pools);
	immedok(logwin, true);
updated:
	for (j = 0; j < total_pools; j++) {
		for (i = 0; i < total_pools; i++) {
			pool = pools[i];

			if (pool->prio != j)
				continue;

			if (pool == current_pool())
				wattron(logwin, A_BOLD);
			if (pool->enabled != POOL_ENABLED || pool->failover_only)
				wattron(logwin, A_DIM);
			wlogprint("%d: ", pool->prio);
			switch (pool->enabled) {
				case POOL_ENABLED:
					if (pool->failover_only)
						wlogprint("Failover ");
					else
						wlogprint("Enabled  ");
					break;
				case POOL_DISABLED:
					wlogprint("Disabled ");
					break;
				case POOL_REJECTING:
					wlogprint("Rejectin ");
					break;
			}
			_wlogprint(pool_proto_str(pool));
			wlogprint(" Quota %d Pool %d: %s  User:%s\n",
				pool->quota,
				pool->pool_no,
				pool->rpc_url, pool->rpc_user);
			wattroff(logwin, A_BOLD | A_DIM);

			break; //for (i = 0; i < total_pools; i++)
		}
	}
retry:
	wlogprint("\nCurrent pool management strategy: %s\n",
		strategies[pool_strategy].s);
	if (pool_strategy == POOL_ROTATE)
		wlogprint("Set to rotate every %d minutes\n", opt_rotate_period);
	wlogprint("[F]ailover only %s\n", opt_fail_only ? "enabled" : "disabled");
	wlogprint("Pool [A]dd [R]emove [D]isable [E]nable [P]rioritize [Q]uota change\n");
	wlogprint("[C]hange management strategy [S]witch pool [I]nformation\n");
	wlogprint("Or press any other key to continue\n");
	logwin_update();
	input = getch();

	if (!strncasecmp(&input, "a", 1)) {
		if (opt_benchmark)
		{
			wlogprint("Cannot add pools in benchmark mode");
			goto retry;
		}
		input_pool(true);
		goto updated;
	} else if (!strncasecmp(&input, "r", 1)) {
		if (total_pools <= 1) {
			wlogprint("Cannot remove last pool");
			goto retry;
		}
		selected = curses_int("Select pool number");
		if (selected < 0 || selected >= total_pools) {
			wlogprint("Invalid selection\n");
			goto retry;
		}
		pool = pools[selected];
		if (pool == current_pool())
			switch_pools(NULL);
		if (pool == current_pool()) {
			wlogprint("Unable to remove pool due to activity\n");
			goto retry;
		}
		disable_pool(pool);
		remove_pool(pool);
		goto updated;
	} else if (!strncasecmp(&input, "s", 1)) {
		selected = curses_int("Select pool number");
		if (selected < 0 || selected >= total_pools) {
			wlogprint("Invalid selection\n");
			goto retry;
		}
		pool = pools[selected];
		pool->failover_only = false;
		enable_pool(pool);
		switch_pools(pool);
		goto updated;
	} else if (!strncasecmp(&input, "d", 1)) {
		if (enabled_pools <= 1) {
			wlogprint("Cannot disable last pool");
			goto retry;
		}
		selected = curses_int("Select pool number");
		if (selected < 0 || selected >= total_pools) {
			wlogprint("Invalid selection\n");
			goto retry;
		}
		pool = pools[selected];
		disable_pool(pool);
		if (pool == current_pool())
			switch_pools(NULL);
		goto updated;
	} else if (!strncasecmp(&input, "e", 1)) {
		selected = curses_int("Select pool number");
		if (selected < 0 || selected >= total_pools) {
			wlogprint("Invalid selection\n");
			goto retry;
		}
		pool = pools[selected];
		pool->failover_only = false;
		enable_pool(pool);
		if (pool->prio < current_pool()->prio)
			switch_pools(pool);
		goto updated;
	} else if (!strncasecmp(&input, "c", 1)) {
		for (i = 0; i <= TOP_STRATEGY; i++)
			wlogprint("%d: %s\n", i, strategies[i].s);
		selected = curses_int("Select strategy number type");
		if (selected < 0 || selected > TOP_STRATEGY) {
			wlogprint("Invalid selection\n");
			goto retry;
		}
		if (selected == POOL_ROTATE) {
			opt_rotate_period = curses_int("Select interval in minutes");

			if (opt_rotate_period < 0 || opt_rotate_period > 9999) {
				opt_rotate_period = 0;
				wlogprint("Invalid selection\n");
				goto retry;
			}
		}
		mutex_lock(&lp_lock);
		pool_strategy = selected;
		pthread_cond_broadcast(&lp_cond);
		mutex_unlock(&lp_lock);
		switch_pools(NULL);
		goto updated;
	} else if (!strncasecmp(&input, "i", 1)) {
		selected = curses_int("Select pool number");
		if (selected < 0 || selected >= total_pools) {
			wlogprint("Invalid selection\n");
			goto retry;
		}
		pool = pools[selected];
		display_pool_summary(pool);
		goto retry;
	} else if (!strncasecmp(&input, "q", 1)) {
		selected = curses_int("Select pool number");
		if (selected < 0 || selected >= total_pools) {
			wlogprint("Invalid selection\n");
			goto retry;
		}
		pool = pools[selected];
		selected = curses_int("Set quota");
		if (selected < 0) {
			wlogprint("Invalid negative quota\n");
			goto retry;
		}
		pool->quota = selected;
		adjust_quota_gcd();
		goto updated;
	} else if (!strncasecmp(&input, "f", 1)) {
		opt_fail_only ^= true;
		goto updated;
        } else if (!strncasecmp(&input, "p", 1)) {
			char *prilist = curses_input("Enter new pool priority (comma separated list)");
			if (!prilist)
			{
				wlogprint("Not changing priorities\n");
				goto retry;
			}
			int res = prioritize_pools(prilist, &i);
			free(prilist);
			switch (res) {
        		case MSG_NOPOOL:
        			wlogprint("No pools\n");
        			goto retry;
        		case MSG_MISPID:
        			wlogprint("Missing pool id parameter\n");
        			goto retry;
        		case MSG_INVPID:
        			wlogprint("Invalid pool id %d - range is 0 - %d\n", i, total_pools - 1);
        			goto retry;
        		case MSG_DUPPID:
        			wlogprint("Duplicate pool specified %d\n", i);
        			goto retry;
        		case MSG_POOLPRIO:
        		default:
        			goto updated;
        	}
	}

	immedok(logwin, false);
	loginput_mode(0);
}

static const char *summary_detail_level_str(void)
{
	if (opt_compact)
		return "compact";
	if (opt_show_procs)
		return "processors";
	return "devices";
}

static void display_options(void)
{
	int selected;
	char input;

	immedok(logwin, true);
	loginput_mode(12);
retry:
	clear_logwin();
	wlogprint("[N]ormal [C]lear [S]ilent mode (disable all output)\n");
	wlogprint("[D]ebug:%s\n[P]er-device:%s\n[Q]uiet:%s\n[V]erbose:%s\n"
		  "[R]PC debug:%s\n[W]orkTime details:%s\nsu[M]mary detail level:%s\n"
		  "[L]og interval:%d\nS[T]atistical counts: %s\n[Z]ero statistics\n",
		opt_debug_console ? "on" : "off",
	        want_per_device_stats? "on" : "off",
		opt_quiet ? "on" : "off",
		opt_log_output ? "on" : "off",
		opt_protocol ? "on" : "off",
		opt_worktime ? "on" : "off",
		summary_detail_level_str(),
		opt_log_interval,
		opt_weighed_stats ? "weighed" : "absolute");
	wlogprint("Select an option or any other key to return\n");
	logwin_update();
	input = getch();
	if (!strncasecmp(&input, "q", 1)) {
		opt_quiet ^= true;
		wlogprint("Quiet mode %s\n", opt_quiet ? "enabled" : "disabled");
		goto retry;
	} else if (!strncasecmp(&input, "v", 1)) {
		opt_log_output ^= true;
		if (opt_log_output)
			opt_quiet = false;
		wlogprint("Verbose mode %s\n", opt_log_output ? "enabled" : "disabled");
		goto retry;
	} else if (!strncasecmp(&input, "n", 1)) {
		opt_log_output = false;
		opt_debug_console = false;
		opt_quiet = false;
		opt_protocol = false;
		opt_compact = false;
		opt_show_procs = false;
		devsummaryYOffset = 0;
		want_per_device_stats = false;
		wlogprint("Output mode reset to normal\n");
		switch_logsize();
		goto retry;
	} else if (!strncasecmp(&input, "d", 1)) {
		opt_debug = true;
		opt_debug_console ^= true;
		opt_log_output = opt_debug_console;
		if (opt_debug_console)
			opt_quiet = false;
		wlogprint("Debug mode %s\n", opt_debug_console ? "enabled" : "disabled");
		goto retry;
	} else if (!strncasecmp(&input, "m", 1)) {
		if (opt_compact)
			opt_compact = false;
		else
		if (!opt_show_procs)
			opt_show_procs = true;
		else
		{
			opt_compact = true;
			opt_show_procs = false;
			devsummaryYOffset = 0;
		}
		wlogprint("su[M]mary detail level changed to: %s\n", summary_detail_level_str());
		switch_logsize();
		goto retry;
	} else if (!strncasecmp(&input, "p", 1)) {
		want_per_device_stats ^= true;
		opt_log_output = want_per_device_stats;
		wlogprint("Per-device stats %s\n", want_per_device_stats ? "enabled" : "disabled");
		goto retry;
	} else if (!strncasecmp(&input, "r", 1)) {
		opt_protocol ^= true;
		if (opt_protocol)
			opt_quiet = false;
		wlogprint("RPC protocol debugging %s\n", opt_protocol ? "enabled" : "disabled");
		goto retry;
	} else if (!strncasecmp(&input, "c", 1))
		clear_logwin();
	else if (!strncasecmp(&input, "l", 1)) {
		selected = curses_int("Interval in seconds");
		if (selected < 0 || selected > 9999) {
			wlogprint("Invalid selection\n");
			goto retry;
		}
		opt_log_interval = selected;
		wlogprint("Log interval set to %d seconds\n", opt_log_interval);
		goto retry;
	} else if (!strncasecmp(&input, "s", 1)) {
		opt_realquiet = true;
	} else if (!strncasecmp(&input, "w", 1)) {
		opt_worktime ^= true;
		wlogprint("WorkTime details %s\n", opt_worktime ? "enabled" : "disabled");
		goto retry;
	} else if (!strncasecmp(&input, "t", 1)) {
		opt_weighed_stats ^= true;
		wlogprint("Now displaying %s statistics\n", opt_weighed_stats ? "weighed" : "absolute");
		goto retry;
	} else if (!strncasecmp(&input, "z", 1)) {
		zero_stats();
		goto retry;
	}

	immedok(logwin, false);
	loginput_mode(0);
}
#endif

void default_save_file(char *filename)
{
#if defined(unix) || defined(__APPLE__)
	if (getenv("HOME") && *getenv("HOME")) {
	        strcpy(filename, getenv("HOME"));
		strcat(filename, "/");
	}
	else
		strcpy(filename, "");
	strcat(filename, ".bfgminer/");
	mkdir(filename, 0777);
#else
	strcpy(filename, "");
#endif
	strcat(filename, def_conf);
}

#ifdef HAVE_CURSES
static void set_options(void)
{
	int selected;
	char input;

	immedok(logwin, true);
	loginput_mode(8);
retry:
	wlogprint("\n[L]ongpoll: %s\n", want_longpoll ? "On" : "Off");
	wlogprint("[Q]ueue: %d\n[S]cantime: %d\n[E]xpiry: %d\n[R]etries: %d\n"
		  "[W]rite config file\n[B]FGMiner restart\n",
		opt_queue, opt_scantime, opt_expiry, opt_retries);
	wlogprint("Select an option or any other key to return\n");
	logwin_update();
	input = getch();

	if (!strncasecmp(&input, "q", 1)) {
		selected = curses_int("Extra work items to queue");
		if (selected < 0 || selected > 9999) {
			wlogprint("Invalid selection\n");
			goto retry;
		}
		opt_queue = selected;
		goto retry;
	} else if (!strncasecmp(&input, "l", 1)) {
		if (want_longpoll)
			stop_longpoll();
		else
			start_longpoll();
		applog(LOG_WARNING, "Longpoll %s", want_longpoll ? "enabled" : "disabled");
		goto retry;
	} else if  (!strncasecmp(&input, "s", 1)) {
		selected = curses_int("Set scantime in seconds");
		if (selected < 0 || selected > 9999) {
			wlogprint("Invalid selection\n");
			goto retry;
		}
		opt_scantime = selected;
		goto retry;
	} else if  (!strncasecmp(&input, "e", 1)) {
		selected = curses_int("Set expiry time in seconds");
		if (selected < 0 || selected > 9999) {
			wlogprint("Invalid selection\n");
			goto retry;
		}
		opt_expiry = selected;
		goto retry;
	} else if  (!strncasecmp(&input, "r", 1)) {
		selected = curses_int("Retries before failing (-1 infinite)");
		if (selected < -1 || selected > 9999) {
			wlogprint("Invalid selection\n");
			goto retry;
		}
		opt_retries = selected;
		goto retry;
	} else if  (!strncasecmp(&input, "w", 1)) {
		FILE *fcfg;
		char *str, filename[PATH_MAX], prompt[PATH_MAX + 50];

		default_save_file(filename);
		snprintf(prompt, sizeof(prompt), "Config filename to write (Enter for default) [%s]", filename);
		str = curses_input(prompt);
		if (str) {
			struct stat statbuf;

			strcpy(filename, str);
			free(str);
			if (!stat(filename, &statbuf)) {
				wlogprint("File exists, overwrite?\n");
				input = getch();
				if (strncasecmp(&input, "y", 1))
					goto retry;
			}
		}
		fcfg = fopen(filename, "w");
		if (!fcfg) {
			wlogprint("Cannot open or create file\n");
			goto retry;
		}
		write_config(fcfg);
		fclose(fcfg);
		goto retry;

	} else if (!strncasecmp(&input, "b", 1)) {
		wlogprint("Are you sure?\n");
		input = getch();
		if (!strncasecmp(&input, "y", 1))
			app_restart();
		else
			clear_logwin();
	} else
		clear_logwin();

	loginput_mode(0);
	immedok(logwin, false);
}

int scan_serial(const char *);

static
void _managetui_msg(const char *repr, const char **msg)
{
	if (*msg)
	{
		applog(LOG_DEBUG, "ManageTUI: %"PRIpreprv": %s", repr, *msg);
		wattron(logwin, A_BOLD);
		wlogprint("%s", *msg);
		wattroff(logwin, A_BOLD);
		*msg = NULL;
	}
	logwin_update();
}

void manage_device(void)
{
	char logline[256];
	const char *msg = NULL;
	struct cgpu_info *cgpu;
	const struct device_drv *drv;
	
	selecting_device = true;
	immedok(logwin, true);
	loginput_mode(12);
	
devchange:
	if (unlikely(!total_devices))
	{
		clear_logwin();
		wlogprint("(no devices)\n");
		wlogprint("[Plus] Add device(s)  [Enter] Close device manager\n");
		_managetui_msg("(none)", &msg);
		int input = getch();
		switch (input)
		{
			case '+':  case '=':  // add new device
				goto addnew;
			default:
				goto out;
		}
	}
	
	cgpu = devices[selected_device];
	drv = cgpu->drv;
	refresh_devstatus();
	
refresh:
	clear_logwin();
	wlogprint("Select processor to manage using up/down arrow keys\n");
	
	get_statline3(logline, sizeof(logline), cgpu, true, true);
	wattron(logwin, A_BOLD);
	wlogprint("%s", logline);
	wattroff(logwin, A_BOLD);
	wlogprint("\n");
	
	if (cgpu->dev_manufacturer)
		wlogprint("  %s from %s\n", (cgpu->dev_product ?: "Device"), cgpu->dev_manufacturer);
	else
	if (cgpu->dev_product)
		wlogprint("  %s\n", cgpu->dev_product);
	
	if (cgpu->dev_serial)
		wlogprint("Serial: %s\n", cgpu->dev_serial);
	
	if (cgpu->kname)
		wlogprint("Kernel: %s\n", cgpu->kname);
	
	if (drv->proc_wlogprint_status && likely(cgpu->status != LIFE_INIT))
		drv->proc_wlogprint_status(cgpu);
	
	wlogprint("\n");
	// TODO: Last share at TIMESTAMP on pool N
	// TODO: Custom device info/commands
	if (cgpu->deven != DEV_ENABLED)
		wlogprint("[E]nable ");
	if (cgpu->deven != DEV_DISABLED)
		wlogprint("[D]isable ");
	if (drv->identify_device)
		wlogprint("[I]dentify ");
	if (drv->proc_tui_wlogprint_choices && likely(cgpu->status != LIFE_INIT))
		drv->proc_tui_wlogprint_choices(cgpu);
	wlogprint("\n");
	wlogprint("[Slash] Find processor  [Plus] Add device(s)  [Enter] Close device manager\n");
	_managetui_msg(cgpu->proc_repr, &msg);
	
	while (true)
	{
		int input = getch();
		applog(LOG_DEBUG, "ManageTUI: %"PRIpreprv": (choice %d)", cgpu->proc_repr, input);
		switch (input) {
			case 'd': case 'D':
				if (cgpu->deven == DEV_DISABLED)
					msg = "Processor already disabled\n";
				else
				{
					cgpu->deven = DEV_DISABLED;
					msg = "Processor being disabled\n";
				}
				goto refresh;
			case 'e': case 'E':
				if (cgpu->deven == DEV_ENABLED)
					msg = "Processor already enabled\n";
				else
				{
					proc_enable(cgpu);
					msg = "Processor being enabled\n";
				}
				goto refresh;
			case 'i': case 'I':
				if (drv->identify_device && drv->identify_device(cgpu))
					msg = "Identify command sent\n";
				else
					goto key_default;
				goto refresh;
			case KEY_DOWN:
				if (selected_device >= total_devices - 1)
					break;
				++selected_device;
				goto devchange;
			case KEY_UP:
				if (selected_device <= 0)
					break;
				--selected_device;
				goto devchange;
			case KEY_NPAGE:
			{
				if (selected_device >= total_devices - 1)
					break;
				struct cgpu_info *mdev = devices[selected_device]->device;
				do {
					++selected_device;
				} while (devices[selected_device]->device == mdev && selected_device < total_devices - 1);
				goto devchange;
			}
			case KEY_PPAGE:
			{
				if (selected_device <= 0)
					break;
				struct cgpu_info *mdev = devices[selected_device]->device;
				do {
					--selected_device;
				} while (devices[selected_device]->device == mdev && selected_device > 0);
				goto devchange;
			}
			case '/':  case '?':  // find device
			{
				static char *pattern = NULL;
				char *newpattern = curses_input("Enter pattern");
				if (newpattern)
				{
					free(pattern);
					pattern = newpattern;
				}
				else
				if (!pattern)
					pattern = calloc(1, 1);
				int match = cgpu_search(pattern, selected_device + 1);
				if (match == -1)
				{
					msg = "Couldn't find device\n";
					goto refresh;
				}
				selected_device = match;
				goto devchange;
			}
			case '+':  case '=':  // add new device
			{
addnew:
				clear_logwin();
				_wlogprint(
					"Enter \"auto\", \"all\", or a serial port to probe for mining devices.\n"
					"Prefix by a driver name and colon to only probe a specific driver.\n"
					"For example: erupter:"
#ifdef WIN32
					"\\\\.\\COM40"
#elif defined(__APPLE__)
					"/dev/cu.SLAB_USBtoUART"
#else
					"/dev/ttyUSB39"
#endif
					"\n"
				);
				char *scanser = curses_input("Enter target");
				if (scan_serial(scanser))
				{
					selected_device = total_devices - 1;
					msg = "Device scan succeeded\n";
				}
				else
					msg = "No new devices found\n";
				goto devchange;
			}
			case 'Q': case 'q':
			case KEY_BREAK: case KEY_BACKSPACE: case KEY_CANCEL: case KEY_CLOSE: case KEY_EXIT:
			case '\x1b':  // ESC
			case KEY_ENTER:
			case '\r':  // Ctrl-M on Windows, with nonl
#ifdef PADENTER
			case PADENTER:  // pdcurses, used by Enter key on Windows with nonl
#endif
			case '\n':
				goto out;
			default:
				;
key_default:
				if (drv->proc_tui_handle_choice && likely(drv_ready(cgpu)))
				{
					msg = drv->proc_tui_handle_choice(cgpu, input);
					if (msg)
						goto refresh;
				}
		}
	}

out:
	selecting_device = false;
	loginput_mode(0);
	immedok(logwin, false);
}

void show_help(void)
{
	loginput_mode(11);
	
	// NOTE: wlogprint is a macro with a buffer limit
	_wlogprint(
		"LU: oldest explicit work update currently being used for new work\n"
		"ST: work in queue              | F: network fails   | NB: new blocks detected\n"
		"AS: shares being submitted     | BW: bandwidth (up/down)\n"
		"E: # shares * diff per 2kB bw  | I: expected income | BS: best share ever found\n"
		U8_HLINE U8_HLINE U8_HLINE U8_HLINE U8_HLINE U8_HLINE U8_HLINE U8_HLINE
		U8_HLINE U8_HLINE U8_HLINE U8_HLINE U8_HLINE U8_HLINE U8_HLINE U8_HLINE
		U8_HLINE U8_HLINE U8_HLINE U8_HLINE U8_HLINE U8_HLINE U8_HLINE U8_HLINE
		U8_HLINE U8_HLINE U8_HLINE U8_HLINE U8_HLINE U8_HLINE U8_HLINE U8_BTEE
		U8_HLINE U8_HLINE U8_HLINE U8_HLINE U8_HLINE U8_HLINE U8_HLINE U8_HLINE
		U8_HLINE U8_HLINE U8_HLINE U8_HLINE U8_HLINE U8_HLINE U8_HLINE U8_HLINE
		U8_HLINE U8_HLINE U8_HLINE U8_HLINE U8_BTEE  U8_HLINE U8_HLINE U8_HLINE
		U8_HLINE U8_HLINE U8_HLINE U8_HLINE U8_HLINE U8_HLINE U8_HLINE U8_HLINE
		U8_HLINE U8_HLINE U8_HLINE U8_HLINE U8_HLINE U8_HLINE U8_HLINE U8_HLINE
		U8_HLINE U8_HLINE U8_HLINE U8_HLINE U8_HLINE U8_HLINE U8_HLINE U8_HLINE
		"\n"
		"devices/processors hashing (only for totals line), hottest temperature\n"
	);
	wlogprint(
		"hashrates: %ds decaying / all-time average / all-time average (effective)\n"
		, opt_log_interval);
	_wlogprint(
		"A: accepted shares | R: rejected+discarded(% of total)\n"
		"HW: hardware errors / % nonces invalid\n"
		"\n"
		"Press any key to clear"
	);
	
	logwin_update();
	getch();
	
	loginput_mode(0);
}

static void *input_thread(void __maybe_unused *userdata)
{
	RenameThread("input");

	if (!curses_active)
		return NULL;

	while (1) {
		int input;

		input = getch();
		switch (input) {
			case 'h': case 'H': case '?':
			case KEY_F(1):
				show_help();
				break;
		case 'q': case 'Q':
			kill_work();
			return NULL;
		case 'd': case 'D':
			display_options();
			break;
		case 'm': case 'M':
			manage_device();
			break;
		case 'p': case 'P':
			display_pools();
			break;
		case 's': case 'S':
			set_options();
			break;
#ifdef HAVE_CURSES
		case KEY_DOWN:
		{
			const int visible_lines = logcursor - devcursor;
			const int invisible_lines = total_lines - visible_lines;
			if (devsummaryYOffset <= -invisible_lines)
				break;
			devsummaryYOffset -= 2;
		}
		case KEY_UP:
			if (devsummaryYOffset == 0)
				break;
			++devsummaryYOffset;
			refresh_devstatus();
			break;
		case KEY_NPAGE:
		{
			const int visible_lines = logcursor - devcursor;
			const int invisible_lines = total_lines - visible_lines;
			if (devsummaryYOffset - visible_lines <= -invisible_lines)
				devsummaryYOffset = -invisible_lines;
			else
				devsummaryYOffset -= visible_lines;
			refresh_devstatus();
			break;
		}
		case KEY_PPAGE:
		{
			const int visible_lines = logcursor - devcursor;
			if (devsummaryYOffset + visible_lines >= 0)
				devsummaryYOffset = 0;
			else
				devsummaryYOffset += visible_lines;
			refresh_devstatus();
			break;
		}
#endif
		}
		if (opt_realquiet) {
			disable_curses();
			break;
		}
	}

	return NULL;
}
#endif

static void *api_thread(void *userdata)
{
	struct thr_info *mythr = userdata;

	pthread_detach(pthread_self());
	pthread_setcanceltype(PTHREAD_CANCEL_ASYNCHRONOUS, NULL);

	RenameThread("rpc");

	api(api_thr_id);

	mythr->has_pth = false;

	return NULL;
}

void thread_reportin(struct thr_info *thr)
{
	cgtime(&thr->last);
	thr->cgpu->status = LIFE_WELL;
	thr->getwork = 0;
	thr->cgpu->device_last_well = time(NULL);
}

void thread_reportout(struct thr_info *thr)
{
	thr->getwork = time(NULL);
}

static void hashmeter(int thr_id, struct timeval *diff,
		      uint64_t hashes_done)
{
	char logstatusline[256];
	struct timeval temp_tv_end, total_diff;
	double secs;
	double local_secs;
	static double local_mhashes_done = 0;
	double local_mhashes = (double)hashes_done / 1000000.0;
	bool showlog = false;
	char cHr[ALLOC_H2B_NOUNIT+1], aHr[ALLOC_H2B_NOUNIT+1], uHr[ALLOC_H2B_SPACED+3+1];
	char rejpcbuf[6];
	char bnbuf[6];
	struct thr_info *thr;

	/* Update the last time this thread reported in */
	if (thr_id >= 0) {
		thr = get_thread(thr_id);
		cgtime(&(thr->last));
		thr->cgpu->device_last_well = time(NULL);
	}

	secs = (double)diff->tv_sec + ((double)diff->tv_usec / 1000000.0);

	/* So we can call hashmeter from a non worker thread */
	if (thr_id >= 0) {
		struct cgpu_info *cgpu = thr->cgpu;
		int threadobj = cgpu->threads ?: 1;
		double thread_rolling = 0.0;
		int i;

		applog(LOG_DEBUG, "[thread %d: %"PRIu64" hashes, %.1f khash/sec]",
			thr_id, hashes_done, hashes_done / 1000 / secs);

		/* Rolling average for each thread and each device */
		decay_time(&thr->rolling, local_mhashes / secs, secs);
		for (i = 0; i < threadobj; i++)
			thread_rolling += cgpu->thr[i]->rolling;

		mutex_lock(&hash_lock);
		decay_time(&cgpu->rolling, thread_rolling, secs);
		cgpu->total_mhashes += local_mhashes;
		mutex_unlock(&hash_lock);

		// If needed, output detailed, per-device stats
		if (want_per_device_stats) {
			struct timeval now;
			struct timeval elapsed;
			struct timeval *last_msg_tv = opt_show_procs ? &thr->cgpu->last_message_tv : &thr->cgpu->device->last_message_tv;

			cgtime(&now);
			timersub(&now, last_msg_tv, &elapsed);
			if (opt_log_interval <= elapsed.tv_sec) {
				struct cgpu_info *cgpu = thr->cgpu;
				char logline[255];

				*last_msg_tv = now;

				get_statline(logline, sizeof(logline), cgpu);
				if (!curses_active) {
					printf("\n%s\r", logline);
					fflush(stdout);
				} else
					applog(LOG_INFO, "%s", logline);
			}
		}
	}

	/* Totals are updated by all threads so can race without locking */
	mutex_lock(&hash_lock);
	cgtime(&temp_tv_end);
	timersub(&temp_tv_end, &total_tv_end, &total_diff);

	total_mhashes_done += local_mhashes;
	local_mhashes_done += local_mhashes;
	/* Only update with opt_log_interval */
	if (total_diff.tv_sec < opt_log_interval)
		goto out_unlock;
	showlog = true;
	cgtime(&total_tv_end);

	local_secs = (double)total_diff.tv_sec + ((double)total_diff.tv_usec / 1000000.0);
	decay_time(&total_rolling, local_mhashes_done / local_secs, local_secs);
	global_hashrate = ((unsigned long long)lround(total_rolling)) * 1000000;

	timersub(&total_tv_end, &total_tv_start, &total_diff);
	total_secs = (double)total_diff.tv_sec +
		((double)total_diff.tv_usec / 1000000.0);

	double wtotal = (total_diff_accepted + total_diff_rejected + total_diff_stale);
	
	multi_format_unit_array2(
		((char*[]){cHr, aHr, uHr}),
		((size_t[]){sizeof(cHr), sizeof(aHr), sizeof(uHr)}),
		true, "h/s", H2B_SHORT,
		3,
		1e6*total_rolling,
		1e6*total_mhashes_done / total_secs,
		utility_to_hashrate(total_diff1 * (wtotal ? (total_diff_accepted / wtotal) : 1) * 60 / total_secs));

	int ui_accepted, ui_rejected, ui_stale;
	if (opt_weighed_stats)
	{
		ui_accepted = total_diff_accepted;
		ui_rejected = total_diff_rejected;
		ui_stale = total_diff_stale;
	}
	else
	{
		ui_accepted = total_accepted;
		ui_rejected = total_rejected;
		ui_stale = total_stale;
	}
	
#ifdef HAVE_CURSES
	if (curses_active_locked()) {
		float temp = 0;
		struct cgpu_info *proc, *last_working_dev = NULL;
		int i, working_devs = 0, working_procs = 0;
		int divx;
		bool bad = false;
		
		// Find the highest temperature of all processors
		for (i = 0; i < total_devices; ++i)
		{
			proc = get_devices(i);
			
			if (proc->temp > temp)
				temp = proc->temp;
			
			if (unlikely(proc->deven == DEV_DISABLED))
				;  // Just need to block it off from both conditions
			else
			if (likely(proc->status == LIFE_WELL && proc->deven == DEV_ENABLED))
			{
				if (proc->rolling > .1)
				{
					++working_procs;
					if (proc->device != last_working_dev)
					{
						++working_devs;
						last_working_dev = proc->device;
					}
				}
			}
			else
				bad = true;
		}
		
		if (working_devs == working_procs)
			snprintf(statusline, sizeof(statusline), "%s%d        ", bad ? U8_BAD_START : "", working_devs);
		else
			snprintf(statusline, sizeof(statusline), "%s%d/%d     ", bad ? U8_BAD_START : "", working_devs, working_procs);
		
		divx = 7;
		if (opt_show_procs && !opt_compact)
			++divx;
		
		if (bad)
		{
			divx += sizeof(U8_BAD_START)-1;
			strcpy(&statusline[divx], U8_BAD_END);
			divx += sizeof(U8_BAD_END)-1;
		}
		
		temperature_column(&statusline[divx], sizeof(statusline)-divx, true, &temp);
		
		format_statline(statusline, sizeof(statusline),
		                cHr, aHr,
		                uHr,
		                ui_accepted,
		                ui_rejected,
		                ui_stale,
		                total_diff_rejected + total_diff_stale, total_diff_accepted,
		                hw_errors,
		                total_bad_diff1, total_bad_diff1 + total_diff1);
		unlock_curses();
	}
#endif
	
	// Add a space
	memmove(&uHr[6], &uHr[5], strlen(&uHr[5]) + 1);
	uHr[5] = ' ';
	
	percentf4(rejpcbuf, sizeof(rejpcbuf), total_diff_rejected + total_diff_stale, total_diff_accepted);
	percentf4(bnbuf, sizeof(bnbuf), total_bad_diff1, total_diff1);
	
	snprintf(logstatusline, sizeof(logstatusline),
	         "%s%ds:%s avg:%s u:%s | A:%d R:%d+%d(%s) HW:%d/%s",
		want_per_device_stats ? "ALL " : "",
		opt_log_interval,
		cHr, aHr,
		uHr,
		ui_accepted,
		ui_rejected,
		ui_stale,
		rejpcbuf,
		hw_errors,
		bnbuf
	);


	local_mhashes_done = 0;
out_unlock:
	mutex_unlock(&hash_lock);

	if (showlog) {
		if (!curses_active) {
			if (want_per_device_stats)
				printf("\n%s\r", logstatusline);
			else
			{
				const int logstatusline_len = strlen(logstatusline);
				int padding;
				if (last_logstatusline_len > logstatusline_len)
					padding = (last_logstatusline_len - logstatusline_len);
				else
				{
					padding = 0;
					if (last_logstatusline_len == -1)
						puts("");
				}
				printf("%s%*s\r", logstatusline, padding, "");
				last_logstatusline_len = logstatusline_len;
			}
			fflush(stdout);
		} else
			applog(LOG_INFO, "%s", logstatusline);
	}
}

void hashmeter2(struct thr_info *thr)
{
	struct timeval tv_now, tv_elapsed;
	
	timerclear(&thr->tv_hashes_done);
	
	cgtime(&tv_now);
	timersub(&tv_now, &thr->tv_lastupdate, &tv_elapsed);
	/* Update the hashmeter at most 5 times per second */
	if ((thr->hashes_done && (tv_elapsed.tv_sec > 0 || tv_elapsed.tv_usec > 200000)) ||
	    tv_elapsed.tv_sec >= opt_log_interval) {
		hashmeter(thr->id, &tv_elapsed, thr->hashes_done);
		thr->hashes_done = 0;
		thr->tv_lastupdate = tv_now;
	}
}

static void stratum_share_result(json_t *val, json_t *res_val, json_t *err_val,
				 struct stratum_share *sshare)
{
	struct work *work = sshare->work;

	share_result(val, res_val, err_val, work, false, "");
}

/* Parses stratum json responses and tries to find the id that the request
 * matched to and treat it accordingly. */
bool parse_stratum_response(struct pool *pool, char *s)
{
	json_t *val = NULL, *err_val, *res_val, *id_val;
	struct stratum_share *sshare;
	json_error_t err;
	bool ret = false;
	int id;

	val = JSON_LOADS(s, &err);
	if (!val) {
		applog(LOG_INFO, "JSON decode failed(%d): %s", err.line, err.text);
		goto out;
	}

	res_val = json_object_get(val, "result");
	err_val = json_object_get(val, "error");
	id_val = json_object_get(val, "id");

	if (json_is_null(id_val) || !id_val) {
		char *ss;

		if (err_val)
			ss = json_dumps(err_val, JSON_INDENT(3));
		else
			ss = strdup("(unknown reason)");

		applog(LOG_INFO, "JSON-RPC non method decode failed: %s", ss);

		free(ss);

		goto out;
	}

	if (!json_is_integer(id_val)) {
		if (json_is_string(id_val)
		 && !strncmp(json_string_value(id_val), "txlist", 6))
		{
			const bool is_array = json_is_array(res_val);
			applog(LOG_DEBUG, "Received %s for pool %u job %s",
			       is_array ? "transaction list" : "no-transaction-list response",
			       pool->pool_no, &json_string_value(id_val)[6]);
			if (!is_array)
			{
				// No need to wait for a timeout
				timer_unset(&pool->swork.tv_transparency);
				pool_set_opaque(pool, true);
				goto fishy;
			}
			if (strcmp(json_string_value(id_val) + 6, pool->swork.job_id))
				// We only care about a transaction list for the current job id
				goto fishy;
			
			// Check that the transactions actually hash to the merkle links
			{
				unsigned maxtx = 1 << pool->swork.merkles;
				unsigned mintx = maxtx >> 1;
				--maxtx;
				unsigned acttx = (unsigned)json_array_size(res_val);
				if (acttx < mintx || acttx > maxtx) {
					applog(LOG_WARNING, "Pool %u is sending mismatched block contents to us (%u is not %u-%u)",
					       pool->pool_no, acttx, mintx, maxtx);
					goto fishy;
				}
				// TODO: Check hashes match actual merkle links
			}

			pool_set_opaque(pool, false);
			timer_unset(&pool->swork.tv_transparency);

fishy:
			ret = true;
		}

		goto out;
	}

	id = json_integer_value(id_val);

	mutex_lock(&sshare_lock);
	HASH_FIND_INT(stratum_shares, &id, sshare);
	if (sshare)
		HASH_DEL(stratum_shares, sshare);
	mutex_unlock(&sshare_lock);

	if (!sshare) {
		double pool_diff;

		/* Since the share is untracked, we can only guess at what the
		 * work difficulty is based on the current pool diff. */
		cg_rlock(&pool->data_lock);
		pool_diff = target_diff(pool->swork.target);
		cg_runlock(&pool->data_lock);

		if (json_is_true(res_val)) {
			applog(LOG_NOTICE, "Accepted untracked stratum share from pool %d", pool->pool_no);

			/* We don't know what device this came from so we can't
			 * attribute the work to the relevant cgpu */
			mutex_lock(&stats_lock);
			total_accepted++;
			pool->accepted++;
			total_diff_accepted += pool_diff;
			pool->diff_accepted += pool_diff;
			mutex_unlock(&stats_lock);
		} else {
			applog(LOG_NOTICE, "Rejected untracked stratum share from pool %d", pool->pool_no);

			mutex_lock(&stats_lock);
			total_rejected++;
			pool->rejected++;
			total_diff_rejected += pool_diff;
			pool->diff_rejected += pool_diff;
			mutex_unlock(&stats_lock);
		}
		goto out;
	}
	else {
		mutex_lock(&submitting_lock);
		--total_submitting;
		mutex_unlock(&submitting_lock);
	}
	stratum_share_result(val, res_val, err_val, sshare);
	free_work(sshare->work);
	free(sshare);

	ret = true;
out:
	if (val)
		json_decref(val);

	return ret;
}

static void shutdown_stratum(struct pool *pool)
{
	// Shut down Stratum as if we never had it
	pool->stratum_active = false;
	pool->stratum_init = false;
	pool->has_stratum = false;
	shutdown(pool->sock, SHUT_RDWR);
	free(pool->stratum_url);
	if (pool->sockaddr_url == pool->stratum_url)
		pool->sockaddr_url = NULL;
	pool->stratum_url = NULL;
}

void clear_stratum_shares(struct pool *pool)
{
	int my_mining_threads = mining_threads;  // Cached outside of locking
	struct stratum_share *sshare, *tmpshare;
	struct work *work;
	struct cgpu_info *cgpu;
	double diff_cleared = 0;
	double thr_diff_cleared[my_mining_threads];
	int cleared = 0;
	int thr_cleared[my_mining_threads];
	
	// NOTE: This is per-thread rather than per-device to avoid getting devices lock in stratum_shares loop
	for (int i = 0; i < my_mining_threads; ++i)
	{
		thr_diff_cleared[i] = 0;
		thr_cleared[i] = 0;
	}

	mutex_lock(&sshare_lock);
	HASH_ITER(hh, stratum_shares, sshare, tmpshare) {
		work = sshare->work;
		if (sshare->work->pool == pool && work->thr_id < my_mining_threads) {
			HASH_DEL(stratum_shares, sshare);
			
			sharelog("disconnect", work);
			
			diff_cleared += sshare->work->work_difficulty;
			thr_diff_cleared[work->thr_id] += work->work_difficulty;
			++thr_cleared[work->thr_id];
			free_work(sshare->work);
			free(sshare);
			cleared++;
		}
	}
	mutex_unlock(&sshare_lock);

	if (cleared) {
		applog(LOG_WARNING, "Lost %d shares due to stratum disconnect on pool %d", cleared, pool->pool_no);
		mutex_lock(&stats_lock);
		pool->stale_shares += cleared;
		total_stale += cleared;
		pool->diff_stale += diff_cleared;
		total_diff_stale += diff_cleared;
		for (int i = 0; i < my_mining_threads; ++i)
			if (thr_cleared[i])
			{
				cgpu = get_thr_cgpu(i);
				cgpu->diff_stale += thr_diff_cleared[i];
				cgpu->stale += thr_cleared[i];
			}
		mutex_unlock(&stats_lock);

		mutex_lock(&submitting_lock);
		total_submitting -= cleared;
		mutex_unlock(&submitting_lock);
	}
}

static void resubmit_stratum_shares(struct pool *pool)
{
	struct stratum_share *sshare, *tmpshare;
	struct work *work;
	unsigned resubmitted = 0;

	mutex_lock(&sshare_lock);
	mutex_lock(&submitting_lock);
	HASH_ITER(hh, stratum_shares, sshare, tmpshare) {
		if (sshare->work->pool != pool)
			continue;
		
		HASH_DEL(stratum_shares, sshare);
		
		work = sshare->work;
		DL_APPEND(submit_waiting, work);
		
		free(sshare);
		++resubmitted;
	}
	mutex_unlock(&submitting_lock);
	mutex_unlock(&sshare_lock);

	if (resubmitted) {
		notifier_wake(submit_waiting_notifier);
		applog(LOG_DEBUG, "Resubmitting %u shares due to stratum disconnect on pool %u", resubmitted, pool->pool_no);
	}
}

static void clear_pool_work(struct pool *pool)
{
	struct work *work, *tmp;
	int cleared = 0;

	mutex_lock(stgd_lock);
	HASH_ITER(hh, staged_work, work, tmp) {
		if (work->pool == pool) {
			HASH_DEL(staged_work, work);
			free_work(work);
			cleared++;
			staged_full = false;
		}
	}
	mutex_unlock(stgd_lock);
}

static int cp_prio(void)
{
	int prio;

	cg_rlock(&control_lock);
	prio = currentpool->prio;
	cg_runlock(&control_lock);

	return prio;
}

/* We only need to maintain a secondary pool connection when we need the
 * capacity to get work from the backup pools while still on the primary */
static bool cnx_needed(struct pool *pool)
{
	struct pool *cp;

	if (pool->enabled != POOL_ENABLED)
		return false;

	/* Idle stratum pool needs something to kick it alive again */
	if (pool->has_stratum && pool->idle)
		return true;

	/* Getwork pools without opt_fail_only need backup pools up to be able
	 * to leak shares */
	cp = current_pool();
	if (pool_actively_desired(pool, cp))
		return true;
	if (!pool_localgen(cp) && (!opt_fail_only || !cp->hdr_path))
		return true;

	/* Keep the connection open to allow any stray shares to be submitted
	 * on switching pools for 2 minutes. */
	if (timer_elapsed(&pool->tv_last_work_time, NULL) < 120)
		return true;

	/* If the pool has only just come to life and is higher priority than
	 * the current pool keep the connection open so we can fail back to
	 * it. */
	if (pool_strategy == POOL_FAILOVER && pool->prio < cp_prio())
		return true;

	if (pool_unworkable(cp))
		return true;
	
	/* We've run out of work, bring anything back to life. */
	if (no_work)
		return true;
	
	// If the current pool lacks its own block change detection, see if we are needed for that
	if (pool_active_lp_pool(cp) == pool)
		return true;

	return false;
}

static void wait_lpcurrent(struct pool *pool);
static void pool_resus(struct pool *pool);
static void gen_stratum_work(struct pool *pool, struct work *work);

static void stratum_resumed(struct pool *pool)
{
	if (!pool->stratum_notify)
		return;
	if (pool_tclear(pool, &pool->idle)) {
		applog(LOG_INFO, "Stratum connection to pool %d resumed", pool->pool_no);
		pool_resus(pool);
	}
}

static bool supports_resume(struct pool *pool)
{
	bool ret;

	cg_rlock(&pool->data_lock);
	ret = (pool->sessionid != NULL);
	cg_runlock(&pool->data_lock);

	return ret;
}

static bool pools_active;

/* One stratum thread per pool that has stratum waits on the socket checking
 * for new messages and for the integrity of the socket connection. We reset
 * the connection based on the integrity of the receive side only as the send
 * side will eventually expire data it fails to send. */
static void *stratum_thread(void *userdata)
{
	struct pool *pool = (struct pool *)userdata;

	pthread_detach(pthread_self());

	char threadname[20];
	snprintf(threadname, 20, "stratum%u", pool->pool_no);
	RenameThread(threadname);

	srand(time(NULL) + (intptr_t)userdata);

	while (42) {
		struct timeval timeout;
		int sel_ret;
		fd_set rd;
		char *s;
		int sock;

		if (unlikely(!pool->has_stratum))
			break;

		/* Check to see whether we need to maintain this connection
		 * indefinitely or just bring it up when we switch to this
		 * pool */
		while (true)
		{
			sock = pool->sock;
			
			if (sock == INVSOCK)
				applog(LOG_DEBUG, "Pool %u: Invalid socket, suspending",
				       pool->pool_no);
			else
			if (!sock_full(pool) && !cnx_needed(pool) && pools_active)
				applog(LOG_DEBUG, "Pool %u: Connection not needed, suspending",
				       pool->pool_no);
			else
				break;
			
			suspend_stratum(pool);
			clear_stratum_shares(pool);
			clear_pool_work(pool);

			wait_lpcurrent(pool);
			if (!restart_stratum(pool)) {
				pool_died(pool);
				while (!restart_stratum(pool)) {
					if (pool->removed)
						goto out;
					cgsleep_ms(30000);
				}
			}
		}

		FD_ZERO(&rd);
		FD_SET(sock, &rd);
		timeout.tv_sec = 120;
		timeout.tv_usec = 0;

		/* If we fail to receive any notify messages for 2 minutes we
		 * assume the connection has been dropped and treat this pool
		 * as dead */
		if (!sock_full(pool) && (sel_ret = select(sock + 1, &rd, NULL, NULL, &timeout)) < 1) {
			applog(LOG_DEBUG, "Stratum select failed on pool %d with value %d", pool->pool_no, sel_ret);
			s = NULL;
		} else
			s = recv_line(pool);
		if (!s) {
			if (!pool->has_stratum)
				break;

			applog(LOG_NOTICE, "Stratum connection to pool %d interrupted", pool->pool_no);
			pool->getfail_occasions++;
			total_go++;

			mutex_lock(&pool->stratum_lock);
			pool->stratum_active = pool->stratum_notify = false;
			pool->sock = INVSOCK;
			mutex_unlock(&pool->stratum_lock);

			/* If the socket to our stratum pool disconnects, all
			 * submissions need to be discarded or resent. */
			if (!supports_resume(pool))
				clear_stratum_shares(pool);
			else
				resubmit_stratum_shares(pool);
			clear_pool_work(pool);
			if (pool == current_pool())
				restart_threads();

			if (restart_stratum(pool))
				continue;

			shutdown_stratum(pool);
			pool_died(pool);
			break;
		}

		/* Check this pool hasn't died while being a backup pool and
		 * has not had its idle flag cleared */
		stratum_resumed(pool);

		if (!parse_method(pool, s) && !parse_stratum_response(pool, s))
			applog(LOG_INFO, "Unknown stratum msg: %s", s);
		free(s);
		if (pool->swork.clean) {
			struct work *work = make_work();

			/* Generate a single work item to update the current
			 * block database */
			pool->swork.clean = false;
			gen_stratum_work(pool, work);

			/* Try to extract block height from coinbase scriptSig */
			uint8_t *bin_height = &bytes_buf(&pool->swork.coinbase)[4 /*version*/ + 1 /*txin count*/ + 36 /*prevout*/ + 1 /*scriptSig len*/ + 1 /*push opcode*/];
			unsigned char cb_height_sz;
			cb_height_sz = bin_height[-1];
			if (cb_height_sz == 3) {
				// FIXME: The block number will overflow this by AD 2173
				uint32_t block_id = ((uint32_t*)work->data)[1];
				uint32_t height = 0;
				memcpy(&height, bin_height, 3);
				height = le32toh(height);
				have_block_height(block_id, height);
			}

			pool->swork.work_restart_id =
			++pool->work_restart_id;
			pool_update_work_restart_time(pool);
			if (test_work_current(work)) {
				/* Only accept a work update if this stratum
				 * connection is from the current pool */
				struct pool * const cp = current_pool();
				if (pool == cp)
					restart_threads();
				
				applog(
				       ((!opt_quiet_work_updates) && pool_actively_in_use(pool, cp) ? LOG_NOTICE : LOG_DEBUG),
				       "Stratum from pool %d requested work update", pool->pool_no);
			} else
				applog(LOG_NOTICE, "Stratum from pool %d detected new block", pool->pool_no);
			free_work(work);
		}

		if (timer_passed(&pool->swork.tv_transparency, NULL)) {
			// More than 4 timmills past since requested transactions
			timer_unset(&pool->swork.tv_transparency);
			pool_set_opaque(pool, true);
		}
	}

out:
	return NULL;
}

static void init_stratum_thread(struct pool *pool)
{
	have_longpoll = true;

	if (unlikely(pthread_create(&pool->stratum_thread, NULL, stratum_thread, (void *)pool)))
		quit(1, "Failed to create stratum thread");
}

static void *longpoll_thread(void *userdata);

static bool stratum_works(struct pool *pool)
{
	applog(LOG_INFO, "Testing pool %d stratum %s", pool->pool_no, pool->stratum_url);
	if (!extract_sockaddr(pool->stratum_url, &pool->sockaddr_url, &pool->stratum_port))
		return false;

	if (pool->stratum_active)
		return true;
	
	if (!initiate_stratum(pool))
		return false;

	return true;
}

static
bool pool_recently_got_work(struct pool * const pool, const struct timeval * const tvp_now)
{
	return (timer_isset(&pool->tv_last_work_time) && timer_elapsed(&pool->tv_last_work_time, tvp_now) < 60);
}

static bool pool_active(struct pool *pool, bool pinging)
{
	struct timeval tv_now, tv_getwork, tv_getwork_reply;
	bool ret = false;
	json_t *val;
	CURL *curl = NULL;
	int rolltime;
	char *rpc_req;
	struct work *work;
	enum pool_protocol proto;

	if (pool->stratum_init)
	{
		if (pool->stratum_active)
			return true;
	}
	else
	if (!pool->idle)
	{
		timer_set_now(&tv_now);
		if (pool_recently_got_work(pool, &tv_now))
			return true;
	}
	
	mutex_lock(&pool->pool_test_lock);
	
	if (pool->stratum_init)
	{
		ret = pool->stratum_active;
		goto out;
	}
	
	timer_set_now(&tv_now);
	
	if (pool->idle)
	{
		if (timer_elapsed(&pool->tv_idle, &tv_now) < 30)
			goto out;
	}
	else
	if (pool_recently_got_work(pool, &tv_now))
	{
		ret = true;
		goto out;
	}
	
		applog(LOG_INFO, "Testing pool %s", pool->rpc_url);

	/* This is the central point we activate stratum when we can */
	curl = curl_easy_init();
	if (unlikely(!curl)) {
		applog(LOG_ERR, "CURL initialisation failed");
		goto out;
	}

	if (!(want_gbt || want_getwork))
		goto nohttp;

	work = make_work();

	/* Probe for GBT support on first pass */
	proto = want_gbt ? PLP_GETBLOCKTEMPLATE : PLP_GETWORK;

tryagain:
	rpc_req = prepare_rpc_req_probe(work, proto, NULL);
	work->pool = pool;
	if (!rpc_req)
		goto out;

	pool->probed = false;
	cgtime(&tv_getwork);
	val = json_rpc_call(curl, pool->rpc_url, pool->rpc_userpass, rpc_req,
			true, false, &rolltime, pool, false);
	cgtime(&tv_getwork_reply);

	free(rpc_req);

	/* Detect if a http getwork pool has an X-Stratum header at startup,
	 * and if so, switch to that in preference to getwork if it works */
	if (pool->stratum_url && want_stratum && pool_may_redirect_to(pool, pool->stratum_url) && (pool->has_stratum || stratum_works(pool))) {
		if (!pool->has_stratum) {

		applog(LOG_NOTICE, "Switching pool %d %s to %s", pool->pool_no, pool->rpc_url, pool->stratum_url);
		if (!pool->rpc_url)
			pool_set_uri(pool, strdup(pool->stratum_url));
		pool->has_stratum = true;

		}

		free_work(work);
		if (val)
			json_decref(val);

retry_stratum:
		;
		/* We create the stratum thread for each pool just after
		 * successful authorisation. Once the init flag has been set
		 * we never unset it and the stratum thread is responsible for
		 * setting/unsetting the active flag */
		bool init = pool_tset(pool, &pool->stratum_init);

		if (!init) {
			ret = initiate_stratum(pool) && auth_stratum(pool);

			if (ret)
			{
				detect_algo = 2;
				init_stratum_thread(pool);
			}
			else
			{
				pool_tclear(pool, &pool->stratum_init);
				pool->tv_idle = tv_getwork_reply;
			}
			goto out;
		}
		ret = pool->stratum_active;
		goto out;
	}
	else if (pool->has_stratum)
		shutdown_stratum(pool);

	if (val) {
		bool rc;
		json_t *res;

		res = json_object_get(val, "result");
		if ((!json_is_object(res)) || (proto == PLP_GETBLOCKTEMPLATE && !json_object_get(res, "bits")))
			goto badwork;

		work->rolltime = rolltime;
		rc = work_decode(pool, work, val);
		if (rc) {
			applog(LOG_DEBUG, "Successfully retrieved and deciphered work from pool %u %s",
			       pool->pool_no, pool->rpc_url);
			work->pool = pool;
			copy_time(&work->tv_getwork, &tv_getwork);
			copy_time(&work->tv_getwork_reply, &tv_getwork_reply);
			work->getwork_mode = GETWORK_MODE_TESTPOOL;
			calc_diff(work, 0);

			update_last_work(work);

			applog(LOG_DEBUG, "Pushing pooltest work to base pool");

			stage_work(work);
			total_getworks++;
			pool->getwork_requested++;
			ret = true;
			pool->tv_idle = tv_getwork_reply;
		} else {
badwork:
			json_decref(val);
			applog(LOG_DEBUG, "Successfully retrieved but FAILED to decipher work from pool %u %s",
			       pool->pool_no, pool->rpc_url);
			pool->proto = proto = pool_protocol_fallback(proto);
			if (PLP_NONE != proto)
				goto tryagain;
			pool->tv_idle = tv_getwork_reply;
			free_work(work);
			goto out;
		}
		json_decref(val);

		if (proto != pool->proto) {
			pool->proto = proto;
			applog(LOG_INFO, "Selected %s protocol for pool %u", pool_protocol_name(proto), pool->pool_no);
		}

		if (pool->lp_url)
			goto out;

		/* Decipher the longpoll URL, if any, and store it in ->lp_url */

		const struct blktmpl_longpoll_req *lp;
		if (work->tr && (lp = blktmpl_get_longpoll(work->tr->tmpl))) {
			// NOTE: work_decode takes care of lp id
			pool->lp_url = lp->uri ? absolute_uri(lp->uri, pool->rpc_url) : pool->rpc_url;
			if (!pool->lp_url)
			{
				ret = false;
				goto out;
			}
			pool->lp_proto = PLP_GETBLOCKTEMPLATE;
		}
		else
		if (pool->hdr_path && want_getwork) {
			pool->lp_url = absolute_uri(pool->hdr_path, pool->rpc_url);
			if (!pool->lp_url)
			{
				ret = false;
				goto out;
			}
			pool->lp_proto = PLP_GETWORK;
		} else
			pool->lp_url = NULL;

		if (want_longpoll && !pool->lp_started) {
			pool->lp_started = true;
			if (unlikely(pthread_create(&pool->longpoll_thread, NULL, longpoll_thread, (void *)pool)))
				quit(1, "Failed to create pool longpoll thread");
		}
	} else if (PLP_NONE != (proto = pool_protocol_fallback(proto))) {
		pool->proto = proto;
		goto tryagain;
	} else {
		pool->tv_idle = tv_getwork_reply;
		free_work(work);
nohttp:
		/* If we failed to parse a getwork, this could be a stratum
		 * url without the prefix stratum+tcp:// so let's check it */
		if (extract_sockaddr(pool->rpc_url, &pool->sockaddr_url, &pool->stratum_port) && initiate_stratum(pool)) {
			pool->has_stratum = true;
			goto retry_stratum;
		}
		applog(LOG_DEBUG, "FAILED to retrieve work from pool %u %s",
		       pool->pool_no, pool->rpc_url);
		if (!pinging)
			applog(LOG_WARNING, "Pool %u slow/down or URL or credentials invalid", pool->pool_no);
	}
out:
	if (curl)
		curl_easy_cleanup(curl);
	mutex_unlock(&pool->pool_test_lock);
	return ret;
}

static void pool_resus(struct pool *pool)
{
	if (pool_strategy == POOL_FAILOVER && pool->prio < cp_prio())
		applog(LOG_WARNING, "Pool %d %s alive, testing stability", pool->pool_no, pool->rpc_url);
	else
		applog(LOG_INFO, "Pool %d %s alive", pool->pool_no, pool->rpc_url);
}

static struct work *hash_pop(void)
{
	struct work *work = NULL, *tmp;
	int hc;
	struct timespec ts;

retry:
	mutex_lock(stgd_lock);
	while (!HASH_COUNT(staged_work))
	{
		if (unlikely(staged_full))
		{
			if (likely(opt_queue < 10 + mining_threads))
			{
				++opt_queue;
				applog(LOG_WARNING, "Staged work underrun; increasing queue minimum to %d", opt_queue);
			}
			else
				applog(LOG_WARNING, "Staged work underrun; not automatically increasing above %d", opt_queue);
			staged_full = false;  // Let it fill up before triggering an underrun again
			no_work = true;
		}
		ts = (struct timespec){ .tv_sec = opt_log_interval, };
		pthread_cond_signal(&gws_cond);
		if (ETIMEDOUT == pthread_cond_timedwait(&getq->cond, stgd_lock, &ts))
		{
			run_cmd(cmd_idle);
			pthread_cond_signal(&gws_cond);
			pthread_cond_wait(&getq->cond, stgd_lock);
		}
	}
	
	no_work = false;

	hc = HASH_COUNT(staged_work);
	/* Find clone work if possible, to allow masters to be reused */
	if (hc > staged_rollable) {
		HASH_ITER(hh, staged_work, work, tmp) {
			if (!work_rollable(work))
				break;
		}
	} else
		work = staged_work;
	
	if (can_roll(work) && should_roll(work))
	{
		// Instead of consuming it, force it to be cloned and grab the clone
		mutex_unlock(stgd_lock);
		clone_available();
		goto retry;
	}
	
	HASH_DEL(staged_work, work);
	if (work_rollable(work))
		staged_rollable--;

	/* Signal the getwork scheduler to look for more work */
	pthread_cond_signal(&gws_cond);

	/* Signal hash_pop again in case there are mutliple hash_pop waiters */
	pthread_cond_signal(&getq->cond);
	mutex_unlock(stgd_lock);
	work->pool->last_work_time = time(NULL);
	cgtime(&work->pool->tv_last_work_time);

	return work;
}

/* Clones work by rolling it if possible, and returning a clone instead of the
 * original work item which gets staged again to possibly be rolled again in
 * the future */
static struct work *clone_work(struct work *work)
{
	int mrs = mining_threads + opt_queue - total_staged();
	struct work *work_clone;
	bool cloned;

	if (mrs < 1)
		return work;

	cloned = false;
	work_clone = make_clone(work);
	while (mrs-- > 0 && can_roll(work) && should_roll(work)) {
		applog(LOG_DEBUG, "Pushing rolled converted work to stage thread");
		stage_work(work_clone);
		roll_work(work);
		work_clone = make_clone(work);
		/* Roll it again to prevent duplicates should this be used
		 * directly later on */
		roll_work(work);
		cloned = true;
	}

	if (cloned) {
		stage_work(work);
		return work_clone;
	}

	free_work(work_clone);

	return work;
}

void gen_hash(unsigned char *data, unsigned char *hash, int len)
{
	unsigned char hash1[32];

	sha256(data, len, hash1);
	sha256(hash1, 32, hash);
}

/* PDiff 1 is a 256 bit unsigned integer of
 * 0x00000000ffffffffffffffffffffffffffffffffffffffffffffffffffffffff
 * so we use a big endian 32 bit unsigned integer positioned at the Nth byte to
 * cover a huge range of difficulty targets, though not all 256 bits' worth */
static void pdiff_target_leadzero(void * const target_p, double diff)
{
	uint8_t *target = target_p;
	diff *= 0x100000000;
	int skip = log2(diff) / 8;
	if (skip)
	{
		if (skip > 0x1c)
			skip = 0x1c;
		diff /= pow(0x100, skip);
		memset(target, 0, skip);
	}
	uint32_t n = 0xffffffff;
	n = (double)n / diff;
	n = htobe32(n);
	memcpy(&target[skip], &n, sizeof(n));
	memset(&target[skip + sizeof(n)], 0xff, 32 - (skip + sizeof(n)));
}

void set_target_to_pdiff(void * const dest_target, const double pdiff)
{
	unsigned char rtarget[32];
	pdiff_target_leadzero(rtarget, pdiff);
	swab256(dest_target, rtarget);
	
	if (opt_debug) {
		char htarget[65];
		bin2hex(htarget, rtarget, 32);
		applog(LOG_DEBUG, "Generated target %s", htarget);
	}
}

void set_target_to_bdiff(void * const dest_target, const double bdiff)
{
	set_target_to_pdiff(dest_target, bdiff_to_pdiff(bdiff));
}

void _test_target(void * const funcp, const char * const funcname, const bool little_endian, const void * const expectp, const double diff)
{
	uint8_t bufr[32], buf[32], expectr[32], expect[32];
	int off;
	void (*func)(void *, double) = funcp;
	
	func(little_endian ? bufr : buf, diff);
	if (little_endian)
		swab256(buf, bufr);
	
	swap32tobe(expect, expectp, 256/32);
	
	// Fuzzy comparison: the first 32 bits set must match, and the actual target must be >= the expected
	for (off = 0; off < 28 && !buf[off]; ++off)
	{}
	
	if (memcmp(&buf[off], &expect[off], 4))
	{
testfail: ;
		char hexbuf[65], expectbuf[65];
		bin2hex(hexbuf, buf, 32);
		bin2hex(expectbuf, expect, 32);
		applogr(, LOG_WARNING, "%s test failed: diff %g got %s (expected %s)",
		        funcname, diff, hexbuf, expectbuf);
	}
	
	if (!little_endian)
		swab256(bufr, buf);
	swab256(expectr, expect);
	
	if (!hash_target_check(expectr, bufr))
		goto testfail;
}

#define TEST_TARGET(func, le, expect, diff)  \
	_test_target(func, #func, le, expect, diff)

void test_target()
{
	uint32_t expect[8] = {0};
	// bdiff 1 should be exactly 00000000ffff0000000006f29cfd29510a6caee84634e86a57257cf03152537f due to floating-point imprecision (pdiff1 / 1.0000152590218966)
	expect[0] = 0x0000ffff;
	TEST_TARGET(set_target_to_bdiff, true, expect, 1./0x10000);
	expect[0] = 0;
	expect[1] = 0xffff0000;
	TEST_TARGET(set_target_to_bdiff, true, expect, 1);
	expect[1] >>= 1;
	TEST_TARGET(set_target_to_bdiff, true, expect, 2);
	expect[1] >>= 3;
	TEST_TARGET(set_target_to_bdiff, true, expect, 0x10);
	expect[1] >>= 4;
	TEST_TARGET(set_target_to_bdiff, true, expect, 0x100);
	
	memset(&expect[1], '\xff', 28);
	expect[0] = 0x0000ffff;
	TEST_TARGET(set_target_to_pdiff, true, expect, 1./0x10000);
	expect[0] = 0;
	TEST_TARGET(set_target_to_pdiff, true, expect, 1);
	expect[1] >>= 1;
	TEST_TARGET(set_target_to_pdiff, true, expect, 2);
	expect[1] >>= 3;
	TEST_TARGET(set_target_to_pdiff, true, expect, 0x10);
	expect[1] >>= 4;
	TEST_TARGET(set_target_to_pdiff, true, expect, 0x100);
}

void stratum_work_cpy(struct stratum_work * const dst, const struct stratum_work * const src)
{
	*dst = *src;
	if (dst->tr)
		tmpl_incref(dst->tr);
	dst->nonce1 = maybe_strdup(src->nonce1);
	dst->job_id = maybe_strdup(src->job_id);
	bytes_cpy(&dst->coinbase, &src->coinbase);
	bytes_cpy(&dst->merkle_bin, &src->merkle_bin);
}

void stratum_work_clean(struct stratum_work * const swork)
{
	if (swork->tr)
		tmpl_decref(swork->tr);
	free(swork->nonce1);
	free(swork->job_id);
	bytes_free(&swork->coinbase);
	bytes_free(&swork->merkle_bin);
}

bool pool_has_usable_swork(const struct pool * const pool)
{
	if (opt_benchmark)
		return true;
	if (pool->swork.tr)
	{
		// GBT
		struct timeval tv_now;
		timer_set_now(&tv_now);
		return blkmk_time_left(pool->swork.tr->tmpl, tv_now.tv_sec);
	}
	return pool->stratum_notify;
}

/* Generates stratum based work based on the most recent notify information
 * from the pool. This will keep generating work while a pool is down so we use
 * other means to detect when the pool has died in stratum_thread */
static void gen_stratum_work(struct pool *pool, struct work *work)
{
	clean_work(work);
	
	cg_wlock(&pool->data_lock);
	pool->swork.data_lock_p = &pool->data_lock;
	
	const int n2size = pool->swork.n2size;
	bytes_resize(&work->nonce2, n2size);
	if (pool->nonce2sz < n2size)
		memset(&bytes_buf(&work->nonce2)[pool->nonce2sz], 0, n2size - pool->nonce2sz);
	memcpy(bytes_buf(&work->nonce2),
#ifdef WORDS_BIGENDIAN
	// NOTE: On big endian, the most significant bits are stored at the end, so skip the LSBs
	       &((char*)&pool->nonce2)[pool->nonce2off],
#else
	       &pool->nonce2,
#endif
	       pool->nonce2sz);
	pool->nonce2++;
	
	work->pool = pool;
	work->work_restart_id = pool->swork.work_restart_id;
	gen_stratum_work2(work, &pool->swork);
	
	cgtime(&work->tv_staged);
}

void gen_stratum_work2(struct work *work, struct stratum_work *swork)
{
	unsigned char *coinbase, merkle_root[32], merkle_sha[64];
	uint8_t *merkle_bin;
	uint32_t *data32, *swap32;
	int i;

	/* Generate coinbase */
	coinbase = bytes_buf(&swork->coinbase);
	memcpy(&coinbase[swork->nonce2_offset], bytes_buf(&work->nonce2), bytes_len(&work->nonce2));

	/* Downgrade to a read lock to read off the variables */
	if (swork->data_lock_p)
		cg_dwlock(swork->data_lock_p);

	/* Generate merkle root */
	gen_hash(coinbase, merkle_root, bytes_len(&swork->coinbase));
	memcpy(merkle_sha, merkle_root, 32);
	merkle_bin = bytes_buf(&swork->merkle_bin);
	for (i = 0; i < swork->merkles; ++i, merkle_bin += 32) {
		memcpy(merkle_sha + 32, merkle_bin, 32);
		gen_hash(merkle_sha, merkle_root, 64);
		memcpy(merkle_sha, merkle_root, 32);
	}
	data32 = (uint32_t *)merkle_sha;
	swap32 = (uint32_t *)merkle_root;
	flip32(swap32, data32);
	
	memcpy(&work->data[0], swork->header1, 36);
	memcpy(&work->data[36], merkle_root, 32);
	*((uint32_t*)&work->data[68]) = htobe32(swork->ntime + timer_elapsed(&swork->tv_received, NULL));
	memcpy(&work->data[72], swork->diffbits, 4);
	memset(&work->data[76], 0, 4);  // nonce
	memcpy(&work->data[80], workpadding_bin, 48);
	
	work->ntime_roll_limits = swork->ntime_roll_limits;

	/* Copy parameters required for share submission */
	memcpy(work->target, swork->target, sizeof(work->target));
	work->job_id = maybe_strdup(swork->job_id);
	work->nonce1 = maybe_strdup(swork->nonce1);
	if (swork->data_lock_p)
		cg_runlock(swork->data_lock_p);

	if (opt_debug)
	{
		char header[161];
		char nonce2hex[(bytes_len(&work->nonce2) * 2) + 1];
		bin2hex(header, work->data, 80);
		bin2hex(nonce2hex, bytes_buf(&work->nonce2), bytes_len(&work->nonce2));
		applog(LOG_DEBUG, "Generated stratum header %s", header);
		applog(LOG_DEBUG, "Work job_id %s nonce2 %s", work->job_id, nonce2hex);
	}

	// STAGE1

	applog(LOG_DEBUG, "STAGE1(gen_stratum_work2)");

	applog(LOG_DEBUG, "before swap32yes");
	debugWork(work);

	//swap32yes(&data.i[0], work->data, 16);
	swap32yes(work->data, work->data, 20);

	applog(LOG_DEBUG, "after swap32yes");
	debugWork(work);

	hybridScryptHash256Stage1(work);

	applog(LOG_DEBUG, "STAGE1(gen_stratum_work2) - after hybridScryptHash256Stage1");

	applog(LOG_DEBUG, "before swap32yes");
	debugWork(work);

	swap32yes(work->data, work->data, 20);

	applog(LOG_DEBUG, "after swap32yes");
	debugWork(work);


	calc_midstate(work);

	local_work++;
	work->stratum = true;
	work->blk.nonce = 0;
	work->id = total_work++;
	work->longpoll = false;
	work->getwork_mode = GETWORK_MODE_STRATUM;
	calc_diff(work, 0);
}

void request_work(struct thr_info *thr)
{
	struct cgpu_info *cgpu = thr->cgpu;
	struct cgminer_stats *dev_stats = &(cgpu->cgminer_stats);

	/* Tell the watchdog thread this thread is waiting on getwork and
	 * should not be restarted */
	thread_reportout(thr);
	
	// HACK: Since get_work still blocks, reportout all processors dependent on this thread
	for (struct cgpu_info *proc = thr->cgpu->next_proc; proc; proc = proc->next_proc)
	{
		if (proc->threads)
			break;
		thread_reportout(proc->thr[0]);
	}

	cgtime(&dev_stats->_get_start);
}

// FIXME: Make this non-blocking (and remove HACK above)
struct work *get_work(struct thr_info *thr)
{
	const int thr_id = thr->id;
	struct cgpu_info *cgpu = thr->cgpu;
	struct cgminer_stats *dev_stats = &(cgpu->cgminer_stats);
	struct cgminer_stats *pool_stats;
	struct timeval tv_get;
	struct work *work = NULL;

	applog(LOG_DEBUG, "%"PRIpreprv": Popping work from get queue to get work", cgpu->proc_repr);
	while (!work) {
		work = hash_pop();
		if (stale_work(work, false)) {
			staged_full = false;  // It wasn't really full, since it was stale :(
			discard_work(work);
			work = NULL;
			wake_gws();
		}
	}
	last_getwork = time(NULL);
	applog(LOG_DEBUG, "%"PRIpreprv": Got work %d from get queue to get work for thread %d",
	       cgpu->proc_repr, work->id, thr_id);

	work->thr_id = thr_id;
	thread_reportin(thr);
	
	// HACK: Since get_work still blocks, reportin all processors dependent on this thread
	for (struct cgpu_info *proc = thr->cgpu->next_proc; proc; proc = proc->next_proc)
	{
		if (proc->threads)
			break;
		thread_reportin(proc->thr[0]);
	}
	
	work->mined = true;
	work->blk.nonce = 0;

	cgtime(&tv_get);
	timersub(&tv_get, &dev_stats->_get_start, &tv_get);

	timeradd(&tv_get, &dev_stats->getwork_wait, &dev_stats->getwork_wait);
	if (timercmp(&tv_get, &dev_stats->getwork_wait_max, >))
		dev_stats->getwork_wait_max = tv_get;
	if (timercmp(&tv_get, &dev_stats->getwork_wait_min, <))
		dev_stats->getwork_wait_min = tv_get;
	++dev_stats->getwork_calls;

	pool_stats = &(work->pool->cgminer_stats);
	timeradd(&tv_get, &pool_stats->getwork_wait, &pool_stats->getwork_wait);
	if (timercmp(&tv_get, &pool_stats->getwork_wait_max, >))
		pool_stats->getwork_wait_max = tv_get;
	if (timercmp(&tv_get, &pool_stats->getwork_wait_min, <))
		pool_stats->getwork_wait_min = tv_get;
	++pool_stats->getwork_calls;
	
	if (work->work_difficulty < 1)
	{
		if (unlikely(work->work_difficulty < cgpu->min_nonce_diff))
		{
			if (cgpu->min_nonce_diff - work->work_difficulty > 1./0x10000000)
				applog(LOG_WARNING, "%"PRIpreprv": Using work with lower difficulty than device supports",
				       cgpu->proc_repr);
			work->nonce_diff = cgpu->min_nonce_diff;
		}
		else
			work->nonce_diff = work->work_difficulty;
	}
	else
		work->nonce_diff = 1;

	return work;
}

static
void _submit_work_async(struct work *work)
{
	applog(LOG_DEBUG, "Pushing submit work to work thread");
	
	if (opt_benchmark)
	{
		json_t * const jn = json_null();
		work_check_for_block(work);
		share_result(jn, jn, jn, work, false, "");
		free_work(work);
		return;
	}

	mutex_lock(&submitting_lock);
	++total_submitting;
	DL_APPEND(submit_waiting, work);
	mutex_unlock(&submitting_lock);

	notifier_wake(submit_waiting_notifier);
}

/* Submit a copy of the tested, statistic recorded work item asynchronously */
static void submit_work_async2(struct work *work, struct timeval *tv_work_found)
{
	if (tv_work_found)
		copy_time(&work->tv_work_found, tv_work_found);
	
	_submit_work_async(work);
}

void inc_hw_errors3(struct thr_info *thr, const struct work *work, const uint32_t *bad_nonce_p, float nonce_diff)
{
	struct cgpu_info * const cgpu = thr->cgpu;
	
	if (bad_nonce_p)
	{
		if (bad_nonce_p == UNKNOWN_NONCE)
			applog(LOG_DEBUG, "%"PRIpreprv": invalid nonce - HW error",
			       cgpu->proc_repr);
		else
			applog(LOG_DEBUG, "%"PRIpreprv": invalid nonce (%08lx) - HW error",
			       cgpu->proc_repr, (unsigned long)be32toh(*bad_nonce_p));
	}
	
	mutex_lock(&stats_lock);
	hw_errors++;
	++cgpu->hw_errors;
	if (bad_nonce_p)
	{
		total_bad_diff1 += nonce_diff;
		cgpu->bad_diff1 += nonce_diff;
	}
	mutex_unlock(&stats_lock);

	if (thr->cgpu->drv->hw_error)
		thr->cgpu->drv->hw_error(thr);
}

void work_hash(struct work * const work)
{
<<<<<<< HEAD
	uint32_t *hash2_32 = (uint32_t *)&work->hash[0];

	if (opt_debug_console)
	   printf("hashtest2\n");

	hash_data(work->hash, work->data);

	debugWork(work);

	if (work->hybrid_state == 1) {
		swap32yes(work->data, work->data, 20);
		hybridScryptHash256Stage2(work);
		swap32yes(work->data, work->data, 20);
	}

	debugWork(work);


	if (hash2_32[7] != 0) {
		if (opt_debug_console)
		   printf("hashtest2 - TNR_BAD\n");

		return TNR_BAD;
	}

	if (!checktarget) {
		if (opt_debug_console)
			printf("hashtest2 - TNR_GOOD\n");

		return TNR_GOOD;
	}

	if (!hash_target_check_v(work->hash, work->target)) {
		if (opt_debug_console)
		   printf("hashtest2 - TNR_HIGH\n");

		return TNR_HIGH;
	}

	if (opt_debug_console)
	   printf("hashtest2 - TNR_GOOD\n");
=======
#ifdef USE_SCRYPT
	if (opt_scrypt)
		scrypt_hash_data(work->hash, work->data);
	else
#endif
		hash_data(work->hash, work->data);
}
>>>>>>> 061c032e

static
bool test_hash(const void * const phash, const float diff)
{
	const uint32_t * const hash = phash;
	if (diff >= 1.)
		// FIXME: > 1 should check more
		return !hash[7];
	
	const uint32_t Htarg = (uint32_t)(0x100000000 * diff) - 1;
	const uint32_t tmp_hash7 = le32toh(hash[7]);
	
	applog(LOG_DEBUG, "htarget %08lx hash %08lx",
				(long unsigned int)Htarg,
				(long unsigned int)tmp_hash7);
	return (tmp_hash7 <= Htarg);
}

enum test_nonce2_result _test_nonce2(struct work *work, uint32_t nonce, bool checktarget)
{
	if (opt_debug_console)
	   printf("_test_nonce2\n");

	uint32_t *work_nonce = (uint32_t *)(work->data + 64 + 12);
	*work_nonce = htole32(nonce);

<<<<<<< HEAD
	if (work->hybrid_state == 0) {
		swap32yes(work->data, work->data, 20);
		hybridScryptHash256Stage1(work);
		swap32yes(work->data, work->data, 20);
	}

#ifdef USE_SCRYPT
	if (opt_scrypt)
		// NOTE: Depends on scrypt_test return matching enum values
		return scrypt_test(work->data, work->target, nonce);
#endif

	return hashtest2(work, checktarget);
=======
	work_hash(work);
	
	if (!test_hash(work->hash, work->nonce_diff))
		return TNR_BAD;
	
	if (checktarget && !hash_target_check_v(work->hash, work->target))
	{
		bool high_hash = true;
		struct pool * const pool = work->pool;
		if (pool->stratum_active)
		{
			// Some stratum pools are buggy and expect difficulty changes to be immediate retroactively, so if the target has changed, check and submit just in case
			if (memcmp(pool->swork.target, work->target, sizeof(work->target)))
			{
				applog(LOG_DEBUG, "Stratum pool %u target has changed since work job issued, checking that too",
				       pool->pool_no);
				if (hash_target_check_v(work->hash, pool->swork.target))
					high_hash = false;
			}
		}
		if (high_hash)
			return TNR_HIGH;
	}
	
	return TNR_GOOD;
>>>>>>> 061c032e
}

/* Returns true if nonce for work was a valid share */
bool submit_nonce(struct thr_info *thr, struct work *work, uint32_t nonce)
{
	return submit_noffset_nonce(thr, work, nonce, 0);
}

/* Allows drivers to submit work items where the driver has changed the ntime
 * value by noffset. Must be only used with a work protocol that does not ntime
 * roll itself intrinsically to generate work (eg stratum). We do not touch
 * the original work struct, but the copy of it only. */
bool submit_noffset_nonce(struct thr_info *thr, struct work *work_in, uint32_t nonce,
			  int noffset)
{
	struct work *work = make_work();
	_copy_work(work, work_in, noffset);
	
	uint32_t *work_nonce = (uint32_t *)(work->data + 64 + 12);
	struct timeval tv_work_found;
	enum test_nonce2_result res;
	bool ret = true;

	thread_reportout(thr);

	cgtime(&tv_work_found);
	*work_nonce = htole32(nonce);
	work->thr_id = thr->id;

	/* Do one last check before attempting to submit the work */
	/* Side effect: sets work->data and work->hash for us */
	res = test_nonce2(work, nonce);
	
	if (unlikely(res == TNR_BAD))
		{
			inc_hw_errors(thr, work, nonce);
			ret = false;
			goto out;
		}
	
	mutex_lock(&stats_lock);
	total_diff1       += work->nonce_diff;
	thr ->cgpu->diff1 += work->nonce_diff;
	work->pool->diff1 += work->nonce_diff;
	thr->cgpu->last_device_valid_work = time(NULL);
	mutex_unlock(&stats_lock);
	
	if (noncelog_file)
		noncelog(work);
	
	if (res == TNR_HIGH)
	{
			// Share above target, normal
			/* Check the diff of the share, even if it didn't reach the
			 * target, just to set the best share value if it's higher. */
			share_diff(work);
			goto out;
	}
	
	submit_work_async2(work, &tv_work_found);
	work = NULL;  // Taken by submit_work_async2
out:
	if (work)
		free_work(work);
	thread_reportin(thr);

	return ret;
}

// return true of we should stop working on this piece of work
// returning false means we will keep scanning for a nonce
// assumptions: work->blk.nonce is the number of nonces completed in the work
// see minerloop_scanhash comments for more details & usage
bool abandon_work(struct work *work, struct timeval *wdiff, uint64_t max_hashes)
{
	if (work->blk.nonce == 0xffffffff ||                // known we are scanning a full nonce range
	    wdiff->tv_sec > opt_scantime ||                 // scan-time has elapsed (user specified, default 60s)
	    work->blk.nonce >= 0xfffffffe - max_hashes ||   // are there enough nonces left in the work
	    max_hashes >= 0xfffffffe ||                     // assume we are scanning a full nonce range
	    stale_work(work, false))                        // work is stale
		return true;
	return false;
}

void __thr_being_msg(int prio, struct thr_info *thr, const char *being)
{
	struct cgpu_info *proc = thr->cgpu;
	
	if (proc->threads > 1)
		applog(prio, "%"PRIpreprv" (thread %d) %s", proc->proc_repr, thr->id, being);
	else
		applog(prio, "%"PRIpreprv" %s", proc->proc_repr, being);
}

// Called by asynchronous minerloops, when they find their processor should be disabled
void mt_disable_start(struct thr_info *mythr)
{
	struct cgpu_info *cgpu = mythr->cgpu;
	struct device_drv *drv = cgpu->drv;
	
	if (drv->thread_disable)
		drv->thread_disable(mythr);
	
	hashmeter2(mythr);
	__thr_being_msg(LOG_WARNING, mythr, "being disabled");
	mythr->rolling = mythr->cgpu->rolling = 0;
	thread_reportout(mythr);
	mythr->_mt_disable_called = true;
}

/* Put a new unqueued work item in cgpu->unqueued_work under cgpu->qlock till
 * the driver tells us it's full so that it may extract the work item using
 * the get_queued() function which adds it to the hashtable on
 * cgpu->queued_work. */
static void fill_queue(struct thr_info *mythr, struct cgpu_info *cgpu, struct device_drv *drv, const int thr_id)
{
	thread_reportout(mythr);
	do {
		bool need_work;

		/* Do this lockless just to know if we need more unqueued work. */
		need_work = (!cgpu->unqueued_work);

		/* get_work is a blocking function so do it outside of lock
		 * to prevent deadlocks with other locks. */
		if (need_work) {
			struct work *work = get_work(mythr);

			wr_lock(&cgpu->qlock);
			/* Check we haven't grabbed work somehow between
			 * checking and picking up the lock. */
			if (likely(!cgpu->unqueued_work))
				cgpu->unqueued_work = work;
			else
				need_work = false;
			wr_unlock(&cgpu->qlock);

			if (unlikely(!need_work))
				discard_work(work);
		}
		/* The queue_full function should be used by the driver to
		 * actually place work items on the physical device if it
		 * does have a queue. */
	} while (drv->queue_full && !drv->queue_full(cgpu));
}

/* Add a work item to a cgpu's queued hashlist */
void __add_queued(struct cgpu_info *cgpu, struct work *work)
{
	cgpu->queued_count++;
	HASH_ADD_INT(cgpu->queued_work, id, work);
}

/* This function is for retrieving one work item from the unqueued pointer and
 * adding it to the hashtable of queued work. Code using this function must be
 * able to handle NULL as a return which implies there is no work available. */
struct work *get_queued(struct cgpu_info *cgpu)
{
	struct work *work = NULL;

	wr_lock(&cgpu->qlock);
	if (cgpu->unqueued_work) {
		work = cgpu->unqueued_work;
		if (unlikely(stale_work(work, false))) {
			discard_work(work);
			work = NULL;
			wake_gws();
		} else
			__add_queued(cgpu, work);
		cgpu->unqueued_work = NULL;
	}
	wr_unlock(&cgpu->qlock);

	return work;
}

void add_queued(struct cgpu_info *cgpu, struct work *work)
{
	wr_lock(&cgpu->qlock);
	__add_queued(cgpu, work);
	wr_unlock(&cgpu->qlock);
}

/* Get fresh work and add it to cgpu's queued hashlist */
struct work *get_queue_work(struct thr_info *thr, struct cgpu_info *cgpu, int thr_id)
{
	struct work *work = get_work(thr);

	add_queued(cgpu, work);
	return work;
}

/* This function is for finding an already queued work item in the
 * given que hashtable. Code using this function must be able
 * to handle NULL as a return which implies there is no matching work.
 * The calling function must lock access to the que if it is required.
 * The common values for midstatelen, offset, datalen are 32, 64, 12 */
struct work *__find_work_bymidstate(struct work *que, char *midstate, size_t midstatelen, char *data, int offset, size_t datalen)
{
	struct work *work, *tmp, *ret = NULL;

	HASH_ITER(hh, que, work, tmp) {
		if (memcmp(work->midstate, midstate, midstatelen) == 0 &&
		    memcmp(work->data + offset, data, datalen) == 0) {
			ret = work;
			break;
		}
	}

	return ret;
}

/* This function is for finding an already queued work item in the
 * device's queued_work hashtable. Code using this function must be able
 * to handle NULL as a return which implies there is no matching work.
 * The common values for midstatelen, offset, datalen are 32, 64, 12 */
struct work *find_queued_work_bymidstate(struct cgpu_info *cgpu, char *midstate, size_t midstatelen, char *data, int offset, size_t datalen)
{
	struct work *ret;

	rd_lock(&cgpu->qlock);
	ret = __find_work_bymidstate(cgpu->queued_work, midstate, midstatelen, data, offset, datalen);
	rd_unlock(&cgpu->qlock);

	return ret;
}

struct work *clone_queued_work_bymidstate(struct cgpu_info *cgpu, char *midstate, size_t midstatelen, char *data, int offset, size_t datalen)
{
	struct work *work, *ret = NULL;

	rd_lock(&cgpu->qlock);
	work = __find_work_bymidstate(cgpu->queued_work, midstate, midstatelen, data, offset, datalen);
	if (work)
		ret = copy_work(work);
	rd_unlock(&cgpu->qlock);

	return ret;
}

void __work_completed(struct cgpu_info *cgpu, struct work *work)
{
	cgpu->queued_count--;
	HASH_DEL(cgpu->queued_work, work);
}
/* This function should be used by queued device drivers when they're sure
 * the work struct is no longer in use. */
void work_completed(struct cgpu_info *cgpu, struct work *work)
{
	wr_lock(&cgpu->qlock);
	__work_completed(cgpu, work);
	wr_unlock(&cgpu->qlock);

	free_work(work);
}

/* Combines find_queued_work_bymidstate and work_completed in one function
 * withOUT destroying the work so the driver must free it. */
struct work *take_queued_work_bymidstate(struct cgpu_info *cgpu, char *midstate, size_t midstatelen, char *data, int offset, size_t datalen)
{
	struct work *work;

	wr_lock(&cgpu->qlock);
	work = __find_work_bymidstate(cgpu->queued_work, midstate, midstatelen, data, offset, datalen);
	if (work)
		__work_completed(cgpu, work);
	wr_unlock(&cgpu->qlock);

	return work;
}

static void flush_queue(struct cgpu_info *cgpu)
{
	struct work *work = NULL;

	wr_lock(&cgpu->qlock);
	work = cgpu->unqueued_work;
	cgpu->unqueued_work = NULL;
	wr_unlock(&cgpu->qlock);

	if (work) {
		free_work(work);
		applog(LOG_DEBUG, "Discarded queued work item");
	}
}

/* This version of hash work is for devices that are fast enough to always
 * perform a full nonce range and need a queue to maintain the device busy.
 * Work creation and destruction is not done from within this function
 * directly. */
void hash_queued_work(struct thr_info *mythr)
{
	const long cycle = opt_log_interval / 5 ? : 1;
	struct timeval tv_start = {0, 0}, tv_end;
	struct cgpu_info *cgpu = mythr->cgpu;
	struct device_drv *drv = cgpu->drv;
	const int thr_id = mythr->id;
	int64_t hashes_done = 0;

	if (unlikely(cgpu->deven != DEV_ENABLED))
		mt_disable(mythr);
	
	while (likely(!cgpu->shutdown)) {
		struct timeval diff;
		int64_t hashes;

		fill_queue(mythr, cgpu, drv, thr_id);

		thread_reportin(mythr);
		hashes = drv->scanwork(mythr);

		/* Reset the bool here in case the driver looks for it
		 * synchronously in the scanwork loop. */
		mythr->work_restart = false;

		if (unlikely(hashes == -1 )) {
			applog(LOG_ERR, "%s %d failure, disabling!", drv->name, cgpu->device_id);
			cgpu->deven = DEV_DISABLED;
			dev_error(cgpu, REASON_THREAD_ZERO_HASH);
			mt_disable(mythr);
		}

		hashes_done += hashes;
		cgtime(&tv_end);
		timersub(&tv_end, &tv_start, &diff);
		if (diff.tv_sec >= cycle) {
			hashmeter(thr_id, &diff, hashes_done);
			hashes_done = 0;
			copy_time(&tv_start, &tv_end);
		}

		if (unlikely(mythr->pause || cgpu->deven != DEV_ENABLED))
			mt_disable(mythr);

		if (unlikely(mythr->work_restart)) {
			flush_queue(cgpu);
			if (drv->flush_work)
				drv->flush_work(cgpu);
		}
	}
	// cgpu->deven = DEV_DISABLED; set in miner_thread
}

// Called by minerloop, when it is re-enabling a processor
void mt_disable_finish(struct thr_info *mythr)
{
	struct device_drv *drv = mythr->cgpu->drv;
	
	thread_reportin(mythr);
	__thr_being_msg(LOG_WARNING, mythr, "being re-enabled");
	if (drv->thread_enable)
		drv->thread_enable(mythr);
	mythr->_mt_disable_called = false;
}

// Called by synchronous minerloops, when they find their processor should be disabled
// Calls mt_disable_start, waits until it's re-enabled, then calls mt_disable_finish
void mt_disable(struct thr_info *mythr)
{
	const struct cgpu_info * const cgpu = mythr->cgpu;
	mt_disable_start(mythr);
	applog(LOG_DEBUG, "Waiting for wakeup notification in miner thread");
	do {
		notifier_read(mythr->notifier);
	} while (mythr->pause || cgpu->deven != DEV_ENABLED);
	mt_disable_finish(mythr);
}


enum {
	STAT_SLEEP_INTERVAL		= 1,
	STAT_CTR_INTERVAL		= 10000000,
	FAILURE_INTERVAL		= 30,
};

/* Stage another work item from the work returned in a longpoll */
static void convert_to_work(json_t *val, int rolltime, struct pool *pool, struct work *work, struct timeval *tv_lp, struct timeval *tv_lp_reply)
{
	bool rc;

	work->rolltime = rolltime;
	rc = work_decode(pool, work, val);
	if (unlikely(!rc)) {
		applog(LOG_ERR, "Could not convert longpoll data to work");
		free_work(work);
		return;
	}
	total_getworks++;
	pool->getwork_requested++;
	work->pool = pool;
	copy_time(&work->tv_getwork, tv_lp);
	copy_time(&work->tv_getwork_reply, tv_lp_reply);
	calc_diff(work, 0);

	if (pool->enabled == POOL_REJECTING)
		work->mandatory = true;

	work->longpoll = true;
	work->getwork_mode = GETWORK_MODE_LP;

	update_last_work(work);

	/* We'll be checking this work item twice, but we already know it's
	 * from a new block so explicitly force the new block detection now
	 * rather than waiting for it to hit the stage thread. This also
	 * allows testwork to know whether LP discovered the block or not. */
	test_work_current(work);

	/* Don't use backup LPs as work if we have failover-only enabled. Use
	 * the longpoll work from a pool that has been rejecting shares as a
	 * way to detect when the pool has recovered.
	 */
	if (pool != current_pool() && opt_fail_only && pool->enabled != POOL_REJECTING) {
		free_work(work);
		return;
	}

	work = clone_work(work);

	applog(LOG_DEBUG, "Pushing converted work to stage thread");

	stage_work(work);
	applog(LOG_DEBUG, "Converted longpoll data to work");
}

/* If we want longpoll, enable it for the chosen default pool, or, if
 * the pool does not support longpoll, find the first one that does
 * and use its longpoll support */
static
struct pool *_select_longpoll_pool(struct pool *cp, bool(*func)(struct pool *))
{
	int i;

	if (func(cp))
		return cp;
	for (i = 0; i < total_pools; i++) {
		struct pool *pool = pools[i];

		if (func(pool))
			return pool;
	}
	return NULL;
}

/* This will make the longpoll thread wait till it's the current pool, or it
 * has been flagged as rejecting, before attempting to open any connections.
 */
static void wait_lpcurrent(struct pool *pool)
{
	mutex_lock(&lp_lock);
	while (!cnx_needed(pool))
	{
		pool->lp_active = false;
		pthread_cond_wait(&lp_cond, &lp_lock);
	}
	mutex_unlock(&lp_lock);
}

static curl_socket_t save_curl_socket(void *vpool, __maybe_unused curlsocktype purpose, struct curl_sockaddr *addr) {
	struct pool *pool = vpool;
	curl_socket_t sock = bfg_socket(addr->family, addr->socktype, addr->protocol);
	pool->lp_socket = sock;
	return sock;
}

static void *longpoll_thread(void *userdata)
{
	struct pool *cp = (struct pool *)userdata;
	/* This *pool is the source of the actual longpoll, not the pool we've
	 * tied it to */
	struct timeval start, reply, end;
	struct pool *pool = NULL;
	char threadname[20];
	CURL *curl = NULL;
	int failures = 0;
	char *lp_url;
	int rolltime;

#ifndef HAVE_PTHREAD_CANCEL
	pthread_setcanceltype(PTHREAD_CANCEL_ASYNCHRONOUS, NULL);
#endif

	snprintf(threadname, 20, "longpoll%u", cp->pool_no);
	RenameThread(threadname);

	curl = curl_easy_init();
	if (unlikely(!curl)) {
		applog(LOG_ERR, "CURL initialisation failed");
		return NULL;
	}

retry_pool:
	pool = select_longpoll_pool(cp);
	if (!pool) {
		applog(LOG_WARNING, "No suitable long-poll found for %s", cp->rpc_url);
		while (!pool) {
			cgsleep_ms(60000);
			pool = select_longpoll_pool(cp);
		}
	}

	if (pool->has_stratum) {
		applog(LOG_WARNING, "Block change for %s detection via %s stratum",
		       cp->rpc_url, pool->rpc_url);
		goto out;
	}

	/* Any longpoll from any pool is enough for this to be true */
	have_longpoll = true;

	wait_lpcurrent(cp);

	{
		lp_url = pool->lp_url;
		if (cp == pool)
			applog(LOG_WARNING, "Long-polling activated for %s (%s)", lp_url, pool_protocol_name(pool->lp_proto));
		else
			applog(LOG_WARNING, "Long-polling activated for %s via %s (%s)", cp->rpc_url, lp_url, pool_protocol_name(pool->lp_proto));
	}

	while (42) {
		json_t *val, *soval;

		struct work *work = make_work();
		char *lpreq;
		lpreq = prepare_rpc_req(work, pool->lp_proto, pool->lp_id);
		work->pool = pool;
		if (!lpreq)
		{
			free_work(work);
			goto lpfail;
		}

		wait_lpcurrent(cp);

		cgtime(&start);

		/* Longpoll connections can be persistent for a very long time
		 * and any number of issues could have come up in the meantime
		 * so always establish a fresh connection instead of relying on
		 * a persistent one. */
		curl_easy_setopt(curl, CURLOPT_FRESH_CONNECT, 1);
		curl_easy_setopt(curl, CURLOPT_OPENSOCKETFUNCTION, save_curl_socket);
		curl_easy_setopt(curl, CURLOPT_OPENSOCKETDATA, pool);
		val = json_rpc_call(curl, lp_url, pool->rpc_userpass,
				    lpreq, false, true, &rolltime, pool, false);
		pool->lp_socket = CURL_SOCKET_BAD;

		cgtime(&reply);

		free(lpreq);

		if (likely(val)) {
			soval = json_object_get(json_object_get(val, "result"), "submitold");
			if (soval)
				pool->submit_old = json_is_true(soval);
			else
				pool->submit_old = false;
			convert_to_work(val, rolltime, pool, work, &start, &reply);
			failures = 0;
			json_decref(val);
		} else {
			/* Some pools regularly drop the longpoll request so
			 * only see this as longpoll failure if it happens
			 * immediately and just restart it the rest of the
			 * time. */
			cgtime(&end);
			free_work(work);
			if (end.tv_sec - start.tv_sec <= 30)
			{
				if (failures == 1)
					applog(LOG_WARNING, "longpoll failed for %s, retrying every 30s", lp_url);
lpfail:
				cgsleep_ms(30000);
			}
		}

		if (pool != cp) {
			pool = select_longpoll_pool(cp);
			if (pool->has_stratum) {
				applog(LOG_WARNING, "Block change for %s detection via %s stratum",
				       cp->rpc_url, pool->rpc_url);
				break;
			}
			if (unlikely(!pool))
				goto retry_pool;
		}

		if (unlikely(pool->removed))
			break;
	}

out:
	pool->lp_active = false;
	curl_easy_cleanup(curl);

	return NULL;
}

static void stop_longpoll(void)
{
	int i;
	
	want_longpoll = false;
	for (i = 0; i < total_pools; ++i)
	{
		struct pool *pool = pools[i];
		
		if (unlikely(!pool->lp_started))
			continue;
		
		pool->lp_started = false;
		pthread_cancel(pool->longpoll_thread);
	}
	have_longpoll = false;
}

static void start_longpoll(void)
{
	int i;
	
	want_longpoll = true;
	for (i = 0; i < total_pools; ++i)
	{
		struct pool *pool = pools[i];
		
		if (unlikely(pool->removed || pool->lp_started || !pool->lp_url))
			continue;
		
		pool->lp_started = true;
		if (unlikely(pthread_create(&pool->longpoll_thread, NULL, longpoll_thread, (void *)pool)))
			quit(1, "Failed to create pool longpoll thread");
	}
}

void reinit_device(struct cgpu_info *cgpu)
{
	if (cgpu->drv->reinit_device)
		cgpu->drv->reinit_device(cgpu);
}

static struct timeval rotate_tv;

/* We reap curls if they are unused for over a minute */
static void reap_curl(struct pool *pool)
{
	struct curl_ent *ent, *iter;
	struct timeval now;
	int reaped = 0;

	cgtime(&now);

	mutex_lock(&pool->pool_lock);
	LL_FOREACH_SAFE(pool->curllist, ent, iter) {
		if (pool->curls < 2)
			break;
		if (now.tv_sec - ent->tv.tv_sec > 300) {
			reaped++;
			pool->curls--;
			LL_DELETE(pool->curllist, ent);
			curl_easy_cleanup(ent->curl);
			free(ent);
		}
	}
	mutex_unlock(&pool->pool_lock);

	if (reaped)
		applog(LOG_DEBUG, "Reaped %d curl%s from pool %d", reaped, reaped > 1 ? "s" : "", pool->pool_no);
}

static void *watchpool_thread(void __maybe_unused *userdata)
{
	int intervals = 0;

#ifndef HAVE_PTHREAD_CANCEL
	pthread_setcanceltype(PTHREAD_CANCEL_ASYNCHRONOUS, NULL);
#endif

	RenameThread("watchpool");

	while (42) {
		struct timeval now;
		int i;

		if (++intervals > 20)
			intervals = 0;
		cgtime(&now);

		for (i = 0; i < total_pools; i++) {
			struct pool *pool = pools[i];

			if (!opt_benchmark)
				reap_curl(pool);

			/* Get a rolling utility per pool over 10 mins */
			if (intervals > 19) {
				int shares = pool->diff1 - pool->last_shares;

				pool->last_shares = pool->diff1;
				pool->utility = (pool->utility + (double)shares * 0.63) / 1.63;
				pool->shares = pool->utility;
			}

			if (pool->enabled == POOL_DISABLED)
				continue;

			/* Don't start testing any pools if the test threads
			 * from startup are still doing their first attempt. */
			if (unlikely(pool->testing)) {
				pthread_join(pool->test_thread, NULL);
			}

			/* Test pool is idle once every minute */
			if (pool->idle && now.tv_sec - pool->tv_idle.tv_sec > 30) {
				if (pool_active(pool, true) && pool_tclear(pool, &pool->idle))
					pool_resus(pool);
			}

			/* Only switch pools if the failback pool has been
			 * alive for more than 5 minutes (default) to prevent
			 * intermittently failing pools from being used. */
			if (!pool->idle && pool_strategy == POOL_FAILOVER && pool->prio < cp_prio() &&
			    now.tv_sec - pool->tv_idle.tv_sec > opt_fail_switch_delay) {
				if (opt_fail_switch_delay % 60)
					applog(LOG_WARNING, "Pool %d %s stable for %d second%s",
					       pool->pool_no, pool->rpc_url,
					       opt_fail_switch_delay,
					       (opt_fail_switch_delay == 1 ? "" : "s"));
				else
					applog(LOG_WARNING, "Pool %d %s stable for %d minute%s",
					       pool->pool_no, pool->rpc_url,
					       opt_fail_switch_delay / 60,
					       (opt_fail_switch_delay == 60 ? "" : "s"));
				switch_pools(NULL);
			}
		}

		if (current_pool()->idle)
			switch_pools(NULL);

		if (pool_strategy == POOL_ROTATE && now.tv_sec - rotate_tv.tv_sec > 60 * opt_rotate_period) {
			cgtime(&rotate_tv);
			switch_pools(NULL);
		}

		cgsleep_ms(30000);
			
	}
	return NULL;
}

void mt_enable(struct thr_info *thr)
{
	applog(LOG_DEBUG, "Waking up thread %d", thr->id);
	notifier_wake(thr->notifier);
}

void proc_enable(struct cgpu_info *cgpu)
{
	int j;

	cgpu->deven = DEV_ENABLED;
	for (j = cgpu->threads ?: 1; j--; )
		mt_enable(cgpu->thr[j]);
}

#define device_recovered(cgpu)  proc_enable(cgpu)

void cgpu_set_defaults(struct cgpu_info * const cgpu)
{
	struct string_elist *setstr_elist;
	const char *p, *p2;
	char replybuf[0x2000];
	size_t L;
	DL_FOREACH(opt_set_device_list, setstr_elist)
	{
		const char * const setstr = setstr_elist->string;
		p = strchr(setstr, ':');
		if (!p)
			p = setstr;
		{
			L = p - setstr;
			char pattern[L + 1];
			if (L)
				memcpy(pattern, setstr, L);
			pattern[L] = '\0';
			if (!cgpu_match(pattern, cgpu))
				continue;
		}
		
		applog(LOG_DEBUG, "%"PRIpreprv": %s: Matched with set default: %s",
		       cgpu->proc_repr, __func__, setstr);
		
		if (p[0] == ':')
			++p;
		p2 = strchr(p, '=');
		if (!p2)
		{
			L = strlen(p);
			p2 = "";
		}
		else
		{
			L = p2 - p;
			++p2;
		}
		char opt[L + 1];
		if (L)
			memcpy(opt, p, L);
		opt[L] = '\0';
		
		L = strlen(p2);
		char setval[L + 1];
		if (L)
			memcpy(setval, p2, L);
		setval[L] = '\0';
		
		enum bfg_set_device_replytype success;
		p = proc_set_device(cgpu, opt, setval, replybuf, &success);
		switch (success)
		{
			case SDR_OK:
				applog(LOG_DEBUG, "%"PRIpreprv": Applied rule %s%s%s",
				       cgpu->proc_repr, setstr,
				       p ? ": " : "", p ?: "");
				break;
			case SDR_ERR:
			case SDR_HELP:
			case SDR_UNKNOWN:
				applog(LOG_DEBUG, "%"PRIpreprv": Applying rule %s: %s",
				       cgpu->proc_repr, setstr, p);
				break;
			case SDR_AUTO:
			case SDR_NOSUPP:
				applog(LOG_DEBUG, "%"PRIpreprv": set_device is not implemented (trying to apply rule: %s)",
				       cgpu->proc_repr, setstr);
		}
	}
	cgpu->already_set_defaults = true;
}

void drv_set_defaults(const struct device_drv * const drv, const void *datap, void *userp, const char * const devpath, const char * const serial, const int mode)
{
	struct device_drv dummy_drv = *drv;
	struct cgpu_info dummy_cgpu = {
		.drv = &dummy_drv,
		.device = &dummy_cgpu,
		.device_id = -1,
		.proc_id = -1,
		.device_data = userp,
		.device_path = devpath,
		.dev_serial = serial,
	};
	strcpy(dummy_cgpu.proc_repr, drv->name);
	switch (mode)
	{
		case 0:
			dummy_drv.set_device = datap;
			break;
		case 1:
			dummy_drv.set_device = NULL;
			dummy_cgpu.set_device_funcs = datap;
			break;
	}
	cgpu_set_defaults(&dummy_cgpu);
}

/* Makes sure the hashmeter keeps going even if mining threads stall, updates
 * the screen at regular intervals, and restarts threads if they appear to have
 * died. */
#define WATCHDOG_SICK_TIME		60
#define WATCHDOG_DEAD_TIME		600
#define WATCHDOG_SICK_COUNT		(WATCHDOG_SICK_TIME/WATCHDOG_INTERVAL)
#define WATCHDOG_DEAD_COUNT		(WATCHDOG_DEAD_TIME/WATCHDOG_INTERVAL)

static void *watchdog_thread(void __maybe_unused *userdata)
{
	const unsigned int interval = WATCHDOG_INTERVAL;
	struct timeval zero_tv;

#ifndef HAVE_PTHREAD_CANCEL
	pthread_setcanceltype(PTHREAD_CANCEL_ASYNCHRONOUS, NULL);
#endif

	RenameThread("watchdog");

	memset(&zero_tv, 0, sizeof(struct timeval));
	cgtime(&rotate_tv);

	while (1) {
		int i;
		struct timeval now;

		sleep(interval);

		discard_stale();

		hashmeter(-1, &zero_tv, 0);

#ifdef HAVE_CURSES
		const int ts = total_staged();
		if (curses_active_locked()) {
			change_logwinsize();
			curses_print_status(ts);
			_refresh_devstatus(true);
			touchwin(logwin);
			wrefresh(logwin);
			unlock_curses();
		}
#endif

		cgtime(&now);

		if (!sched_paused && !should_run()) {
			applog(LOG_WARNING, "Pausing execution as per stop time %02d:%02d scheduled",
			       schedstop.tm.tm_hour, schedstop.tm.tm_min);
			if (!schedstart.enable) {
				quit(0, "Terminating execution as planned");
				break;
			}

			applog(LOG_WARNING, "Will restart execution as scheduled at %02d:%02d",
			       schedstart.tm.tm_hour, schedstart.tm.tm_min);
			sched_paused = true;

			rd_lock(&mining_thr_lock);
			for (i = 0; i < mining_threads; i++)
				mining_thr[i]->pause = true;
			rd_unlock(&mining_thr_lock);
		} else if (sched_paused && should_run()) {
			applog(LOG_WARNING, "Restarting execution as per start time %02d:%02d scheduled",
				schedstart.tm.tm_hour, schedstart.tm.tm_min);
			if (schedstop.enable)
				applog(LOG_WARNING, "Will pause execution as scheduled at %02d:%02d",
					schedstop.tm.tm_hour, schedstop.tm.tm_min);
			sched_paused = false;

			for (i = 0; i < mining_threads; i++) {
				struct thr_info *thr;

				thr = get_thread(i);
				thr->pause = false;
			}
			
			for (i = 0; i < total_devices; ++i)
			{
				struct cgpu_info *cgpu = get_devices(i);
				
				/* Don't touch disabled devices */
				if (cgpu->deven == DEV_DISABLED)
					continue;
				proc_enable(cgpu);
			}
		}

		for (i = 0; i < total_devices; ++i) {
			struct cgpu_info *cgpu = get_devices(i);
			if (!cgpu->disable_watchdog)
				bfg_watchdog(cgpu, &now);
		}
	}

	return NULL;
}

void bfg_watchdog(struct cgpu_info * const cgpu, struct timeval * const tvp_now)
{
			struct thr_info *thr = cgpu->thr[0];
			enum dev_enable *denable;
			char *dev_str = cgpu->proc_repr;

			if (likely(drv_ready(cgpu)))
			{
				if (unlikely(!cgpu->already_set_defaults))
					cgpu_set_defaults(cgpu);
				if (cgpu->drv->get_stats)
					cgpu->drv->get_stats(cgpu);
			}

			denable = &cgpu->deven;

			if (cgpu->drv->watchdog)
				cgpu->drv->watchdog(cgpu, tvp_now);
			
			/* Thread is disabled */
			if (*denable == DEV_DISABLED)
				return;
			else
			if (*denable == DEV_RECOVER_ERR) {
				if (opt_restart && timer_elapsed(&cgpu->tv_device_last_not_well, NULL) > cgpu->reinit_backoff) {
					applog(LOG_NOTICE, "Attempting to reinitialize %s",
					       dev_str);
					if (cgpu->reinit_backoff < 300)
						cgpu->reinit_backoff *= 2;
					device_recovered(cgpu);
				}
				return;
			}
			else
			if (*denable == DEV_RECOVER) {
				if (opt_restart && cgpu->temp < cgpu->targettemp) {
					applog(LOG_NOTICE, "%s recovered to temperature below target, re-enabling",
					       dev_str);
					device_recovered(cgpu);
				}
				dev_error_update(cgpu, REASON_DEV_THERMAL_CUTOFF);
				return;
			}
			else
			if (cgpu->temp > cgpu->cutofftemp)
			{
				applog(LOG_WARNING, "%s hit thermal cutoff limit at %dC, disabling!",
				       dev_str, (int)cgpu->temp);
				*denable = DEV_RECOVER;

				dev_error(cgpu, REASON_DEV_THERMAL_CUTOFF);
				run_cmd(cmd_idle);
			}

			if (thr->getwork) {
				if (cgpu->status == LIFE_WELL && thr->getwork < tvp_now->tv_sec - opt_log_interval) {
					int thrid;
					bool cgpu_idle = true;
					thr->rolling = 0;
					for (thrid = 0; thrid < cgpu->threads; ++thrid)
						if (!cgpu->thr[thrid]->getwork)
							cgpu_idle = false;
					if (cgpu_idle) {
						cgpu->rolling = 0;
						cgpu->status = LIFE_WAIT;
					}
				}
				return;
			}
			else if (cgpu->status == LIFE_WAIT)
				cgpu->status = LIFE_WELL;

#ifdef WANT_CPUMINE
			if (!strcmp(cgpu->drv->dname, "cpu"))
				return;
#endif
			if (cgpu->status != LIFE_WELL && (tvp_now->tv_sec - thr->last.tv_sec < WATCHDOG_SICK_TIME)) {
				if (likely(cgpu->status != LIFE_INIT && cgpu->status != LIFE_INIT2))
				applog(LOG_ERR, "%s: Recovered, declaring WELL!", dev_str);
				cgpu->status = LIFE_WELL;
				cgpu->device_last_well = time(NULL);
			} else if (cgpu->status == LIFE_WELL && (tvp_now->tv_sec - thr->last.tv_sec > WATCHDOG_SICK_TIME)) {
				thr->rolling = cgpu->rolling = 0;
				cgpu->status = LIFE_SICK;
				applog(LOG_ERR, "%s: Idle for more than 60 seconds, declaring SICK!", dev_str);
				cgtime(&thr->sick);

				dev_error(cgpu, REASON_DEV_SICK_IDLE_60);
				run_cmd(cmd_sick);
				
				if (opt_restart && cgpu->drv->reinit_device) {
					applog(LOG_ERR, "%s: Attempting to restart", dev_str);
					reinit_device(cgpu);
				}
			} else if (cgpu->status == LIFE_SICK && (tvp_now->tv_sec - thr->last.tv_sec > WATCHDOG_DEAD_TIME)) {
				cgpu->status = LIFE_DEAD;
				applog(LOG_ERR, "%s: Not responded for more than 10 minutes, declaring DEAD!", dev_str);
				cgtime(&thr->sick);

				dev_error(cgpu, REASON_DEV_DEAD_IDLE_600);
				run_cmd(cmd_dead);
			} else if (tvp_now->tv_sec - thr->sick.tv_sec > 60 &&
				   (cgpu->status == LIFE_SICK || cgpu->status == LIFE_DEAD)) {
				/* Attempt to restart a GPU that's sick or dead once every minute */
				cgtime(&thr->sick);
				if (opt_restart)
					reinit_device(cgpu);
			}
}

static void log_print_status(struct cgpu_info *cgpu)
{
	char logline[255];

	get_statline(logline, sizeof(logline), cgpu);
	applog(LOG_WARNING, "%s", logline);
}

void print_summary(void)
{
	struct timeval diff;
	int hours, mins, secs, i;
	double utility, efficiency = 0.0;
	char xfer[(ALLOC_H2B_SPACED*2)+4+1], bw[(ALLOC_H2B_SPACED*2)+6+1];
	int pool_secs;

	timersub(&total_tv_end, &total_tv_start, &diff);
	hours = diff.tv_sec / 3600;
	mins = (diff.tv_sec % 3600) / 60;
	secs = diff.tv_sec % 60;

	utility = total_accepted / total_secs * 60;
	efficiency = total_bytes_xfer ? total_diff_accepted * 2048. / total_bytes_xfer : 0.0;

	applog(LOG_WARNING, "\nSummary of runtime statistics:\n");
	applog(LOG_WARNING, "Started at %s", datestamp);
	if (total_pools == 1)
		applog(LOG_WARNING, "Pool: %s", pools[0]->rpc_url);
#ifdef WANT_CPUMINE
	if (opt_n_threads > 0)
		applog(LOG_WARNING, "CPU hasher algorithm used: %s", algo_names[opt_algo]);
#endif
	applog(LOG_WARNING, "Runtime: %d hrs : %d mins : %d secs", hours, mins, secs);
	applog(LOG_WARNING, "Average hashrate: %.1f Megahash/s", total_mhashes_done / total_secs);
	applog(LOG_WARNING, "Solved blocks: %d", found_blocks);
	applog(LOG_WARNING, "Best share difficulty: %s", best_share);
	applog(LOG_WARNING, "Share submissions: %d", total_accepted + total_rejected);
	applog(LOG_WARNING, "Accepted shares: %d", total_accepted);
	applog(LOG_WARNING, "Rejected shares: %d + %d stale (%.2f%%)",
	       total_rejected, total_stale,
	       (float)(total_rejected + total_stale) / (float)(total_rejected + total_stale + total_accepted)
	);
	applog(LOG_WARNING, "Accepted difficulty shares: %1.f", total_diff_accepted);
	applog(LOG_WARNING, "Rejected difficulty shares: %1.f", total_diff_rejected);
	applog(LOG_WARNING, "Hardware errors: %d", hw_errors);
	applog(LOG_WARNING, "Network transfer: %s  (%s)",
	       multi_format_unit2(xfer, sizeof(xfer), true, "B", H2B_SPACED, " / ", 2,
	                         (float)total_bytes_rcvd,
	                         (float)total_bytes_sent),
	       multi_format_unit2(bw, sizeof(bw), true, "B/s", H2B_SPACED, " / ", 2,
	                         (float)(total_bytes_rcvd / total_secs),
	                         (float)(total_bytes_sent / total_secs)));
	applog(LOG_WARNING, "Efficiency (accepted shares * difficulty / 2 KB): %.2f", efficiency);
	applog(LOG_WARNING, "Utility (accepted shares / min): %.2f/min\n", utility);

	applog(LOG_WARNING, "Unable to get work from server occasions: %d", total_go);
	applog(LOG_WARNING, "Work items generated locally: %d", local_work);
	applog(LOG_WARNING, "Submitting work remotely delay occasions: %d", total_ro);
	applog(LOG_WARNING, "New blocks detected on network: %d\n", new_blocks);

	if (total_pools > 1) {
		for (i = 0; i < total_pools; i++) {
			struct pool *pool = pools[i];

			applog(LOG_WARNING, "Pool: %s", pool->rpc_url);
			if (pool->solved)
				applog(LOG_WARNING, "SOLVED %d BLOCK%s!", pool->solved, pool->solved > 1 ? "S" : "");
			applog(LOG_WARNING, " Share submissions: %d", pool->accepted + pool->rejected);
			applog(LOG_WARNING, " Accepted shares: %d", pool->accepted);
			applog(LOG_WARNING, " Rejected shares: %d + %d stale (%.2f%%)",
			       pool->rejected, pool->stale_shares,
			       (float)(pool->rejected + pool->stale_shares) / (float)(pool->rejected + pool->stale_shares + pool->accepted)
			);
			applog(LOG_WARNING, " Accepted difficulty shares: %1.f", pool->diff_accepted);
			applog(LOG_WARNING, " Rejected difficulty shares: %1.f", pool->diff_rejected);
			pool_secs = timer_elapsed(&pool->cgminer_stats.start_tv, NULL);
			applog(LOG_WARNING, " Network transfer: %s  (%s)",
			       multi_format_unit2(xfer, sizeof(xfer), true, "B", H2B_SPACED, " / ", 2,
			                         (float)pool->cgminer_pool_stats.net_bytes_received,
			                         (float)pool->cgminer_pool_stats.net_bytes_sent),
			       multi_format_unit2(bw, sizeof(bw), true, "B/s", H2B_SPACED, " / ", 2,
			                         (float)(pool->cgminer_pool_stats.net_bytes_received / pool_secs),
			                         (float)(pool->cgminer_pool_stats.net_bytes_sent / pool_secs)));
			uint64_t pool_bytes_xfer = pool->cgminer_pool_stats.net_bytes_received + pool->cgminer_pool_stats.net_bytes_sent;
			efficiency = pool_bytes_xfer ? pool->diff_accepted * 2048. / pool_bytes_xfer : 0.0;
			applog(LOG_WARNING, " Efficiency (accepted * difficulty / 2 KB): %.2f", efficiency);

			applog(LOG_WARNING, " Items worked on: %d", pool->works);
			applog(LOG_WARNING, " Unable to get work from server occasions: %d", pool->getfail_occasions);
			applog(LOG_WARNING, " Submitting work remotely delay occasions: %d\n", pool->remotefail_occasions);
		}
	}

	if (opt_quit_summary != BQS_NONE)
	{
		if (opt_quit_summary == BQS_DEFAULT)
		{
			if (total_devices < 25)
				opt_quit_summary = BQS_PROCS;
			else
				opt_quit_summary = BQS_DEVS;
		}
		
		if (opt_quit_summary == BQS_DETAILED)
			include_serial_in_statline = true;
		applog(LOG_WARNING, "Summary of per device statistics:\n");
		for (i = 0; i < total_devices; ++i) {
			struct cgpu_info *cgpu = get_devices(i);
			
			if (!cgpu->proc_id)
			{
				// Device summary line
				opt_show_procs = false;
				log_print_status(cgpu);
				opt_show_procs = true;
			}
			if ((opt_quit_summary == BQS_PROCS || opt_quit_summary == BQS_DETAILED) && cgpu->procs > 1)
				log_print_status(cgpu);
		}
	}

	if (opt_shares) {
		applog(LOG_WARNING, "Mined %g accepted shares of %g requested\n", total_diff_accepted, opt_shares);
		if (opt_shares > total_diff_accepted)
			applog(LOG_WARNING, "WARNING - Mined only %g shares of %g requested.", total_diff_accepted, opt_shares);
	}
	applog(LOG_WARNING, " ");

	fflush(stderr);
	fflush(stdout);
}

void _bfg_clean_up(bool restarting)
{
#ifdef HAVE_OPENCL
	clear_adl(nDevs);
#endif
#ifdef HAVE_LIBUSB
	if (likely(have_libusb))
        libusb_exit(NULL);
#endif

	cgtime(&total_tv_end);
#ifdef WIN32
	timeEndPeriod(1);
#endif
	if (!restarting) {
		/* Attempting to disable curses or print a summary during a
		 * restart can lead to a deadlock. */
#ifdef HAVE_CURSES
		disable_curses();
#endif
		if (!opt_realquiet && successful_connect)
			print_summary();
	}

	if (opt_n_threads > 0)
		free(cpus);

	curl_global_cleanup();
	
#ifdef WIN32
	WSACleanup();
#endif
}

void _quit(int status)
{
	if (status) {
		const char *ev = getenv("__BFGMINER_SEGFAULT_ERRQUIT");
		if (unlikely(ev && ev[0] && ev[0] != '0')) {
			int *p = NULL;
			// NOTE debugger can bypass with: p = &p
			*p = status;  // Segfault, hopefully dumping core
		}
	}

#if defined(unix) || defined(__APPLE__)
	if (forkpid > 0) {
		kill(forkpid, SIGTERM);
		forkpid = 0;
	}
#endif

	exit(status);
}

#ifdef HAVE_CURSES
char *curses_input(const char *query)
{
	char *input;

	echo();
	input = malloc(255);
	if (!input)
		quit(1, "Failed to malloc input");
	leaveok(logwin, false);
	wlogprint("%s:\n", query);
	wgetnstr(logwin, input, 255);
	if (!strlen(input))
	{
		free(input);
		input = NULL;
	}
	leaveok(logwin, true);
	noecho();
	return input;
}
#endif

static void *test_pool_thread(void *arg)
{
	struct pool *pool = (struct pool *)arg;

	if (pool_active(pool, false)) {
		pool_tset(pool, &pool->lagging);
		pool_tclear(pool, &pool->idle);
		bool first_pool = false;

		cg_wlock(&control_lock);
		if (!pools_active) {
			currentpool = pool;
			if (pool->pool_no != 0)
				first_pool = true;
			pools_active = true;
		}
		cg_wunlock(&control_lock);

		if (unlikely(first_pool))
			applog(LOG_NOTICE, "Switching to pool %d %s - first alive pool", pool->pool_no, pool->rpc_url);
		else
			applog(LOG_NOTICE, "Pool %d %s alive", pool->pool_no, pool->rpc_url);

		switch_pools(NULL);
	} else
		pool_died(pool);

	pool->testing = false;
	return NULL;
}

/* Always returns true that the pool details were added unless we are not
 * live, implying this is the only pool being added, so if no pools are
 * active it returns false. */
bool add_pool_details(struct pool *pool, bool live, char *url, char *user, char *pass)
{
	size_t siz;

	pool_set_uri(pool, url);
	pool->rpc_user = user;
	pool->rpc_pass = pass;
	siz = strlen(pool->rpc_user) + strlen(pool->rpc_pass) + 2;
	pool->rpc_userpass = malloc(siz);
	if (!pool->rpc_userpass)
		quit(1, "Failed to malloc userpass");
	snprintf(pool->rpc_userpass, siz, "%s:%s", pool->rpc_user, pool->rpc_pass);

	pool->testing = true;
	pool->idle = true;
	enable_pool(pool);

	pthread_create(&pool->test_thread, NULL, test_pool_thread, (void *)pool);
	if (!live) {
		pthread_join(pool->test_thread, NULL);
		return pools_active;
	}
	return true;
}

#ifdef HAVE_CURSES
static bool input_pool(bool live)
{
	char *url = NULL, *user = NULL, *pass = NULL;
	struct pool *pool;
	bool ret = false;

	immedok(logwin, true);
	wlogprint("Input server details.\n");

	url = curses_input("URL");
	if (!url)
		goto out;

	user = curses_input("Username");
	if (!user)
		goto out;

	pass = curses_input("Password");
	if (!pass)
		pass = calloc(1, 1);

	pool = add_pool();

	if (!detect_stratum(pool, url) && strncmp(url, "http://", 7) &&
	    strncmp(url, "https://", 8)) {
		char *httpinput;

		httpinput = malloc(256);
		if (!httpinput)
			quit(1, "Failed to malloc httpinput");
		strcpy(httpinput, "http://");
		strncat(httpinput, url, 248);
		free(url);
		url = httpinput;
	}

	ret = add_pool_details(pool, live, url, user, pass);
out:
	immedok(logwin, false);

	if (!ret) {
		if (url)
			free(url);
		if (user)
			free(user);
		if (pass)
			free(pass);
	}
	return ret;
}
#endif

#if BLKMAKER_VERSION > 1
static
bool _add_local_gbt(const char * const filepath, void *userp)
{
	const bool * const live_p = userp;
	struct pool *pool;
	char buf[0x100];
	char *rpcuser = NULL, *rpcpass = NULL, *rpcconnect = NULL;
	int rpcport = 0, rpcssl = -101;
	FILE * const F = fopen(filepath, "r");
	if (!F)
		applogr(false, LOG_WARNING, "%s: Failed to open %s for reading", "add_local_gbt", filepath);
	
	while (fgets(buf, sizeof(buf), F))
	{
		if (!strncasecmp(buf, "rpcuser=", 8))
			rpcuser = trimmed_strdup(&buf[8]);
		else
		if (!strncasecmp(buf, "rpcpassword=", 12))
			rpcpass = trimmed_strdup(&buf[12]);
		else
		if (!strncasecmp(buf, "rpcport=", 8))
			rpcport = atoi(&buf[8]);
		else
		if (!strncasecmp(buf, "rpcssl=", 7))
			rpcssl = atoi(&buf[7]);
		else
		if (!strncasecmp(buf, "rpcconnect=", 11))
			rpcconnect = trimmed_strdup(&buf[11]);
		else
			continue;
		if (rpcuser && rpcpass && rpcport && rpcssl != -101 && rpcconnect)
			break;
	}
	
	fclose(F);
	
	if (!rpcpass)
	{
		applog(LOG_DEBUG, "%s: Did not find rpcpassword in %s", "add_local_gbt", filepath);
err:
		free(rpcuser);
		free(rpcpass);
		goto out;
	}
	
	if (!rpcport)
		rpcport = 8332;
	
	if (rpcssl == -101)
		rpcssl = 0;
	
	const bool have_cbaddr = bytes_len(&opt_coinbase_script);
	
	const int uri_sz = 0x30;
	char * const uri = malloc(uri_sz);
	snprintf(uri, uri_sz, "http%s://%s:%d/%s#allblocks", rpcssl ? "s" : "", rpcconnect ?: "localhost", rpcport, have_cbaddr ? "" : "#getcbaddr");
	
	char hfuri[0x40];
	if (rpcconnect)
		snprintf(hfuri, sizeof(hfuri), "%s:%d", rpcconnect, rpcport);
	else
		snprintf(hfuri, sizeof(hfuri), "port %d", rpcport);
	applog(LOG_DEBUG, "Local bitcoin RPC server on %s found in %s", hfuri, filepath);
	
	for (int i = 0; i < total_pools; ++i)
	{
		struct pool *pool = pools[i];
		
		if (!(strcmp(pool->rpc_url, uri) || strcmp(pool->rpc_pass, rpcpass)))
		{
			applog(LOG_DEBUG, "Server on %s is already configured, not adding as failover", hfuri);
			free(uri);
			goto err;
		}
	}
	
	pool = add_pool();
	if (!pool)
	{
		applog(LOG_ERR, "%s: Error adding pool for bitcoin configured in %s", "add_local_gbt", filepath);
		goto err;
	}
	
	if (!rpcuser)
		rpcuser = "";
	
	pool->quota = 0;
	adjust_quota_gcd();
	pool->failover_only = true;
	add_pool_details(pool, *live_p, uri, rpcuser, rpcpass);
	
	applog(LOG_NOTICE, "Added local bitcoin RPC server on %s as pool %d", hfuri, pool->pool_no);
	
out:
	return false;
}

static
void add_local_gbt(bool live)
{
	appdata_file_call("Bitcoin", "bitcoin.conf", _add_local_gbt, &live);
}
#endif

#if defined(unix) || defined(__APPLE__)
static void fork_monitor()
{
	// Make a pipe: [readFD, writeFD]
	int pfd[2];
	int r = pipe(pfd);

	if (r < 0) {
		perror("pipe - failed to create pipe for --monitor");
		exit(1);
	}

	// Make stderr write end of pipe
	fflush(stderr);
	r = dup2(pfd[1], 2);
	if (r < 0) {
		perror("dup2 - failed to alias stderr to write end of pipe for --monitor");
		exit(1);
	}
	r = close(pfd[1]);
	if (r < 0) {
		perror("close - failed to close write end of pipe for --monitor");
		exit(1);
	}

	// Don't allow a dying monitor to kill the main process
	sighandler_t sr0 = signal(SIGPIPE, SIG_IGN);
	sighandler_t sr1 = signal(SIGPIPE, SIG_IGN);
	if (SIG_ERR == sr0 || SIG_ERR == sr1) {
		perror("signal - failed to edit signal mask for --monitor");
		exit(1);
	}

	// Fork a child process
	forkpid = fork();
	if (forkpid < 0) {
		perror("fork - failed to fork child process for --monitor");
		exit(1);
	}

	// Child: launch monitor command
	if (0 == forkpid) {
		// Make stdin read end of pipe
		r = dup2(pfd[0], 0);
		if (r < 0) {
			perror("dup2 - in child, failed to alias read end of pipe to stdin for --monitor");
			exit(1);
		}
		close(pfd[0]);
		if (r < 0) {
			perror("close - in child, failed to close read end of  pipe for --monitor");
			exit(1);
		}

		// Launch user specified command
		execl("/bin/bash", "/bin/bash", "-c", opt_stderr_cmd, (char*)NULL);
		perror("execl - in child failed to exec user specified command for --monitor");
		exit(1);
	}

	// Parent: clean up unused fds and bail
	r = close(pfd[0]);
	if (r < 0) {
		perror("close - failed to close read end of pipe for --monitor");
		exit(1);
	}
}
#endif // defined(unix)

#ifdef HAVE_CURSES
#ifdef USE_UNICODE
static
wchar_t select_unicode_char(const wchar_t *opt)
{
	for ( ; *opt; ++opt)
		if (iswprint(*opt))
			return *opt;
	return '?';
}
#endif

void enable_curses(void) {
	int x;
	__maybe_unused int y;

	lock_curses();
	if (curses_active) {
		unlock_curses();
		return;
	}

#ifdef USE_UNICODE
	if (use_unicode)
	{
		setlocale(LC_CTYPE, "");
		if (iswprint(0xb0))
			have_unicode_degrees = true;
		unicode_micro = select_unicode_char(L"\xb5\u03bcu");
	}
#endif
	mainwin = initscr();
	start_color();
#if defined(PDCURSES) || defined(NCURSES_VERSION)
	if (ERR != use_default_colors())
		default_bgcolor = -1;
#endif
	if (has_colors() && ERR != init_pair(1, COLOR_WHITE, COLOR_BLUE))
	{
		menu_attr = COLOR_PAIR(1);
		if (ERR != init_pair(2, COLOR_RED, default_bgcolor))
			attr_bad |= COLOR_PAIR(2);
	}
	keypad(mainwin, true);
	getmaxyx(mainwin, y, x);
	statuswin = newwin(logstart, x, 0, 0);
	leaveok(statuswin, true);
	// For whatever reason, PDCurses crashes if the logwin is initialized to height y-logcursor
	// We resize the window later anyway, so just start it off at 1 :)
	logwin = newwin(1, 0, logcursor, 0);
	idlok(logwin, true);
	scrollok(logwin, true);
	leaveok(logwin, true);
	cbreak();
	noecho();
	nonl();
	curses_active = true;
	statusy = logstart;
	unlock_curses();
}
#endif

/* TODO: fix need a dummy CPU device_drv even if no support for CPU mining */
#ifndef WANT_CPUMINE
struct device_drv cpu_drv;
struct device_drv cpu_drv = {
	.name = "CPU",
};
#endif

static int cgminer_id_count = 0;
static int device_line_id_count;

void register_device(struct cgpu_info *cgpu)
{
	cgpu->deven = DEV_ENABLED;

	wr_lock(&devices_lock);
	devices[cgpu->cgminer_id = cgminer_id_count++] = cgpu;
	wr_unlock(&devices_lock);

	if (!cgpu->proc_id)
		cgpu->device_line_id = device_line_id_count++;
	mining_threads += cgpu->threads ?: 1;
#ifdef HAVE_CURSES
	adj_width(mining_threads, &dev_width);
#endif

	rwlock_init(&cgpu->qlock);
	cgpu->queued_work = NULL;
}

struct _cgpu_devid_counter {
	char name[4];
	int lastid;
	UT_hash_handle hh;
};

void renumber_cgpu(struct cgpu_info *cgpu)
{
	static struct _cgpu_devid_counter *devids = NULL;
	struct _cgpu_devid_counter *d;
	
	HASH_FIND_STR(devids, cgpu->drv->name, d);
	if (d)
		cgpu->device_id = ++d->lastid;
	else {
		d = malloc(sizeof(*d));
		memcpy(d->name, cgpu->drv->name, sizeof(d->name));
		cgpu->device_id = d->lastid = 0;
		HASH_ADD_STR(devids, name, d);
	}
	
	// Build repr strings
	sprintf(cgpu->dev_repr, "%s%2u", cgpu->drv->name, cgpu->device_id % 100);
	sprintf(cgpu->dev_repr_ns, "%s%u", cgpu->drv->name, cgpu->device_id % 100);
	strcpy(cgpu->proc_repr, cgpu->dev_repr);
	sprintf(cgpu->proc_repr_ns, "%s%u", cgpu->drv->name, cgpu->device_id);
	
	const int lpcount = cgpu->procs;
	if (lpcount > 1)
	{
		int ns;
		struct cgpu_info *slave;
		int lpdigits = 1;
		for (int i = lpcount; i > 26 && lpdigits < 3; i /= 26)
			++lpdigits;
		
		memset(&cgpu->proc_repr[5], 'a', lpdigits);
		cgpu->proc_repr[5 + lpdigits] = '\0';
		ns = strlen(cgpu->proc_repr_ns);
		strcpy(&cgpu->proc_repr_ns[ns], &cgpu->proc_repr[5]);
		
		slave = cgpu;
		for (int i = 1; i < lpcount; ++i)
		{
			slave = slave->next_proc;
			strcpy(slave->proc_repr, cgpu->proc_repr);
			strcpy(slave->proc_repr_ns, cgpu->proc_repr_ns);
			for (int x = i, y = lpdigits; --y, x; x /= 26)
			{
				slave->proc_repr_ns[ns + y] =
				slave->proc_repr[5 + y] += (x % 26);
			}
		}
	}
}

static bool my_blkmaker_sha256_callback(void *digest, const void *buffer, size_t length)
{
	sha256(buffer, length, digest);
	return true;
}

static
int drv_algo_check(const struct device_drv * const drv)
{
	const int algomatch = opt_scrypt ? POW_SCRYPT : POW_SHA256D;
	const supported_algos_t algos = drv->supported_algos ?: POW_SHA256D;
	return (algos & algomatch);
}

#ifndef HAVE_PTHREAD_CANCEL
extern void setup_pthread_cancel_workaround();
extern struct sigaction pcwm_orig_term_handler;
#endif

bool bfg_need_detect_rescan;
extern void probe_device(struct lowlevel_device_info *);
static void schedule_rescan(const struct timeval *);

static
void drv_detect_all()
{
	bool rescanning = false;
rescan:
	bfg_need_detect_rescan = false;
	
#ifdef HAVE_BFG_LOWLEVEL
	struct lowlevel_device_info * const infolist = lowlevel_scan(), *info, *infotmp;
	
	LL_FOREACH_SAFE(infolist, info, infotmp)
		probe_device(info);
	LL_FOREACH_SAFE(infolist, info, infotmp)
		pthread_join(info->probe_pth, NULL);
#endif
	
	struct driver_registration *reg, *tmp;
	BFG_FOREACH_DRIVER_BY_PRIORITY(reg, tmp)
	{
		const struct device_drv * const drv = reg->drv;
		if (!(drv_algo_check(drv) && drv->drv_detect))
			continue;
		
		drv->drv_detect();
	}

#ifdef HAVE_BFG_LOWLEVEL
	lowlevel_scan_free();
#endif
	
	if (bfg_need_detect_rescan)
	{
		if (rescanning)
		{
			applog(LOG_DEBUG, "Device rescan requested a second time, delaying");
			struct timeval tv_when;
			timer_set_delay_from_now(&tv_when, rescan_delay_ms * 1000);
			schedule_rescan(&tv_when);
		}
		else
		{
			rescanning = true;
			applog(LOG_DEBUG, "Device rescan requested");
			goto rescan;
		}
	}
}

static
void allocate_cgpu(struct cgpu_info *cgpu, unsigned int *kp)
{
	struct thr_info *thr;
	int j;
	
	struct device_drv *api = cgpu->drv;
	cgpu->cgminer_stats.getwork_wait_min.tv_sec = MIN_SEC_UNSET;
	
	int threadobj = cgpu->threads;
	if (!threadobj)
		// Create a fake thread object to handle hashmeter etc
		threadobj = 1;
	cgpu->thr = calloc(threadobj + 1, sizeof(*cgpu->thr));
	cgpu->thr[threadobj] = NULL;
	cgpu->status = LIFE_INIT;
	
	if (opt_devices_enabled_list)
	{
		struct string_elist *enablestr_elist;
		cgpu->deven = DEV_DISABLED;
		DL_FOREACH(opt_devices_enabled_list, enablestr_elist)
		{
			const char * const enablestr = enablestr_elist->string;
			if (cgpu_match(enablestr, cgpu))
			{
				cgpu->deven = DEV_ENABLED;
				break;
			}
		}
	}

	cgpu->max_hashes = 0;
	BFGINIT(cgpu->min_nonce_diff, 1);
	
	BFGINIT(cgpu->cutofftemp, opt_cutofftemp);
	BFGINIT(cgpu->targettemp, cgpu->cutofftemp - 6);

	// Setup thread structs before starting any of the threads, in case they try to interact
	for (j = 0; j < threadobj; ++j, ++*kp) {
		thr = get_thread(*kp);
		thr->id = *kp;
		thr->cgpu = cgpu;
		thr->device_thread = j;
		thr->work_restart_notifier[1] = INVSOCK;
		thr->mutex_request[1] = INVSOCK;
		thr->_job_transition_in_progress = true;
		timerclear(&thr->tv_morework);

		thr->scanhash_working = true;
		thr->hashes_done = 0;
		timerclear(&thr->tv_hashes_done);
		cgtime(&thr->tv_lastupdate);
		thr->tv_poll.tv_sec = -1;
		thr->_max_nonce = api->can_limit_work ? api->can_limit_work(thr) : 0xffffffff;

		cgpu->thr[j] = thr;
	}
	
	if (!cgpu->device->threads)
		notifier_init_invalid(cgpu->thr[0]->notifier);
	else
	if (!cgpu->threads)
		memcpy(&cgpu->thr[0]->notifier, &cgpu->device->thr[0]->notifier, sizeof(cgpu->thr[0]->notifier));
	else
	for (j = 0; j < cgpu->threads; ++j)
	{
		thr = cgpu->thr[j];
		notifier_init(thr->notifier);
	}
}

static
void start_cgpu(struct cgpu_info *cgpu)
{
	struct thr_info *thr;
	int j;
	
	for (j = 0; j < cgpu->threads; ++j) {
		thr = cgpu->thr[j];

		/* Enable threads for devices set not to mine but disable
		 * their queue in case we wish to enable them later */
		if (cgpu->drv->thread_prepare && !cgpu->drv->thread_prepare(thr))
			continue;

		thread_reportout(thr);

		if (unlikely(thr_info_create(thr, NULL, miner_thread, thr)))
			quit(1, "thread %d create failed", thr->id);
		
		notifier_wake(thr->notifier);
	}
	if (cgpu->deven == DEV_ENABLED)
		proc_enable(cgpu);
}

static
void _scan_serial(void *p)
{
	const char *s = p;
	struct string_elist *iter, *tmp;
	struct string_elist *orig_scan_devices = scan_devices;
	
	if (s)
	{
		// Make temporary scan_devices list
		scan_devices = NULL;
		string_elist_add("noauto", &scan_devices);
		add_serial(s);
	}
	
	drv_detect_all();
	
	if (s)
	{
		DL_FOREACH_SAFE(scan_devices, iter, tmp)
		{
			string_elist_del(&scan_devices, iter);
		}
		scan_devices = orig_scan_devices;
	}
}

#ifdef HAVE_BFG_LOWLEVEL
static
bool _probe_device_match(const struct lowlevel_device_info * const info, const char * const ser)
{
	if (!(false
		|| (info->serial && !strcasecmp(ser, info->serial))
		|| (info->path   && !strcasecmp(ser, info->path  ))
		|| (info->devid  && !strcasecmp(ser, info->devid ))
	))
	{
		char *devid = devpath_to_devid(ser);
		if (!devid)
			return false;
		const bool different = strcmp(info->devid, devid);
		free(devid);
		if (different)
			return false;
	}
	return true;
}

static
const struct device_drv *_probe_device_find_drv(const char * const _dname, const size_t dnamelen)
{
	struct driver_registration *dreg;
	char dname[dnamelen];
	int i;
	
	for (i = 0; i < dnamelen; ++i)
		dname[i] = tolower(_dname[i]);
	BFG_FIND_DRV_BY_DNAME(dreg, dname, dnamelen);
	if (!dreg)
	{
		for (i = 0; i < dnamelen; ++i)
			dname[i] = toupper(_dname[i]);
		BFG_FIND_DRV_BY_NAME(dreg, dname, dnamelen);
		if (!dreg)
			return NULL;
	}
	
	if (!drv_algo_check(dreg->drv))
		return NULL;
	
	return dreg->drv;
}

static
bool _probe_device_do_probe(const struct device_drv * const drv, const struct lowlevel_device_info * const info, bool * const request_rescan_p)
{
	bfg_probe_result_flags = 0;
	if (drv->lowl_probe(info))
	{
		if (!(bfg_probe_result_flags & BPR_CONTINUE_PROBES))
			return true;
	}
	else
	if (request_rescan_p && opt_hotplug && !(bfg_probe_result_flags & BPR_DONT_RESCAN))
		*request_rescan_p = true;
	return false;
}

bool dummy_check_never_true = false;

static
void *probe_device_thread(void *p)
{
	struct lowlevel_device_info * const infolist = p;
	struct lowlevel_device_info *info = infolist;
	bool request_rescan = false;
	
	{
		char threadname[5 + strlen(info->devid) + 1];
		sprintf(threadname, "probe_%s", info->devid);
		RenameThread(threadname);
	}
	
	// If already in use, ignore
	if (bfg_claim_any(NULL, NULL, info->devid))
		applogr(NULL, LOG_DEBUG, "%s: \"%s\" already in use",
		        __func__, info->product);
	
	// if lowlevel device matches specific user assignment, probe requested driver(s)
	struct string_elist *sd_iter, *sd_tmp;
	struct driver_registration *dreg, *dreg_tmp;
	DL_FOREACH_SAFE(scan_devices, sd_iter, sd_tmp)
	{
		const char * const dname = sd_iter->string;
		const char * const colon = strpbrk(dname, ":@");
		if (!(colon && colon != dname))
			continue;
		const char * const ser = &colon[1];
		LL_FOREACH2(infolist, info, same_devid_next)
		{
			if (!_probe_device_match(info, ser))
				continue;
			const size_t dnamelen = (colon - dname);
			const struct device_drv * const drv = _probe_device_find_drv(dname, dnamelen);
			if (!(drv && drv->lowl_probe && drv_algo_check(drv)))
				continue;
			if (_probe_device_do_probe(drv, info, &request_rescan))
				return NULL;
		}
	}
	
	// probe driver(s) with auto enabled and matching VID/PID/Product/etc of device
	BFG_FOREACH_DRIVER_BY_PRIORITY(dreg, dreg_tmp)
	{
		const struct device_drv * const drv = dreg->drv;
		
		if (!drv_algo_check(drv))
			continue;
		
		// Check for "noauto" flag
		// NOTE: driver-specific configuration overrides general
		bool doauto = true;
		DL_FOREACH_SAFE(scan_devices, sd_iter, sd_tmp)
		{
			const char * const dname = sd_iter->string;
			// NOTE: Only checking flags here, NOT path/serial, so @ is unacceptable
			const char *colon = strchr(dname, ':');
			if (!colon)
				colon = &dname[-1];
			if (strcasecmp("noauto", &colon[1]) && strcasecmp("auto", &colon[1]))
				continue;
			const ssize_t dnamelen = (colon - dname);
			if (dnamelen >= 0 && _probe_device_find_drv(dname, dnamelen) != drv)
				continue;
			doauto = (tolower(colon[1]) == 'a');
			if (dnamelen != -1)
				break;
		}
		
		if (doauto && drv->lowl_match)
		{
			LL_FOREACH2(infolist, info, same_devid_next)
			{
				/*
				 The below call to applog is absolutely necessary
				 Starting with commit 76d0cc183b1c9ddcc0ef34d2e43bc696ef9de92e installing BFGMiner on
				 Mac OS X using Homebrew results in a binary that segfaults on startup
				 There are two unresolved issues:

				 1) The BFGMiner authors cannot find a way to install BFGMiner with Homebrew that results
				    in debug symbols being available to help troubleshoot the issue
				 2) The issue disappears when unrelated code changes are made, such as adding the following
				    call to applog with infolist and / or p
				 
				 We would encourage revisiting this in the future to come up with a more concrete solution
				 Reproducing should only require commenting / removing the following line and installing
				 BFGMiner using "brew install bfgminer --HEAD"
				 */
				if (dummy_check_never_true)
					applog(LOG_DEBUG, "lowl_match: %p(%s) %p %p %p", drv, drv->dname, info, infolist, p);
				
				if (!drv->lowl_match(info))
					continue;
				if (_probe_device_do_probe(drv, info, &request_rescan))
					return NULL;
			}
		}
	}
	
	// probe driver(s) with 'all' enabled
	DL_FOREACH_SAFE(scan_devices, sd_iter, sd_tmp)
	{
		const char * const dname = sd_iter->string;
		// NOTE: Only checking flags here, NOT path/serial, so @ is unacceptable
		const char * const colon = strchr(dname, ':');
		if (!colon)
		{
			LL_FOREACH2(infolist, info, same_devid_next)
			{
				if (
#ifdef NEED_BFG_LOWL_VCOM
					(info->lowl == &lowl_vcom && !strcasecmp(dname, "all")) ||
#endif
					_probe_device_match(info, (dname[0] == '@') ? &dname[1] : dname))
				{
					bool dont_rescan = false;
					BFG_FOREACH_DRIVER_BY_PRIORITY(dreg, dreg_tmp)
					{
						const struct device_drv * const drv = dreg->drv;
						if (!drv_algo_check(drv))
							continue;
						if (drv->lowl_probe_by_name_only)
							continue;
						if (!drv->lowl_probe)
							continue;
						if (_probe_device_do_probe(drv, info, NULL))
							return NULL;
						if (bfg_probe_result_flags & BPR_DONT_RESCAN)
							dont_rescan = true;
					}
					if (opt_hotplug && !dont_rescan)
						request_rescan = true;
					break;
				}
			}
			continue;
		}
		if (strcasecmp(&colon[1], "all"))
			continue;
		const size_t dnamelen = (colon - dname);
		const struct device_drv * const drv = _probe_device_find_drv(dname, dnamelen);
		if (!(drv && drv->lowl_probe && drv_algo_check(drv)))
			continue;
		LL_FOREACH2(infolist, info, same_devid_next)
		{
			if (info->lowl->exclude_from_all)
				continue;
			if (_probe_device_do_probe(drv, info, NULL))
				return NULL;
		}
	}
	
	// Only actually request a rescan if we never found any cgpu
	if (request_rescan)
		bfg_need_detect_rescan = true;
	
	return NULL;
}

void probe_device(struct lowlevel_device_info * const info)
{
	pthread_create(&info->probe_pth, NULL, probe_device_thread, info);
}
#endif

int create_new_cgpus(void (*addfunc)(void*), void *arg)
{
	static pthread_mutex_t mutex = PTHREAD_MUTEX_INITIALIZER;
	int devcount, i, mining_threads_new = 0;
	unsigned int k;
	struct cgpu_info *cgpu;
	struct thr_info *thr;
	void *p;
	
	mutex_lock(&mutex);
	devcount = total_devices;
	
	addfunc(arg);
	
	if (!total_devices_new)
		goto out;
	
	wr_lock(&devices_lock);
	p = realloc(devices, sizeof(struct cgpu_info *) * (total_devices + total_devices_new + 1));
	if (unlikely(!p))
	{
		wr_unlock(&devices_lock);
		applog(LOG_ERR, "scan_serial: realloc failed trying to grow devices array");
		goto out;
	}
	devices = p;
	wr_unlock(&devices_lock);
	
	for (i = 0; i < total_devices_new; ++i)
	{
		cgpu = devices_new[i];
		mining_threads_new += cgpu->threads ?: 1;
	}
	
	wr_lock(&mining_thr_lock);
	mining_threads_new += mining_threads;
	p = realloc(mining_thr, sizeof(struct thr_info *) * mining_threads_new);
	if (unlikely(!p))
	{
		wr_unlock(&mining_thr_lock);
		applog(LOG_ERR, "scan_serial: realloc failed trying to grow mining_thr");
		goto out;
	}
	mining_thr = p;
	wr_unlock(&mining_thr_lock);
	for (i = mining_threads; i < mining_threads_new; ++i) {
		mining_thr[i] = calloc(1, sizeof(*thr));
		if (!mining_thr[i])
		{
			applog(LOG_ERR, "scan_serial: Failed to calloc mining_thr[%d]", i);
			for ( ; --i >= mining_threads; )
				free(mining_thr[i]);
			goto out;
		}
	}
	
	k = mining_threads;
	for (i = 0; i < total_devices_new; ++i)
	{
		cgpu = devices_new[i];
		
		allocate_cgpu(cgpu, &k);
	}
	for (i = 0; i < total_devices_new; ++i)
	{
		cgpu = devices_new[i];
		
		start_cgpu(cgpu);
		register_device(cgpu);
		++total_devices;
	}
	
#ifdef HAVE_CURSES
	switch_logsize();
#endif
	
out:
	total_devices_new = 0;
	
	devcount = total_devices - devcount;
	mutex_unlock(&mutex);
	
	return devcount;
}

int scan_serial(const char *s)
{
	return create_new_cgpus(_scan_serial, (void*)s);
}

static pthread_mutex_t rescan_mutex = PTHREAD_MUTEX_INITIALIZER;
static bool rescan_active;
static struct timeval tv_rescan;
static notifier_t rescan_notifier;

static
void *rescan_thread(__maybe_unused void *p)
{
	pthread_detach(pthread_self());
	RenameThread("rescan");
	
	struct timeval tv_timeout, tv_now;
	fd_set rfds;
	
	while (true)
	{
		mutex_lock(&rescan_mutex);
		tv_timeout = tv_rescan;
		if (!timer_isset(&tv_timeout))
		{
			rescan_active = false;
			mutex_unlock(&rescan_mutex);
			break;
		}
		mutex_unlock(&rescan_mutex);
		
		FD_ZERO(&rfds);
		FD_SET(rescan_notifier[0], &rfds);
		const int maxfd = rescan_notifier[0];
		
		timer_set_now(&tv_now);
		if (select(maxfd+1, &rfds, NULL, NULL, select_timeout(&tv_timeout, &tv_now)) > 0)
			notifier_read(rescan_notifier);
		
		mutex_lock(&rescan_mutex);
		if (timer_passed(&tv_rescan, NULL))
		{
			timer_unset(&tv_rescan);
			mutex_unlock(&rescan_mutex);
			applog(LOG_DEBUG, "Rescan timer expired, triggering");
			scan_serial(NULL);
		}
		else
			mutex_unlock(&rescan_mutex);
	}
	return NULL;
}

static
void _schedule_rescan(const struct timeval * const tvp_when)
{
	if (rescan_active)
	{
		if (timercmp(tvp_when, &tv_rescan, <))
			applog(LOG_DEBUG, "schedule_rescan: New schedule is before current, waiting it out");
		else
		{
			applog(LOG_DEBUG, "schedule_rescan: New schedule is after current, delaying rescan");
			tv_rescan = *tvp_when;
		}
		return;
	}
	
	applog(LOG_DEBUG, "schedule_rescan: Scheduling rescan (no rescans currently pending)");
	tv_rescan = *tvp_when;
	rescan_active = true;
	
	static pthread_t pth;
	if (unlikely(pthread_create(&pth, NULL, rescan_thread, NULL)))
		applog(LOG_ERR, "Failed to start rescan thread");
}

static
void schedule_rescan(const struct timeval * const tvp_when)
{
	mutex_lock(&rescan_mutex);
	_schedule_rescan(tvp_when);
	mutex_unlock(&rescan_mutex);
}

#ifdef HAVE_BFG_HOTPLUG
static
void hotplug_trigger()
{
	applog(LOG_DEBUG, "%s: Scheduling rescan immediately", __func__);
	struct timeval tv_now;
	timer_set_now(&tv_now);
	schedule_rescan(&tv_now);
}
#endif

#if defined(HAVE_LIBUDEV) && defined(HAVE_SYS_EPOLL_H)

static
void *hotplug_thread(__maybe_unused void *p)
{
	pthread_detach(pthread_self());
	RenameThread("hotplug");
	
	struct udev * const udev = udev_new();
	if (unlikely(!udev))
		applogfailr(NULL, LOG_ERR, "udev_new");
	struct udev_monitor * const mon = udev_monitor_new_from_netlink(udev, "udev");
	if (unlikely(!mon))
		applogfailr(NULL, LOG_ERR, "udev_monitor_new_from_netlink");
	if (unlikely(udev_monitor_enable_receiving(mon)))
		applogfailr(NULL, LOG_ERR, "udev_monitor_enable_receiving");
	const int epfd = epoll_create(1);
	if (unlikely(epfd == -1))
		applogfailr(NULL, LOG_ERR, "epoll_create");
	{
		const int fd = udev_monitor_get_fd(mon);
		struct epoll_event ev = {
			.events = EPOLLIN | EPOLLPRI,
			.data.fd = fd,
		};
		if (epoll_ctl(epfd, EPOLL_CTL_ADD, fd, &ev))
			applogfailr(NULL, LOG_ERR, "epoll_ctl");
	}
	
	struct epoll_event ev;
	int rv;
	bool pending = false;
	while (true)
	{
		rv = epoll_wait(epfd, &ev, 1, pending ? hotplug_delay_ms : -1);
		if (rv == -1)
		{
			if (errno == EAGAIN || errno == EINTR)
				continue;
			break;
		}
		if (!rv)
		{
			hotplug_trigger();
			pending = false;
			continue;
		}
		struct udev_device * const device = udev_monitor_receive_device(mon);
		if (!device)
			continue;
		const char * const action = udev_device_get_action(device);
		applog(LOG_DEBUG, "%s: Received %s event", __func__, action);
		if (!strcmp(action, "add"))
			pending = true;
		udev_device_unref(device);
	}
	
	applogfailr(NULL, LOG_ERR, "epoll_wait");
}

#elif defined(WIN32)

static UINT_PTR _hotplug_wintimer_id;

VOID CALLBACK hotplug_win_timer(HWND hwnd, UINT msg, UINT_PTR idEvent, DWORD dwTime)
{
	KillTimer(NULL, _hotplug_wintimer_id);
	_hotplug_wintimer_id = 0;
	hotplug_trigger();
}

LRESULT CALLBACK hotplug_win_callback(HWND hwnd, UINT msg, WPARAM wParam, LPARAM lParam)
{
	if (msg == WM_DEVICECHANGE && wParam == DBT_DEVNODES_CHANGED)
	{
		applog(LOG_DEBUG, "%s: Received DBT_DEVNODES_CHANGED event", __func__);
		_hotplug_wintimer_id = SetTimer(NULL, _hotplug_wintimer_id, hotplug_delay_ms, hotplug_win_timer);
	}
	return DefWindowProc(hwnd, msg, wParam, lParam);
}

static
void *hotplug_thread(__maybe_unused void *p)
{
	pthread_detach(pthread_self());
	
	WNDCLASS DummyWinCls = {
		.lpszClassName = "BFGDummyWinCls",
		.lpfnWndProc = hotplug_win_callback,
	};
	ATOM a = RegisterClass(&DummyWinCls);
	if (unlikely(!a))
		applogfailinfor(NULL, LOG_ERR, "RegisterClass", "%d", (int)GetLastError());
	HWND hwnd = CreateWindow((void*)(intptr_t)a, NULL, WS_OVERLAPPED, CW_USEDEFAULT, CW_USEDEFAULT, CW_USEDEFAULT, CW_USEDEFAULT, NULL, NULL, NULL, NULL);
	if (unlikely(!hwnd))
		applogfailinfor(NULL, LOG_ERR, "CreateWindow", "%d", (int)GetLastError());
	MSG msg;
	while (GetMessage(&msg, NULL, 0, 0))
	{
		TranslateMessage(&msg);
		DispatchMessage(&msg);
	}
	quit(0, "WM_QUIT received");
	return NULL;
}

#endif

#ifdef HAVE_BFG_HOTPLUG
static
void hotplug_start()
{
	pthread_t pth;
	if (unlikely(pthread_create(&pth, NULL, hotplug_thread, NULL)))
		applog(LOG_ERR, "Failed to start hotplug thread");
}
#endif

static void probe_pools(void)
{
	int i;

	for (i = 0; i < total_pools; i++) {
		struct pool *pool = pools[i];

		pool->testing = true;
		pthread_create(&pool->test_thread, NULL, test_pool_thread, (void *)pool);
	}
}

static void raise_fd_limits(void)
{
#ifdef HAVE_SETRLIMIT
	struct rlimit fdlimit;
	rlim_t old_soft_limit;
	char frombuf[0x10] = "unlimited";
	char hardbuf[0x10] = "unlimited";
	
	if (getrlimit(RLIMIT_NOFILE, &fdlimit))
		applogr(, LOG_DEBUG, "setrlimit: Failed to getrlimit(RLIMIT_NOFILE)");
	
	old_soft_limit = fdlimit.rlim_cur;
	
	if (fdlimit.rlim_max > FD_SETSIZE || fdlimit.rlim_max == RLIM_INFINITY)
		fdlimit.rlim_cur = FD_SETSIZE;
	else
		fdlimit.rlim_cur = fdlimit.rlim_max;
	
	if (fdlimit.rlim_max != RLIM_INFINITY)
		snprintf(hardbuf, sizeof(hardbuf), "%lu", (unsigned long)fdlimit.rlim_max);
	if (old_soft_limit != RLIM_INFINITY)
		snprintf(frombuf, sizeof(frombuf), "%lu", (unsigned long)old_soft_limit);
	
	if (fdlimit.rlim_cur == old_soft_limit)
		applogr(, LOG_DEBUG, "setrlimit: Soft fd limit not being changed from %lu (FD_SETSIZE=%lu; hard limit=%s)",
		        (unsigned long)old_soft_limit, (unsigned long)FD_SETSIZE, hardbuf);
	
	if (setrlimit(RLIMIT_NOFILE, &fdlimit))
		applogr(, LOG_DEBUG, "setrlimit: Failed to change soft fd limit from %s to %lu (FD_SETSIZE=%lu; hard limit=%s)",
		        frombuf, (unsigned long)fdlimit.rlim_cur, (unsigned long)FD_SETSIZE, hardbuf);
	
	applog(LOG_DEBUG, "setrlimit: Changed soft fd limit from %s to %lu (FD_SETSIZE=%lu; hard limit=%s)",
	       frombuf, (unsigned long)fdlimit.rlim_cur, (unsigned long)FD_SETSIZE, hardbuf);
#else
	applog(LOG_DEBUG, "setrlimit: Not supported by platform");
#endif
}

static
void bfg_atexit(void)
{
	puts("");
}

extern void bfg_init_threadlocal();
extern void stratumsrv_start();
extern void test_aan_pll(void);

int main(int argc, char *argv[])
{
	struct sigaction handler;
	struct thr_info *thr;
	struct block *block;
	unsigned int k;
	int i;
	int rearrange_pools = 0;
	char *s;

#ifdef WIN32
	LoadLibrary("backtrace.dll");
#endif
	
	atexit(bfg_atexit);

	blkmk_sha256_impl = my_blkmaker_sha256_callback;

	bfg_init_threadlocal();
#ifndef HAVE_PTHREAD_CANCEL
	setup_pthread_cancel_workaround();
#endif
	bfg_init_checksums();

#ifdef WIN32
	{
		WSADATA wsa;
		i = WSAStartup(MAKEWORD(2, 2), &wsa);
		if (i)
			quit(1, "Failed to initialise Winsock: %s", bfg_strerror(i, BST_SOCKET));
	}
#endif
	
	/* This dangerous functions tramples random dynamically allocated
	 * variables so do it before anything at all */
	if (unlikely(curl_global_init(CURL_GLOBAL_ALL)))
		quit(1, "Failed to curl_global_init");

	initial_args = malloc(sizeof(char *) * (argc + 1));
	for  (i = 0; i < argc; i++)
		initial_args[i] = strdup(argv[i]);
	initial_args[argc] = NULL;

	mutex_init(&hash_lock);
	mutex_init(&console_lock);
	cglock_init(&control_lock);
	mutex_init(&stats_lock);
	mutex_init(&sharelog_lock);
	cglock_init(&ch_lock);
	mutex_init(&sshare_lock);
	rwlock_init(&blk_lock);
	rwlock_init(&netacc_lock);
	rwlock_init(&mining_thr_lock);
	rwlock_init(&devices_lock);

	mutex_init(&lp_lock);
	if (unlikely(pthread_cond_init(&lp_cond, NULL)))
		quit(1, "Failed to pthread_cond_init lp_cond");

	if (unlikely(pthread_cond_init(&gws_cond, NULL)))
		quit(1, "Failed to pthread_cond_init gws_cond");

	notifier_init(submit_waiting_notifier);
	timer_unset(&tv_rescan);
	notifier_init(rescan_notifier);

	/* Create a unique get work queue */
	getq = tq_new();
	if (!getq)
		quit(1, "Failed to create getq");
	/* We use the getq mutex as the staged lock */
	stgd_lock = &getq->mutex;

	snprintf(packagename, sizeof(packagename), "%s %s", PACKAGE, VERSION);

#ifdef WANT_CPUMINE
	init_max_name_len();
#endif

	handler.sa_handler = &sighandler;
	handler.sa_flags = 0;
	sigemptyset(&handler.sa_mask);
#ifdef HAVE_PTHREAD_CANCEL
	sigaction(SIGTERM, &handler, &termhandler);
#else
	// Need to let pthread_cancel emulation handle SIGTERM first
	termhandler = pcwm_orig_term_handler;
	pcwm_orig_term_handler = handler;
#endif
	sigaction(SIGINT, &handler, &inthandler);
#ifndef WIN32
	signal(SIGPIPE, SIG_IGN);
#else
	timeBeginPeriod(1);
#endif
	opt_kernel_path = CGMINER_PREFIX;
	cgminer_path = alloca(PATH_MAX);
	s = strdup(argv[0]);
	strcpy(cgminer_path, dirname(s));
	free(s);
	strcat(cgminer_path, "/");
#if defined(WANT_CPUMINE) && defined(WIN32)
	{
		char buf[32];
		int gev = GetEnvironmentVariable("BFGMINER_BENCH_ALGO", buf, sizeof(buf));
		if (gev > 0 && gev < sizeof(buf))
		{
			setup_benchmark_pool();
			double rate = bench_algo_stage3(atoi(buf));
			
			// Write result to shared memory for parent
			char unique_name[64];
			
			if (GetEnvironmentVariable("BFGMINER_SHARED_MEM", unique_name, 32))
			{
				HANDLE map_handle = CreateFileMapping(
					INVALID_HANDLE_VALUE,   // use paging file
					NULL,                   // default security attributes
					PAGE_READWRITE,         // read/write access
					0,                      // size: high 32-bits
					4096,                   // size: low 32-bits
					unique_name             // name of map object
				);
				if (NULL != map_handle) {
					void *shared_mem = MapViewOfFile(
						map_handle,     // object to map view of
						FILE_MAP_WRITE, // read/write access
						0,              // high offset:  map from
						0,              // low offset:   beginning
						0               // default: map entire file
					);
					if (NULL != shared_mem)
						CopyMemory(shared_mem, &rate, sizeof(rate));
					(void)UnmapViewOfFile(shared_mem);
				}
				(void)CloseHandle(map_handle);
			}
			exit(0);
		}
	}
#endif

	devcursor = 8;
	logstart = devcursor;
	logcursor = logstart;

	block = calloc(sizeof(struct block), 1);
	if (unlikely(!block))
		quit (1, "main OOM");
	for (i = 0; i < 36; i++)
		strcat(block->hash, "0");
	HASH_ADD_STR(blocks, hash, block);
	strcpy(current_block, block->hash);

	mutex_init(&submitting_lock);

#ifdef HAVE_OPENCL
	opencl_early_init();
#endif

	schedstart.tm.tm_sec = 1;
	schedstop .tm.tm_sec = 1;

	opt_register_table(opt_early_table, NULL);
	opt_register_table(opt_config_table, NULL);
	opt_register_table(opt_cmdline_table, NULL);
	opt_early_parse(argc, argv, applog_and_exit);
	
	if (!config_loaded)
	{
		load_default_config();
		rearrange_pools = total_pools;
	}
	
	opt_free_table();
	
	/* parse command line */
	opt_register_table(opt_config_table,
			   "Options for both config file and command line");
	opt_register_table(opt_cmdline_table,
			   "Options for command line only");

	opt_parse(&argc, argv, applog_and_exit);
	if (argc != 1)
		quit(1, "Unexpected extra commandline arguments");
	
	if (rearrange_pools && rearrange_pools < total_pools)
	{
		// Prioritise commandline pools before default-config pools
		for (i = 0; i < rearrange_pools; ++i)
			pools[i]->prio += rearrange_pools;
		for ( ; i < total_pools; ++i)
			pools[i]->prio -= rearrange_pools;
	}

#ifndef HAVE_PTHREAD_CANCEL
	// Can't do this any earlier, or config isn't loaded
	applog(LOG_DEBUG, "pthread_cancel workaround in use");
#endif

#ifdef HAVE_PWD_H
	struct passwd *user_info = NULL;
	if (opt_setuid != NULL) {
		if ((user_info = getpwnam(opt_setuid)) == NULL) {
			quit(1, "Unable to find setuid user information");
		}
	}
#endif

#ifdef HAVE_CHROOT
        if (chroot_dir != NULL) {
#ifdef HAVE_PWD_H
                if (user_info == NULL && getuid() == 0) {
                        applog(LOG_WARNING, "Running as root inside chroot");
                }
#endif
                if (chroot(chroot_dir) != 0) {
                       quit(1, "Unable to chroot");
                }
		if (chdir("/"))
			quit(1, "Unable to chdir to chroot");
        }
#endif

#ifdef HAVE_PWD_H
		if (user_info != NULL) {
			if (setgid((*user_info).pw_gid) != 0)
				quit(1, "Unable to setgid");
			if (setuid((*user_info).pw_uid) != 0)
				quit(1, "Unable to setuid");
		}
#endif
	raise_fd_limits();
	
	if (opt_benchmark) {
		while (total_pools)
			remove_pool(pools[0]);

		setup_benchmark_pool();
	}
	
	if (opt_unittest) {
		test_cgpu_match();
		test_intrange();
		test_decimal_width();
		test_domain_funcs();
#ifdef USE_SCRYPT
		test_scrypt();
#endif
		test_target();
		test_uri_get_param();
		utf8_test();
#ifdef USE_JINGTIAN
		test_aan_pll();
#endif
	}

#ifdef HAVE_CURSES
	if (opt_realquiet || opt_display_devs)
		use_curses = false;

	setlocale(LC_ALL, "C");
	if (use_curses)
		enable_curses();
#endif

#ifdef HAVE_LIBUSB
	int err = libusb_init(NULL);
	if (err)
		applog(LOG_WARNING, "libusb_init() failed err %d", err);
	else
		have_libusb = true;
#endif

	applog(LOG_WARNING, "Started %s", packagename);
	{
		struct bfg_loaded_configfile *configfile;
		LL_FOREACH(bfg_loaded_configfiles, configfile)
		{
			char * const cnfbuf = configfile->filename;
			int fileconf_load = configfile->fileconf_load;
			applog(LOG_NOTICE, "Loaded configuration file %s", cnfbuf);
			switch (fileconf_load) {
				case 0:
					applog(LOG_WARNING, "Fatal JSON error in configuration file.");
					applog(LOG_WARNING, "Configuration file could not be used.");
					break;
				case -1:
					applog(LOG_WARNING, "Error in configuration file, partially loaded.");
					if (use_curses)
						applog(LOG_WARNING, "Start BFGMiner with -T to see what failed to load.");
					break;
				default:
					break;
			}
		}
	}

	i = strlen(opt_kernel_path) + 2;
	char __kernel_path[i];
	snprintf(__kernel_path, i, "%s/", opt_kernel_path);
	opt_kernel_path = __kernel_path;

	if (want_per_device_stats)
		opt_log_output = true;

#ifdef WANT_CPUMINE
#ifdef USE_SCRYPT
	if (opt_scrypt)
		set_scrypt_algo(&opt_algo);
#endif
#endif

	bfg_devapi_init();
	drv_detect_all();
	total_devices = total_devices_new;
	devices = devices_new;
	total_devices_new = 0;
	devices_new = NULL;

	if (opt_display_devs) {
		int devcount = 0;
		applog(LOG_ERR, "Devices detected:");
		for (i = 0; i < total_devices; ++i) {
			struct cgpu_info *cgpu = devices[i];
			char buf[0x100];
			if (cgpu->device != cgpu)
				continue;
			if (cgpu->name)
				snprintf(buf, sizeof(buf), " %s", cgpu->name);
			else
			if (cgpu->dev_manufacturer)
				snprintf(buf, sizeof(buf), " %s by %s", (cgpu->dev_product ?: "Device"), cgpu->dev_manufacturer);
			else
			if (cgpu->dev_product)
				snprintf(buf, sizeof(buf), " %s", cgpu->dev_product);
			else
				strcpy(buf, " Device");
			tailsprintf(buf, sizeof(buf), " (driver=%s; procs=%d", cgpu->drv->dname, cgpu->procs);
			if (cgpu->dev_serial)
				tailsprintf(buf, sizeof(buf), "; serial=%s", cgpu->dev_serial);
			if (cgpu->device_path)
				tailsprintf(buf, sizeof(buf), "; path=%s", cgpu->device_path);
			tailsprintf(buf, sizeof(buf), ")");
			_applog(LOG_NOTICE, buf);
			++devcount;
		}
		quit(0, "%d devices listed", devcount);
	}

	mining_threads = 0;
	for (i = 0; i < total_devices; ++i)
		register_device(devices[i]);

	if (!total_devices) {
		applog(LOG_WARNING, "No devices detected!");
		if (use_curses)
			applog(LOG_WARNING, "Waiting for devices; press 'M+' to add, or 'Q' to quit");
		else
			applog(LOG_WARNING, "Waiting for devices");
	}
	
#ifdef HAVE_CURSES
	switch_logsize();
#endif

#if BLKMAKER_VERSION > 1
	if (opt_load_bitcoin_conf && !(opt_scrypt || opt_benchmark))
		add_local_gbt(total_pools);
#endif
	
	if (!total_pools) {
		applog(LOG_WARNING, "Need to specify at least one pool server.");
#ifdef HAVE_CURSES
		if (!use_curses || !input_pool(false))
#endif
			quit(1, "Pool setup failed");
	}

	for (i = 0; i < total_pools; i++) {
		struct pool *pool = pools[i];
		size_t siz;

		if (!pool->rpc_url)
			quit(1, "No URI supplied for pool %u", i);
		
		if (!pool->rpc_userpass) {
			if (!pool->rpc_user || !pool->rpc_pass)
				quit(1, "No login credentials supplied for pool %u %s", i, pool->rpc_url);
			siz = strlen(pool->rpc_user) + strlen(pool->rpc_pass) + 2;
			pool->rpc_userpass = malloc(siz);
			if (!pool->rpc_userpass)
				quit(1, "Failed to malloc userpass");
			snprintf(pool->rpc_userpass, siz, "%s:%s", pool->rpc_user, pool->rpc_pass);
		}
	}
	/* Set the currentpool to pool with priority 0 */
	validate_pool_priorities();
	for (i = 0; i < total_pools; i++) {
		struct pool *pool  = pools[i];

		if (!pool->prio)
			currentpool = pool;
	}

#ifdef HAVE_SYSLOG_H
	if (use_syslog)
		openlog(PACKAGE, LOG_PID, LOG_USER);
#endif

	#if defined(unix) || defined(__APPLE__)
		if (opt_stderr_cmd)
			fork_monitor();
	#endif // defined(unix)

	mining_thr = calloc(mining_threads, sizeof(thr));
	if (!mining_thr)
		quit(1, "Failed to calloc mining_thr");
	for (i = 0; i < mining_threads; i++) {
		mining_thr[i] = calloc(1, sizeof(*thr));
		if (!mining_thr[i])
			quit(1, "Failed to calloc mining_thr[%d]", i);
	}

	total_control_threads = 6;
	control_thr = calloc(total_control_threads, sizeof(*thr));
	if (!control_thr)
		quit(1, "Failed to calloc control_thr");

	if (opt_benchmark)
		goto begin_bench;

	applog(LOG_NOTICE, "Probing for an alive pool");
	do {
		bool still_testing;
		int i;

		/* Look for at least one active pool before starting */
		probe_pools();
		do {
			sleep(1);
			if (pools_active)
				break;
			still_testing = false;
			for (int i = 0; i < total_pools; ++i)
				if (pools[i]->testing)
					still_testing = true;
		} while (still_testing);

		if (!pools_active) {
			applog(LOG_ERR, "No servers were found that could be used to get work from.");
			applog(LOG_ERR, "Please check the details from the list below of the servers you have input");
			applog(LOG_ERR, "Most likely you have input the wrong URL, forgotten to add a port, or have not set up workers");
			for (i = 0; i < total_pools; i++) {
				struct pool *pool;

				pool = pools[i];
				applog(LOG_WARNING, "Pool: %d  URL: %s  User: %s  Password: %s",
				       i, pool->rpc_url, pool->rpc_user, pool->rpc_pass);
			}
#ifdef HAVE_CURSES
			if (use_curses) {
				halfdelay(150);
				applog(LOG_ERR, "Press any key to exit, or BFGMiner will try again in 15s.");
				if (getch() != ERR)
					quit(0, "No servers could be used! Exiting.");
				cbreak();
			} else
#endif
				quit(0, "No servers could be used! Exiting.");
		}
	} while (!pools_active);

#ifdef USE_SCRYPT
	if (detect_algo == 1 && !opt_scrypt) {
		applog(LOG_NOTICE, "Detected scrypt algorithm");
		opt_scrypt = true;
	}
#endif
	detect_algo = 0;

begin_bench:
	total_mhashes_done = 0;
	for (i = 0; i < total_devices; i++) {
		struct cgpu_info *cgpu = devices[i];

		cgpu->rolling = cgpu->total_mhashes = 0;
	}
	
	cgtime(&total_tv_start);
	cgtime(&total_tv_end);
	miner_started = total_tv_start;
	time_t miner_start_ts = time(NULL);
	if (schedstart.tm.tm_sec)
		localtime_r(&miner_start_ts, &schedstart.tm);
	if (schedstop.tm.tm_sec)
		localtime_r(&miner_start_ts, &schedstop .tm);
	get_datestamp(datestamp, sizeof(datestamp), miner_start_ts);

	// Initialise processors and threads
	k = 0;
	for (i = 0; i < total_devices; ++i) {
		struct cgpu_info *cgpu = devices[i];
		allocate_cgpu(cgpu, &k);
	}

	// Start threads
	for (i = 0; i < total_devices; ++i) {
		struct cgpu_info *cgpu = devices[i];
		start_cgpu(cgpu);
	}

#ifdef HAVE_OPENCL
	for (i = 0; i < nDevs; i++)
		pause_dynamic_threads(i);
#endif

#ifdef WANT_CPUMINE
	if (opt_n_threads > 0)
		applog(LOG_INFO, "%d cpu miner threads started, using '%s' algorithm.",
		       opt_n_threads, algo_names[opt_algo]);
#endif

	cgtime(&total_tv_start);
	cgtime(&total_tv_end);

	if (!opt_benchmark)
	{
		pthread_t submit_thread;
		if (unlikely(pthread_create(&submit_thread, NULL, submit_work_thread, NULL)))
			quit(1, "submit_work thread create failed");
	}

	watchpool_thr_id = 1;
	thr = &control_thr[watchpool_thr_id];
	/* start watchpool thread */
	if (thr_info_create(thr, NULL, watchpool_thread, NULL))
		quit(1, "watchpool thread create failed");
	pthread_detach(thr->pth);

	watchdog_thr_id = 2;
	thr = &control_thr[watchdog_thr_id];
	/* start watchdog thread */
	if (thr_info_create(thr, NULL, watchdog_thread, NULL))
		quit(1, "watchdog thread create failed");
	pthread_detach(thr->pth);

#ifdef HAVE_OPENCL
	/* Create reinit gpu thread */
	gpur_thr_id = 3;
	thr = &control_thr[gpur_thr_id];
	thr->q = tq_new();
	if (!thr->q)
		quit(1, "tq_new failed for gpur_thr_id");
	if (thr_info_create(thr, NULL, reinit_gpu, thr))
		quit(1, "reinit_gpu thread create failed");
#endif	

	/* Create API socket thread */
	api_thr_id = 4;
	thr = &control_thr[api_thr_id];
	if (thr_info_create(thr, NULL, api_thread, thr))
		quit(1, "API thread create failed");
	
#ifdef USE_LIBMICROHTTPD
	if (httpsrv_port != -1)
		httpsrv_start(httpsrv_port);
#endif

#ifdef USE_LIBEVENT
	if (stratumsrv_port != -1)
		stratumsrv_start();
#endif

#ifdef HAVE_BFG_HOTPLUG
	if (opt_hotplug)
		hotplug_start();
#endif

#ifdef HAVE_CURSES
	/* Create curses input thread for keyboard input. Create this last so
	 * that we know all threads are created since this can call kill_work
	 * to try and shut down ll previous threads. */
	input_thr_id = 5;
	thr = &control_thr[input_thr_id];
	if (thr_info_create(thr, NULL, input_thread, thr))
		quit(1, "input thread create failed");
	pthread_detach(thr->pth);
#endif

	/* Just to be sure */
	if (total_control_threads != 6)
		quit(1, "incorrect total_control_threads (%d) should be 7", total_control_threads);

	/* Once everything is set up, main() becomes the getwork scheduler */
	while (42) {
		int ts, max_staged = opt_queue;
		struct pool *pool, *cp;
		bool lagging = false;
		struct curl_ent *ce;
		struct work *work;

		cp = current_pool();

		// Generally, each processor needs a new work, and all at once during work restarts
		max_staged += mining_threads;

		mutex_lock(stgd_lock);
		ts = __total_staged();

		if (!pool_localgen(cp) && !ts && !opt_fail_only)
			lagging = true;

		/* Wait until hash_pop tells us we need to create more work */
		if (ts > max_staged) {
			staged_full = true;
			pthread_cond_wait(&gws_cond, stgd_lock);
			ts = __total_staged();
		}
		mutex_unlock(stgd_lock);

		if (ts > max_staged)
			continue;

		work = make_work();

		if (lagging && !pool_tset(cp, &cp->lagging)) {
			applog(LOG_WARNING, "Pool %d not providing work fast enough", cp->pool_no);
			cp->getfail_occasions++;
			total_go++;
		}
		pool = select_pool(lagging);
retry:
		if (pool->has_stratum) {
			while (!pool->stratum_active || !pool->stratum_notify) {
				struct pool *altpool = select_pool(true);

				if (altpool == pool && pool->has_stratum)
					cgsleep_ms(5000);
				pool = altpool;
				goto retry;
			}
			gen_stratum_work(pool, work);
			applog(LOG_DEBUG, "Generated stratum work");
			stage_work(work);
			continue;
		}

		if (pool->last_work_copy) {
			mutex_lock(&pool->last_work_lock);
			struct work *last_work = pool->last_work_copy;
			if (!last_work)
				{}
			else
			if (can_roll(last_work) && should_roll(last_work)) {
				struct timeval tv_now;
				cgtime(&tv_now);
				free_work(work);
				work = make_clone(pool->last_work_copy);
				mutex_unlock(&pool->last_work_lock);
				roll_work(work);
				applog(LOG_DEBUG, "Generated work from latest GBT job in get_work_thread with %d seconds left", (int)blkmk_time_left(work->tr->tmpl, tv_now.tv_sec));
				stage_work(work);
				continue;
			} else if (last_work->tr && pool->proto == PLP_GETBLOCKTEMPLATE && blkmk_work_left(last_work->tr->tmpl) > (unsigned long)mining_threads) {
				// Don't free last_work_copy, since it is used to detect upstream provides plenty of work per template
			} else {
				free_work(last_work);
				pool->last_work_copy = NULL;
			}
			mutex_unlock(&pool->last_work_lock);
		}

		if (clone_available()) {
			applog(LOG_DEBUG, "Cloned getwork work");
			free_work(work);
			continue;
		}

		if (opt_benchmark) {
			get_benchmark_work(work);
			applog(LOG_DEBUG, "Generated benchmark work");
			stage_work(work);
			continue;
		}

		work->pool = pool;
		ce = pop_curl_entry3(pool, 2);
		/* obtain new work from bitcoin via JSON-RPC */
		if (!get_upstream_work(work, ce->curl)) {
			struct pool *next_pool;

			/* Make sure the pool just hasn't stopped serving
			 * requests but is up as we'll keep hammering it */
			push_curl_entry(ce, pool);
			++pool->seq_getfails;
			pool_died(pool);
			next_pool = select_pool(!opt_fail_only);
			if (pool == next_pool) {
				applog(LOG_DEBUG, "Pool %d json_rpc_call failed on get work, retrying in 5s", pool->pool_no);
				cgsleep_ms(5000);
			} else {
				applog(LOG_DEBUG, "Pool %d json_rpc_call failed on get work, failover activated", pool->pool_no);
				pool = next_pool;
			}
			goto retry;
		}
		if (ts >= max_staged)
			pool_tclear(pool, &pool->lagging);
		if (pool_tclear(pool, &pool->idle))
			pool_resus(pool);

		applog(LOG_DEBUG, "Generated getwork work");
		stage_work(work);
		push_curl_entry(ce, pool);
	}

	return 0;
}<|MERGE_RESOLUTION|>--- conflicted
+++ resolved
@@ -9642,10 +9642,10 @@
 		thr->cgpu->drv->hw_error(thr);
 }
 
+// ex hashtest2
 void work_hash(struct work * const work)
 {
-<<<<<<< HEAD
-	uint32_t *hash2_32 = (uint32_t *)&work->hash[0];
+	
 
 	if (opt_debug_console)
 	   printf("hashtest2\n");
@@ -9661,7 +9661,8 @@
 	}
 
 	debugWork(work);
-
+/*
+	uint32_t *hash2_32 = (uint32_t *)&work->hash[0];
 
 	if (hash2_32[7] != 0) {
 		if (opt_debug_console)
@@ -9686,15 +9687,18 @@
 
 	if (opt_debug_console)
 	   printf("hashtest2 - TNR_GOOD\n");
-=======
+*/
+/*
+// new code from bfgminer 4.5.0
 #ifdef USE_SCRYPT
 	if (opt_scrypt)
 		scrypt_hash_data(work->hash, work->data);
 	else
 #endif
 		hash_data(work->hash, work->data);
-}
->>>>>>> 061c032e
+*/
+}
+
 
 static
 bool test_hash(const void * const phash, const float diff)
@@ -9721,25 +9725,47 @@
 	uint32_t *work_nonce = (uint32_t *)(work->data + 64 + 12);
 	*work_nonce = htole32(nonce);
 
-<<<<<<< HEAD
 	if (work->hybrid_state == 0) {
 		swap32yes(work->data, work->data, 20);
 		hybridScryptHash256Stage1(work);
 		swap32yes(work->data, work->data, 20);
 	}
 
-#ifdef USE_SCRYPT
-	if (opt_scrypt)
-		// NOTE: Depends on scrypt_test return matching enum values
-		return scrypt_test(work->data, work->target, nonce);
-#endif
-
-	return hashtest2(work, checktarget);
-=======
 	work_hash(work);
-	
+
+	//
+	uint32_t *hash2_32 = (uint32_t *)&work->hash[0];
+
+	if (hash2_32[7] != 0) {
+		if (opt_debug_console)
+		   printf("hashtest2 - TNR_BAD\n");
+
+		return TNR_BAD;
+	}
+
+	if (!checktarget) {
+		if (opt_debug_console)
+			printf("hashtest2 - TNR_GOOD\n");
+
+		return TNR_GOOD;
+	}
+
+	if (!hash_target_check_v(work->hash, work->target)) {
+		if (opt_debug_console)
+		   printf("hashtest2 - TNR_HIGH\n");
+
+		return TNR_HIGH;
+	}
+
+	if (opt_debug_console)
+	   printf("hashtest2 - TNR_GOOD\n");
+	//
+
+
+/*	
 	if (!test_hash(work->hash, work->nonce_diff))
 		return TNR_BAD;
+*/
 	
 	if (checktarget && !hash_target_check_v(work->hash, work->target))
 	{
@@ -9759,9 +9785,9 @@
 		if (high_hash)
 			return TNR_HIGH;
 	}
+
 	
 	return TNR_GOOD;
->>>>>>> 061c032e
 }
 
 /* Returns true if nonce for work was a valid share */
