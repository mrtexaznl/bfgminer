/*
 * Copyright 2011-2013 Con Kolivas
 * Copyright 2011-2013 Luke Dashjr
 * Copyright 2012-2013 Andrew Smith
 * Copyright 2010 Jeff Garzik
 *
 * This program is free software; you can redistribute it and/or modify it
 * under the terms of the GNU General Public License as published by the Free
 * Software Foundation; either version 3 of the License, or (at your option)
 * any later version.  See COPYING for more details.
 */

#include "config.h"

#ifdef HAVE_CURSES
#include <curses.h>
#endif

#include <limits.h>
#include <stdio.h>
#include <stdlib.h>
#include <string.h>
#include <stdbool.h>
#include <stdint.h>
#include <unistd.h>
#include <sys/time.h>
#include <time.h>
#include <math.h>
#include <stdarg.h>
#include <assert.h>
#include <signal.h>

#include <sys/stat.h>
#include <sys/types.h>
#include <dirent.h>

#ifndef WIN32
#include <sys/resource.h>
#include <sys/socket.h>
#else
#include <winsock2.h>
#endif
#include <ccan/opt/opt.h>
#include <jansson.h>
#include <curl/curl.h>
#include <libgen.h>
#include <sha2.h>

#include <blkmaker.h>
#include <blkmaker_jansson.h>
#include <blktemplate.h>

#include "compat.h"
#include "deviceapi.h"
#include "miner.h"
#include "findnonce.h"
#include "adl.h"
#include "driver-cpu.h"
#include "driver-opencl.h"
#include "bench_block.h"
#include "scrypt.h"
#ifdef USE_AVALON
  #include "driver-avalon.h"
#endif

#ifdef USE_X6500
#include "ft232r.h"
#endif

#if defined(unix) || defined(__APPLE__)
	#include <errno.h>
	#include <fcntl.h>
	#include <sys/wait.h>
#endif

#ifdef USE_SCRYPT
#include "scrypt.h"
#endif

#if defined(USE_AVALON) || defined(USE_BITFORCE) || defined(USE_ICARUS) || defined(USE_MODMINER) || defined(USE_X6500) || defined(USE_ZTEX)
#	define USE_FPGA
#	define USE_FPGA_SERIAL
#endif

struct strategies strategies[] = {
	{ "Failover" },
	{ "Round Robin" },
	{ "Rotate" },
	{ "Load Balance" },
	{ "Balance" },
};

static char packagename[256];

bool opt_protocol;
static bool opt_benchmark;
static bool want_longpoll = true;
static bool want_gbt = true;
<<<<<<< HEAD
static bool want_getwork = true;
#if BLKMAKER_VERSION > 1
struct _cbscript_t {
	char *data;
	size_t sz;
};
static struct _cbscript_t opt_coinbase_script;
static uint32_t template_nonce;
#endif
#if BLKMAKER_VERSION < 1
const
#endif
char *opt_coinbase_sig;
char *request_target_str;
float request_pdiff = 1.0;
double request_bdiff;
static bool want_stratum = true;
=======
#if BLKMAKER_VERSION > 0
char *opt_coinbase_sig;
#endif
>>>>>>> 81b88e31
bool have_longpoll;
int opt_skip_checks;
bool want_per_device_stats;
bool use_syslog;
bool opt_quiet_work_updates;
bool opt_quiet;
bool opt_realquiet;
bool opt_loginput;
bool opt_compact;
bool opt_show_procs;
const int opt_cutofftemp = 95;
int opt_hysteresis = 3;
static int opt_retries = -1;
int opt_fail_pause = 5;
int opt_log_interval = 5;
int opt_queue = 1;
int opt_scantime = 60;
int opt_expiry = 120;
int opt_expiry_lp = 3600;
int opt_bench_algo = -1;
static const bool opt_time = true;
unsigned long long global_hashrate;

#ifdef HAVE_OPENCL
int opt_dynamic_interval = 7;
int nDevs;
int opt_g_threads = -1;
int gpu_threads;
#endif
#ifdef USE_SCRYPT
static char detect_algo = 1;
bool opt_scrypt;
#else
static char detect_algo;
#endif
bool opt_restart = true;
static bool opt_nogpu;

struct list_head scan_devices;
bool opt_force_dev_init;
static signed int devices_enabled;
static bool opt_removedisabled;
int total_devices;
struct cgpu_info **devices;
bool have_opencl;
int opt_n_threads = -1;
int mining_threads;
int num_processors;
#ifdef HAVE_CURSES
bool use_curses = true;
#else
bool use_curses;
#endif
#ifdef HAVE_LIBUSB
bool have_libusb = true;
#else
const bool have_libusb;
#endif
static bool opt_submit_stale = true;
static int opt_shares;
static int opt_submit_threads = 0x40;
bool opt_fail_only;
bool opt_autofan;
bool opt_autoengine;
bool opt_noadl;
char *opt_api_allow = NULL;
char *opt_api_groups;
char *opt_api_description = PACKAGE_STRING;
int opt_api_port = 4028;
bool opt_api_listen;
bool opt_api_network;
bool opt_delaynet;
bool opt_disable_pool;
char *opt_icarus_options = NULL;
char *opt_icarus_timing = NULL;
bool opt_worktime;
#ifdef USE_AVALON
char *opt_avalon_options = NULL;
#endif

char *opt_kernel_path;
char *cgminer_path;

#if defined(USE_BITFORCE)
bool opt_bfl_noncerange;
#endif
#define QUIET	(opt_quiet || opt_realquiet)

struct thr_info *thr_info;
static int gwsched_thr_id;
static int stage_thr_id;
static int watchpool_thr_id;
static int watchdog_thr_id;
#ifdef HAVE_CURSES
static int input_thr_id;
#endif
int gpur_thr_id;
static int api_thr_id;
static int total_threads;

pthread_mutex_t hash_lock;
static pthread_mutex_t qd_lock;
static pthread_mutex_t *stgd_lock;
pthread_mutex_t console_lock;
pthread_mutex_t ch_lock;
static pthread_rwlock_t blk_lock;
static pthread_mutex_t sshare_lock;

pthread_rwlock_t netacc_lock;

static pthread_mutex_t lp_lock;
static pthread_cond_t lp_cond;

pthread_cond_t gws_cond;

bool shutting_down;

double total_mhashes_done;
static struct timeval total_tv_start, total_tv_end;
static struct timeval miner_started;

pthread_mutex_t control_lock;
pthread_mutex_t stats_lock;

static pthread_mutex_t submitting_lock;
static int total_submitting;
static struct list_head submit_waiting;
notifier_t submit_waiting_notifier;

int hw_errors;
int total_accepted, total_rejected, total_diff1;
int total_getworks, total_stale, total_discarded;
uint64_t total_bytes_xfer;
double total_diff_accepted, total_diff_rejected, total_diff_stale;
static int staged_rollable;
unsigned int new_blocks;
unsigned int found_blocks;

unsigned int local_work;
unsigned int total_go, total_ro;

struct pool **pools;
static struct pool *currentpool = NULL;

int total_pools, enabled_pools;
enum pool_strategy pool_strategy = POOL_FAILOVER;
int opt_rotate_period;
static int total_urls, total_users, total_passes;

static
#ifndef HAVE_CURSES
const
#endif
bool curses_active;

static char current_block[40];
static char *current_hash;
static uint32_t current_block_id;
char *current_fullhash;
static char datestamp[40];
static char blocktime[32];
struct timeval block_timeval;
static char best_share[8] = "0";
double current_diff;
static char block_diff[8];
static char net_hashrate[10];
uint64_t best_diff = 0;

static bool known_blkheight_current;
static uint32_t known_blkheight;
static uint32_t known_blkheight_blkid;

struct block {
	char hash[40];
	UT_hash_handle hh;
	int block_no;
};

static struct block *blocks = NULL;


int swork_id;

/* For creating a hash database of stratum shares submitted that have not had
 * a response yet */
struct stratum_share {
	UT_hash_handle hh;
	bool block;
	struct work *work;
	int id;
	time_t sshare_time;
};

static struct stratum_share *stratum_shares = NULL;

char *opt_socks_proxy = NULL;

static const char def_conf[] = "bfgminer.conf";
static bool config_loaded;
static int include_count;
#define JSON_INCLUDE_CONF "include"
#define JSON_LOAD_ERROR "JSON decode of file '%s' failed\n %s"
#define JSON_LOAD_ERROR_LEN strlen(JSON_LOAD_ERROR)
#define JSON_MAX_DEPTH 10
#define JSON_MAX_DEPTH_ERR "Too many levels of JSON includes (limit 10) or a loop"

#if defined(unix) || defined(__APPLE__)
	static char *opt_stderr_cmd = NULL;
	static int forkpid;
#endif // defined(unix)

struct sigaction termhandler, inthandler;

struct thread_q *getq;

static int total_work;
struct work *staged_work = NULL;

struct schedtime {
	bool enable;
	struct tm tm;
};

struct schedtime schedstart;
struct schedtime schedstop;
bool sched_paused;

static bool time_before(struct tm *tm1, struct tm *tm2)
{
	if (tm1->tm_hour < tm2->tm_hour)
		return true;
	if (tm1->tm_hour == tm2->tm_hour && tm1->tm_min < tm2->tm_min)
		return true;
	return false;
}

static bool should_run(void)
{
	struct timeval tv;
	struct tm tm;
	bool within_range;

	if (!schedstart.enable && !schedstop.enable)
		return true;

	gettimeofday(&tv, NULL);
	localtime_r(&tv.tv_sec, &tm);

	// NOTE: This is delicately balanced so that should_run is always false if schedstart==schedstop
	if (time_before(&schedstop.tm, &schedstart.tm))
		within_range = (time_before(&tm, &schedstop.tm) || !time_before(&tm, &schedstart.tm));
	else
		within_range = (time_before(&tm, &schedstop.tm) && !time_before(&tm, &schedstart.tm));

	if (within_range && !schedstop.enable)
		/* This is a once off event with no stop time set */
		schedstart.enable = false;

	return within_range;
}

void get_datestamp(char *f, struct timeval *tv)
{
	struct tm _tm;
	struct tm *tm = &_tm;

	localtime_r(&tv->tv_sec, tm);
	sprintf(f, "[%d-%02d-%02d %02d:%02d:%02d]",
		tm->tm_year + 1900,
		tm->tm_mon + 1,
		tm->tm_mday,
		tm->tm_hour,
		tm->tm_min,
		tm->tm_sec);
}

void get_timestamp(char *f, struct timeval *tv)
{
	struct tm _tm;
	struct tm *tm = &_tm;

	localtime_r(&tv->tv_sec, tm);
	sprintf(f, "[%02d:%02d:%02d]",
		tm->tm_hour,
		tm->tm_min,
		tm->tm_sec);
}

static void applog_and_exit(const char *fmt, ...) FORMAT_SYNTAX_CHECK(printf, 1, 2);

static void applog_and_exit(const char *fmt, ...)
{
	va_list ap;

	va_start(ap, fmt);
	vapplog(LOG_ERR, fmt, ap);
	va_end(ap);
	exit(1);
}

static pthread_mutex_t sharelog_lock;
static FILE *sharelog_file = NULL;

static void sharelog(const char*disposition, const struct work*work)
{
	char *target, *hash, *data;
	struct cgpu_info *cgpu;
	unsigned long int t;
	struct pool *pool;
	int thr_id, rv;
	char s[1024];
	size_t ret;

	if (!sharelog_file)
		return;

	thr_id = work->thr_id;
	cgpu = thr_info[thr_id].cgpu;
	pool = work->pool;
	t = (unsigned long int)(work->tv_work_found.tv_sec);
	target = bin2hex(work->target, sizeof(work->target));
	hash = bin2hex(work->hash, sizeof(work->hash));
	data = bin2hex(work->data, sizeof(work->data));

	// timestamp,disposition,target,pool,dev,thr,sharehash,sharedata
	rv = snprintf(s, sizeof(s), "%lu,%s,%s,%s,%s,%u,%s,%s\n", t, disposition, target, pool->rpc_url, cgpu->proc_repr_ns, thr_id, hash, data);
	free(target);
	free(hash);
	free(data);
	if (rv >= (int)(sizeof(s)))
		s[sizeof(s) - 1] = '\0';
	else if (rv < 0) {
		applog(LOG_ERR, "sharelog printf error");
		return;
	}

	mutex_lock(&sharelog_lock);
	ret = fwrite(s, rv, 1, sharelog_file);
	fflush(sharelog_file);
	mutex_unlock(&sharelog_lock);
	if (ret != 1)
		applog(LOG_ERR, "sharelog fwrite error");
}

static char *getwork_req = "{\"method\": \"getwork\", \"params\": [], \"id\":0}\n";

/* Return value is ignored if not called from add_pool_details */
struct pool *add_pool(void)
{
	struct pool *pool;

	pool = calloc(sizeof(struct pool), 1);
	if (!pool)
		quit(1, "Failed to malloc pool in add_pool");
	pool->pool_no = pool->prio = total_pools;
	mutex_init(&pool->last_work_lock);
	mutex_init(&pool->pool_lock);
	if (unlikely(pthread_cond_init(&pool->cr_cond, NULL)))
		quit(1, "Failed to pthread_cond_init in add_pool");
	mutex_init(&pool->stratum_lock);
	INIT_LIST_HEAD(&pool->curlring);
	pool->swork.transparency_time = (time_t)-1;

	/* Make sure the pool doesn't think we've been idle since time 0 */
	pool->tv_idle.tv_sec = ~0UL;
	
	gettimeofday(&pool->cgminer_stats.start_tv, NULL);

	pool->rpc_proxy = NULL;

	pool->sock = INVSOCK;
	pool->lp_socket = CURL_SOCKET_BAD;

	pools = realloc(pools, sizeof(struct pool *) * (total_pools + 2));
	pools[total_pools++] = pool;

	return pool;
}

/* Pool variant of test and set */
static bool pool_tset(struct pool *pool, bool *var)
{
	bool ret;

	mutex_lock(&pool->pool_lock);
	ret = *var;
	*var = true;
	mutex_unlock(&pool->pool_lock);
	return ret;
}

bool pool_tclear(struct pool *pool, bool *var)
{
	bool ret;

	mutex_lock(&pool->pool_lock);
	ret = *var;
	*var = false;
	mutex_unlock(&pool->pool_lock);
	return ret;
}

struct pool *current_pool(void)
{
	struct pool *pool;

	mutex_lock(&control_lock);
	pool = currentpool;
	mutex_unlock(&control_lock);
	return pool;
}

char *set_int_range(const char *arg, int *i, int min, int max)
{
	char *err = opt_set_intval(arg, i);

	if (err)
		return err;

	if (*i < min || *i > max)
		return "Value out of range";

	return NULL;
}

static char *set_int_0_to_9999(const char *arg, int *i)
{
	return set_int_range(arg, i, 0, 9999);
}

static char *set_int_1_to_65535(const char *arg, int *i)
{
	return set_int_range(arg, i, 1, 65535);
}

static char *set_int_0_to_10(const char *arg, int *i)
{
	return set_int_range(arg, i, 0, 10);
}

static char *set_int_1_to_10(const char *arg, int *i)
{
	return set_int_range(arg, i, 1, 10);
}

char *set_strdup(const char *arg, char **p)
{
	*p = strdup((char *)arg);
	return NULL;
}

#if BLKMAKER_VERSION > 1
static char *set_b58addr(const char *arg, struct _cbscript_t *p)
{
	size_t scriptsz = blkmk_address_to_script(NULL, 0, arg);
	if (!scriptsz)
		return "Invalid address";
	char *script = malloc(scriptsz);
	if (blkmk_address_to_script(script, scriptsz, arg) != scriptsz) {
		free(script);
		return "Failed to convert address to script";
	}
	p->data = script;
	p->sz = scriptsz;
	return NULL;
}
#endif

static void bdiff_target_leadzero(unsigned char *target, double diff);

char *set_request_diff(const char *arg, float *p)
{
	unsigned char target[32];
	char *e = opt_set_floatval(arg, p);
	if (e)
		return e;
	
	request_bdiff = (double)*p * 0.9999847412109375;
	bdiff_target_leadzero(target, request_bdiff);
	request_target_str = bin2hex(target, 32);
	
	return NULL;
}

#ifdef USE_FPGA_SERIAL
#ifdef HAVE_LIBUDEV
#include <libudev.h>
#endif

static
char* add_serial_all(char*arg, char*p) {
	size_t pLen = p - arg;
	char dev[pLen + PATH_MAX];
	memcpy(dev, arg, pLen);
	char *devp = &dev[pLen];

#ifdef HAVE_LIBUDEV

	struct udev *udev = udev_new();
	struct udev_enumerate *enumerate = udev_enumerate_new(udev);
	struct udev_list_entry *list_entry;

	udev_enumerate_add_match_subsystem(enumerate, "tty");
	udev_enumerate_add_match_property(enumerate, "ID_SERIAL", "*");
	udev_enumerate_scan_devices(enumerate);
	udev_list_entry_foreach(list_entry, udev_enumerate_get_list_entry(enumerate)) {
		struct udev_device *device = udev_device_new_from_syspath(
			udev_enumerate_get_udev(enumerate),
			udev_list_entry_get_name(list_entry)
		);
		if (!device)
			continue;

		const char *devpath = udev_device_get_devnode(device);
		if (devpath) {
			strcpy(devp, devpath);
			applog(LOG_DEBUG, "scan-serial: libudev all-adding %s", dev);
			string_elist_add(dev, &scan_devices);
		}

		udev_device_unref(device);
	}
	udev_enumerate_unref(enumerate);
	udev_unref(udev);

#elif defined(WIN32)

	size_t bufLen = 0x100;
tryagain: ;
	char buf[bufLen];
	if (!QueryDosDevice(NULL, buf, bufLen)) {
		if (GetLastError() == ERROR_INSUFFICIENT_BUFFER) {
			bufLen *= 2;
			applog(LOG_DEBUG, "scan-serial: QueryDosDevice returned insufficent buffer error; enlarging to %lx", (unsigned long)bufLen);
			goto tryagain;
		}
		return "scan-serial: Error occurred trying to enumerate COM ports with QueryDosDevice";
	}
	size_t tLen;
	memcpy(devp, "\\\\.\\", 4);
	devp = &devp[4];
	for (char *t = buf; *t; t += tLen) {
		tLen = strlen(t) + 1;
		if (strncmp("COM", t, 3))
			continue;
		memcpy(devp, t, tLen);
		applog(LOG_DEBUG, "scan-serial: QueryDosDevice all-adding %s", dev);
		string_elist_add(dev, &scan_devices);
	}

#else

	DIR *D;
	struct dirent *de;
	const char devdir[] = "/dev";
	const size_t devdirlen = sizeof(devdir) - 1;
	char *devpath = devp;
	char *devfile = devpath + devdirlen + 1;
	
	D = opendir(devdir);
	if (!D)
		return "scan-serial 'all' is not supported on this platform";
	memcpy(devpath, devdir, devdirlen);
	devpath[devdirlen] = '/';
	while ( (de = readdir(D)) ) {
		if (strncmp(de->d_name, "tty", 3))
			continue;
		if (strncmp(&de->d_name[3], "USB", 3) && strncmp(&de->d_name[3], "ACM", 3))
			continue;
		
		strcpy(devfile, de->d_name);
		applog(LOG_DEBUG, "scan-serial: /dev glob all-adding %s", dev);
		string_elist_add(dev, &scan_devices);
	}
	closedir(D);
	
	return NULL;

#endif

	return NULL;
}

static char *add_serial(char *arg)
{
	char *p = strchr(arg, ':');
	if (p)
		++p;
	else
		p = arg;
	if (!strcasecmp(p, "all")) {
		return add_serial_all(arg, p);
	}

	string_elist_add(arg, &scan_devices);
	return NULL;
}
#endif

static char *set_devices(char *arg)
{
	int i = strtol(arg, &arg, 0);

	if (*arg) {
		if (*arg == '?') {
			devices_enabled = -1;
			return NULL;
		}
		return "Invalid device number";
	}

	if (i < 0 || i >= (int)(sizeof(devices_enabled) * 8) - 1)
		return "Invalid device number";
	devices_enabled |= 1 << i;
	return NULL;
}

static char *set_balance(enum pool_strategy *strategy)
{
	*strategy = POOL_BALANCE;
	return NULL;
}

static char *set_loadbalance(enum pool_strategy *strategy)
{
	*strategy = POOL_LOADBALANCE;
	return NULL;
}

static char *set_rotate(const char *arg, int *i)
{
	pool_strategy = POOL_ROTATE;
	return set_int_range(arg, i, 0, 9999);
}

static char *set_rr(enum pool_strategy *strategy)
{
	*strategy = POOL_ROUNDROBIN;
	return NULL;
}

/* Detect that url is for a stratum protocol either via the presence of
 * stratum+tcp or by detecting a stratum server response */
bool detect_stratum(struct pool *pool, char *url)
{
	if (!extract_sockaddr(pool, url))
		return false;

	if (!strncasecmp(url, "stratum+tcp://", 14)) {
		pool->rpc_url = strdup(url);
		pool->has_stratum = true;
		pool->stratum_url = pool->sockaddr_url;
		return true;
	}

	return false;
}

static char *set_url(char *arg)
{
	struct pool *pool;

	total_urls++;
	if (total_urls > total_pools)
		add_pool();
	pool = pools[total_urls - 1];

	if (detect_stratum(pool, arg))
		return NULL;

	opt_set_charp(arg, &pool->rpc_url);
	if (strncmp(arg, "http://", 7) &&
	    strncmp(arg, "https://", 8)) {
		char *httpinput;

		httpinput = malloc(255);
		if (!httpinput)
			quit(1, "Failed to malloc httpinput");
		strcpy(httpinput, "http://");
		strncat(httpinput, arg, 248);
		pool->rpc_url = httpinput;
	}

	return NULL;
}

static char *set_user(const char *arg)
{
	struct pool *pool;

	total_users++;
	if (total_users > total_pools)
		add_pool();

	pool = pools[total_users - 1];
	opt_set_charp(arg, &pool->rpc_user);

	return NULL;
}

static char *set_pass(const char *arg)
{
	struct pool *pool;

	total_passes++;
	if (total_passes > total_pools)
		add_pool();

	pool = pools[total_passes - 1];
	opt_set_charp(arg, &pool->rpc_pass);

	return NULL;
}

static char *set_userpass(const char *arg)
{
	struct pool *pool;
	char *updup;

	if (total_users != total_passes)
		return "User + pass options must be balanced before userpass";
	++total_users;
	++total_passes;
	if (total_users > total_pools)
		add_pool();

	pool = pools[total_users - 1];
	updup = strdup(arg);
	opt_set_charp(arg, &pool->rpc_userpass);
	pool->rpc_user = strtok(updup, ":");
	if (!pool->rpc_user)
		return "Failed to find : delimited user info";
	pool->rpc_pass = strtok(NULL, ":");
	if (!pool->rpc_pass)
		pool->rpc_pass = "";

	return NULL;
}

static char *set_pool_priority(const char *arg)
{
	struct pool *pool;

	if (!total_pools)
		return "Usage of --pool-priority before pools are defined does not make sense";

	pool = pools[total_pools - 1];
	opt_set_intval(arg, &pool->prio);

	return NULL;
}

static char *set_pool_proxy(const char *arg)
{
	struct pool *pool;

	if (!total_pools)
		return "Usage of --pool-proxy before pools are defined does not make sense";

	if (!our_curl_supports_proxy_uris())
		return "Your installed cURL library does not support proxy URIs. At least version 7.21.7 is required.";

	pool = pools[total_pools - 1];
	opt_set_charp(arg, &pool->rpc_proxy);

	return NULL;
}

static char *set_pool_force_rollntime(const char *arg)
{
	struct pool *pool;
	
	if (!total_pools)
		return "Usage of --force-rollntime before pools are defined does not make sense";
	
	pool = pools[total_pools - 1];
	opt_set_intval(arg, &pool->force_rollntime);
	
	return NULL;
}

static char *enable_debug(bool *flag)
{
	*flag = true;
	opt_debug_console = true;
	/* Turn on verbose output, too. */
	opt_log_output = true;
	return NULL;
}

static char *set_schedtime(const char *arg, struct schedtime *st)
{
	if (sscanf(arg, "%d:%d", &st->tm.tm_hour, &st->tm.tm_min) != 2)
	{
		if (strcasecmp(arg, "now"))
		return "Invalid time set, should be HH:MM";
	} else
		schedstop.tm.tm_sec = 0;
	if (st->tm.tm_hour > 23 || st->tm.tm_min > 59 || st->tm.tm_hour < 0 || st->tm.tm_min < 0)
		return "Invalid time set.";
	st->enable = true;
	return NULL;
}

static char* set_sharelog(char *arg)
{
	char *r = "";
	long int i = strtol(arg, &r, 10);

	if ((!*r) && i >= 0 && i <= INT_MAX) {
		sharelog_file = fdopen((int)i, "a");
		if (!sharelog_file)
			applog(LOG_ERR, "Failed to open fd %u for share log", (unsigned int)i);
	} else if (!strcmp(arg, "-")) {
		sharelog_file = stdout;
		if (!sharelog_file)
			applog(LOG_ERR, "Standard output missing for share log");
	} else {
		sharelog_file = fopen(arg, "a");
		if (!sharelog_file)
			applog(LOG_ERR, "Failed to open %s for share log", arg);
	}

	return NULL;
}

static char *temp_cutoff_str = "";
static char *temp_target_str = "";

char *set_temp_cutoff(char *arg)
{
	int val;

	if (!(arg && arg[0]))
		return "Invalid parameters for set temp cutoff";
	val = atoi(arg);
	if (val < 0 || val > 200)
		return "Invalid value passed to set temp cutoff";
	temp_cutoff_str = arg;

	return NULL;
}

char *set_temp_target(char *arg)
{
	int val;

	if (!(arg && arg[0]))
		return "Invalid parameters for set temp target";
	val = atoi(arg);
	if (val < 0 || val > 200)
		return "Invalid value passed to set temp target";
	temp_target_str = arg;

	return NULL;
}

// For a single element string, this always returns the number (for all calls)
// For multi-element strings, it returns each element as a number in order, and 0 when there are no more
static int temp_strtok(char *base, char **n)
{
	char *i = *n;
	char *p = strchr(i, ',');
	if (p) {
		p[0] = '\0';
		*n = &p[1];
	}
	else
	if (base != i)
		*n = strchr(i, '\0');
	return atoi(i);
}

static void load_temp_config()
{
	int i, val = 0, target_off;
	char *cutoff_n, *target_n;
	struct cgpu_info *cgpu;

	cutoff_n = temp_cutoff_str;
	target_n = temp_target_str;

	for (i = 0; i < total_devices; ++i) {
		cgpu = devices[i];
		
		// cutoff default may be specified by driver during probe; otherwise, opt_cutofftemp (const)
		if (!cgpu->cutofftemp)
			cgpu->cutofftemp = opt_cutofftemp;
		
		// target default may be specified by driver, and is moved with offset; otherwise, offset minus 6
		if (cgpu->targettemp)
			target_off = cgpu->targettemp - cgpu->cutofftemp;
		else
			target_off = -6;
		
		val = temp_strtok(temp_cutoff_str, &cutoff_n);
		if (val < 0 || val > 200)
			quit(1, "Invalid value passed to set temp cutoff");
		if (val)
			cgpu->cutofftemp = val;
		
		val = temp_strtok(temp_target_str, &target_n);
		if (val < 0 || val > 200)
			quit(1, "Invalid value passed to set temp target");
		if (val)
			cgpu->targettemp = val;
		else
			cgpu->targettemp = cgpu->cutofftemp + target_off;
		
		applog(LOG_DEBUG, "%"PRIprepr": Set temperature config: target=%d cutoff=%d",
		       cgpu->proc_repr,
		       cgpu->targettemp, cgpu->cutofftemp);
	}
	if (cutoff_n != temp_cutoff_str && cutoff_n[0])
		quit(1, "Too many values passed to set temp cutoff");
	if (target_n != temp_target_str && target_n[0])
		quit(1, "Too many values passed to set temp target");
}

static char *set_api_allow(const char *arg)
{
	opt_set_charp(arg, &opt_api_allow);

	return NULL;
}

static char *set_api_groups(const char *arg)
{
	opt_set_charp(arg, &opt_api_groups);

	return NULL;
}

static char *set_api_description(const char *arg)
{
	opt_set_charp(arg, &opt_api_description);

	return NULL;
}

#ifdef USE_ICARUS
static char *set_icarus_options(const char *arg)
{
	opt_set_charp(arg, &opt_icarus_options);

	return NULL;
}

static char *set_icarus_timing(const char *arg)
{
	opt_set_charp(arg, &opt_icarus_timing);

	return NULL;
}
#endif

#ifdef USE_AVALON
static char *set_avalon_options(const char *arg)
{
	opt_set_charp(arg, &opt_avalon_options);

	return NULL;
}
#endif

__maybe_unused
static char *set_null(const char __maybe_unused *arg)
{
	return NULL;
}

/* These options are available from config file or commandline */
static struct opt_table opt_config_table[] = {
#ifdef WANT_CPUMINE
	OPT_WITH_ARG("--algo|-a",
		     set_algo, show_algo, &opt_algo,
		     "Specify sha256 implementation for CPU mining:\n"
		     "\tauto\t\tBenchmark at startup and pick fastest algorithm"
		     "\n\tc\t\tLinux kernel sha256, implemented in C"
#ifdef WANT_SSE2_4WAY
		     "\n\t4way\t\ttcatm's 4-way SSE2 implementation"
#endif
#ifdef WANT_VIA_PADLOCK
		     "\n\tvia\t\tVIA padlock implementation"
#endif
		     "\n\tcryptopp\tCrypto++ C/C++ implementation"
#ifdef WANT_CRYPTOPP_ASM32
		     "\n\tcryptopp_asm32\tCrypto++ 32-bit assembler implementation"
#endif
#ifdef WANT_X8632_SSE2
		     "\n\tsse2_32\t\tSSE2 32 bit implementation for i386 machines"
#endif
#ifdef WANT_X8664_SSE2
		     "\n\tsse2_64\t\tSSE2 64 bit implementation for x86_64 machines"
#endif
#ifdef WANT_X8664_SSE4
		     "\n\tsse4_64\t\tSSE4.1 64 bit implementation for x86_64 machines"
#endif
#ifdef WANT_ALTIVEC_4WAY
    "\n\taltivec_4way\tAltivec implementation for PowerPC G4 and G5 machines"
#endif
		),
#endif
	OPT_WITH_ARG("--api-allow",
		     set_api_allow, NULL, NULL,
		     "Allow API access only to the given list of [G:]IP[/Prefix] addresses[/subnets]"),
	OPT_WITH_ARG("--api-description",
		     set_api_description, NULL, NULL,
		     "Description placed in the API status header, default: BFGMiner version"),
	OPT_WITH_ARG("--api-groups",
		     set_api_groups, NULL, NULL,
		     "API one letter groups G:cmd:cmd[,P:cmd:*...] defining the cmds a groups can use"),
	OPT_WITHOUT_ARG("--api-listen",
			opt_set_bool, &opt_api_listen,
			"Enable API, default: disabled"),
	OPT_WITHOUT_ARG("--api-network",
			opt_set_bool, &opt_api_network,
			"Allow API (if enabled) to listen on/for any address, default: only 127.0.0.1"),
	OPT_WITH_ARG("--api-port",
		     set_int_1_to_65535, opt_show_intval, &opt_api_port,
		     "Port number of miner API"),
#ifdef HAVE_ADL
	OPT_WITHOUT_ARG("--auto-fan",
			opt_set_bool, &opt_autofan,
			"Automatically adjust all GPU fan speeds to maintain a target temperature"),
	OPT_WITHOUT_ARG("--auto-gpu",
			opt_set_bool, &opt_autoengine,
			"Automatically adjust all GPU engine clock speeds to maintain a target temperature"),
#endif
	OPT_WITHOUT_ARG("--balance",
		     set_balance, &pool_strategy,
		     "Change multipool strategy from failover to even share balance"),
	OPT_WITHOUT_ARG("--benchmark",
			opt_set_bool, &opt_benchmark,
			"Run BFGMiner in benchmark mode - produces no shares"),
#if defined(USE_BITFORCE)
	OPT_WITHOUT_ARG("--bfl-range",
			opt_set_bool, &opt_bfl_noncerange,
			"Use nonce range on bitforce devices if supported"),
#endif
#ifdef WANT_CPUMINE
	OPT_WITH_ARG("--bench-algo|-b",
		     set_int_0_to_9999, opt_show_intval, &opt_bench_algo,
		     opt_hidden),
#endif
#if BLKMAKER_VERSION > 1
	OPT_WITH_ARG("--coinbase-addr",
		     set_b58addr, NULL, &opt_coinbase_script,
		     "Set coinbase payout address for solo mining"),
	OPT_WITH_ARG("--coinbase-payout|--cbaddr|--cb-addr|--payout",
		     set_b58addr, NULL, &opt_coinbase_script,
		     opt_hidden),
#endif
#if BLKMAKER_VERSION > 0
	OPT_WITH_ARG("--coinbase-sig",
		     set_strdup, NULL, &opt_coinbase_sig,
		     "Set coinbase signature when possible"),
	OPT_WITH_ARG("--coinbase|--cbsig|--cb-sig|--cb|--prayer",
		     set_strdup, NULL, &opt_coinbase_sig,
		     opt_hidden),
#endif
#ifdef HAVE_CURSES
	OPT_WITHOUT_ARG("--compact",
			opt_set_bool, &opt_compact,
			"Use compact display without per device statistics"),
#endif
#ifdef WANT_CPUMINE
	OPT_WITH_ARG("--cpu-threads|-t",
		     force_nthreads_int, opt_show_intval, &opt_n_threads,
		     "Number of miner CPU threads"),
#endif
	OPT_WITHOUT_ARG("--debug|-D",
		     enable_debug, &opt_debug,
		     "Enable debug output"),
	OPT_WITHOUT_ARG("--debuglog",
		     opt_set_bool, &opt_debug,
		     "Enable debug logging"),
	OPT_WITH_ARG("--device|-d",
		     set_devices, NULL, NULL,
	             "Select device to use, (Use repeat -d for multiple devices, default: all)"),
	OPT_WITHOUT_ARG("--disable-gpu|-G",
			opt_set_bool, &opt_nogpu,
#ifdef HAVE_OPENCL
			"Disable GPU mining even if suitable devices exist"
#else
			opt_hidden
#endif
	),
	OPT_WITHOUT_ARG("--disable-rejecting",
			opt_set_bool, &opt_disable_pool,
			"Automatically disable pools that continually reject shares"),
#if defined(WANT_CPUMINE) && (defined(HAVE_OPENCL) || defined(USE_FPGA))
	OPT_WITHOUT_ARG("--enable-cpu|-C",
			opt_set_bool, &opt_usecpu,
			"Enable CPU mining with other mining (default: no CPU mining if other devices exist)"),
#endif
	OPT_WITH_ARG("--expiry|-E",
		     set_int_0_to_9999, opt_show_intval, &opt_expiry,
		     "Upper bound on how many seconds after getting work we consider a share from it stale (w/o longpoll active)"),
	OPT_WITH_ARG("--expiry-lp",
		     set_int_0_to_9999, opt_show_intval, &opt_expiry_lp,
		     "Upper bound on how many seconds after getting work we consider a share from it stale (with longpoll active)"),
	OPT_WITHOUT_ARG("--failover-only",
			opt_set_bool, &opt_fail_only,
			"Don't leak work to backup pools when primary pool is lagging"),
#ifdef USE_FPGA
	OPT_WITHOUT_ARG("--force-dev-init",
	        opt_set_bool, &opt_force_dev_init,
	        "Always initialize devices when possible (such as bitstream uploads to some FPGAs)"),
#endif
#ifdef HAVE_OPENCL
	OPT_WITH_ARG("--gpu-dyninterval",
		     set_int_1_to_65535, opt_show_intval, &opt_dynamic_interval,
		     "Set the refresh interval in ms for GPUs using dynamic intensity"),
	OPT_WITH_ARG("--gpu-platform",
		     set_int_0_to_9999, opt_show_intval, &opt_platform_id,
		     "Select OpenCL platform ID to use for GPU mining"),
	OPT_WITH_ARG("--gpu-threads|-g",
		     set_int_1_to_10, opt_show_intval, &opt_g_threads,
		     "Number of threads per GPU (1 - 10)"),
#ifdef HAVE_ADL
	OPT_WITH_ARG("--gpu-engine",
		     set_gpu_engine, NULL, NULL,
		     "GPU engine (over)clock range in MHz - one value, range and/or comma separated list (e.g. 850-900,900,750-850)"),
	OPT_WITH_ARG("--gpu-fan",
		     set_gpu_fan, NULL, NULL,
		     "GPU fan percentage range - one value, range and/or comma separated list (e.g. 0-85,85,65)"),
	OPT_WITH_ARG("--gpu-map",
		     set_gpu_map, NULL, NULL,
		     "Map OpenCL to ADL device order manually, paired CSV (e.g. 1:0,2:1 maps OpenCL 1 to ADL 0, 2 to 1)"),
	OPT_WITH_ARG("--gpu-memclock",
		     set_gpu_memclock, NULL, NULL,
		     "Set the GPU memory (over)clock in MHz - one value for all or separate by commas for per card"),
	OPT_WITH_ARG("--gpu-memdiff",
		     set_gpu_memdiff, NULL, NULL,
		     "Set a fixed difference in clock speed between the GPU and memory in auto-gpu mode"),
	OPT_WITH_ARG("--gpu-powertune",
		     set_gpu_powertune, NULL, NULL,
		     "Set the GPU powertune percentage - one value for all or separate by commas for per card"),
	OPT_WITHOUT_ARG("--gpu-reorder",
			opt_set_bool, &opt_reorder,
			"Attempt to reorder GPU devices according to PCI Bus ID"),
	OPT_WITH_ARG("--gpu-vddc",
		     set_gpu_vddc, NULL, NULL,
		     "Set the GPU voltage in Volts - one value for all or separate by commas for per card"),
#endif
#ifdef USE_SCRYPT
	OPT_WITH_ARG("--lookup-gap",
		     set_lookup_gap, NULL, NULL,
		     "Set GPU lookup gap for scrypt mining, comma separated"),
#endif
	OPT_WITH_ARG("--intensity|-I",
		     set_intensity, NULL, NULL,
		     "Intensity of GPU scanning (d or " _MIN_INTENSITY_STR " -> " _MAX_INTENSITY_STR ", default: d to maintain desktop interactivity)"),
#endif
#if defined(HAVE_OPENCL) || defined(USE_MODMINER) || defined(USE_X6500) || defined(USE_ZTEX)
	OPT_WITH_ARG("--kernel-path|-K",
		     opt_set_charp, opt_show_charp, &opt_kernel_path,
	             "Specify a path to where bitstream and kernel files are"),
#endif
#ifdef HAVE_OPENCL
	OPT_WITH_ARG("--kernel|-k",
		     set_kernel, NULL, NULL,
		     "Override sha256 kernel to use (diablo, poclbm, phatk or diakgcn) - one value or comma separated"),
#endif
#ifdef USE_ICARUS
	OPT_WITH_ARG("--icarus-options",
		     set_icarus_options, NULL, NULL,
		     opt_hidden),
	OPT_WITH_ARG("--icarus-timing",
		     set_icarus_timing, NULL, NULL,
		     opt_hidden),
#endif
#ifdef USE_AVALON
	OPT_WITH_ARG("--avalon-options",
		     set_avalon_options, NULL, NULL,
		     opt_hidden),
#endif
	OPT_WITHOUT_ARG("--load-balance",
		     set_loadbalance, &pool_strategy,
		     "Change multipool strategy from failover to efficiency based balance"),
	OPT_WITH_ARG("--log|-l",
		     set_int_0_to_9999, opt_show_intval, &opt_log_interval,
		     "Interval in seconds between log output"),
#if defined(unix) || defined(__APPLE__)
	OPT_WITH_ARG("--monitor|-m",
		     opt_set_charp, NULL, &opt_stderr_cmd,
		     "Use custom pipe cmd for output messages"),
#endif // defined(unix)
	OPT_WITHOUT_ARG("--net-delay",
			opt_set_bool, &opt_delaynet,
			"Impose small delays in networking to not overload slow routers"),
	OPT_WITHOUT_ARG("--no-adl",
			opt_set_bool, &opt_noadl,
#ifdef HAVE_ADL
			"Disable the ATI display library used for monitoring and setting GPU parameters"
#else
			opt_hidden
#endif
			),
	OPT_WITHOUT_ARG("--no-gbt",
			opt_set_invbool, &want_gbt,
			"Disable getblocktemplate support"),
	OPT_WITHOUT_ARG("--no-getwork",
			opt_set_invbool, &want_getwork,
			"Disable getwork support"),
	OPT_WITHOUT_ARG("--no-longpoll",
			opt_set_invbool, &want_longpoll,
			"Disable X-Long-Polling support"),
	OPT_WITHOUT_ARG("--no-pool-disable",
			opt_set_invbool, &opt_disable_pool,
			opt_hidden),
	OPT_WITHOUT_ARG("--no-restart",
			opt_set_invbool, &opt_restart,
			"Do not attempt to restart devices that hang"
	),
	OPT_WITHOUT_ARG("--no-show-processors",
			opt_set_invbool, &opt_show_procs,
			opt_hidden),
	OPT_WITHOUT_ARG("--no-show-procs",
			opt_set_invbool, &opt_show_procs,
			opt_hidden),
	OPT_WITHOUT_ARG("--no-stratum",
			opt_set_invbool, &want_stratum,
			"Disable Stratum detection"),
	OPT_WITHOUT_ARG("--no-submit-stale",
			opt_set_invbool, &opt_submit_stale,
		        "Don't submit shares if they are detected as stale"),
#ifdef HAVE_OPENCL
	OPT_WITHOUT_ARG("--no-opencl-binaries",
	                opt_set_invbool, &opt_opencl_binaries,
	                "Don't attempt to use or save OpenCL kernel binaries"),
#endif
	OPT_WITH_ARG("--pass|-p",
		     set_pass, NULL, NULL,
		     "Password for bitcoin JSON-RPC server"),
	OPT_WITHOUT_ARG("--per-device-stats",
			opt_set_bool, &want_per_device_stats,
			"Force verbose mode and output per-device statistics"),
	OPT_WITH_ARG("--pool-priority",
			 set_pool_priority, NULL, NULL,
			 "Priority for just the previous-defined pool"),
	OPT_WITH_ARG("--pool-proxy|-x",
		     set_pool_proxy, NULL, NULL,
		     "Proxy URI to use for connecting to just the previous-defined pool"),
	OPT_WITH_ARG("--force-rollntime",  // NOTE: must be after --pass for config file ordering
			 set_pool_force_rollntime, NULL, NULL,
			 opt_hidden),
	OPT_WITHOUT_ARG("--protocol-dump|-P",
			opt_set_bool, &opt_protocol,
			"Verbose dump of protocol-level activities"),
	OPT_WITH_ARG("--queue|-Q",
		     set_int_0_to_9999, opt_show_intval, &opt_queue,
		     "Minimum number of work items to have queued (0+)"),
	OPT_WITHOUT_ARG("--quiet|-q",
			opt_set_bool, &opt_quiet,
			"Disable logging output, display status and errors"),
	OPT_WITHOUT_ARG("--quiet-work-updates|--quiet-work-update",
			opt_set_bool, &opt_quiet_work_updates,
			opt_hidden),
	OPT_WITHOUT_ARG("--real-quiet",
			opt_set_bool, &opt_realquiet,
			"Disable all output"),
	OPT_WITHOUT_ARG("--remove-disabled",
		     opt_set_bool, &opt_removedisabled,
	         "Remove disabled devices entirely, as if they didn't exist"),
	OPT_WITH_ARG("--request-diff",
	             set_request_diff, opt_show_floatval, &request_pdiff,
	             "Request a specific difficulty from pools"),
	OPT_WITH_ARG("--retries",
		     opt_set_intval, opt_show_intval, &opt_retries,
		     "Number of times to retry failed submissions before giving up (-1 means never)"),
	OPT_WITH_ARG("--retry-pause",
		     set_null, NULL, NULL,
		     opt_hidden),
	OPT_WITH_ARG("--rotate",
		     set_rotate, opt_show_intval, &opt_rotate_period,
		     "Change multipool strategy from failover to regularly rotate at N minutes"),
	OPT_WITHOUT_ARG("--round-robin",
		     set_rr, &pool_strategy,
		     "Change multipool strategy from failover to round robin on failure"),
#ifdef USE_FPGA_SERIAL
	OPT_WITH_ARG("--scan-serial|-S",
		     add_serial, NULL, NULL,
		     "Serial port to probe for mining devices"),
#endif
	OPT_WITH_ARG("--scan-time|-s",
		     set_int_0_to_9999, opt_show_intval, &opt_scantime,
		     "Upper bound on time spent scanning current work, in seconds"),
	OPT_WITH_ARG("--scantime",
		     set_int_0_to_9999, opt_show_intval, &opt_scantime,
		     opt_hidden),
	OPT_WITH_ARG("--sched-start",
		     set_schedtime, NULL, &schedstart,
		     "Set a time of day in HH:MM to start mining (a once off without a stop time)"),
	OPT_WITH_ARG("--sched-stop",
		     set_schedtime, NULL, &schedstop,
		     "Set a time of day in HH:MM to stop mining (will quit without a start time)"),
#ifdef USE_SCRYPT
	OPT_WITHOUT_ARG("--scrypt",
			opt_set_bool, &opt_scrypt,
			"Use the scrypt algorithm for mining (non-bitcoin)"),
#ifdef HAVE_OPENCL
	OPT_WITH_ARG("--shaders",
		     set_shaders, NULL, NULL,
		     "GPU shaders per card for tuning scrypt, comma separated"),
#endif
#endif
	OPT_WITH_ARG("--sharelog",
		     set_sharelog, NULL, NULL,
		     "Append share log to file"),
	OPT_WITH_ARG("--shares",
		     opt_set_intval, NULL, &opt_shares,
		     "Quit after mining N shares (default: unlimited)"),
	OPT_WITHOUT_ARG("--show-processors",
			opt_set_bool, &opt_show_procs,
			"Show per processor statistics in summary"),
	OPT_WITHOUT_ARG("--show-procs",
			opt_set_bool, &opt_show_procs,
			opt_hidden),
	OPT_WITH_ARG("--skip-security-checks",
			set_int_0_to_9999, NULL, &opt_skip_checks,
			"Skip security checks sometimes to save bandwidth; only check 1/<arg>th of the time (default: never skip)"),
	OPT_WITH_ARG("--socks-proxy",
		     opt_set_charp, NULL, &opt_socks_proxy,
		     "Set socks4 proxy (host:port)"),
	OPT_WITHOUT_ARG("--submit-stale",
			opt_set_bool, &opt_submit_stale,
	                opt_hidden),
	OPT_WITHOUT_ARG("--submit-threads",
	                opt_set_intval, &opt_submit_threads,
	                "Minimum number of concurrent share submissions (default: 64)"),
#ifdef HAVE_SYSLOG_H
	OPT_WITHOUT_ARG("--syslog",
			opt_set_bool, &use_syslog,
			"Use system log for output messages (default: standard error)"),
#endif
	OPT_WITH_ARG("--temp-cutoff",
		     set_temp_cutoff, opt_show_intval, &opt_cutofftemp,
		     "Temperature where a device will be automatically disabled, one value or comma separated list"),
	OPT_WITH_ARG("--temp-hysteresis",
		     set_int_1_to_10, opt_show_intval, &opt_hysteresis,
		     "Set how much the temperature can fluctuate outside limits when automanaging speeds"),
#ifdef HAVE_ADL
	OPT_WITH_ARG("--temp-overheat",
		     set_temp_overheat, opt_show_intval, &opt_overheattemp,
		     "Overheat temperature when automatically managing fan and GPU speeds, one value or comma separated list"),
#endif
	OPT_WITH_ARG("--temp-target",
		     set_temp_target, NULL, NULL,
		     "Target temperature when automatically managing fan and clock speeds, one value or comma separated list"),
	OPT_WITHOUT_ARG("--text-only|-T",
			opt_set_invbool, &use_curses,
#ifdef HAVE_CURSES
			"Disable ncurses formatted screen output"
#else
			opt_hidden
#endif
	),
#if defined(USE_SCRYPT) && defined(HAVE_OPENCL)
	OPT_WITH_ARG("--thread-concurrency",
		     set_thread_concurrency, NULL, NULL,
		     "Set GPU thread concurrency for scrypt mining, comma separated"),
#endif
	OPT_WITH_ARG("--url|-o",
		     set_url, NULL, NULL,
		     "URL for bitcoin JSON-RPC server"),
	OPT_WITH_ARG("--user|-u",
		     set_user, NULL, NULL,
		     "Username for bitcoin JSON-RPC server"),
#ifdef HAVE_OPENCL
	OPT_WITH_ARG("--vectors|-v",
		     set_vector, NULL, NULL,
		     "Override detected optimal vector (1, 2 or 4) - one value or comma separated list"),
#endif
	OPT_WITHOUT_ARG("--verbose",
			opt_set_bool, &opt_log_output,
			"Log verbose output to stderr as well as status output"),
#ifdef HAVE_OPENCL
	OPT_WITH_ARG("--worksize|-w",
		     set_worksize, NULL, NULL,
		     "Override detected optimal worksize - one value or comma separated list"),
#endif
	OPT_WITH_ARG("--userpass|-O",
		     set_userpass, NULL, NULL,
		     "Username:Password pair for bitcoin JSON-RPC server"),
	OPT_WITHOUT_ARG("--worktime",
			opt_set_bool, &opt_worktime,
			"Display extra work time debug information"),
	OPT_WITH_ARG("--pools",
			opt_set_bool, NULL, NULL, opt_hidden),
	OPT_ENDTABLE
};

static char *load_config(const char *arg, void __maybe_unused *unused);

static int fileconf_load;

static char *parse_config(json_t *config, bool fileconf)
{
	static char err_buf[200];
	struct opt_table *opt;
	json_t *val;

	if (fileconf && !fileconf_load)
		fileconf_load = 1;

	for (opt = opt_config_table; opt->type != OPT_END; opt++) {
		char *p, *name, *sp;

		/* We don't handle subtables. */
		assert(!(opt->type & OPT_SUBTABLE));

		/* Pull apart the option name(s). */
		name = strdup(opt->names);
		for (p = strtok_r(name, "|", &sp); p; p = strtok_r(NULL, "|", &sp)) {
			char *err = "Invalid value";

			/* Ignore short options. */
			if (p[1] != '-')
				continue;

			val = json_object_get(config, p+2);
			if (!val)
				continue;

			if (opt->type & OPT_HASARG) {
			  if (json_is_string(val)) {
				err = opt->cb_arg(json_string_value(val),
						  opt->u.arg);
			  } else if (json_is_number(val)) {
					char buf[256], *p, *q;
					snprintf(buf, 256, "%f", json_number_value(val));
					if ( (p = strchr(buf, '.')) ) {
						// Trim /\.0*$/ to work properly with integer-only arguments
						q = p;
						while (*(++q) == '0') {}
						if (*q == '\0')
							*p = '\0';
					}
					err = opt->cb_arg(buf, opt->u.arg);
			  } else if (json_is_array(val)) {
				int n, size = json_array_size(val);

				err = NULL;
				for (n = 0; n < size && !err; n++) {
					if (json_is_string(json_array_get(val, n)))
						err = opt->cb_arg(json_string_value(json_array_get(val, n)), opt->u.arg);
					else if (json_is_object(json_array_get(val, n)))
						err = parse_config(json_array_get(val, n), false);
				}
			  }
			} else if (opt->type & OPT_NOARG) {
				if (json_is_true(val))
					err = opt->cb(opt->u.arg);
				else if (json_is_boolean(val)) {
					if (opt->cb == (void*)opt_set_bool)
						err = opt_set_invbool(opt->u.arg);
					else if (opt->cb == (void*)opt_set_invbool)
						err = opt_set_bool(opt->u.arg);
				}
			}

			if (err) {
				/* Allow invalid values to be in configuration
				 * file, just skipping over them provided the
				 * JSON is still valid after that. */
				if (fileconf) {
					applog(LOG_ERR, "Invalid config option %s: %s", p, err);
					fileconf_load = -1;
				} else {
					sprintf(err_buf, "Parsing JSON option %s: %s",
						p, err);
					return err_buf;
				}
			}
		}
		free(name);
	}

	val = json_object_get(config, JSON_INCLUDE_CONF);
	if (val && json_is_string(val))
		return load_config(json_string_value(val), NULL);

	return NULL;
}

char *cnfbuf = NULL;

static char *load_config(const char *arg, void __maybe_unused *unused)
{
	json_error_t err;
	json_t *config;
	char *json_error;

	if (!cnfbuf)
		cnfbuf = strdup(arg);

	if (++include_count > JSON_MAX_DEPTH)
		return JSON_MAX_DEPTH_ERR;

#if JANSSON_MAJOR_VERSION > 1
	config = json_load_file(arg, 0, &err);
#else
	config = json_load_file(arg, &err);
#endif
	if (!json_is_object(config)) {
		json_error = malloc(JSON_LOAD_ERROR_LEN + strlen(arg) + strlen(err.text));
		if (!json_error)
			quit(1, "Malloc failure in json error");

		sprintf(json_error, JSON_LOAD_ERROR, arg, err.text);
		return json_error;
	}

	config_loaded = true;

	/* Parse the config now, so we can override it.  That can keep pointers
	 * so don't free config object. */
	return parse_config(config, true);
}

static void load_default_config(void)
{
	cnfbuf = malloc(PATH_MAX);

#if defined(unix)
	if (getenv("HOME") && *getenv("HOME")) {
	        strcpy(cnfbuf, getenv("HOME"));
		strcat(cnfbuf, "/");
	} else
		strcpy(cnfbuf, "");
	char *dirp = cnfbuf + strlen(cnfbuf);
	strcpy(dirp, ".bfgminer/");
	strcat(dirp, def_conf);
	if (access(cnfbuf, R_OK))
		// No BFGMiner config, try Cgminer's...
		strcpy(dirp, ".cgminer/cgminer.conf");
#else
	strcpy(cnfbuf, "");
	strcat(cnfbuf, def_conf);
#endif
	if (!access(cnfbuf, R_OK))
		load_config(cnfbuf, NULL);
	else {
		free(cnfbuf);
		cnfbuf = NULL;
	}
}

extern const char *opt_argv0;

static char *opt_verusage_and_exit(const char *extra)
{
	printf("%s\nBuilt with "
#ifdef HAVE_OPENCL
		"GPU "
#endif
#ifdef WANT_CPUMINE
		"CPU "
#endif
#ifdef USE_BITFORCE
		"bitforce "
#endif
#ifdef USE_ICARUS
		"icarus "
#endif
#ifdef USE_AVALON
		"avalon "
#endif
#ifdef USE_MODMINER
		"modminer "
#endif
#ifdef USE_X6500
		"x6500 "
#endif
#ifdef USE_ZTEX
		"ztex "
#endif
#ifdef USE_SCRYPT
		"scrypt "
#endif
		"mining support.\n"
		, packagename);
	printf("%s", opt_usage(opt_argv0, extra));
	fflush(stdout);
	exit(0);
}

/* These options are available from commandline only */
static struct opt_table opt_cmdline_table[] = {
	OPT_WITH_ARG("--config|-c",
		     load_config, NULL, NULL,
		     "Load a JSON-format configuration file\n"
		     "See example.conf for an example configuration."),
	OPT_WITHOUT_ARG("--help|-h",
			opt_verusage_and_exit, NULL,
			"Print this message"),
#ifdef HAVE_OPENCL
	OPT_WITHOUT_ARG("--ndevs|-n",
			print_ndevs_and_exit, &nDevs,
			"Display number of detected GPUs, OpenCL platform information, and exit"),
#endif
	OPT_WITHOUT_ARG("--version|-V",
			opt_version_and_exit, packagename,
			"Display version and exit"),
	OPT_ENDTABLE
};

static bool jobj_binary(const json_t *obj, const char *key,
			void *buf, size_t buflen, bool required)
{
	const char *hexstr;
	json_t *tmp;

	tmp = json_object_get(obj, key);
	if (unlikely(!tmp)) {
		if (unlikely(required))
			applog(LOG_ERR, "JSON key '%s' not found", key);
		return false;
	}
	hexstr = json_string_value(tmp);
	if (unlikely(!hexstr)) {
		applog(LOG_ERR, "JSON key '%s' is not a string", key);
		return false;
	}
	if (!hex2bin(buf, hexstr, buflen))
		return false;

	return true;
}

static void calc_midstate(struct work *work)
{
	union {
		unsigned char c[64];
		uint32_t i[16];
	} data;

	swap32yes(&data.i[0], work->data, 16);
	sha2_context ctx;
	sha2_starts(&ctx);
	sha2_update(&ctx, data.c, 64);
	memcpy(work->midstate, ctx.state, sizeof(work->midstate));
	swap32tole(work->midstate, work->midstate, 8);
}

static struct work *make_work(void)
{
	struct work *work = calloc(1, sizeof(struct work));

	if (unlikely(!work))
		quit(1, "Failed to calloc work in make_work");
	mutex_lock(&control_lock);
	work->id = total_work++;
	mutex_unlock(&control_lock);
	return work;
}

/* This is the central place all work that is about to be retired should be
 * cleaned to remove any dynamically allocated arrays within the struct */
void clean_work(struct work *work)
{
	free(work->job_id);
	free(work->nonce2);
	free(work->ntime);
	free(work->nonce1);

	if (work->tmpl) {
		struct pool *pool = work->pool;
		mutex_lock(&pool->pool_lock);
		bool free_tmpl = !--*work->tmpl_refcount;
		mutex_unlock(&pool->pool_lock);
		if (free_tmpl) {
			blktmpl_free(work->tmpl);
			free(work->tmpl_refcount);
		}
	}

	memset(work, 0, sizeof(struct work));
}

/* All dynamically allocated work structs should be freed here to not leak any
 * ram from arrays allocated within the work struct */
void free_work(struct work *work)
{
	clean_work(work);
	free(work);
}

static char *workpadding = "000000800000000000000000000000000000000000000000000000000000000000000000000000000000000080020000";

// Must only be called with ch_lock held!
static
void __update_block_title(const unsigned char *hash_swap)
{
	char *tmp;
	if (hash_swap) {
		// Only provided when the block has actually changed
		free(current_hash);
		current_hash = malloc(3 /* ... */ + 16 /* block hash segment */ + 1);
		tmp = bin2hex(&hash_swap[24], 8);
		sprintf(current_hash, "...%s", tmp);
		free(tmp);
		known_blkheight_current = false;
	} else if (likely(known_blkheight_current)) {
		return;
	}
	if (current_block_id == known_blkheight_blkid) {
		// FIXME: The block number will overflow this sometime around AD 2025-2027
		if (known_blkheight < 1000000) {
			memmove(&current_hash[3], &current_hash[11], 8);
			sprintf(&current_hash[11], " #%6u", known_blkheight);
		}
		known_blkheight_current = true;
	}
}

static
void have_block_height(uint32_t block_id, uint32_t blkheight)
{
	if (known_blkheight == blkheight)
		return;
	applog(LOG_DEBUG, "Learned that block id %08" PRIx32 " is height %" PRIu32, be32toh(block_id), blkheight);
	mutex_lock(&ch_lock);
	known_blkheight = blkheight;
	known_blkheight_blkid = block_id;
	if (block_id == current_block_id)
		__update_block_title(NULL);
	mutex_unlock(&ch_lock);
}

static bool work_decode(struct pool *pool, struct work *work, json_t *val)
{
	json_t *res_val = json_object_get(val, "result");
	json_t *tmp_val;
	bool ret = false;

	if (unlikely(detect_algo == 1)) {
		json_t *tmp = json_object_get(res_val, "algorithm");
		const char *v = tmp ? json_string_value(tmp) : "";
		if (strncasecmp(v, "scrypt", 6))
			detect_algo = 2;
	}
	
	if (work->tmpl) {
		const char *err = blktmpl_add_jansson(work->tmpl, res_val, time(NULL));
		if (err) {
			applog(LOG_ERR, "blktmpl error: %s", err);
			return false;
		}
		work->rolltime = blkmk_time_left(work->tmpl, time(NULL));
#if BLKMAKER_VERSION > 1
		if (opt_coinbase_script.sz)
		{
			bool newcb;
#if BLKMAKER_VERSION > 2
			blkmk_init_generation2(work->tmpl, opt_coinbase_script.data, opt_coinbase_script.sz, &newcb);
#else
			newcb = !work->tmpl->cbtxn;
			blkmk_init_generation(work->tmpl, opt_coinbase_script.data, opt_coinbase_script.sz);
#endif
			if (newcb)
			{
				ssize_t ae = blkmk_append_coinbase_safe(work->tmpl, &template_nonce, sizeof(template_nonce));
				if (ae < (ssize_t)sizeof(template_nonce))
					applog(LOG_WARNING, "Cannot append template-nonce to coinbase on pool %u (%"PRId64") - you might be wasting hashing!", work->pool->pool_no, (int64_t)ae);
				++template_nonce;
			}
		}
#endif
#if BLKMAKER_VERSION > 0
		{
			ssize_t ae = blkmk_append_coinbase_safe(work->tmpl, opt_coinbase_sig, 101);
			static bool appenderr = false;
			if (ae <= 0) {
				if (opt_coinbase_sig) {
					applog((appenderr ? LOG_DEBUG : LOG_WARNING), "Cannot append coinbase signature at all on pool %u (%"PRId64")", pool->pool_no, (int64_t)ae);
					appenderr = true;
				}
			} else if (ae >= 3 || opt_coinbase_sig) {
				const char *cbappend = opt_coinbase_sig;
				if (!cbappend) {
					const char full[] = PACKAGE " " VERSION;
					if ((size_t)ae >= sizeof(full) - 1)
						cbappend = full;
					else if ((size_t)ae >= sizeof(PACKAGE) - 1)
						cbappend = PACKAGE;
					else
						cbappend = "BFG";
				}
				size_t cbappendsz = strlen(cbappend);
				static bool truncatewarning = false;
				if (cbappendsz <= (size_t)ae) {
					if (cbappendsz < (size_t)ae)
						// If we have space, include the trailing \0
						++cbappendsz;
					ae = cbappendsz;
					truncatewarning = false;
				} else {
					char *tmp = malloc(ae + 1);
					memcpy(tmp, opt_coinbase_sig, ae);
					tmp[ae] = '\0';
					applog((truncatewarning ? LOG_DEBUG : LOG_WARNING),
					       "Pool %u truncating appended coinbase signature at %"PRId64" bytes: %s(%s)",
					       pool->pool_no, (int64_t)ae, tmp, &opt_coinbase_sig[ae]);
					free(tmp);
					truncatewarning = true;
				}
				ae = blkmk_append_coinbase_safe(work->tmpl, cbappend, ae);
				if (ae <= 0) {
					applog((appenderr ? LOG_DEBUG : LOG_WARNING), "Error appending coinbase signature (%"PRId64")", (int64_t)ae);
					appenderr = true;
				} else
					appenderr = false;
			}
		}
#endif
		if (blkmk_get_data(work->tmpl, work->data, 80, time(NULL), NULL, &work->dataid) < 76)
			return false;
		swap32yes(work->data, work->data, 80 / 4);
		memcpy(&work->data[80], "\0\0\0\x80\0\0\0\0\0\0\0\0\0\0\0\0\0\0\0\0\0\0\0\0\0\0\0\0\0\0\0\0\0\0\0\0\0\0\0\0\0\0\0\0\x80\x02\0\0", 48);

		const struct blktmpl_longpoll_req *lp;
		if ((lp = blktmpl_get_longpoll(work->tmpl)) && ((!pool->lp_id) || strcmp(lp->id, pool->lp_id))) {
			free(pool->lp_id);
			pool->lp_id = strdup(lp->id);

#if 0  /* This just doesn't work :( */
			curl_socket_t sock = pool->lp_socket;
			if (sock != CURL_SOCKET_BAD) {
				pool->lp_socket = CURL_SOCKET_BAD;
				applog(LOG_WARNING, "Pool %u long poll request hanging, reconnecting", pool->pool_no);
				shutdown(sock, SHUT_RDWR);
			}
#endif
		}
	}
	else
	if (unlikely(!jobj_binary(res_val, "data", work->data, sizeof(work->data), true))) {
		applog(LOG_ERR, "JSON inval data");
		return false;
	}

	if (!jobj_binary(res_val, "midstate", work->midstate, sizeof(work->midstate), false)) {
		// Calculate it ourselves
		applog(LOG_DEBUG, "Calculating midstate locally");
		calc_midstate(work);
	}

	if (unlikely(!jobj_binary(res_val, "target", work->target, sizeof(work->target), true))) {
		applog(LOG_ERR, "JSON inval target");
		return false;
	}
	if (work->tmpl) {
		for (size_t i = 0; i < sizeof(work->target) / 2; ++i)
		{
			int p = (sizeof(work->target) - 1) - i;
			unsigned char c = work->target[i];
			work->target[i] = work->target[p];
			work->target[p] = c;
		}
	}

	if ( (tmp_val = json_object_get(res_val, "height")) ) {
		uint32_t blkheight = json_number_value(tmp_val);
		uint32_t block_id = ((uint32_t*)work->data)[1];
		have_block_height(block_id, blkheight);
	}

	memset(work->hash, 0, sizeof(work->hash));

	gettimeofday(&work->tv_staged, NULL);

	ret = true;

	return ret;
}

int dev_from_id(int thr_id)
{
	return thr_info[thr_id].cgpu->device_id;
}

/* Make the change in the recent value adjust dynamically when the difference
 * is large, but damp it when the values are closer together. This allows the
 * value to change quickly, but not fluctuate too dramatically when it has
 * stabilised. */
void decay_time(double *f, double fadd)
{
	double ratio = 0;

	if (likely(*f > 0)) {
		ratio = fadd / *f;
		if (ratio > 1)
			ratio = 1 / ratio;
	}

	if (ratio > 0.63)
		*f = (fadd * 0.58 + *f) / 1.58;
	else
		*f = (fadd + *f * 0.58) / 1.58;
}

static int __total_staged(void)
{
	return HASH_COUNT(staged_work);
}

static int total_staged(void)
{
	int ret;

	mutex_lock(stgd_lock);
	ret = __total_staged();
	mutex_unlock(stgd_lock);
	return ret;
}

#ifdef HAVE_CURSES
WINDOW *mainwin, *statuswin, *logwin;
#endif
double total_secs = 1.0;
static char statusline[256];
/* logstart is where the log window should start */
static int devcursor, logstart, logcursor;
#ifdef HAVE_CURSES
/* statusy is where the status window goes up to in cases where it won't fit at startup */
static int statusy;
static int devsummaryYOffset;
static int total_lines;
#endif
#ifdef HAVE_OPENCL
struct cgpu_info gpus[MAX_GPUDEVICES]; /* Maximum number apparently possible */
#endif
struct cgpu_info *cpus;

#ifdef HAVE_CURSES
static inline void unlock_curses(void)
{
	mutex_unlock(&console_lock);
}

static inline void lock_curses(void)
{
	mutex_lock(&console_lock);
}

static bool curses_active_locked(void)
{
	bool ret;

	lock_curses();
	ret = curses_active;
	if (!ret)
		unlock_curses();
	return ret;
}

// Cancellable getch
int my_cancellable_getch(void)
{
	// This only works because the macro only hits direct getch() calls
	typedef int (*real_getch_t)(void);
	const real_getch_t real_getch = __real_getch;

	int type, rv;
	bool sct;

	sct = !pthread_setcanceltype(PTHREAD_CANCEL_ASYNCHRONOUS, &type);
	rv = real_getch();
	if (sct)
		pthread_setcanceltype(type, &type);

	return rv;
}
#endif

void tailsprintf(char *f, const char *fmt, ...)
{
	va_list ap;

	va_start(ap, fmt);
	vsprintf(f + strlen(f), fmt, ap);
	va_end(ap);
}

double stats_elapsed(struct cgminer_stats *stats)
{
	struct timeval now;
	double elapsed;

	if (stats->start_tv.tv_sec == 0)
		elapsed = total_secs;
	else {
		gettimeofday(&now, NULL);
		elapsed = tdiff(&now, &stats->start_tv);
	}

	if (elapsed < 1.0)
		elapsed = 1.0;

	return elapsed;
}

bool drv_ready(struct cgpu_info *cgpu)
{
	switch (cgpu->status) {
		case LIFE_INIT:
		case LIFE_DEAD2:
			return false;
		default:
			return true;
	}
}

/* Convert a uint64_t value into a truncated string for displaying with its
 * associated suitable for Mega, Giga etc. Buf array needs to be long enough */
static void suffix_string(uint64_t val, char *buf, int sigdigits)
{
	const double  dkilo = 1000.0;
	const uint64_t kilo = 1000ull;
	const uint64_t mega = 1000000ull;
	const uint64_t giga = 1000000000ull;
	const uint64_t tera = 1000000000000ull;
	const uint64_t peta = 1000000000000000ull;
	const uint64_t exa  = 1000000000000000000ull;
	char suffix[2] = "";
	bool decimal = true;
	double dval;

	if (val >= exa) {
		val /= peta;
		dval = (double)val / dkilo;
		sprintf(suffix, "E");
	} else if (val >= peta) {
		val /= tera;
		dval = (double)val / dkilo;
		sprintf(suffix, "P");
	} else if (val >= tera) {
		val /= giga;
		dval = (double)val / dkilo;
		sprintf(suffix, "T");
	} else if (val >= giga) {
		val /= mega;
		dval = (double)val / dkilo;
		sprintf(suffix, "G");
	} else if (val >= mega) {
		val /= kilo;
		dval = (double)val / dkilo;
		sprintf(suffix, "M");
	} else if (val >= kilo) {
		dval = (double)val / dkilo;
		sprintf(suffix, "k");
	} else {
		dval = val;
		decimal = false;
	}

	if (!sigdigits) {
		if (decimal)
			sprintf(buf, "%.3g%s", dval, suffix);
		else
			sprintf(buf, "%d%s", (unsigned int)dval, suffix);
	} else {
		/* Always show sigdigits + 1, padded on right with zeroes
		 * followed by suffix */
		int ndigits = sigdigits - 1 - (dval > 0.0 ? floor(log10(dval)) : 0);

		sprintf(buf, "%*.*f%s", sigdigits + 1, ndigits, dval, suffix);
	}
}

static float
utility_to_hashrate(double utility)
{
	return utility * 0x4444444;
}

static const char*_unitchar = "kMGTPEZY?";

static void
hashrate_pick_unit(float hashrate, unsigned char*unit)
{
	unsigned char i;
	for (i = 0; i <= *unit; ++i)
		hashrate /= 1e3;
	while (hashrate >= 1000)
	{
		hashrate /= 1e3;
		if (likely(_unitchar[*unit] != '?'))
			++*unit;
	}
}

enum h2bs_fmt {
	H2B_NOUNIT,  // "xxx.x"
	H2B_SHORT,   // "xxx.xMH/s"
	H2B_SPACED,  // "xxx.x MH/s"
};
static const size_t h2bs_fmt_size[] = {6, 10, 11};

static char*
hashrate_to_bufstr(char*buf, float hashrate, signed char unitin, enum h2bs_fmt fmt)
{
	unsigned char prec, i, ucp, unit;
	if (unitin == -1)
	{
		unit = 0;
		hashrate_pick_unit(hashrate, &unit);
	}
	else
		unit = unitin;
	
	i = 5;
	switch (fmt) {
	case H2B_SPACED:
		buf[i++] = ' ';
	case H2B_SHORT:
		buf[i++] = _unitchar[unit];
		strcpy(&buf[i], "h/s");
	default:
		break;
	}
	
	for (i = 0; i <= unit; ++i)
		hashrate /= 1000;
	if (hashrate >= 100 || unit < 2)
		prec = 1;
	else
	if (hashrate >= 10)
		prec = 2;
	else
		prec = 3;
	ucp = (fmt == H2B_NOUNIT ? '\0' : buf[5]);
	sprintf(buf, "%5.*f", prec, hashrate);
	buf[5] = ucp;
	return buf;
}

static void
ti_hashrate_bufstr(char**out, float current, float average, float sharebased, enum h2bs_fmt longfmt)
{
	unsigned char unit = 0;
	
	hashrate_pick_unit(current, &unit);
	hashrate_pick_unit(average, &unit);
	hashrate_pick_unit(sharebased, &unit);
	
	hashrate_to_bufstr(out[0], current, unit, H2B_NOUNIT);
	hashrate_to_bufstr(out[1], average, unit, H2B_NOUNIT);
	hashrate_to_bufstr(out[2], sharebased, unit, longfmt);
}

#ifdef HAVE_CURSES
static void adj_width(int var, int *length);
#endif

static void get_statline2(char *buf, struct cgpu_info *cgpu, bool for_curses)
{
#ifdef HAVE_CURSES
	static int awidth = 1, rwidth = 1, hwwidth = 1, uwidth = 1;
#else
	assert(for_curses == false);
#endif
	const struct device_api *api = cgpu->api;
	void (*statline_func)(char *, struct cgpu_info *);
	enum h2bs_fmt hashrate_style = for_curses ? H2B_SHORT : H2B_SPACED;
	char cHr[h2bs_fmt_size[H2B_NOUNIT]], aHr[h2bs_fmt_size[H2B_NOUNIT]], uHr[h2bs_fmt_size[hashrate_style]];
	
	if (!opt_show_procs)
		cgpu = cgpu->device;
	
	cgpu->utility = cgpu->accepted / total_secs * 60;
	cgpu->utility_diff1 = cgpu->diff_accepted / total_secs * 60;
	
	double rolling = cgpu->rolling;
	double mhashes = cgpu->total_mhashes;
	double wutil = cgpu->utility_diff1;
	int accepted = cgpu->accepted;
	int rejected = cgpu->rejected;
	int hwerrs = cgpu->hw_errors;
	double util = cgpu->utility;
	
	if (!opt_show_procs)
		for (struct cgpu_info *slave = cgpu; (slave = slave->next_proc); )
		{
			slave->utility = slave->accepted / total_secs * 60;
			slave->utility_diff1 = slave->diff_accepted / total_secs * 60;
			
			rolling += slave->rolling;
			mhashes += slave->total_mhashes;
			wutil += slave->utility_diff1;
			accepted += slave->accepted;
			rejected += slave->rejected;
			hwerrs += slave->hw_errors;
			util += slave->utility;
		}
	
	ti_hashrate_bufstr(
		(char*[]){cHr, aHr, uHr},
		1e6*rolling,
		1e6*mhashes / total_secs,
		utility_to_hashrate(wutil),
		hashrate_style);

	// Processor representation
#ifdef HAVE_CURSES
	if (for_curses)
	{
		if (opt_show_procs)
			sprintf(buf, " %"PRIprepr": ", cgpu->proc_repr);
		else
			sprintf(buf, " %s: ", cgpu->dev_repr);
	}
	else
#endif
		sprintf(buf, "%s ", opt_show_procs ? cgpu->proc_repr_ns : cgpu->dev_repr_ns);
	
	if (unlikely(cgpu->status == LIFE_INIT))
	{
		tailsprintf(buf, "Initializing...");
		return;
	}
	
	if ((api->get_dev_statline_before || api->get_statline_before) && likely(drv_ready(cgpu)))
	{
		if (api->get_dev_statline_before && api->get_statline_before)
			statline_func = opt_show_procs ? api->get_statline_before : api->get_dev_statline_before;
		else
			statline_func = api->get_statline_before ?: api->get_dev_statline_before;
		statline_func(buf, cgpu);
	}
	else
		tailsprintf(buf, "               | ");
	
#ifdef HAVE_CURSES
	if (for_curses)
	{
		const char *cHrStatsOpt[] = {"DEAD ", "SICK ", "OFF  ", "REST ", " ERR ", "WAIT ", cHr};
		int cHrStatsI = (sizeof(cHrStatsOpt) / sizeof(*cHrStatsOpt)) - 1;
		bool all_dead = true, all_off = true;
		for (struct cgpu_info *proc = cgpu; proc; proc = proc->next_proc)
		{
			switch (cHrStatsI) {
				default:
					if (proc->status == LIFE_WAIT)
						cHrStatsI = 5;
				case 5:
					if (proc->deven == DEV_RECOVER_ERR)
						cHrStatsI = 4;
				case 4:
					if (proc->deven == DEV_RECOVER)
						cHrStatsI = 3;
				case 3:
					if (proc->status == LIFE_SICK || proc->status == LIFE_DEAD || proc->status == LIFE_DEAD2)
					{
						cHrStatsI = 1;
						all_off = false;
					}
					else
					if (likely(proc->deven != DEV_DISABLED))
						all_off = false;
				case 1:
					break;
			}
			if (likely(proc->status != LIFE_DEAD && proc->status != LIFE_DEAD2))
				all_dead = false;
			if (opt_show_procs)
				break;
		}
		if (unlikely(all_dead))
			cHrStatsI = 0;
		else
		if (unlikely(all_off))
			cHrStatsI = 2;
		
		adj_width(accepted, &awidth);
		adj_width(rejected, &rwidth);
		adj_width(hwerrs, &hwwidth);
		adj_width(util, &uwidth);
		
		tailsprintf(buf, "%s/%s/%s | A:%*d R:%*d HW:%*d U:%*.2f/m",
		            cHrStatsOpt[cHrStatsI],
		            aHr, uHr,
		            awidth, accepted,
		            rwidth, rejected,
		            hwwidth, hwerrs,
		            uwidth + 3, util
		);
	}
	else
#endif
	{
		tailsprintf(buf, "%ds:%s avg:%s u:%s | A:%d R:%d HW:%d U:%.1f/m",
			opt_log_interval,
			cHr, aHr, uHr,
			accepted,
			rejected,
			hwerrs,
			util);
	}
	
	if (api->get_dev_statline_after || api->get_statline)
	{
		if (api->get_dev_statline_after && api->get_statline)
			statline_func = opt_show_procs ? api->get_statline : api->get_dev_statline_after;
		else
			statline_func = api->get_statline ?: api->get_dev_statline_after;
		statline_func(buf, cgpu);
	}
}

#define get_statline(buf, cgpu)  get_statline2(buf, cgpu, false)

static void text_print_status(int thr_id)
{
	struct cgpu_info *cgpu = thr_info[thr_id].cgpu;
	char logline[256];

	if (cgpu) {
		get_statline(logline, cgpu);
		printf("%s\n", logline);
	}
}

#ifdef HAVE_CURSES
/* Must be called with curses mutex lock held and curses_active */
static void curses_print_status(void)
{
	struct pool *pool = currentpool;
	struct timeval now, tv;
	float efficiency;

	efficiency = total_bytes_xfer ? total_diff_accepted * 2048. / total_bytes_xfer : 0.0;

	wattron(statuswin, A_BOLD);
	mvwprintw(statuswin, 0, 0, " " PACKAGE " version " VERSION " - Started: %s", datestamp);
	if (!gettimeofday(&now, NULL))
	{
		unsigned int days, hours;
		div_t d;
		
		timersub(&now, &miner_started, &tv);
		d = div(tv.tv_sec, 86400);
		days = d.quot;
		d = div(d.rem, 3600);
		hours = d.quot;
		d = div(d.rem, 60);
		wprintw(statuswin, " - [%3u day%c %02d:%02d:%02d]"
			, days
			, (days == 1) ? ' ' : 's'
			, hours
			, d.quot
			, d.rem
		);
	}
	wattroff(statuswin, A_BOLD);
	mvwhline(statuswin, 1, 0, '-', 80);
	mvwprintw(statuswin, 2, 0, " %s", statusline);
	wclrtoeol(statuswin);
	mvwprintw(statuswin, 3, 0, " ST: %d  DW: %d  GW: %d  LW: %d  GF: %d  NB: %d  AS: %d  RF: %d  E: %.2f",
		__total_staged(), total_discarded,
		total_getworks,
		local_work,
		total_go,
		new_blocks,
		total_submitting,
		total_ro,
		efficiency);
	wclrtoeol(statuswin);
	if ((pool_strategy == POOL_LOADBALANCE  || pool_strategy == POOL_BALANCE) && total_pools > 1) {
		mvwprintw(statuswin, 4, 0, " Connected to multiple pools with%s LP",
			have_longpoll ? "": "out");
	} else if (pool->has_stratum) {
		mvwprintw(statuswin, 4, 0, " Connected to %s diff %s with stratum as user %s",
			pool->sockaddr_url, pool->diff, pool->rpc_user);
	} else {
		mvwprintw(statuswin, 4, 0, " Connected to %s diff %s with%s LP as user %s",
			pool->sockaddr_url, pool->diff, have_longpoll ? "": "out", pool->rpc_user);
	}
	wclrtoeol(statuswin);
	mvwprintw(statuswin, 5, 0, " Block: %s  Diff:%s (%s)  Started: %s",
		  current_hash, block_diff, net_hashrate, blocktime);
	mvwhline(statuswin, 6, 0, '-', 80);
	mvwhline(statuswin, statusy - 1, 0, '-', 80);
	mvwprintw(statuswin, devcursor - 1, 1, "[P]ool management %s[S]ettings [D]isplay options [Q]uit",
		have_opencl ? "[G]PU management " : "");
}

static void adj_width(int var, int *length)
{
	if ((int)(log10(var) + 1) > *length)
		(*length)++;
}

static int dev_width;

static void curses_print_devstatus(int thr_id)
{
	struct cgpu_info *cgpu = thr_info[thr_id].cgpu;
	char logline[256];
	int ypos;

	if (opt_compact)
		return;

	/* Check this isn't out of the window size */
	if (opt_show_procs)
	ypos = cgpu->cgminer_id;
	else
	{
		if (cgpu->proc_id)
			return;
		ypos = cgpu->device_line_id;
	}
	ypos += devsummaryYOffset;
	if (ypos < 0)
		return;
	ypos += devcursor;
	if (ypos >= statusy - 1)
		return;

	if (wmove(statuswin, ypos, 0) == ERR)
		return;
	
	get_statline2(logline, cgpu, true);
	waddstr(statuswin, logline);

	wclrtoeol(statuswin);
}
#endif

static void print_status(int thr_id)
{
	if (!curses_active)
		text_print_status(thr_id);
}

#ifdef HAVE_CURSES
/* Check for window resize. Called with curses mutex locked */
static inline void change_logwinsize(void)
{
	int x, y, logx, logy;

	getmaxyx(mainwin, y, x);
	if (x < 80 || y < 25)
		return;

	if (y > statusy + 2 && statusy < logstart) {
		if (y - 2 < logstart)
			statusy = y - 2;
		else
			statusy = logstart;
		logcursor = statusy + 1;
		mvwin(logwin, logcursor, 0);
		wresize(statuswin, statusy, x);
	}

	y -= logcursor;
	getmaxyx(logwin, logy, logx);
	/* Detect screen size change */
	if (x != logx || y != logy)
		wresize(logwin, y, x);
}

static void check_winsizes(void)
{
	if (!use_curses)
		return;
	if (curses_active_locked()) {
		int y, x;

		erase();
		x = getmaxx(statuswin);
		if (logstart > LINES - 2)
			statusy = LINES - 2;
		else
			statusy = logstart;
		logcursor = statusy + 1;
		wresize(statuswin, statusy, x);
		getmaxyx(mainwin, y, x);
		y -= logcursor;
		wresize(logwin, y, x);
		mvwin(logwin, logcursor, 0);
		unlock_curses();
	}
}

static int device_line_id_count;

static void switch_compact(void)
{
	if (opt_compact) {
		logstart = devcursor + 1;
		logcursor = logstart + 1;
	} else {
		total_lines = (opt_show_procs ? total_devices : device_line_id_count);
		logstart = devcursor + total_lines + 1;
		logcursor = logstart + 1;
	}
	check_winsizes();
}

#define change_summarywinsize  switch_compact

/* For mandatory printing when mutex is already locked */
void wlog(const char *f, ...)
{
	va_list ap;

	va_start(ap, f);
	vw_printw(logwin, f, ap);
	va_end(ap);
}

/* Mandatory printing */
void wlogprint(const char *f, ...)
{
	va_list ap;

	if (curses_active_locked()) {
		va_start(ap, f);
		vw_printw(logwin, f, ap);
		va_end(ap);
		unlock_curses();
	}
}
#endif

#ifdef HAVE_CURSES
bool log_curses_only(int prio, const char *f, va_list ap)
{
	bool high_prio;

	high_prio = (prio == LOG_WARNING || prio == LOG_ERR);

	if (curses_active_locked()) {
		if (!opt_loginput || high_prio) {
			vw_printw(logwin, f, ap);
			if (high_prio) {
				touchwin(logwin);
				wrefresh(logwin);
			}
		}
		unlock_curses();
		return true;
	}
	return false;
}

void clear_logwin(void)
{
	if (curses_active_locked()) {
		wclear(logwin);
		unlock_curses();
	}
}
#endif

/* Returns true if the regenerated work->hash solves a block */
static bool solves_block(const struct work *work)
{
	unsigned char target[32];

	real_block_target(target, work->data);
	return hash_target_check(work->hash, target);
}

static void enable_pool(struct pool *pool)
{
	if (pool->enabled != POOL_ENABLED) {
		enabled_pools++;
		pool->enabled = POOL_ENABLED;
	}
}

#ifdef HAVE_CURSES
static void disable_pool(struct pool *pool)
{
	if (pool->enabled == POOL_ENABLED)
		enabled_pools--;
	pool->enabled = POOL_DISABLED;
}
#endif

static void reject_pool(struct pool *pool)
{
	if (pool->enabled == POOL_ENABLED)
		enabled_pools--;
	pool->enabled = POOL_REJECTING;
}

static uint64_t share_diff(const struct work *);

static
void share_result_msg(const struct work *work, const char *disp, const char *reason, bool resubmit, const char *worktime) {
	struct cgpu_info *cgpu = thr_info[work->thr_id].cgpu;
	const unsigned char *hashpart = &work->hash[opt_scrypt ? 26 : 24];
	uint64_t shrdiff = share_diff(work);
	char shrdiffdisp[16];
	int tgtdiff = floor(work->work_difficulty);
	char tgtdiffdisp[16];
	char where[20];
	
	suffix_string(shrdiff, shrdiffdisp, 0);
	suffix_string(tgtdiff, tgtdiffdisp, 0);
	
	if (total_pools > 1)
		sprintf(where, " pool %d", work->pool->pool_no);
	else
		where[0] = '\0';
	
	applog(LOG_NOTICE, "%s %02x%02x%02x%02x %"PRIprepr"%s Diff %s/%s%s %s%s",
	       disp,
	       (unsigned)hashpart[3], (unsigned)hashpart[2], (unsigned)hashpart[1], (unsigned)hashpart[0],
	       cgpu->proc_repr,
	       where,
	       shrdiffdisp, tgtdiffdisp,
	       reason,
	       resubmit ? "(resubmit)" : "",
	       worktime
	);
}

static bool test_work_current(struct work *);
static void _submit_work_async(struct work *);

static
void maybe_local_submit(const struct work *work)
{
#if BLKMAKER_VERSION > 3
	if (unlikely(work->block && work->tmpl))
	{
		// This is a block with a full template (GBT)
		// Regardless of the result, submit to local bitcoind(s) as well
		struct work *work_cp;
		char *p;
		
		for (int i = 0; i < total_pools; ++i)
		{
			p = strchr(pools[i]->rpc_url, '#');
			if (likely(!(p && strstr(&p[1], "allblocks"))))
				continue;
			
			work_cp = copy_work(work);
			work_cp->pool = pools[i];
			work_cp->do_foreign_submit = true;
			_submit_work_async(work_cp);
		}
	}
#endif
}

/* Theoretically threads could race when modifying accepted and
 * rejected values but the chance of two submits completing at the
 * same time is zero so there is no point adding extra locking */
static void
share_result(json_t *val, json_t *res, json_t *err, const struct work *work,
	     /*char *hashshow,*/ bool resubmit, char *worktime)
{
	struct pool *pool = work->pool;
	struct cgpu_info *cgpu = thr_info[work->thr_id].cgpu;

	if ((json_is_null(err) || !err) && (json_is_null(res) || json_is_true(res))) {
		mutex_lock(&stats_lock);
		cgpu->accepted++;
		total_accepted++;
		pool->accepted++;
		cgpu->diff_accepted += work->work_difficulty;
		total_diff_accepted += work->work_difficulty;
		pool->diff_accepted += work->work_difficulty;
		mutex_unlock(&stats_lock);

		pool->seq_rejects = 0;
		cgpu->last_share_pool = pool->pool_no;
		cgpu->last_share_pool_time = time(NULL);
		cgpu->last_share_diff = work->work_difficulty;
		pool->last_share_time = cgpu->last_share_pool_time;
		pool->last_share_diff = work->work_difficulty;
		applog(LOG_DEBUG, "PROOF OF WORK RESULT: true (yay!!!)");
		if (!QUIET) {
			share_result_msg(work, "Accepted", "", resubmit, worktime);
		}
		sharelog("accept", work);
		if (opt_shares && total_accepted >= opt_shares) {
			applog(LOG_WARNING, "Successfully mined %d accepted shares as requested and exiting.", opt_shares);
			kill_work();
			return;
		}

		/* Detect if a pool that has been temporarily disabled for
		 * continually rejecting shares has started accepting shares.
		 * This will only happen with the work returned from a
		 * longpoll */
		if (unlikely(pool->enabled == POOL_REJECTING)) {
			applog(LOG_WARNING, "Rejecting pool %d now accepting shares, re-enabling!", pool->pool_no);
			enable_pool(pool);
			switch_pools(NULL);
		}

		if (unlikely(work->block)) {
			// Force moving on to this new block :)
			struct work fakework;
			memset(&fakework, 0, sizeof(fakework));
			fakework.pool = work->pool;

			// Copy block version, bits, and time from share
			memcpy(&fakework.data[ 0], &work->data[ 0], 4);
			memcpy(&fakework.data[68], &work->data[68], 8);

			// Set prevblock to winning hash (swap32'd)
			swap32yes(&fakework.data[4], &work->hash[0], 32 / 4);

			test_work_current(&fakework);
		}
	} else {
		mutex_lock(&stats_lock);
		cgpu->rejected++;
		total_rejected++;
		pool->rejected++;
		cgpu->diff_rejected += work->work_difficulty;
		total_diff_rejected += work->work_difficulty;
		pool->diff_rejected += work->work_difficulty;
		pool->seq_rejects++;
		mutex_unlock(&stats_lock);

		applog(LOG_DEBUG, "PROOF OF WORK RESULT: false (booooo)");
		if (!QUIET) {
			char where[20];
			char disposition[36] = "reject";
			char reason[32];

			strcpy(reason, "");
			if (total_pools > 1)
				sprintf(where, "pool %d", work->pool->pool_no);
			else
				strcpy(where, "");

			if (!json_is_string(res))
				res = json_object_get(val, "reject-reason");
			if (res) {
				const char *reasontmp = json_string_value(res);

				size_t reasonLen = strlen(reasontmp);
				if (reasonLen > 28)
					reasonLen = 28;
				reason[0] = ' '; reason[1] = '(';
				memcpy(2 + reason, reasontmp, reasonLen);
				reason[reasonLen + 2] = ')'; reason[reasonLen + 3] = '\0';
				memcpy(disposition + 7, reasontmp, reasonLen);
				disposition[6] = ':'; disposition[reasonLen + 7] = '\0';
			} else if (work->stratum && err && json_is_array(err)) {
				json_t *reason_val = json_array_get(err, 1);
				char *reason_str;

				if (reason_val && json_is_string(reason_val)) {
					reason_str = (char *)json_string_value(reason_val);
					snprintf(reason, 31, " (%s)", reason_str);
				}
			}

			share_result_msg(work, "Rejected", reason, resubmit, worktime);
			sharelog(disposition, work);
		}

		/* Once we have more than a nominal amount of sequential rejects,
		 * at least 10 and more than 3 mins at the current utility,
		 * disable the pool because some pool error is likely to have
		 * ensued. Do not do this if we know the share just happened to
		 * be stale due to networking delays.
		 */
		if (pool->seq_rejects > 10 && !work->stale && opt_disable_pool && enabled_pools > 1) {
			double utility = total_accepted / total_secs * 60;

			if (pool->seq_rejects > utility * 3) {
				applog(LOG_WARNING, "Pool %d rejected %d sequential shares, disabling!",
				       pool->pool_no, pool->seq_rejects);
				reject_pool(pool);
				if (pool == current_pool())
					switch_pools(NULL);
				pool->seq_rejects = 0;
			}
		}
	}
	
	maybe_local_submit(work);
}

static const uint64_t diffone = 0xFFFF000000000000ull;

static double target_diff(const unsigned char *target);

static uint64_t share_diff(const struct work *work)
{
	uint64_t ret;
	bool new_best = false;

	ret = target_diff(work->hash);
	mutex_lock(&control_lock);
	if (unlikely(ret > best_diff)) {
		new_best = true;
		best_diff = ret;
		suffix_string(best_diff, best_share, 0);
	}
	if (unlikely(ret > work->pool->best_diff))
		work->pool->best_diff = ret;
	mutex_unlock(&control_lock);

	if (unlikely(new_best))
		applog(LOG_INFO, "New best share: %s", best_share);

	return ret;
}

static char *submit_upstream_work_request(struct work *work)
{
	char *hexstr = NULL;
	char *s, *sd;
	struct pool *pool = work->pool;

	if (work->tmpl) {
		json_t *req;
		unsigned char data[80];
		
		swap32yes(data, work->data, 80 / 4);
#if BLKMAKER_VERSION > 3
		if (work->do_foreign_submit)
			req = blkmk_submit_foreign_jansson(work->tmpl, data, work->dataid, le32toh(*((uint32_t*)&work->data[76])));
		else
#endif
			req = blkmk_submit_jansson(work->tmpl, data, work->dataid, le32toh(*((uint32_t*)&work->data[76])));
		s = json_dumps(req, 0);
		json_decref(req);
		sd = bin2hex(data, 80);
	} else {

	/* build hex string */
	hexstr = bin2hex(work->data, sizeof(work->data));

	/* build JSON-RPC request */
		s = strdup("{\"method\": \"getwork\", \"params\": [ \"");
		s = realloc_strcat(s, hexstr);
		s = realloc_strcat(s, "\" ], \"id\":1}");

		free(hexstr);
		sd = s;

	}

	applog(LOG_DEBUG, "DBG: sending %s submit RPC call: %s", pool->rpc_url, sd);
	if (work->tmpl)
		free(sd);
	else
		s = realloc_strcat(s, "\n");

	return s;
}

static bool submit_upstream_work_completed(struct work *work, bool resubmit, struct timeval *ptv_submit, json_t *val) {
	json_t *res, *err;
	bool rc = false;
	int thr_id = work->thr_id;
	struct cgpu_info *cgpu = thr_info[thr_id].cgpu;
	struct pool *pool = work->pool;
	struct timeval tv_submit_reply;
	char worktime[200] = "";

	gettimeofday(&tv_submit_reply, NULL);

	if (unlikely(!val)) {
		applog(LOG_INFO, "submit_upstream_work json_rpc_call failed");
		if (!pool_tset(pool, &pool->submit_fail)) {
			total_ro++;
			pool->remotefail_occasions++;
			applog(LOG_WARNING, "Pool %d communication failure, caching submissions", pool->pool_no);
		}
		goto out;
	} else if (pool_tclear(pool, &pool->submit_fail))
		applog(LOG_WARNING, "Pool %d communication resumed, submitting work", pool->pool_no);

	res = json_object_get(val, "result");
	err = json_object_get(val, "error");

	if (!QUIET) {
		if (opt_worktime) {
			char workclone[20];
			struct tm _tm;
			struct tm *tm, tm_getwork, tm_submit_reply;
			tm = &_tm;
			double getwork_time = tdiff((struct timeval *)&(work->tv_getwork_reply),
							(struct timeval *)&(work->tv_getwork));
			double getwork_to_work = tdiff((struct timeval *)&(work->tv_work_start),
							(struct timeval *)&(work->tv_getwork_reply));
			double work_time = tdiff((struct timeval *)&(work->tv_work_found),
							(struct timeval *)&(work->tv_work_start));
			double work_to_submit = tdiff(ptv_submit,
							(struct timeval *)&(work->tv_work_found));
			double submit_time = tdiff(&tv_submit_reply, ptv_submit);
			int diffplaces = 3;

			localtime_r(&(work->tv_getwork.tv_sec), tm);
			memcpy(&tm_getwork, tm, sizeof(struct tm));
			localtime_r(&(tv_submit_reply.tv_sec), tm);
			memcpy(&tm_submit_reply, tm, sizeof(struct tm));

			if (work->clone) {
				sprintf(workclone, "C:%1.3f",
					tdiff((struct timeval *)&(work->tv_cloned),
						(struct timeval *)&(work->tv_getwork_reply)));
			}
			else
				strcpy(workclone, "O");

			if (work->work_difficulty < 1)
				diffplaces = 6;

			sprintf(worktime, " <-%08lx.%08lx M:%c D:%1.*f G:%02d:%02d:%02d:%1.3f %s (%1.3f) W:%1.3f (%1.3f) S:%1.3f R:%02d:%02d:%02d",
				(unsigned long)swab32(*(uint32_t *)&(work->data[opt_scrypt ? 32 : 28])),
				(unsigned long)swab32(*(uint32_t *)&(work->data[opt_scrypt ? 28 : 24])),
				work->getwork_mode, diffplaces, work->work_difficulty,
				tm_getwork.tm_hour, tm_getwork.tm_min,
				tm_getwork.tm_sec, getwork_time, workclone,
				getwork_to_work, work_time, work_to_submit, submit_time,
				tm_submit_reply.tm_hour, tm_submit_reply.tm_min,
				tm_submit_reply.tm_sec);
		}
	}

	share_result(val, res, err, work, resubmit, worktime);

	if (!opt_realquiet)
		print_status(thr_id);
	if (!want_per_device_stats) {
		char logline[256];

		get_statline(logline, cgpu);
		applog(LOG_INFO, "%s", logline);
	}

	json_decref(val);

	rc = true;
out:
	return rc;
}

/* In balanced mode, the amount of diff1 solutions per pool is monitored as a
 * rolling average per 10 minutes and if pools start getting more, it biases
 * away from them to distribute work evenly. The share count is reset to the
 * rolling average every 10 minutes to not send all work to one pool after it
 * has been disabled/out for an extended period. */
static struct pool *select_balanced(struct pool *cp)
{
	int i, lowest = cp->shares;
	struct pool *ret = cp;

	for (i = 0; i < total_pools; i++) {
		struct pool *pool = pools[i];

		if (pool->idle || pool->enabled != POOL_ENABLED)
			continue;
		if (pool->shares < lowest) {
			lowest = pool->shares;
			ret = pool;
		}
	}

	ret->shares++;
	return ret;
}

static bool pool_active(struct pool *, bool pinging);
static void pool_died(struct pool *);

/* Select any active pool in a rotating fashion when loadbalance is chosen */
static inline struct pool *select_pool(bool lagging)
{
	static int rotating_pool = 0;
	struct pool *pool, *cp;

	cp = current_pool();

retry:
	if (pool_strategy == POOL_BALANCE)
	{
		pool = select_balanced(cp);
		goto have_pool;
	}

	if (pool_strategy != POOL_LOADBALANCE && (!lagging || opt_fail_only))
		pool = cp;
	else
		pool = NULL;

	while (!pool) {
		if (++rotating_pool >= total_pools)
			rotating_pool = 0;
		pool = pools[rotating_pool];
		if ((!pool->idle && pool->enabled == POOL_ENABLED) || pool == cp)
			break;
		pool = NULL;
	}

have_pool:
	if (cp != pool)
	{
		if (!pool_active(pool, false))
		{
			pool_died(pool);
			goto retry;
		}
		pool_tclear(pool, &pool->idle);
	}
	return pool;
}

static double DIFFEXACTONE = 26959946667150639794667015087019630673637144422540572481103610249215.0;

static double target_diff(const unsigned char *target)
{
	double targ = 0;
	signed int i;

	for (i = 31; i >= 0; --i)
		targ = (targ * 0x100) + target[i];

	return DIFFEXACTONE / (targ ?: 1);
}

/*
 * Calculate the work share difficulty
 */
static void calc_diff(struct work *work, int known)
{
	struct cgminer_pool_stats *pool_stats = &(work->pool->cgminer_pool_stats);
	double difficulty;

	if (!known) {
		work->work_difficulty = target_diff(work->target);
	} else
		work->work_difficulty = known;
	difficulty = work->work_difficulty;

	pool_stats->last_diff = difficulty;
	suffix_string((uint64_t)difficulty, work->pool->diff, 0);

	if (difficulty == pool_stats->min_diff)
		pool_stats->min_diff_count++;
	else if (difficulty < pool_stats->min_diff || pool_stats->min_diff == 0) {
		pool_stats->min_diff = difficulty;
		pool_stats->min_diff_count = 1;
	}

	if (difficulty == pool_stats->max_diff)
		pool_stats->max_diff_count++;
	else if (difficulty > pool_stats->max_diff) {
		pool_stats->max_diff = difficulty;
		pool_stats->max_diff_count = 1;
	}
}

static void get_benchmark_work(struct work *work)
{
	// Use a random work block pulled from a pool
	static uint8_t bench_block[] = { CGMINER_BENCHMARK_BLOCK };

	size_t bench_size = sizeof(*work);
	size_t work_size = sizeof(bench_block);
	size_t min_size = (work_size < bench_size ? work_size : bench_size);
	memset(work, 0, sizeof(*work));
	memcpy(work, &bench_block, min_size);
	work->mandatory = true;
	work->pool = pools[0];
	gettimeofday(&(work->tv_getwork), NULL);
	memcpy(&(work->tv_getwork_reply), &(work->tv_getwork), sizeof(struct timeval));
	work->getwork_mode = GETWORK_MODE_BENCHMARK;
	calc_diff(work, 0);
}

static void wake_gws(void);

static void update_last_work(struct work *work)
{
	if (!work->tmpl)
		// Only save GBT jobs, since rollntime isn't coordinated well yet
		return;

	struct pool *pool = work->pool;
	mutex_lock(&pool->last_work_lock);
	if (pool->last_work_copy)
		free_work(pool->last_work_copy);
	pool->last_work_copy = copy_work(work);
	pool->last_work_copy->work_restart_id = pool->work_restart_id;
	mutex_unlock(&pool->last_work_lock);
}

static
void gbt_req_target(json_t *req)
{
	json_t *j;
	json_t *n;
	
	if (!request_target_str)
		return;
	
	j = json_object_get(req, "params");
	if (!j)
	{
		n = json_array();
		if (!n)
			return;
		if (json_object_set_new(req, "params", n))
			goto erradd;
		j = n;
	}
	
	n = json_array_get(j, 0);
	if (!n)
	{
		n = json_object();
		if (!n)
			return;
		if (json_array_append_new(j, n))
			goto erradd;
	}
	j = n;
	
	n = json_string(request_target_str);
	if (!n)
		return;
	if (json_object_set_new(j, "target", n))
		goto erradd;
	
	return;

erradd:
	json_decref(n);
}

static char *prepare_rpc_req2(struct work *work, enum pool_protocol proto, const char *lpid, bool probe)
{
	char *rpc_req;

	clean_work(work);
	switch (proto) {
		case PLP_GETWORK:
			work->getwork_mode = GETWORK_MODE_POOL;
			return strdup(getwork_req);
		case PLP_GETBLOCKTEMPLATE:
			work->getwork_mode = GETWORK_MODE_GBT;
			work->tmpl_refcount = malloc(sizeof(*work->tmpl_refcount));
			if (!work->tmpl_refcount)
				return NULL;
			work->tmpl = blktmpl_create();
			if (!work->tmpl)
				goto gbtfail2;
			*work->tmpl_refcount = 1;
			gbt_capabilities_t caps = blktmpl_addcaps(work->tmpl);
			if (!caps)
				goto gbtfail;
			caps |= GBT_LONGPOLL;
			json_t *req = blktmpl_request_jansson(caps, lpid);
			if (!req)
				goto gbtfail;
			
			if (probe)
				gbt_req_target(req);
			
			rpc_req = json_dumps(req, 0);
			if (!rpc_req)
				goto gbtfail;
			json_decref(req);
			return rpc_req;
		default:
			return NULL;
	}
	return NULL;

gbtfail:
	blktmpl_free(work->tmpl);
	work->tmpl = NULL;
gbtfail2:
	free(work->tmpl_refcount);
	work->tmpl_refcount = NULL;
	return NULL;
}

#define prepare_rpc_req(work, proto, lpid)  prepare_rpc_req2(work, proto, lpid, false)
#define prepare_rpc_req_probe(work, proto, lpid)  prepare_rpc_req2(work, proto, lpid, true)

static const char *pool_protocol_name(enum pool_protocol proto)
{
	switch (proto) {
		case PLP_GETBLOCKTEMPLATE:
			return "getblocktemplate";
		case PLP_GETWORK:
			return "getwork";
		default:
			return "UNKNOWN";
	}
}

static enum pool_protocol pool_protocol_fallback(enum pool_protocol proto)
{
	switch (proto) {
		case PLP_GETBLOCKTEMPLATE:
			if (want_getwork)
			return PLP_GETWORK;
		default:
			return PLP_NONE;
	}
}

static bool get_upstream_work(struct work *work, CURL *curl)
{
	struct pool *pool = work->pool;
	struct cgminer_pool_stats *pool_stats = &(pool->cgminer_pool_stats);
	struct timeval tv_elapsed;
	json_t *val = NULL;
	bool rc = false;
	char *url;
	enum pool_protocol proto;

	char *rpc_req;

	if (pool->proto == PLP_NONE)
		pool->proto = PLP_GETBLOCKTEMPLATE;

tryagain:
	rpc_req = prepare_rpc_req(work, pool->proto, NULL);
	work->pool = pool;
	if (!rpc_req)
		return false;

	applog(LOG_DEBUG, "DBG: sending %s get RPC call: %s", pool->rpc_url, rpc_req);

	url = pool->rpc_url;

	gettimeofday(&(work->tv_getwork), NULL);

	val = json_rpc_call(curl, url, pool->rpc_userpass, rpc_req, false,
			    false, &work->rolltime, pool, false);
	pool_stats->getwork_attempts++;

	free(rpc_req);

	if (likely(val)) {
		rc = work_decode(pool, work, val);
		if (unlikely(!rc))
			applog(LOG_DEBUG, "Failed to decode work in get_upstream_work");
	} else if (PLP_NONE != (proto = pool_protocol_fallback(pool->proto))) {
		applog(LOG_WARNING, "Pool %u failed getblocktemplate request; falling back to getwork protocol", pool->pool_no);
		pool->proto = proto;
		goto tryagain;
	} else
		applog(LOG_DEBUG, "Failed json_rpc_call in get_upstream_work");

	gettimeofday(&(work->tv_getwork_reply), NULL);
	timersub(&(work->tv_getwork_reply), &(work->tv_getwork), &tv_elapsed);
	pool_stats->getwork_wait_rolling += ((double)tv_elapsed.tv_sec + ((double)tv_elapsed.tv_usec / 1000000)) * 0.63;
	pool_stats->getwork_wait_rolling /= 1.63;

	timeradd(&tv_elapsed, &(pool_stats->getwork_wait), &(pool_stats->getwork_wait));
	if (timercmp(&tv_elapsed, &(pool_stats->getwork_wait_max), >)) {
		pool_stats->getwork_wait_max.tv_sec = tv_elapsed.tv_sec;
		pool_stats->getwork_wait_max.tv_usec = tv_elapsed.tv_usec;
	}
	if (timercmp(&tv_elapsed, &(pool_stats->getwork_wait_min), <)) {
		pool_stats->getwork_wait_min.tv_sec = tv_elapsed.tv_sec;
		pool_stats->getwork_wait_min.tv_usec = tv_elapsed.tv_usec;
	}
	pool_stats->getwork_calls++;

	work->pool = pool;
	work->longpoll = false;
	calc_diff(work, 0);
	total_getworks++;
	pool->getwork_requested++;

	if (rc)
		update_last_work(work);

	if (likely(val))
		json_decref(val);

	return rc;
}

#ifdef HAVE_CURSES
static void disable_curses(void)
{
	if (curses_active_locked()) {
		curses_active = false;
		leaveok(logwin, false);
		leaveok(statuswin, false);
		leaveok(mainwin, false);
		nocbreak();
		echo();
		delwin(logwin);
		delwin(statuswin);
		delwin(mainwin);
		endwin();
#ifdef WIN32
		// Move the cursor to after curses output.
		HANDLE hout = GetStdHandle(STD_OUTPUT_HANDLE);
		CONSOLE_SCREEN_BUFFER_INFO csbi;
		COORD coord;

		if (GetConsoleScreenBufferInfo(hout, &csbi)) {
			coord.X = 0;
			coord.Y = csbi.dwSize.Y - 1;
			SetConsoleCursorPosition(hout, coord);
		}
#endif
		unlock_curses();
	}
}
#endif

static void __kill_work(void)
{
	struct thr_info *thr;
	int i;

	if (!successful_connect)
		return;

	applog(LOG_INFO, "Received kill message");

	shutting_down = true;

	applog(LOG_DEBUG, "Prompting submit_work thread to finish");
	notifier_wake(submit_waiting_notifier);

	applog(LOG_DEBUG, "Killing off watchpool thread");
	/* Kill the watchpool thread */
	thr = &thr_info[watchpool_thr_id];
	thr_info_cancel(thr);

	applog(LOG_DEBUG, "Killing off watchdog thread");
	/* Kill the watchdog thread */
	thr = &thr_info[watchdog_thr_id];
	thr_info_cancel(thr);

	applog(LOG_DEBUG, "Stopping mining threads");
	/* Stop the mining threads*/
	for (i = 0; i < mining_threads; i++) {
		thr = &thr_info[i];
		if (thr->cgpu->threads)
			thr_info_freeze(thr);
		thr->pause = true;
	}

	nmsleep(1000);

	applog(LOG_DEBUG, "Killing off mining threads");
	/* Kill the mining threads*/
	for (i = 0; i < mining_threads; i++) {
		thr = &thr_info[i];
		if (thr->cgpu->threads)
			thr_info_cancel(thr);
	}

	applog(LOG_DEBUG, "Killing off stage thread");
	/* Stop the others */
	thr = &thr_info[stage_thr_id];
	thr_info_cancel(thr);

	applog(LOG_DEBUG, "Killing off API thread");
	thr = &thr_info[api_thr_id];
	thr_info_cancel(thr);
}

/* This should be the common exit path */
void kill_work(void)
{
	__kill_work();

	quit(0, "Shutdown signal received.");
}

static
#ifdef WIN32
#ifndef _WIN64
const
#endif
#endif
char **initial_args;

static void clean_up(void);

void app_restart(void)
{
	applog(LOG_WARNING, "Attempting to restart %s", packagename);

	__kill_work();
	clean_up();

#if defined(unix) || defined(__APPLE__)
	if (forkpid > 0) {
		kill(forkpid, SIGTERM);
		forkpid = 0;
	}
#endif

	execv(initial_args[0], initial_args);
	applog(LOG_WARNING, "Failed to restart application");
}

static void sighandler(int __maybe_unused sig)
{
	/* Restore signal handlers so we can still quit if kill_work fails */
	sigaction(SIGTERM, &termhandler, NULL);
	sigaction(SIGINT, &inthandler, NULL);
	kill_work();
}

static void start_longpoll(void);
static void stop_longpoll(void);

/* Called with pool_lock held. Recruit an extra curl if none are available for
 * this pool. */
static void recruit_curl(struct pool *pool)
{
	struct curl_ent *ce = calloc(sizeof(struct curl_ent), 1);

	if (unlikely(!ce))
		quit(1, "Failed to calloc in recruit_curl");

	ce->curl = curl_easy_init();
	if (unlikely(!ce->curl))
		quit(1, "Failed to init in recruit_curl");

	list_add(&ce->node, &pool->curlring);
	pool->curls++;
	applog(LOG_DEBUG, "Recruited curl %d for pool %d", pool->curls, pool->pool_no);
}

/* Grab an available curl if there is one. If not, then recruit extra curls
 * unless we are in a submit_fail situation, or we have opt_delaynet enabled
 * and there are already 5 curls in circulation. Limit total number to the
 * number of mining threads per pool as well to prevent blasting a pool during
 * network delays/outages. */
static struct curl_ent *pop_curl_entry3(struct pool *pool, int blocking)
{
	int curl_limit = opt_delaynet ? 5 : (mining_threads + opt_queue) * 2;
	struct curl_ent *ce;

	mutex_lock(&pool->pool_lock);
retry:
	if (!pool->curls)
		recruit_curl(pool);
	else if (list_empty(&pool->curlring)) {
		if (blocking < 2 && pool->curls >= curl_limit && (blocking || pool->curls >= opt_submit_threads)) {
			if (!blocking) {
				mutex_unlock(&pool->pool_lock);
				return NULL;
			}
			pthread_cond_wait(&pool->cr_cond, &pool->pool_lock);
			goto retry;
		} else
			recruit_curl(pool);
	}
	ce = list_entry(pool->curlring.next, struct curl_ent, node);
	list_del(&ce->node);
	mutex_unlock(&pool->pool_lock);

	return ce;
}

static struct curl_ent *pop_curl_entry2(struct pool *pool, bool blocking)
{
	return pop_curl_entry3(pool, blocking ? 1 : 0);
}

__maybe_unused
static struct curl_ent *pop_curl_entry(struct pool *pool)
{
	return pop_curl_entry3(pool, 1);
}

static void push_curl_entry(struct curl_ent *ce, struct pool *pool)
{
	mutex_lock(&pool->pool_lock);
	if (!ce || !ce->curl)
		quit(1, "Attempted to add NULL in push_curl_entry");
	list_add_tail(&ce->node, &pool->curlring);
	gettimeofday(&ce->tv, NULL);
	pthread_cond_broadcast(&pool->cr_cond);
	mutex_unlock(&pool->pool_lock);
}

bool stale_work(struct work *work, bool share);

static inline bool should_roll(struct work *work)
{
	struct timeval now;
	time_t expiry;

	if (work->pool != current_pool() && pool_strategy != POOL_LOADBALANCE && pool_strategy != POOL_BALANCE)
		return false;

	if (stale_work(work, false))
		return false;

	if (work->rolltime > opt_scantime)
		expiry = work->rolltime;
	else
		expiry = opt_scantime;
	expiry = expiry * 2 / 3;

	/* We shouldn't roll if we're unlikely to get one shares' duration
	 * work out of doing so */
	gettimeofday(&now, NULL);
	if (now.tv_sec - work->tv_staged.tv_sec > expiry)
		return false;
	
	return true;
}

/* Limit rolls to 7000 to not beyond 2 hours in the future where bitcoind will
 * reject blocks as invalid. */
static inline bool can_roll(struct work *work)
{
	if (work->stratum)
		return false;
	if (!(work->pool && !work->clone))
		return false;
	if (work->tmpl) {
		if (stale_work(work, false))
			return false;
		return blkmk_work_left(work->tmpl);
	}
	return (work->rolltime &&
		work->rolls < 7000 && !stale_work(work, false));
}

static void roll_work(struct work *work)
{
	if (work->tmpl) {
		if (blkmk_get_data(work->tmpl, work->data, 80, time(NULL), NULL, &work->dataid) < 76)
			applog(LOG_ERR, "Failed to get next data from template; spinning wheels!");
		swap32yes(work->data, work->data, 80 / 4);
		calc_midstate(work);
		applog(LOG_DEBUG, "Successfully rolled extranonce to dataid %u", work->dataid);
	} else {

	uint32_t *work_ntime;
	uint32_t ntime;

	work_ntime = (uint32_t *)(work->data + 68);
	ntime = be32toh(*work_ntime);
	ntime++;
	*work_ntime = htobe32(ntime);

		applog(LOG_DEBUG, "Successfully rolled time header in work");
	}

	local_work++;
	work->rolls++;
	work->blk.nonce = 0;

	/* This is now a different work item so it needs a different ID for the
	 * hashtable */
	work->id = total_work++;
}

/* Duplicates any dynamically allocated arrays within the work struct to
 * prevent a copied work struct from freeing ram belonging to another struct */
void __copy_work(struct work *work, const struct work *base_work)
{
	int id = work->id;

	clean_work(work);
	memcpy(work, base_work, sizeof(struct work));
	/* Keep the unique new id assigned during make_work to prevent copied
	 * work from having the same id. */
	work->id = id;
	if (base_work->job_id)
		work->job_id = strdup(base_work->job_id);
	if (base_work->nonce1)
		work->nonce1 = strdup(base_work->nonce1);
	if (base_work->nonce2)
		work->nonce2 = strdup(base_work->nonce2);
	if (base_work->ntime)
		work->ntime = strdup(base_work->ntime);

	if (base_work->tmpl) {
		struct pool *pool = work->pool;
		mutex_lock(&pool->pool_lock);
		++*work->tmpl_refcount;
		mutex_unlock(&pool->pool_lock);
	}
}

/* Generates a copy of an existing work struct, creating fresh heap allocations
 * for all dynamically allocated arrays within the struct */
struct work *copy_work(const struct work *base_work)
{
	struct work *work = make_work();

	__copy_work(work, base_work);

	return work;
}

static struct work *make_clone(struct work *work)
{
	struct work *work_clone = copy_work(work);

	work_clone->clone = true;
	gettimeofday((struct timeval *)&(work_clone->tv_cloned), NULL);
	work_clone->longpoll = false;
	work_clone->mandatory = false;
	/* Make cloned work appear slightly older to bias towards keeping the
	 * master work item which can be further rolled */
	work_clone->tv_staged.tv_sec -= 1;

	return work_clone;
}

static void stage_work(struct work *work);

static bool clone_available(void)
{
	struct work *work_clone = NULL, *work, *tmp;
	bool cloned = false;

	mutex_lock(stgd_lock);
	if (!staged_rollable)
		goto out_unlock;

	HASH_ITER(hh, staged_work, work, tmp) {
		if (can_roll(work) && should_roll(work)) {
			roll_work(work);
			work_clone = make_clone(work);
			roll_work(work);
			applog(LOG_DEBUG, "Pushing cloned available work to stage thread");
			cloned = true;
			break;
		}
	}

out_unlock:
	mutex_unlock(stgd_lock);

	if (cloned)
		stage_work(work_clone);
	return cloned;
}

static void pool_died(struct pool *pool)
{
	if (!pool_tset(pool, &pool->idle)) {
		gettimeofday(&pool->tv_idle, NULL);
		if (pool == current_pool()) {
			applog(LOG_WARNING, "Pool %d %s not responding!", pool->pool_no, pool->rpc_url);
			switch_pools(NULL);
		} else
			applog(LOG_INFO, "Pool %d %s failed to return work", pool->pool_no, pool->rpc_url);
	}
}

bool stale_work(struct work *work, bool share)
{
	unsigned work_expiry;
	struct pool *pool;
	uint32_t block_id;
	unsigned getwork_delay;

	if (opt_benchmark)
		return false;

	block_id = ((uint32_t*)work->data)[1];
	pool = work->pool;

	/* Technically the rolltime should be correct but some pools
	 * advertise a broken expire= that is lower than a meaningful
	 * scantime */
	if (work->rolltime >= opt_scantime || work->tmpl)
		work_expiry = work->rolltime;
	else
		work_expiry = opt_expiry;

	unsigned max_expiry = (have_longpoll ? opt_expiry_lp : opt_expiry);
	if (work_expiry > max_expiry)
		work_expiry = max_expiry;

	if (share) {
		/* If the share isn't on this pool's latest block, it's stale */
		if (pool->block_id && pool->block_id != block_id)
		{
			applog(LOG_DEBUG, "Share stale due to block mismatch (%08lx != %08lx)", (long)block_id, (long)pool->block_id);
			return true;
		}

		/* If the pool doesn't want old shares, then any found in work before
		 * the most recent longpoll is stale */
		if ((!pool->submit_old) && work->work_restart_id != pool->work_restart_id)
		{
			applog(LOG_DEBUG, "Share stale due to mandatory work update (%02x != %02x)", work->work_restart_id, pool->work_restart_id);
			return true;
		}
	} else {
		/* If this work isn't for the latest Bitcoin block, it's stale */
		/* But only care about the current pool if failover-only */
		if (enabled_pools <= 1 || opt_fail_only) {
			if (pool->block_id && block_id != pool->block_id)
			{
				applog(LOG_DEBUG, "Work stale due to block mismatch (%08lx != 1 ? %08lx : %08lx)", (long)block_id, (long)pool->block_id, (long)current_block_id);
				return true;
			}
		} else {
			if (block_id != current_block_id)
			{
				applog(LOG_DEBUG, "Work stale due to block mismatch (%08lx != 0 ? %08lx : %08lx)", (long)block_id, (long)pool->block_id, (long)current_block_id);
				return true;
			}
		}

		/* If the pool has asked us to restart since this work, it's stale */
		if (work->work_restart_id != pool->work_restart_id)
		{
			applog(LOG_DEBUG, "Work stale due to work update (%02x != %02x)", work->work_restart_id, pool->work_restart_id);
			return true;
		}

	if (pool->has_stratum && work->job_id) {
		bool same_job;

		if (!pool->stratum_active || !pool->stratum_notify) {
			applog(LOG_DEBUG, "Work stale due to stratum inactive");
			return true;
		}

		same_job = true;
		mutex_lock(&pool->pool_lock);
		if (strcmp(work->job_id, pool->swork.job_id))
			same_job = false;
		mutex_unlock(&pool->pool_lock);
		if (!same_job) {
			applog(LOG_DEBUG, "Work stale due to stratum job_id mismatch");
			return true;
		}
	}

	/* Factor in the average getwork delay of this pool, rounding it up to
	 * the nearest second */
	getwork_delay = pool->cgminer_pool_stats.getwork_wait_rolling * 5 + 1;
	if (unlikely(work_expiry <= getwork_delay + 5))
		work_expiry = 5;
	else
		work_expiry -= getwork_delay;

	}

	double elapsed_since_staged = difftime(time(NULL), work->tv_staged.tv_sec);
	if (elapsed_since_staged > work_expiry) {
		applog(LOG_DEBUG, "%s stale due to expiry (%.0f >= %u)", share?"Share":"Work", elapsed_since_staged, work_expiry);
		return true;
	}

	/* If the user only wants strict failover, any work from a pool other than
	 * the current one is always considered stale */
	if (opt_fail_only && !share && pool != current_pool() && !work->mandatory &&
	    pool_strategy != POOL_LOADBALANCE && pool_strategy != POOL_BALANCE) {
		applog(LOG_DEBUG, "Work stale due to fail only pool mismatch (pool %u vs %u)", pool->pool_no, current_pool()->pool_no);
		return true;
	}

	return false;
}

static void regen_hash(struct work *work)
{
	hash_data(work->hash, work->data);
}

static void check_solve(struct work *work)
{
	if (opt_scrypt)
		scrypt_outputhash(work);
	else
		regen_hash(work);

	work->block = solves_block(work);
	if (unlikely(work->block)) {
		work->pool->solved++;
		found_blocks++;
		work->mandatory = true;
		applog(LOG_NOTICE, "Found block for pool %d!", work->pool->pool_no);
	}
}

static void submit_discard_share2(const char *reason, struct work *work)
{
	sharelog(reason, work);

	mutex_lock(&stats_lock);
	++total_stale;
	++(work->pool->stale_shares);
	total_diff_stale += work->work_difficulty;
	work->pool->diff_stale += work->work_difficulty;
	mutex_unlock(&stats_lock);
}

static void submit_discard_share(struct work *work)
{
	submit_discard_share2("discard", work);
}

struct submit_work_state {
	struct work *work;
	bool resubmit;
	struct curl_ent *ce;
	int failures;
	time_t staleexpire;
	char *s;
	struct timeval tv_submit;
	struct submit_work_state *next;
};

static int my_curl_timer_set(__maybe_unused CURLM *curlm, long timeout_ms, void *userp)
{
	long *p_timeout_us = userp;
	
	const long max_ms = LONG_MAX / 1000;
	if (max_ms < timeout_ms)
		timeout_ms = max_ms;
	
	*p_timeout_us = timeout_ms * 1000;
	return 0;
}

static void sws_has_ce(struct submit_work_state *sws)
{
	struct pool *pool = sws->work->pool;
	sws->s = submit_upstream_work_request(sws->work);
	gettimeofday(&sws->tv_submit, NULL);
	json_rpc_call_async(sws->ce->curl, pool->rpc_url, pool->rpc_userpass, sws->s, false, pool, true, sws);
}

static struct submit_work_state *begin_submission(struct work *work)
{
	struct pool *pool;
	struct submit_work_state *sws = NULL;

	pool = work->pool;
	sws = malloc(sizeof(*sws));
	*sws = (struct submit_work_state){
		.work = work,
	};

	check_solve(work);

	if (stale_work(work, true)) {
		work->stale = true;
		if (opt_submit_stale)
			applog(LOG_NOTICE, "Pool %d stale share detected, submitting as user requested", pool->pool_no);
		else if (pool->submit_old)
			applog(LOG_NOTICE, "Pool %d stale share detected, submitting as pool requested", pool->pool_no);
		else {
			applog(LOG_NOTICE, "Pool %d stale share detected, discarding", pool->pool_no);
			submit_discard_share(work);
			goto out;
		}
		sws->staleexpire = time(NULL) + 300;
	}

	if (work->stratum) {
		char *s;

		s = malloc(1024);

		sws->s = s;
	} else {
		/* submit solution to bitcoin via JSON-RPC */
		sws->ce = pop_curl_entry2(pool, false);
		if (sws->ce) {
			sws_has_ce(sws);
		} else {
			sws->next = pool->sws_waiting_on_curl;
			pool->sws_waiting_on_curl = sws;
			if (sws->next)
				applog(LOG_DEBUG, "submit_thread queuing submission");
			else
				applog(LOG_WARNING, "submit_thread queuing submissions (see --submit-threads)");
		}
	}

	return sws;

out:
	free(sws);
	return NULL;
}

static bool retry_submission(struct submit_work_state *sws)
{
	struct work *work = sws->work;
	struct pool *pool = work->pool;

		sws->resubmit = true;
		if ((!work->stale) && stale_work(work, true)) {
			work->stale = true;
			if (opt_submit_stale)
				applog(LOG_NOTICE, "Pool %d share became stale during submission failure, will retry as user requested", pool->pool_no);
			else if (pool->submit_old)
				applog(LOG_NOTICE, "Pool %d share became stale during submission failure, will retry as pool requested", pool->pool_no);
			else {
				applog(LOG_NOTICE, "Pool %d share became stale during submission failure, discarding", pool->pool_no);
				submit_discard_share(work);
				return false;
			}
			sws->staleexpire = time(NULL) + 300;
		}
		if (unlikely((opt_retries >= 0) && (++sws->failures > opt_retries))) {
			applog(LOG_ERR, "Pool %d failed %d submission retries, discarding", pool->pool_no, opt_retries);
			submit_discard_share(work);
			return false;
		}
		else if (work->stale) {
			if (unlikely(opt_retries < 0 && sws->staleexpire <= time(NULL))) {
				applog(LOG_NOTICE, "Pool %d stale share failed to submit for 5 minutes, discarding", pool->pool_no);
				submit_discard_share(work);
				return false;
			}
		}

		/* pause, then restart work-request loop */
		applog(LOG_INFO, "json_rpc_call failed on submit_work, retrying");

		gettimeofday(&sws->tv_submit, NULL);
		json_rpc_call_async(sws->ce->curl, pool->rpc_url, pool->rpc_userpass, sws->s, false, pool, true, sws);
	
	return true;
}

static void free_sws(struct submit_work_state *sws)
{
	free(sws->s);
	free_work(sws->work);
	free(sws);
}

static void *submit_work_thread(__maybe_unused void *userdata)
{
	int wip = 0;
	CURLM *curlm;
	long curlm_timeout_us = -1;
	struct timeval curlm_timer;
	struct submit_work_state *sws, **swsp;
	struct submit_work_state *write_sws = NULL;
	unsigned tsreduce = 0;

	pthread_detach(pthread_self());

	RenameThread("submit_work");

	applog(LOG_DEBUG, "Creating extra submit work thread");

	curlm = curl_multi_init();
	curlm_timeout_us = -1;
	curl_multi_setopt(curlm, CURLMOPT_TIMERDATA, &curlm_timeout_us);
	curl_multi_setopt(curlm, CURLMOPT_TIMERFUNCTION, my_curl_timer_set);

	fd_set rfds, wfds, efds;
	int maxfd;
	struct timeval tv_timeout, tv_now;
	int n;
	CURLMsg *cm;
	FD_ZERO(&rfds);
	while (1) {
		mutex_lock(&submitting_lock);
		total_submitting -= tsreduce;
		tsreduce = 0;
		if (FD_ISSET(submit_waiting_notifier[0], &rfds)) {
			notifier_read(submit_waiting_notifier);
		}
		
		// Receive any new submissions
		while (!list_empty(&submit_waiting)) {
			struct work *work = list_entry(submit_waiting.next, struct work, list);
			list_del(&work->list);
			if ( (sws = begin_submission(work)) ) {
				if (sws->ce)
					curl_multi_add_handle(curlm, sws->ce->curl);
				else if (sws->s) {
					sws->next = write_sws;
					write_sws = sws;
				}
				++wip;
			}
			else {
				--total_submitting;
				free_work(work);
			}
		}
		
		if (unlikely(shutting_down && !wip))
			break;
		mutex_unlock(&submitting_lock);
		
		FD_ZERO(&rfds);
		FD_ZERO(&wfds);
		FD_ZERO(&efds);
		tv_timeout.tv_sec = -1;
		
		// Setup cURL with select
		// Need to call perform to ensure the timeout gets updated
		curl_multi_perform(curlm, &n);
		curl_multi_fdset(curlm, &rfds, &wfds, &efds, &maxfd);
		if (curlm_timeout_us >= 0)
		{
			timer_set_delay_from_now(&curlm_timer, curlm_timeout_us);
			reduce_timeout_to(&tv_timeout, &curlm_timer);
		}
		
		// Setup waiting stratum submissions with select
		for (sws = write_sws; sws; sws = sws->next)
		{
			struct pool *pool = sws->work->pool;
			int fd = pool->sock;
			if (fd == INVSOCK || (!pool->stratum_auth) || !pool->stratum_notify)
				continue;
			FD_SET(fd, &wfds);
			set_maxfd(&maxfd, fd);
		}
		
		// Setup "submit waiting" notifier with select
		FD_SET(submit_waiting_notifier[0], &rfds);
		set_maxfd(&maxfd, submit_waiting_notifier[0]);
		
		// Wait for something interesting to happen :)
		gettimeofday(&tv_now, NULL);
		if (select(maxfd+1, &rfds, &wfds, &efds, select_timeout(&tv_timeout, &tv_now)) < 0) {
			FD_ZERO(&rfds);
			continue;
		}
		
		// Handle any stratum ready-to-write results
		for (swsp = &write_sws; (sws = *swsp); ) {
			struct work *work = sws->work;
			struct pool *pool = work->pool;
			int fd = pool->sock;
			bool sessionid_match;
			
			if (fd == INVSOCK || (!pool->stratum_auth) || (!pool->stratum_notify) || !FD_ISSET(fd, &wfds)) {
next_write_sws:
				// TODO: Check if stale, possibly discard etc
				swsp = &sws->next;
				continue;
			}
			
			mutex_lock(&pool->pool_lock);
			// NOTE: cgminer only does this check on retries, but BFGMiner does it for even the first/normal submit; therefore, it needs to be such that it always is true on the same connection regardless of session management
			// NOTE: Worst case scenario for a false positive: the pool rejects it as H-not-zero
			sessionid_match = (!pool->nonce1) || !strcmp(work->nonce1, pool->nonce1);
			mutex_unlock(&pool->pool_lock);
			if (!sessionid_match)
			{
				applog(LOG_DEBUG, "No matching session id for resubmitting stratum share");
				submit_discard_share2("disconnect", work);
				++tsreduce;
next_write_sws_del:
				// Clear the fd from wfds, to avoid potentially blocking on other submissions to the same socket
				FD_CLR(fd, &wfds);
				// Delete sws for this submission, since we're done with it
				*swsp = sws->next;
				free_sws(sws);
				--wip;
				continue;
			}
			
			char *s = sws->s;
			struct stratum_share *sshare = calloc(sizeof(struct stratum_share), 1);
			int sshare_id;
			uint32_t nonce;
			char *noncehex;
			
			sshare->sshare_time = time(NULL);
			sshare->work = copy_work(work);
			nonce = *((uint32_t *)(work->data + 76));
			noncehex = bin2hex((const unsigned char *)&nonce, 4);
			
			mutex_lock(&sshare_lock);
			/* Give the stratum share a unique id */
			sshare_id =
			sshare->id = swork_id++;
			HASH_ADD_INT(stratum_shares, id, sshare);
			sprintf(s, "{\"params\": [\"%s\", \"%s\", \"%s\", \"%s\", \"%s\"], \"id\": %d, \"method\": \"mining.submit\"}",
				pool->rpc_user, work->job_id, work->nonce2, work->ntime, noncehex, sshare->id);
			mutex_unlock(&sshare_lock);
			
			free(noncehex);
			
			applog(LOG_DEBUG, "DBG: sending %s submit RPC call: %s", pool->stratum_url, s);

			if (likely(stratum_send(pool, s, strlen(s)))) {
				if (pool_tclear(pool, &pool->submit_fail))
					applog(LOG_WARNING, "Pool %d communication resumed, submitting work", pool->pool_no);
				applog(LOG_DEBUG, "Successfully submitted, adding to stratum_shares db");
				goto next_write_sws_del;
			} else if (!pool_tset(pool, &pool->submit_fail)) {
				// Undo stuff
				mutex_lock(&sshare_lock);
				// NOTE: Need to find it again in case something else has consumed it already (like the stratum-disconnect resubmitter...)
				HASH_FIND_INT(stratum_shares, &sshare_id, sshare);
				if (sshare)
					HASH_DEL(stratum_shares, sshare);
				mutex_unlock(&sshare_lock);
				if (sshare)
				{
					free_work(sshare->work);
					free(sshare);
				}
				
				applog(LOG_WARNING, "Pool %d stratum share submission failure", pool->pool_no);
				total_ro++;
				pool->remotefail_occasions++;
				
				if (!sshare)
					goto next_write_sws_del;
				
				goto next_write_sws;
			}
		}
		
		// Handle any cURL activities
		curl_multi_perform(curlm, &n);
		while( (cm = curl_multi_info_read(curlm, &n)) ) {
			if (cm->msg == CURLMSG_DONE)
			{
				bool finished;
				json_t *val = json_rpc_call_completed(cm->easy_handle, cm->data.result, false, NULL, &sws);
				curl_multi_remove_handle(curlm, cm->easy_handle);
				finished = submit_upstream_work_completed(sws->work, sws->resubmit, &sws->tv_submit, val);
				if (!finished) {
					if (retry_submission(sws))
						curl_multi_add_handle(curlm, sws->ce->curl);
					else
						finished = true;
				}
				
				if (finished) {
					--wip;
					++tsreduce;
					struct pool *pool = sws->work->pool;
					if (pool->sws_waiting_on_curl) {
						pool->sws_waiting_on_curl->ce = sws->ce;
						sws_has_ce(pool->sws_waiting_on_curl);
						pool->sws_waiting_on_curl = pool->sws_waiting_on_curl->next;
						curl_multi_add_handle(curlm, sws->ce->curl);
					} else {
						push_curl_entry(sws->ce, sws->work->pool);
					}
					free_sws(sws);
				}
			}
		}
	}
	assert(!write_sws);
	mutex_unlock(&submitting_lock);

	curl_multi_cleanup(curlm);

	applog(LOG_DEBUG, "submit_work thread exiting");

	return NULL;
}

/* Find the pool that currently has the highest priority */
static struct pool *priority_pool(int choice)
{
	struct pool *ret = NULL;
	int i;

	for (i = 0; i < total_pools; i++) {
		struct pool *pool = pools[i];

		if (pool->prio == choice) {
			ret = pool;
			break;
		}
	}

	if (unlikely(!ret)) {
		applog(LOG_ERR, "WTF No pool %d found!", choice);
		return pools[choice];
	}
	return ret;
}

int prioritize_pools(char *param, int *pid)
{
	char *ptr, *next;
	int i, pr, prio = 0;

	if (total_pools == 0) {
		return MSG_NOPOOL;
	}

	if (param == NULL || *param == '\0') {
		return MSG_MISPID;
	}

	bool pools_changed[total_pools];
	int new_prio[total_pools];
	for (i = 0; i < total_pools; ++i)
		pools_changed[i] = false;

	next = param;
	while (next && *next) {
		ptr = next;
		next = strchr(ptr, ',');
		if (next)
			*(next++) = '\0';

		i = atoi(ptr);
		if (i < 0 || i >= total_pools) {
			*pid = i;
			return MSG_INVPID;
		}

		if (pools_changed[i]) {
			*pid = i;
			return MSG_DUPPID;
		}

		pools_changed[i] = true;
		new_prio[i] = prio++;
	}

	// Only change them if no errors
	for (i = 0; i < total_pools; i++) {
		if (pools_changed[i])
			pools[i]->prio = new_prio[i];
	}

	// In priority order, cycle through the unchanged pools and append them
	for (pr = 0; pr < total_pools; pr++)
		for (i = 0; i < total_pools; i++) {
			if (!pools_changed[i] && pools[i]->prio == pr) {
				pools[i]->prio = prio++;
				pools_changed[i] = true;
				break;
			}
		}

	if (current_pool()->prio)
		switch_pools(NULL);

	return MSG_POOLPRIO;
}

void validate_pool_priorities(void)
{
	// TODO: this should probably do some sort of logging
	int i, j;
	bool used[total_pools];
	bool valid[total_pools];

	for (i = 0; i < total_pools; i++)
		used[i] = valid[i] = false;

	for (i = 0; i < total_pools; i++) {
		if (pools[i]->prio >=0 && pools[i]->prio < total_pools) {
			if (!used[pools[i]->prio]) {
				valid[i] = true;
				used[pools[i]->prio] = true;
			}
		}
	}

	for (i = 0; i < total_pools; i++) {
		if (!valid[i]) {
			for (j = 0; j < total_pools; j++) {
				if (!used[j]) {
					applog(LOG_WARNING, "Pool %d priority changed from %d to %d", i, pools[i]->prio, j);
					pools[i]->prio = j;
					used[j] = true;
					break;
				}
			}
		}
	}
}

void switch_pools(struct pool *selected)
{
	struct pool *pool, *last_pool;
	int i, pool_no, next_pool;

	mutex_lock(&control_lock);
	last_pool = currentpool;
	pool_no = currentpool->pool_no;

	/* Switch selected to pool number 0 and move the rest down */
	if (selected) {
		if (selected->prio != 0) {
			for (i = 0; i < total_pools; i++) {
				pool = pools[i];
				if (pool->prio < selected->prio)
					pool->prio++;
			}
			selected->prio = 0;
		}
	}

	switch (pool_strategy) {
		/* Both of these set to the master pool */
		case POOL_BALANCE:
		case POOL_FAILOVER:
		case POOL_LOADBALANCE:
			for (i = 0; i < total_pools; i++) {
				pool = priority_pool(i);
				if (!pool->idle && pool->enabled == POOL_ENABLED) {
					pool_no = pool->pool_no;
					break;
				}
			}
			break;
		/* Both of these simply increment and cycle */
		case POOL_ROUNDROBIN:
		case POOL_ROTATE:
			if (selected && !selected->idle) {
				pool_no = selected->pool_no;
				break;
			}
			next_pool = pool_no;
			/* Select the next alive pool */
			for (i = 1; i < total_pools; i++) {
				next_pool++;
				if (next_pool >= total_pools)
					next_pool = 0;
				pool = pools[next_pool];
				if (!pool->idle && pool->enabled == POOL_ENABLED) {
					pool_no = next_pool;
					break;
				}
			}
			break;
		default:
			break;
	}

	currentpool = pools[pool_no];
	pool = currentpool;
	mutex_unlock(&control_lock);

	/* Set the lagging flag to avoid pool not providing work fast enough
	 * messages in failover only mode since  we have to get all fresh work
	 * as in restart_threads */
	if (opt_fail_only)
		pool_tset(pool, &pool->lagging);

	if (pool != last_pool)
	{
		pool->block_id = 0;
		if (pool_strategy != POOL_LOADBALANCE && pool_strategy != POOL_BALANCE) {
			applog(LOG_WARNING, "Switching to pool %d %s", pool->pool_no, pool->rpc_url);
		}
	}

	mutex_lock(&lp_lock);
	pthread_cond_broadcast(&lp_cond);
	mutex_unlock(&lp_lock);

}

static void discard_work(struct work *work)
{
	if (!work->clone && !work->rolls && !work->mined) {
		if (work->pool)
			work->pool->discarded_work++;
		total_discarded++;
		applog(LOG_DEBUG, "Discarded work");
	} else
		applog(LOG_DEBUG, "Discarded cloned or rolled work");
	free_work(work);
}

static void wake_gws(void)
{
	mutex_lock(stgd_lock);
	pthread_cond_signal(&gws_cond);
	mutex_unlock(stgd_lock);
}

static void discard_stale(void)
{
	struct work *work, *tmp;
	int stale = 0;

	mutex_lock(stgd_lock);
	HASH_ITER(hh, staged_work, work, tmp) {
		if (stale_work(work, false)) {
			HASH_DEL(staged_work, work);
			discard_work(work);
			stale++;
		}
	}
	pthread_cond_signal(&gws_cond);
	mutex_unlock(stgd_lock);

	if (stale)
		applog(LOG_DEBUG, "Discarded %d stales that didn't match current hash", stale);
}

bool stale_work_future(struct work *work, bool share, unsigned long ustime)
{
	bool rv;
	struct timeval tv, orig;
	ldiv_t d;
	
	d = ldiv(ustime, 1000000);
	tv = (struct timeval){
		.tv_sec = d.quot,
		.tv_usec = d.rem,
	};
	orig = work->tv_staged;
	timersub(&orig, &tv, &work->tv_staged);
	rv = stale_work(work, share);
	work->tv_staged = orig;
	
	return rv;
}

static void restart_threads(void)
{
	struct pool *cp = current_pool();
	int i;
	struct thr_info *thr;

	/* Artificially set the lagging flag to avoid pool not providing work
	 * fast enough  messages after every long poll */
	pool_tset(cp, &cp->lagging);

	/* Discard staged work that is now stale */
	discard_stale();

	for (i = 0; i < mining_threads; i++)
	{
		thr = &thr_info[i];
		thr->work_restart = true;
	}
	
	for (i = 0; i < mining_threads; i++)
	{
		thr = &thr_info[i];
		notifier_wake(thr->work_restart_notifier);
	}
}

static char *blkhashstr(unsigned char *hash)
{
	unsigned char hash_swap[32];
	swap256(hash_swap, hash);
	swap32tole(hash_swap, hash_swap, 32 / 4);
	return bin2hex(hash_swap, 32);
}

static void set_curblock(char *hexstr, unsigned char *hash)
{
	unsigned char hash_swap[32];
	char *old_hash;

	current_block_id = ((uint32_t*)hash)[0];
	strcpy(current_block, hexstr);
	swap256(hash_swap, hash);
	swap32tole(hash_swap, hash_swap, 32 / 4);

	/* Don't free current_hash directly to avoid dereferencing when read
	 * elsewhere - and update block_timeval inside the same lock */
	mutex_lock(&ch_lock);
	gettimeofday(&block_timeval, NULL);
	__update_block_title(hash_swap);
	old_hash = current_fullhash;
	current_fullhash = bin2hex(hash_swap, 32);
	free(old_hash);
	mutex_unlock(&ch_lock);

	get_timestamp(blocktime, &block_timeval);

	applog(LOG_INFO, "New block: %s diff %s (%s)", current_hash, block_diff, net_hashrate);
}

/* Search to see if this string is from a block that has been seen before */
static bool block_exists(char *hexstr)
{
	struct block *s;

	rd_lock(&blk_lock);
	HASH_FIND_STR(blocks, hexstr, s);
	rd_unlock(&blk_lock);
	if (s)
		return true;
	return false;
}

/* Tests if this work is from a block that has been seen before */
static inline bool from_existing_block(struct work *work)
{
	char *hexstr = bin2hex(work->data + 8, 18);
	bool ret;

	ret = block_exists(hexstr);
	free(hexstr);
	return ret;
}

static int block_sort(struct block *blocka, struct block *blockb)
{
	return blocka->block_no - blockb->block_no;
}

static void set_blockdiff(const struct work *work)
{
	unsigned char target[32];
	double diff;
	uint64_t diff64;

	real_block_target(target, work->data);
	diff = target_diff(target);
	diff64 = diff;

	suffix_string(diff64, block_diff, 0);
	hashrate_to_bufstr(net_hashrate, diff * 7158278, -1, H2B_SHORT);
	if (unlikely(current_diff != diff))
		applog(LOG_NOTICE, "Network difficulty changed to %s (%s)", block_diff, net_hashrate);
	current_diff = diff;
}

static bool test_work_current(struct work *work)
{
	bool ret = true;
	char *hexstr;

	if (work->mandatory)
		return ret;

	uint32_t block_id = ((uint32_t*)(work->data))[1];

	/* Hack to work around dud work sneaking into test */
	hexstr = bin2hex(work->data + 8, 18);
	if (!strncmp(hexstr, "000000000000000000000000000000000000", 36))
		goto out_free;

	/* Search to see if this block exists yet and if not, consider it a
	 * new block and set the current block details to this one */
	if (!block_exists(hexstr)) {
		struct block *s = calloc(sizeof(struct block), 1);
		int deleted_block = 0;
		ret = false;

		if (unlikely(!s))
			quit (1, "test_work_current OOM");
		strcpy(s->hash, hexstr);
		s->block_no = new_blocks++;
		wr_lock(&blk_lock);
		/* Only keep the last hour's worth of blocks in memory since
		 * work from blocks before this is virtually impossible and we
		 * want to prevent memory usage from continually rising */
		if (HASH_COUNT(blocks) > 6) {
			struct block *oldblock;

			HASH_SORT(blocks, block_sort);
			oldblock = blocks;
			deleted_block = oldblock->block_no;
			HASH_DEL(blocks, oldblock);
			free(oldblock);
		}
		HASH_ADD_STR(blocks, hash, s);
		set_blockdiff(work);
		wr_unlock(&blk_lock);
		work->pool->block_id = block_id;
		if (deleted_block)
			applog(LOG_DEBUG, "Deleted block %d from database", deleted_block);
#if BLKMAKER_VERSION > 1
		template_nonce = 0;
#endif
		set_curblock(hexstr, &work->data[4]);
		if (unlikely(new_blocks == 1))
			goto out_free;

		if (!work->stratum) {
			if (work->longpoll) {
				applog(LOG_NOTICE, "Longpoll from pool %d detected new block",
				       work->pool->pool_no);
			} else if (have_longpoll)
				applog(LOG_NOTICE, "New block detected on network before longpoll");
			else
				applog(LOG_NOTICE, "New block detected on network");
		}
		restart_threads();
	} else {
		bool restart = false;
		struct pool *curpool = NULL;
		if (unlikely(work->pool->block_id != block_id)) {
			bool was_active = work->pool->block_id != 0;
			work->pool->block_id = block_id;
			if (!work->longpoll)
				update_last_work(work);
			if (was_active) {  // Pool actively changed block
				if (work->pool == (curpool = current_pool()))
					restart = true;
				if (block_id == current_block_id) {
					// Caught up, only announce if this pool is the one in use
					if (restart)
						applog(LOG_NOTICE, "%s %d caught up to new block",
						       work->longpoll ? "Longpoll from pool" : "Pool",
						       work->pool->pool_no);
				} else {
					// Switched to a block we know, but not the latest... why?
					// This might detect pools trying to double-spend or 51%,
					// but let's not make any accusations until it's had time
					// in the real world.
					free(hexstr);
					hexstr = blkhashstr(&work->data[4]);
					applog(LOG_WARNING, "%s %d is issuing work for an old block: %s",
					       work->longpoll ? "Longpoll from pool" : "Pool",
					       work->pool->pool_no,
					       hexstr);
				}
			}
		}
	  if (work->longpoll) {
		++work->pool->work_restart_id;
		update_last_work(work);
		if ((!restart) && work->pool == current_pool()) {
			applog(
			       (opt_quiet_work_updates ? LOG_DEBUG : LOG_NOTICE),
			       "Longpoll from pool %d requested work update",
				work->pool->pool_no);
			restart = true;
		}
	  }
		if (restart)
			restart_threads();
	}
	work->longpoll = false;
out_free:
	free(hexstr);
	return ret;
}

static int tv_sort(struct work *worka, struct work *workb)
{
	return worka->tv_staged.tv_sec - workb->tv_staged.tv_sec;
}

static bool work_rollable(struct work *work)
{
	return (!work->clone && work->rolltime);
}

static bool hash_push(struct work *work)
{
	bool rc = true;

	mutex_lock(stgd_lock);
	if (work_rollable(work))
		staged_rollable++;
	if (likely(!getq->frozen)) {
		HASH_ADD_INT(staged_work, id, work);
		HASH_SORT(staged_work, tv_sort);
	} else
		rc = false;
	pthread_cond_broadcast(&getq->cond);
	mutex_unlock(stgd_lock);

	return rc;
}

static void *stage_thread(void *userdata)
{
	struct thr_info *mythr = userdata;
	bool ok = true;

#ifndef HAVE_PTHREAD_CANCEL
	pthread_setcanceltype(PTHREAD_CANCEL_ASYNCHRONOUS, NULL);
#endif

	RenameThread("stage");

	while (ok) {
		struct work *work = NULL;

		applog(LOG_DEBUG, "Popping work to stage thread");

		work = tq_pop(mythr->q, NULL);
		if (unlikely(!work)) {
			applog(LOG_ERR, "Failed to tq_pop in stage_thread");
			ok = false;
			break;
		}
		work->work_restart_id = work->pool->work_restart_id;

		test_work_current(work);

		applog(LOG_DEBUG, "Pushing work to getwork queue (queued=%c)", work->queued?'Y':'N');

		if (unlikely(!hash_push(work))) {
			applog(LOG_WARNING, "Failed to hash_push in stage_thread");
			continue;
		}
	}

	tq_freeze(mythr->q);
	return NULL;
}

static void stage_work(struct work *work)
{
	applog(LOG_DEBUG, "Pushing work from pool %d to hash queue", work->pool->pool_no);
	work->work_restart_id = work->pool->work_restart_id;
	work->pool->last_work_time = time(NULL);
	test_work_current(work);
	hash_push(work);
}

#ifdef HAVE_CURSES
int curses_int(const char *query)
{
	int ret;
	char *cvar;

	cvar = curses_input(query);
	ret = atoi(cvar);
	free(cvar);
	return ret;
}
#endif

#ifdef HAVE_CURSES
static bool input_pool(bool live);
#endif

#ifdef HAVE_CURSES
static void display_pool_summary(struct pool *pool)
{
	double efficiency = 0.0;

	if (curses_active_locked()) {
		wlog("Pool: %s\n", pool->rpc_url);
		if (pool->solved)
			wlog("SOLVED %d BLOCK%s!\n", pool->solved, pool->solved > 1 ? "S" : "");
		wlog("%s own long-poll support\n", pool->lp_url ? "Has" : "Does not have");
		wlog(" Queued work requests: %d\n", pool->getwork_requested);
		wlog(" Share submissions: %d\n", pool->accepted + pool->rejected);
		wlog(" Accepted shares: %d\n", pool->accepted);
		wlog(" Rejected shares: %d\n", pool->rejected);
		wlog(" Accepted difficulty shares: %1.f\n", pool->diff_accepted);
		wlog(" Rejected difficulty shares: %1.f\n", pool->diff_rejected);
		if (pool->accepted || pool->rejected)
			wlog(" Reject ratio: %.1f%%\n", (double)(pool->rejected * 100) / (double)(pool->accepted + pool->rejected));
		uint64_t pool_bytes_xfer = pool->cgminer_pool_stats.net_bytes_received + pool->cgminer_pool_stats.net_bytes_sent;
		efficiency = pool_bytes_xfer ? pool->diff_accepted * 2048. / pool_bytes_xfer : 0.0;
		wlog(" Efficiency (accepted * difficulty / 2 KB): %.2f\n", efficiency);

		wlog(" Discarded work due to new blocks: %d\n", pool->discarded_work);
		wlog(" Stale submissions discarded due to new blocks: %d\n", pool->stale_shares);
		wlog(" Unable to get work from server occasions: %d\n", pool->getfail_occasions);
		wlog(" Submitting work remotely delay occasions: %d\n\n", pool->remotefail_occasions);
		unlock_curses();
	}
}
#endif

/* We can't remove the memory used for this struct pool because there may
 * still be work referencing it. We just remove it from the pools list */
void remove_pool(struct pool *pool)
{
	int i, last_pool = total_pools - 1;
	struct pool *other;

	/* Boost priority of any lower prio than this one */
	for (i = 0; i < total_pools; i++) {
		other = pools[i];
		if (other->prio > pool->prio)
			other->prio--;
	}

	if (pool->pool_no < last_pool) {
		/* Swap the last pool for this one */
		(pools[last_pool])->pool_no = pool->pool_no;
		pools[pool->pool_no] = pools[last_pool];
	}
	/* Give it an invalid number */
	pool->pool_no = total_pools;
	pool->removed = true;
	pool->has_stratum = false;
	total_pools--;
}

/* add a mutex if this needs to be thread safe in the future */
static struct JE {
	char *buf;
	struct JE *next;
} *jedata = NULL;

static void json_escape_free()
{
	struct JE *jeptr = jedata;
	struct JE *jenext;

	jedata = NULL;

	while (jeptr) {
		jenext = jeptr->next;
		free(jeptr->buf);
		free(jeptr);
		jeptr = jenext;
	}
}

static char *json_escape(char *str)
{
	struct JE *jeptr;
	char *buf, *ptr;

	/* 2x is the max, may as well just allocate that */
	ptr = buf = malloc(strlen(str) * 2 + 1);

	jeptr = malloc(sizeof(*jeptr));

	jeptr->buf = buf;
	jeptr->next = jedata;
	jedata = jeptr;

	while (*str) {
		if (*str == '\\' || *str == '"')
			*(ptr++) = '\\';

		*(ptr++) = *(str++);
	}

	*ptr = '\0';

	return buf;
}

void write_config(FILE *fcfg)
{
	int i;

	/* Write pool values */
	fputs("{\n\"pools\" : [", fcfg);
	for(i = 0; i < total_pools; i++) {
		fprintf(fcfg, "%s\n\t{\n\t\t\"url\" : \"%s\",", i > 0 ? "," : "", json_escape(pools[i]->rpc_url));
		if (pools[i]->rpc_proxy)
			fprintf(fcfg, "\n\t\t\"pool-proxy\" : \"%s\",", json_escape(pools[i]->rpc_proxy));
		fprintf(fcfg, "\n\t\t\"user\" : \"%s\",", json_escape(pools[i]->rpc_user));
		fprintf(fcfg, "\n\t\t\"pass\" : \"%s\",", json_escape(pools[i]->rpc_pass));
		fprintf(fcfg, "\n\t\t\"pool-priority\" : \"%d\"", pools[i]->prio);
		if (pools[i]->force_rollntime)
			fprintf(fcfg, ",\n\t\t\"force-rollntime\" : %d", pools[i]->force_rollntime);
		fprintf(fcfg, "\n\t}");
	}
	fputs("\n]\n", fcfg);

	fputs(",\n\"temp-cutoff\" : \"", fcfg);
	for (i = 0; i < total_devices; ++i)
		fprintf(fcfg, "%s%d", i > 0 ? "," : "", devices[i]->cutofftemp);
	fputs("\",\n\"temp-target\" : \"", fcfg);
	for (i = 0; i < total_devices; ++i)
		fprintf(fcfg, "%s%d", i > 0 ? "," : "", devices[i]->targettemp);
	fputs("\"", fcfg);
#ifdef HAVE_OPENCL
	if (nDevs) {
		/* Write GPU device values */
		fputs(",\n\"intensity\" : \"", fcfg);
		for(i = 0; i < nDevs; i++)
			fprintf(fcfg, gpus[i].dynamic ? "%sd" : "%s%d", i > 0 ? "," : "", gpus[i].intensity);
		fputs("\",\n\"vectors\" : \"", fcfg);
		for(i = 0; i < nDevs; i++)
			fprintf(fcfg, "%s%d", i > 0 ? "," : "",
				gpus[i].vwidth);
		fputs("\",\n\"worksize\" : \"", fcfg);
		for(i = 0; i < nDevs; i++)
			fprintf(fcfg, "%s%d", i > 0 ? "," : "",
				(int)gpus[i].work_size);
		fputs("\",\n\"kernel\" : \"", fcfg);
		for(i = 0; i < nDevs; i++) {
			fprintf(fcfg, "%s", i > 0 ? "," : "");
			switch (gpus[i].kernel) {
				case KL_NONE: // Shouldn't happen
					break;
				case KL_POCLBM:
					fprintf(fcfg, "poclbm");
					break;
				case KL_PHATK:
					fprintf(fcfg, "phatk");
					break;
				case KL_DIAKGCN:
					fprintf(fcfg, "diakgcn");
					break;
				case KL_DIABLO:
					fprintf(fcfg, "diablo");
					break;
				case KL_SCRYPT:
					fprintf(fcfg, "scrypt");
					break;
			}
		}
#ifdef USE_SCRYPT
		fputs("\",\n\"lookup-gap\" : \"", fcfg);
		for(i = 0; i < nDevs; i++)
			fprintf(fcfg, "%s%d", i > 0 ? "," : "",
				(int)gpus[i].opt_lg);
		fputs("\",\n\"thread-concurrency\" : \"", fcfg);
		for(i = 0; i < nDevs; i++)
			fprintf(fcfg, "%s%d", i > 0 ? "," : "",
				(int)gpus[i].opt_tc);
		fputs("\",\n\"shaders\" : \"", fcfg);
		for(i = 0; i < nDevs; i++)
			fprintf(fcfg, "%s%d", i > 0 ? "," : "",
				(int)gpus[i].shaders);
#endif
#ifdef HAVE_ADL
		fputs("\",\n\"gpu-engine\" : \"", fcfg);
		for(i = 0; i < nDevs; i++)
			fprintf(fcfg, "%s%d-%d", i > 0 ? "," : "", gpus[i].min_engine, gpus[i].gpu_engine);
		fputs("\",\n\"gpu-fan\" : \"", fcfg);
		for(i = 0; i < nDevs; i++)
			fprintf(fcfg, "%s%d-%d", i > 0 ? "," : "", gpus[i].min_fan, gpus[i].gpu_fan);
		fputs("\",\n\"gpu-memclock\" : \"", fcfg);
		for(i = 0; i < nDevs; i++)
			fprintf(fcfg, "%s%d", i > 0 ? "," : "", gpus[i].gpu_memclock);
		fputs("\",\n\"gpu-memdiff\" : \"", fcfg);
		for(i = 0; i < nDevs; i++)
			fprintf(fcfg, "%s%d", i > 0 ? "," : "", gpus[i].gpu_memdiff);
		fputs("\",\n\"gpu-powertune\" : \"", fcfg);
		for(i = 0; i < nDevs; i++)
			fprintf(fcfg, "%s%d", i > 0 ? "," : "", gpus[i].gpu_powertune);
		fputs("\",\n\"gpu-vddc\" : \"", fcfg);
		for(i = 0; i < nDevs; i++)
			fprintf(fcfg, "%s%1.3f", i > 0 ? "," : "", gpus[i].gpu_vddc);
		fputs("\",\n\"temp-overheat\" : \"", fcfg);
		for(i = 0; i < nDevs; i++)
			fprintf(fcfg, "%s%d", i > 0 ? "," : "", gpus[i].adl.overtemp);
#endif
		fputs("\"", fcfg);
	}
#endif
#ifdef HAVE_ADL
	if (opt_reorder)
		fprintf(fcfg, ",\n\"gpu-reorder\" : true");
#endif
#ifdef WANT_CPUMINE
	fprintf(fcfg, ",\n\"algo\" : \"%s\"", algo_names[opt_algo]);
#endif

	/* Simple bool and int options */
	struct opt_table *opt;
	for (opt = opt_config_table; opt->type != OPT_END; opt++) {
		char *p, *name = strdup(opt->names);
		for (p = strtok(name, "|"); p; p = strtok(NULL, "|")) {
			if (p[1] != '-')
				continue;
			if (opt->type & OPT_NOARG &&
			   ((void *)opt->cb == (void *)opt_set_bool || (void *)opt->cb == (void *)opt_set_invbool) &&
			   (*(bool *)opt->u.arg == ((void *)opt->cb == (void *)opt_set_bool)))
				fprintf(fcfg, ",\n\"%s\" : true", p+2);

			if (opt->type & OPT_HASARG &&
			   ((void *)opt->cb_arg == (void *)set_int_0_to_9999 ||
			   (void *)opt->cb_arg == (void *)set_int_1_to_65535 ||
			   (void *)opt->cb_arg == (void *)set_int_0_to_10 ||
			   (void *)opt->cb_arg == (void *)set_int_1_to_10) &&
			   opt->desc != opt_hidden &&
			   0 <= *(int *)opt->u.arg)
				fprintf(fcfg, ",\n\"%s\" : \"%d\"", p+2, *(int *)opt->u.arg);
		}
	}

	/* Special case options */
	fprintf(fcfg, ",\n\"shares\" : \"%d\"", opt_shares);
	if (pool_strategy == POOL_BALANCE)
		fputs(",\n\"balance\" : true", fcfg);
	if (pool_strategy == POOL_LOADBALANCE)
		fputs(",\n\"load-balance\" : true", fcfg);
	if (pool_strategy == POOL_ROUNDROBIN)
		fputs(",\n\"round-robin\" : true", fcfg);
	if (pool_strategy == POOL_ROTATE)
		fprintf(fcfg, ",\n\"rotate\" : \"%d\"", opt_rotate_period);
#if defined(unix) || defined(__APPLE__)
	if (opt_stderr_cmd && *opt_stderr_cmd)
		fprintf(fcfg, ",\n\"monitor\" : \"%s\"", json_escape(opt_stderr_cmd));
#endif // defined(unix)
	if (opt_kernel_path && *opt_kernel_path) {
		char *kpath = strdup(opt_kernel_path);
		if (kpath[strlen(kpath)-1] == '/')
			kpath[strlen(kpath)-1] = 0;
		fprintf(fcfg, ",\n\"kernel-path\" : \"%s\"", json_escape(kpath));
	}
	if (schedstart.enable)
		fprintf(fcfg, ",\n\"sched-time\" : \"%d:%d\"", schedstart.tm.tm_hour, schedstart.tm.tm_min);
	if (schedstop.enable)
		fprintf(fcfg, ",\n\"stop-time\" : \"%d:%d\"", schedstop.tm.tm_hour, schedstop.tm.tm_min);
	if (opt_socks_proxy && *opt_socks_proxy)
		fprintf(fcfg, ",\n\"socks-proxy\" : \"%s\"", json_escape(opt_socks_proxy));
	
	// We can only remove devices or disable them by default, but not both...
	if (!(opt_removedisabled && devices_enabled))
	{
		// Don't need to remove any, so we can set defaults here
		for (i = 0; i < total_devices; ++i)
			if (devices[i]->deven == DEV_DISABLED)
			{
				// At least one device is in fact disabled, so include device params
				fprintf(fcfg, ",\n\"device\" : [");
				bool first = true;
				for (i = 0; i < total_devices; ++i)
					if (devices[i]->deven != DEV_DISABLED)
					{
						fprintf(fcfg, "%s\n\t%d", first ? "" : ",", i);
						first = false;
					}
				fprintf(fcfg, "\n]");
				
				break;
			}
	}
	else
	if (devices_enabled) {
		// Mark original device params and remove-disabled
		fprintf(fcfg, ",\n\"device\" : [");
		bool first = true;
		for (i = 0; i < (int)(sizeof(devices_enabled) * 8) - 1; ++i) {
			if (devices_enabled & (1 << i))
			{
				fprintf(fcfg, "%s\n\t%d", first ? "" : ",", i);
				first = false;
			}
		}
		fprintf(fcfg, "\n]");
		fprintf(fcfg, ",\n\"remove-disabled\" : true");
	}
	
	if (opt_api_allow)
		fprintf(fcfg, ",\n\"api-allow\" : \"%s\"", json_escape(opt_api_allow));
	if (strcmp(opt_api_description, PACKAGE_STRING) != 0)
		fprintf(fcfg, ",\n\"api-description\" : \"%s\"", json_escape(opt_api_description));
	if (opt_api_groups)
		fprintf(fcfg, ",\n\"api-groups\" : \"%s\"", json_escape(opt_api_groups));
	if (opt_icarus_options)
		fprintf(fcfg, ",\n\"icarus-options\" : \"%s\"", json_escape(opt_icarus_options));
	if (opt_icarus_timing)
		fprintf(fcfg, ",\n\"icarus-timing\" : \"%s\"", json_escape(opt_icarus_timing));
	fputs("\n}\n", fcfg);

	json_escape_free();
}

void zero_bestshare(void)
{
	int i;

	best_diff = 0;
	memset(best_share, 0, 8);
	suffix_string(best_diff, best_share, 0);

	for (i = 0; i < total_pools; i++) {
		struct pool *pool = pools[i];
		pool->best_diff = 0;
	}
}

void zero_stats(void)
{
	int i;

	gettimeofday(&total_tv_start, NULL);
	miner_started = total_tv_start;
	total_mhashes_done = 0;
	total_getworks = 0;
	total_accepted = 0;
	total_rejected = 0;
	hw_errors = 0;
	total_stale = 0;
	total_discarded = 0;
	total_bytes_xfer = 0;
	new_blocks = 0;
	local_work = 0;
	total_go = 0;
	total_ro = 0;
	total_secs = 1.0;
	total_diff1 = 0;
	found_blocks = 0;
	total_diff_accepted = 0;
	total_diff_rejected = 0;
	total_diff_stale = 0;

	for (i = 0; i < total_pools; i++) {
		struct pool *pool = pools[i];

		pool->getwork_requested = 0;
		pool->accepted = 0;
		pool->rejected = 0;
		pool->solved = 0;
		pool->getwork_requested = 0;
		pool->stale_shares = 0;
		pool->discarded_work = 0;
		pool->getfail_occasions = 0;
		pool->remotefail_occasions = 0;
		pool->last_share_time = 0;
		pool->diff1 = 0;
		pool->diff_accepted = 0;
		pool->diff_rejected = 0;
		pool->diff_stale = 0;
		pool->last_share_diff = 0;
		pool->cgminer_stats.start_tv = total_tv_start;
		pool->cgminer_stats.getwork_calls = 0;
		pool->cgminer_stats.getwork_wait_min.tv_sec = MIN_SEC_UNSET;
		pool->cgminer_stats.getwork_wait_max.tv_sec = 0;
		pool->cgminer_stats.getwork_wait_max.tv_usec = 0;
		pool->cgminer_pool_stats.getwork_calls = 0;
		pool->cgminer_pool_stats.getwork_attempts = 0;
		pool->cgminer_pool_stats.getwork_wait_min.tv_sec = MIN_SEC_UNSET;
		pool->cgminer_pool_stats.getwork_wait_max.tv_sec = 0;
		pool->cgminer_pool_stats.getwork_wait_max.tv_usec = 0;
		pool->cgminer_pool_stats.min_diff = 0;
		pool->cgminer_pool_stats.max_diff = 0;
		pool->cgminer_pool_stats.min_diff_count = 0;
		pool->cgminer_pool_stats.max_diff_count = 0;
		pool->cgminer_pool_stats.times_sent = 0;
		pool->cgminer_pool_stats.bytes_sent = 0;
		pool->cgminer_pool_stats.net_bytes_sent = 0;
		pool->cgminer_pool_stats.times_received = 0;
		pool->cgminer_pool_stats.bytes_received = 0;
		pool->cgminer_pool_stats.net_bytes_received = 0;
	}

	zero_bestshare();

	mutex_lock(&hash_lock);
	for (i = 0; i < total_devices; ++i) {
		struct cgpu_info *cgpu = devices[i];

		cgpu->total_mhashes = 0;
		cgpu->accepted = 0;
		cgpu->rejected = 0;
		cgpu->hw_errors = 0;
		cgpu->utility = 0.0;
		cgpu->utility_diff1 = 0;
		cgpu->last_share_pool_time = 0;
		cgpu->diff1 = 0;
		cgpu->diff_accepted = 0;
		cgpu->diff_rejected = 0;
		cgpu->last_share_diff = 0;
		cgpu->thread_fail_init_count = 0;
		cgpu->thread_zero_hash_count = 0;
		cgpu->thread_fail_queue_count = 0;
		cgpu->dev_sick_idle_60_count = 0;
		cgpu->dev_dead_idle_600_count = 0;
		cgpu->dev_nostart_count = 0;
		cgpu->dev_over_heat_count = 0;
		cgpu->dev_thermal_cutoff_count = 0;
		cgpu->dev_comms_error_count = 0;
		cgpu->dev_throttle_count = 0;
		cgpu->cgminer_stats.start_tv = total_tv_start;
		cgpu->cgminer_stats.getwork_calls = 0;
		cgpu->cgminer_stats.getwork_wait_min.tv_sec = MIN_SEC_UNSET;
		cgpu->cgminer_stats.getwork_wait_max.tv_sec = 0;
		cgpu->cgminer_stats.getwork_wait_max.tv_usec = 0;
	}
	mutex_unlock(&hash_lock);
}

#ifdef HAVE_CURSES
static void display_pools(void)
{
	struct pool *pool;
	int selected, i, j;
	char input;

	opt_loginput = true;
	immedok(logwin, true);
	clear_logwin();
updated:
	for (j = 0; j < total_pools; j++) {
		for (i = 0; i < total_pools; i++) {
			pool = pools[i];

			if (pool->prio != j)
				continue;

			if (pool == current_pool())
				wattron(logwin, A_BOLD);
			if (pool->enabled != POOL_ENABLED)
				wattron(logwin, A_DIM);
			wlogprint("%d: ", pool->prio);
			switch (pool->enabled) {
				case POOL_ENABLED:
					wlogprint("Enabled  ");
					break;
				case POOL_DISABLED:
					wlogprint("Disabled ");
					break;
				case POOL_REJECTING:
					wlogprint("Rejectin ");
					break;
			}
			if (pool->idle)
				wlogprint("Dead ");
			else
			if (pool->has_stratum)
				wlogprint("Strtm");
			else
			if (pool->lp_url && pool->proto != pool->lp_proto)
				wlogprint("Mixed");
			else
				switch (pool->proto) {
					case PLP_GETBLOCKTEMPLATE:
						wlogprint(" GBT ");
						break;
					case PLP_GETWORK:
						wlogprint("GWork");
						break;
					default:
						wlogprint("Alive");
				}
			wlogprint(" Pool %d: %s  User:%s\n",
				pool->pool_no,
				pool->rpc_url, pool->rpc_user);
			wattroff(logwin, A_BOLD | A_DIM);

			break; //for (i = 0; i < total_pools; i++)
		}
	}
retry:
	wlogprint("\nCurrent pool management strategy: %s\n",
		strategies[pool_strategy].s);
	if (pool_strategy == POOL_ROTATE)
		wlogprint("Set to rotate every %d minutes\n", opt_rotate_period);
	wlogprint("[F]ailover only %s\n", opt_fail_only ? "enabled" : "disabled");
	wlogprint("[A]dd pool [R]emove pool [D]isable pool [E]nable pool [P]rioritize pool\n");
	wlogprint("[C]hange management strategy [S]witch pool [I]nformation\n");
	wlogprint("Or press any other key to continue\n");
	input = getch();

	if (!strncasecmp(&input, "a", 1)) {
		input_pool(true);
		goto updated;
	} else if (!strncasecmp(&input, "r", 1)) {
		if (total_pools <= 1) {
			wlogprint("Cannot remove last pool");
			goto retry;
		}
		selected = curses_int("Select pool number");
		if (selected < 0 || selected >= total_pools) {
			wlogprint("Invalid selection\n");
			goto retry;
		}
		pool = pools[selected];
		if (pool == current_pool())
			switch_pools(NULL);
		if (pool == current_pool()) {
			wlogprint("Unable to remove pool due to activity\n");
			goto retry;
		}
		disable_pool(pool);
		remove_pool(pool);
		goto updated;
	} else if (!strncasecmp(&input, "s", 1)) {
		selected = curses_int("Select pool number");
		if (selected < 0 || selected >= total_pools) {
			wlogprint("Invalid selection\n");
			goto retry;
		}
		pool = pools[selected];
		enable_pool(pool);
		switch_pools(pool);
		goto updated;
	} else if (!strncasecmp(&input, "d", 1)) {
		if (enabled_pools <= 1) {
			wlogprint("Cannot disable last pool");
			goto retry;
		}
		selected = curses_int("Select pool number");
		if (selected < 0 || selected >= total_pools) {
			wlogprint("Invalid selection\n");
			goto retry;
		}
		pool = pools[selected];
		disable_pool(pool);
		if (pool == current_pool())
			switch_pools(NULL);
		goto updated;
	} else if (!strncasecmp(&input, "e", 1)) {
		selected = curses_int("Select pool number");
		if (selected < 0 || selected >= total_pools) {
			wlogprint("Invalid selection\n");
			goto retry;
		}
		pool = pools[selected];
		enable_pool(pool);
		if (pool->prio < current_pool()->prio)
			switch_pools(pool);
		goto updated;
	} else if (!strncasecmp(&input, "c", 1)) {
		for (i = 0; i <= TOP_STRATEGY; i++)
			wlogprint("%d: %s\n", i, strategies[i].s);
		selected = curses_int("Select strategy number type");
		if (selected < 0 || selected > TOP_STRATEGY) {
			wlogprint("Invalid selection\n");
			goto retry;
		}
		if (selected == POOL_ROTATE) {
			opt_rotate_period = curses_int("Select interval in minutes");

			if (opt_rotate_period < 0 || opt_rotate_period > 9999) {
				opt_rotate_period = 0;
				wlogprint("Invalid selection\n");
				goto retry;
			}
		}
		pool_strategy = selected;
		switch_pools(NULL);
		goto updated;
	} else if (!strncasecmp(&input, "i", 1)) {
		selected = curses_int("Select pool number");
		if (selected < 0 || selected >= total_pools) {
			wlogprint("Invalid selection\n");
			goto retry;
		}
		pool = pools[selected];
		display_pool_summary(pool);
		goto retry;
	} else if (!strncasecmp(&input, "f", 1)) {
		opt_fail_only ^= true;
		goto updated;
        } else if (!strncasecmp(&input, "p", 1)) {
			char *prilist = curses_input("Enter new pool priority (comma separated list)");
			int res = prioritize_pools(prilist, &i);
			free(prilist);
			switch (res) {
        		case MSG_NOPOOL:
        			wlogprint("No pools\n");
        			goto retry;
        		case MSG_MISPID:
        			wlogprint("Missing pool id parameter\n");
        			goto retry;
        		case MSG_INVPID:
        			wlogprint("Invalid pool id %d - range is 0 - %d\n", i, total_pools - 1);
        			goto retry;
        		case MSG_DUPPID:
        			wlogprint("Duplicate pool specified %d\n", i);
        			goto retry;
        		case MSG_POOLPRIO:
        		default:
        			goto updated;
        	}
	} else
		clear_logwin();

	immedok(logwin, false);
	opt_loginput = false;
}

static const char *summary_detail_level_str(void)
{
	if (opt_compact)
		return "compact";
	if (opt_show_procs)
		return "processors";
	return "devices";
}

static void display_options(void)
{
	int selected;
	char input;

	opt_loginput = true;
	immedok(logwin, true);
retry:
	clear_logwin();
	wlogprint("[N]ormal [C]lear [S]ilent mode (disable all output)\n");
	wlogprint("[D]ebug:%s\n[P]er-device:%s\n[Q]uiet:%s\n[V]erbose:%s\n"
		  "[R]PC debug:%s\n[W]orkTime details:%s\nsu[M]mary detail level:%s\n"
		  "[L]og interval:%d\n[Z]ero statistics\n",
		opt_debug_console ? "on" : "off",
	        want_per_device_stats? "on" : "off",
		opt_quiet ? "on" : "off",
		opt_log_output ? "on" : "off",
		opt_protocol ? "on" : "off",
		opt_worktime ? "on" : "off",
		summary_detail_level_str(),
		opt_log_interval);
	wlogprint("Select an option or any other key to return\n");
	input = getch();
	if (!strncasecmp(&input, "q", 1)) {
		opt_quiet ^= true;
		wlogprint("Quiet mode %s\n", opt_quiet ? "enabled" : "disabled");
		goto retry;
	} else if (!strncasecmp(&input, "v", 1)) {
		opt_log_output ^= true;
		if (opt_log_output)
			opt_quiet = false;
		wlogprint("Verbose mode %s\n", opt_log_output ? "enabled" : "disabled");
		goto retry;
	} else if (!strncasecmp(&input, "n", 1)) {
		opt_log_output = false;
		opt_debug_console = false;
		opt_quiet = false;
		opt_protocol = false;
		opt_compact = false;
		opt_show_procs = false;
		devsummaryYOffset = 0;
		want_per_device_stats = false;
		wlogprint("Output mode reset to normal\n");
		switch_compact();
		goto retry;
	} else if (!strncasecmp(&input, "d", 1)) {
		opt_debug = true;
		opt_debug_console ^= true;
		opt_log_output = opt_debug_console;
		if (opt_debug_console)
			opt_quiet = false;
		wlogprint("Debug mode %s\n", opt_debug_console ? "enabled" : "disabled");
		goto retry;
	} else if (!strncasecmp(&input, "m", 1)) {
		if (opt_compact)
			opt_compact = false;
		else
		if (!opt_show_procs)
			opt_show_procs = true;
		else
		{
			opt_compact = true;
			opt_show_procs = false;
			devsummaryYOffset = 0;
		}
		wlogprint("su[M]mary detail level changed to: %s\n", summary_detail_level_str());
		switch_compact();
		goto retry;
	} else if (!strncasecmp(&input, "p", 1)) {
		want_per_device_stats ^= true;
		opt_log_output = want_per_device_stats;
		wlogprint("Per-device stats %s\n", want_per_device_stats ? "enabled" : "disabled");
		goto retry;
	} else if (!strncasecmp(&input, "r", 1)) {
		opt_protocol ^= true;
		if (opt_protocol)
			opt_quiet = false;
		wlogprint("RPC protocol debugging %s\n", opt_protocol ? "enabled" : "disabled");
		goto retry;
	} else if (!strncasecmp(&input, "c", 1))
		clear_logwin();
	else if (!strncasecmp(&input, "l", 1)) {
		selected = curses_int("Interval in seconds");
		if (selected < 0 || selected > 9999) {
			wlogprint("Invalid selection\n");
			goto retry;
		}
		opt_log_interval = selected;
		wlogprint("Log interval set to %d seconds\n", opt_log_interval);
		goto retry;
	} else if (!strncasecmp(&input, "s", 1)) {
		opt_realquiet = true;
	} else if (!strncasecmp(&input, "w", 1)) {
		opt_worktime ^= true;
		wlogprint("WorkTime details %s\n", opt_worktime ? "enabled" : "disabled");
		goto retry;
	} else if (!strncasecmp(&input, "z", 1)) {
		zero_stats();
		goto retry;
	} else
		clear_logwin();

	immedok(logwin, false);
	opt_loginput = false;
}
#endif

void default_save_file(char *filename)
{
#if defined(unix) || defined(__APPLE__)
	if (getenv("HOME") && *getenv("HOME")) {
	        strcpy(filename, getenv("HOME"));
		strcat(filename, "/");
	}
	else
		strcpy(filename, "");
	strcat(filename, ".bfgminer/");
	mkdir(filename, 0777);
#else
	strcpy(filename, "");
#endif
	strcat(filename, def_conf);
}

#ifdef HAVE_CURSES
static void set_options(void)
{
	int selected;
	char input;

	opt_loginput = true;
	immedok(logwin, true);
	clear_logwin();
retry:
	wlogprint("\n[L]ongpoll: %s\n", want_longpoll ? "On" : "Off");
	wlogprint("[Q]ueue: %d\n[S]cantime: %d\n[E]xpiry: %d\n[R]etries: %d\n"
		  "[W]rite config file\n[B]FGMiner restart\n",
		opt_queue, opt_scantime, opt_expiry, opt_retries);
	wlogprint("Select an option or any other key to return\n");
	input = getch();

	if (!strncasecmp(&input, "q", 1)) {
		selected = curses_int("Extra work items to queue");
		if (selected < 0 || selected > 9999) {
			wlogprint("Invalid selection\n");
			goto retry;
		}
		opt_queue = selected;
		goto retry;
	} else if (!strncasecmp(&input, "l", 1)) {
		if (want_longpoll)
			stop_longpoll();
		else
			start_longpoll();
		applog(LOG_WARNING, "Longpoll %s", want_longpoll ? "enabled" : "disabled");
		goto retry;
	} else if  (!strncasecmp(&input, "s", 1)) {
		selected = curses_int("Set scantime in seconds");
		if (selected < 0 || selected > 9999) {
			wlogprint("Invalid selection\n");
			goto retry;
		}
		opt_scantime = selected;
		goto retry;
	} else if  (!strncasecmp(&input, "e", 1)) {
		selected = curses_int("Set expiry time in seconds");
		if (selected < 0 || selected > 9999) {
			wlogprint("Invalid selection\n");
			goto retry;
		}
		opt_expiry = selected;
		goto retry;
	} else if  (!strncasecmp(&input, "r", 1)) {
		selected = curses_int("Retries before failing (-1 infinite)");
		if (selected < -1 || selected > 9999) {
			wlogprint("Invalid selection\n");
			goto retry;
		}
		opt_retries = selected;
		goto retry;
	} else if  (!strncasecmp(&input, "w", 1)) {
		FILE *fcfg;
		char *str, filename[PATH_MAX], prompt[PATH_MAX + 50];

		default_save_file(filename);
		sprintf(prompt, "Config filename to write (Enter for default) [%s]", filename);
		str = curses_input(prompt);
		if (strcmp(str, "-1")) {
			struct stat statbuf;

			strcpy(filename, str);
			free(str);
			if (!stat(filename, &statbuf)) {
				wlogprint("File exists, overwrite?\n");
				input = getch();
				if (strncasecmp(&input, "y", 1))
					goto retry;
			}
		}
		else
			free(str);
		fcfg = fopen(filename, "w");
		if (!fcfg) {
			wlogprint("Cannot open or create file\n");
			goto retry;
		}
		write_config(fcfg);
		fclose(fcfg);
		goto retry;

	} else if (!strncasecmp(&input, "b", 1)) {
		wlogprint("Are you sure?\n");
		input = getch();
		if (!strncasecmp(&input, "y", 1))
			app_restart();
		else
			clear_logwin();
	} else
		clear_logwin();

	immedok(logwin, false);
	opt_loginput = false;
}

static void *input_thread(void __maybe_unused *userdata)
{
	RenameThread("input");

	if (!curses_active)
		return NULL;

	while (1) {
		int input;

		input = getch();
		switch (input) {
		case 'q': case 'Q':
			kill_work();
			return NULL;
		case 'd': case 'D':
			display_options();
			break;
		case 'p': case 'P':
			display_pools();
			break;
		case 's': case 'S':
			set_options();
			break;
		case 'g': case 'G':
			if (have_opencl)
				manage_gpu();
			break;
#ifdef HAVE_CURSES
		case KEY_DOWN:
			if (devsummaryYOffset < -(total_lines + devcursor - statusy))
				break;
			devsummaryYOffset -= 2;
		case KEY_UP:
			if (devsummaryYOffset == 0)
				break;
			++devsummaryYOffset;
			if (curses_active_locked()) {
				int i;
				for (i = 0; i < mining_threads; i++)
					curses_print_devstatus(i);
				touchwin(statuswin);
				wrefresh(statuswin);
				unlock_curses();
			}
			break;
#endif
		}
		if (opt_realquiet) {
			disable_curses();
			break;
		}
	}

	return NULL;
}
#endif

static void *api_thread(void *userdata)
{
	struct thr_info *mythr = userdata;

	pthread_detach(pthread_self());
	pthread_setcanceltype(PTHREAD_CANCEL_ASYNCHRONOUS, NULL);

	RenameThread("rpc");

	api(api_thr_id);

	PTH(mythr) = 0L;

	return NULL;
}

void thread_reportin(struct thr_info *thr)
{
	gettimeofday(&thr->last, NULL);
	thr->cgpu->status = LIFE_WELL;
	thr->getwork = 0;
	thr->cgpu->device_last_well = time(NULL);
}

void thread_reportout(struct thr_info *thr)
{
	thr->getwork = time(NULL);
}

static void hashmeter(int thr_id, struct timeval *diff,
		      uint64_t hashes_done)
{
	struct timeval temp_tv_end, total_diff;
	double secs;
	double local_secs;
	double utility;
	static double local_mhashes_done = 0;
	static double rolling = 0;
	double local_mhashes = (double)hashes_done / 1000000.0;
	bool showlog = false;
	char cHr[h2bs_fmt_size[H2B_NOUNIT]], aHr[h2bs_fmt_size[H2B_NOUNIT]], uHr[h2bs_fmt_size[H2B_SPACED]];

	/* Update the last time this thread reported in */
	if (thr_id >= 0) {
		gettimeofday(&thr_info[thr_id].last, NULL);
		thr_info[thr_id].cgpu->device_last_well = time(NULL);
	}

	secs = (double)diff->tv_sec + ((double)diff->tv_usec / 1000000.0);

	/* So we can call hashmeter from a non worker thread */
	if (thr_id >= 0) {
		struct thr_info *thr = &thr_info[thr_id];
		struct cgpu_info *cgpu = thr_info[thr_id].cgpu;
		int threadobj = cgpu->threads ?: 1;
		double thread_rolling = 0.0;
		int i;

		applog(LOG_DEBUG, "[thread %d: %"PRIu64" hashes, %.1f khash/sec]",
			thr_id, hashes_done, hashes_done / 1000 / secs);

		/* Rolling average for each thread and each device */
		decay_time(&thr->rolling, local_mhashes / secs);
		for (i = 0; i < threadobj; i++)
			thread_rolling += cgpu->thr[i]->rolling;

		mutex_lock(&hash_lock);
		decay_time(&cgpu->rolling, thread_rolling);
		cgpu->total_mhashes += local_mhashes;
		mutex_unlock(&hash_lock);

		// If needed, output detailed, per-device stats
		if (want_per_device_stats) {
			struct timeval now;
			struct timeval elapsed;
			struct timeval *last_msg_tv = opt_show_procs ? &thr->cgpu->last_message_tv : &thr->cgpu->device->last_message_tv;

			gettimeofday(&now, NULL);
			timersub(&now, last_msg_tv, &elapsed);
			if (opt_log_interval <= elapsed.tv_sec) {
				struct cgpu_info *cgpu = thr->cgpu;
				char logline[255];

				*last_msg_tv = now;

				get_statline(logline, cgpu);
				if (!curses_active) {
					printf("%s          \r", logline);
					fflush(stdout);
				} else
					applog(LOG_INFO, "%s", logline);
			}
		}
	}

	/* Totals are updated by all threads so can race without locking */
	mutex_lock(&hash_lock);
	gettimeofday(&temp_tv_end, NULL);
	timersub(&temp_tv_end, &total_tv_end, &total_diff);

	total_mhashes_done += local_mhashes;
	local_mhashes_done += local_mhashes;
	if (total_diff.tv_sec < opt_log_interval)
		/* Only update the total every opt_log_interval seconds */
		goto out_unlock;
	showlog = true;
	gettimeofday(&total_tv_end, NULL);

	local_secs = (double)total_diff.tv_sec + ((double)total_diff.tv_usec / 1000000.0);
	decay_time(&rolling, local_mhashes_done / local_secs);
	global_hashrate = roundl(rolling) * 1000000;

	timersub(&total_tv_end, &total_tv_start, &total_diff);
	total_secs = (double)total_diff.tv_sec +
		((double)total_diff.tv_usec / 1000000.0);

	utility = total_accepted / total_secs * 60;

	ti_hashrate_bufstr(
		(char*[]){cHr, aHr, uHr},
		1e6*rolling,
		1e6*total_mhashes_done / total_secs,
		utility_to_hashrate(total_diff_accepted / (total_secs ?: 1) * 60),
		H2B_SPACED);

	sprintf(statusline, "%s%ds:%s avg:%s u:%s | A:%d R:%d S:%d HW:%d U:%.1f/m BS:%s",
		want_per_device_stats ? "ALL " : "",
		opt_log_interval,
		cHr, aHr,
		uHr,
		total_accepted, total_rejected, total_stale,
		hw_errors,
		utility,
		best_share);


	local_mhashes_done = 0;
out_unlock:
	mutex_unlock(&hash_lock);
	if (showlog) {
		if (!curses_active) {
			printf("%s          \r", statusline);
			fflush(stdout);
		} else
			applog(LOG_INFO, "%s", statusline);
	}
}

void hashmeter2(struct thr_info *thr)
{
	struct timeval tv_now, tv_elapsed;
	
	timerclear(&thr->tv_hashes_done);
	
	gettimeofday(&tv_now, NULL);
	timersub(&tv_now, &thr->tv_lastupdate, &tv_elapsed);
	if (tv_elapsed.tv_sec >= opt_log_interval) {
		hashmeter(thr->id, &tv_elapsed, thr->hashes_done);
		thr->hashes_done = 0;
		thr->tv_lastupdate = tv_now;
	}
}

static void stratum_share_result(json_t *val, json_t *res_val, json_t *err_val,
				 struct stratum_share *sshare)
{
	struct work *work = sshare->work;

	share_result(val, res_val, err_val, work, false, "");
}

/* Parses stratum json responses and tries to find the id that the request
 * matched to and treat it accordingly. */
bool parse_stratum_response(struct pool *pool, char *s)
{
	json_t *val = NULL, *err_val, *res_val, *id_val;
	struct stratum_share *sshare;
	json_error_t err;
	bool ret = false;
	int id;

	val = JSON_LOADS(s, &err);
	if (!val) {
		applog(LOG_INFO, "JSON decode failed(%d): %s", err.line, err.text);
		goto out;
	}

	res_val = json_object_get(val, "result");
	err_val = json_object_get(val, "error");
	id_val = json_object_get(val, "id");

	if (json_is_null(id_val) || !id_val) {
		char *ss;

		if (err_val)
			ss = json_dumps(err_val, JSON_INDENT(3));
		else
			ss = strdup("(unknown reason)");

		applog(LOG_INFO, "JSON-RPC non method decode failed: %s", ss);

		free(ss);

		goto out;
	}

	if (!json_is_integer(id_val)) {
		if (json_is_string(id_val)
		 && !strncmp(json_string_value(id_val), "txlist", 6)
		 && !strcmp(json_string_value(id_val) + 6, pool->swork.job_id)
		 && json_is_array(res_val)) {
			// Check that the transactions actually hash to the merkle links
			{
				unsigned maxtx = 1 << pool->swork.merkles;
				unsigned mintx = maxtx >> 1;
				--maxtx;
				unsigned acttx = (unsigned)json_array_size(res_val);
				if (acttx < mintx || acttx > maxtx) {
					applog(LOG_WARNING, "Pool %u is sending mismatched block contents to us (%u is not %u-%u)",
					       pool->pool_no, acttx, mintx, maxtx);
					goto fishy;
				}
				// TODO: Check hashes match actual merkle links
			}

			if (pool->swork.opaque) {
				pool->swork.opaque = false;
				applog(LOG_NOTICE, "Pool %u now providing block contents to us",
				       pool->pool_no);
			}
			pool->swork.transparency_time = (time_t)-1;

fishy:
			ret = true;
		}

		goto out;
	}

	id = json_integer_value(id_val);
	mutex_lock(&sshare_lock);
	HASH_FIND_INT(stratum_shares, &id, sshare);
	if (sshare)
		HASH_DEL(stratum_shares, sshare);
	mutex_unlock(&sshare_lock);
	if (!sshare) {
		if (json_is_true(res_val))
			applog(LOG_NOTICE, "Accepted untracked stratum share from pool %d", pool->pool_no);
		else
			applog(LOG_NOTICE, "Rejected untracked stratum share from pool %d", pool->pool_no);
		goto out;
	}
	else {
		mutex_lock(&submitting_lock);
		--total_submitting;
		mutex_unlock(&submitting_lock);
	}
	stratum_share_result(val, res_val, err_val, sshare);
	free_work(sshare->work);
	free(sshare);

	ret = true;
out:
	if (val)
		json_decref(val);

	return ret;
}

static void shutdown_stratum(struct pool *pool)
{
	// Shut down Stratum as if we never had it
	pool->stratum_active = false;
	pool->stratum_auth = false;
	pool->has_stratum = false;
	shutdown(pool->sock, SHUT_RDWR);
	free(pool->stratum_url);
	if (pool->sockaddr_url == pool->stratum_url)
		pool->sockaddr_url = NULL;
	pool->stratum_url = NULL;
}

void clear_stratum_shares(struct pool *pool)
{
	struct stratum_share *sshare, *tmpshare;
	struct work *work;
	double diff_cleared = 0;
	int cleared = 0;

	mutex_lock(&sshare_lock);
	HASH_ITER(hh, stratum_shares, sshare, tmpshare) {
		if (sshare->work->pool == pool) {
			HASH_DEL(stratum_shares, sshare);
			
			work = sshare->work;
			sharelog("disconnect", work);
			
			diff_cleared += sshare->work->work_difficulty;
			free_work(sshare->work);
			free(sshare);
			cleared++;
		}
	}
	mutex_unlock(&sshare_lock);

	if (cleared) {
		applog(LOG_WARNING, "Lost %d shares due to stratum disconnect on pool %d", cleared, pool->pool_no);
		mutex_lock(&stats_lock);
		pool->stale_shares += cleared;
		total_stale += cleared;
		pool->diff_stale += diff_cleared;
		total_diff_stale += diff_cleared;
		mutex_unlock(&stats_lock);

		mutex_lock(&submitting_lock);
		total_submitting -= cleared;
		mutex_unlock(&submitting_lock);
	}
}

static void resubmit_stratum_shares(struct pool *pool)
{
	struct stratum_share *sshare, *tmpshare;
	struct work *work;
	unsigned resubmitted = 0;

	mutex_lock(&sshare_lock);
	mutex_lock(&submitting_lock);
	HASH_ITER(hh, stratum_shares, sshare, tmpshare) {
		if (sshare->work->pool != pool)
			continue;
		
		HASH_DEL(stratum_shares, sshare);
		
		work = sshare->work;
		list_add_tail(&work->list, &submit_waiting);
		
		free(sshare);
		++resubmitted;
	}
	mutex_unlock(&submitting_lock);
	mutex_unlock(&sshare_lock);

	if (resubmitted) {
		notifier_wake(submit_waiting_notifier);
		applog(LOG_DEBUG, "Resubmitting %u shares due to stratum disconnect on pool %u", resubmitted, pool->pool_no);
	}
}

static void clear_pool_work(struct pool *pool)
{
	struct work *work, *tmp;
	int cleared = 0;

	mutex_lock(stgd_lock);
	HASH_ITER(hh, staged_work, work, tmp) {
		if (work->pool == pool) {
			HASH_DEL(staged_work, work);
			free_work(work);
			cleared++;
		}
	}
	mutex_unlock(stgd_lock);
}

/* We only need to maintain a secondary pool connection when we need the
 * capacity to get work from the backup pools while still on the primary */
static bool cnx_needed(struct pool *pool)
{
	struct pool *cp;

	/* Balance strategies need all pools online */
	if (pool_strategy == POOL_BALANCE)
		return true;
	if (pool_strategy == POOL_LOADBALANCE)
		return true;

	/* Idle stratum pool needs something to kick it alive again */
	if (pool->has_stratum && pool->idle)
		return true;

	/* Getwork pools without opt_fail_only need backup pools up to be able
	 * to leak shares */
	cp = current_pool();
	if (cp == pool)
		return true;
	if (!cp->has_stratum && (!opt_fail_only || !cp->hdr_path))
		return true;

	/* Keep the connection open to allow any stray shares to be submitted
	 * on switching pools for 2 minutes. */
	if (difftime(time(NULL), pool->last_work_time) < 120)
		return true;

	return false;
}

static void wait_lpcurrent(struct pool *pool);
static void pool_resus(struct pool *pool);
static void gen_stratum_work(struct pool *pool, struct work *work);

static void stratum_resumed(struct pool *pool)
{
	if (!pool->stratum_notify)
		return;
	if (pool_tclear(pool, &pool->idle)) {
		applog(LOG_INFO, "Stratum connection to pool %d resumed", pool->pool_no);
		pool_resus(pool);
	}
}

static bool supports_resume(struct pool *pool)
{
	bool ret;

	mutex_lock(&pool->pool_lock);
	ret = (pool->sessionid != NULL);
	mutex_unlock(&pool->pool_lock);
	return ret;
}

/* One stratum thread per pool that has stratum waits on the socket checking
 * for new messages and for the integrity of the socket connection. We reset
 * the connection based on the integrity of the receive side only as the send
 * side will eventually expire data it fails to send. */
static void *stratum_thread(void *userdata)
{
	struct pool *pool = (struct pool *)userdata;

	pthread_detach(pthread_self());

	char threadname[20];
	snprintf(threadname, 20, "stratum%u", pool->pool_no);
	RenameThread(threadname);

	srand(time(NULL) + (intptr_t)userdata);

	while (42) {
		struct timeval timeout;
		fd_set rd;
		char *s;

		if (unlikely(!pool->has_stratum))
			break;

		/* Check to see whether we need to maintain this connection
		 * indefinitely or just bring it up when we switch to this
		 * pool */
		if (!sock_full(pool) && !cnx_needed(pool)) {
			suspend_stratum(pool);
			clear_stratum_shares(pool);
			clear_pool_work(pool);

			wait_lpcurrent(pool);
			if (!restart_stratum(pool)) {
				pool_died(pool);
				while (!restart_stratum(pool)) {
					if (pool->removed)
						goto out;
					nmsleep(30000);
				}
			}
		}

		FD_ZERO(&rd);
		FD_SET(pool->sock, &rd);
		timeout.tv_sec = 120;
		timeout.tv_usec = 0;

		/* If we fail to receive any notify messages for 2 minutes we
		 * assume the connection has been dropped and treat this pool
		 * as dead */
		if (!sock_full(pool) && select(pool->sock + 1, &rd, NULL, NULL, &timeout) < 1) {
			applog(LOG_DEBUG, "Stratum select timeout on pool %d", pool->pool_no);
			s = NULL;
		} else
			s = recv_line(pool);
		if (!s) {
			if (!pool->has_stratum)
				break;

			applog(LOG_NOTICE, "Stratum connection to pool %d interrupted", pool->pool_no);
			pool->getfail_occasions++;
			total_go++;

			mutex_lock(&pool->stratum_lock);
			pool->stratum_active = pool->stratum_notify = false;
			pool->sock = INVSOCK;
			mutex_unlock(&pool->stratum_lock);

			/* If the socket to our stratum pool disconnects, all
			 * submissions need to be discarded or resent. */
			if (!supports_resume(pool))
				clear_stratum_shares(pool);
			else
				resubmit_stratum_shares(pool);
			clear_pool_work(pool);
			if (pool == current_pool())
				restart_threads();

			if (restart_stratum(pool))
				continue;

			shutdown_stratum(pool);
			pool_died(pool);
			break;
		}

		/* Check this pool hasn't died while being a backup pool and
		 * has not had its idle flag cleared */
		stratum_resumed(pool);

		if (!parse_method(pool, s) && !parse_stratum_response(pool, s))
			applog(LOG_INFO, "Unknown stratum msg: %s", s);
		free(s);
		if (pool->swork.clean) {
			struct work *work = make_work();

			/* Generate a single work item to update the current
			 * block database */
			pool->swork.clean = false;
			gen_stratum_work(pool, work);

			/* Try to extract block height from coinbase scriptSig */
			char *hex_height = &pool->swork.coinbase1[8 /*version*/ + 2 /*txin count*/ + 72 /*prevout*/ + 2 /*scriptSig len*/ + 2 /*push opcode*/];
			unsigned char cb_height_sz;
			hex2bin(&cb_height_sz, &hex_height[-2], 1);
			if (cb_height_sz == 3) {
				// FIXME: The block number will overflow this by AD 2173
				uint32_t block_id = ((uint32_t*)work->data)[1];
				uint32_t height = 0;
				hex2bin((unsigned char*)&height, hex_height, 3);
				height = le32toh(height);
				have_block_height(block_id, height);
			}

			++pool->work_restart_id;
			if (test_work_current(work)) {
				/* Only accept a work update if this stratum
				 * connection is from the current pool */
				if (pool == current_pool()) {
					restart_threads();
					applog(
					       (opt_quiet_work_updates ? LOG_DEBUG : LOG_NOTICE),
					       "Stratum from pool %d requested work update", pool->pool_no);
				}
			} else
				applog(LOG_NOTICE, "Stratum from pool %d detected new block", pool->pool_no);
			free_work(work);
		}

		if (pool->swork.transparency_time != (time_t)-1 && difftime(time(NULL), pool->swork.transparency_time) > 21.09375) {
			// More than 4 timmills past since requested transactions
			pool->swork.transparency_time = (time_t)-1;
			pool->swork.opaque = true;
			applog(LOG_WARNING, "Pool %u is hiding block contents from us",
			       pool->pool_no);
		}
	}

out:
	return NULL;
}

static void init_stratum_thread(struct pool *pool)
{
	if (unlikely(pthread_create(&pool->stratum_thread, NULL, stratum_thread, (void *)pool)))
		quit(1, "Failed to create stratum thread");
}

static void *longpoll_thread(void *userdata);

static bool stratum_works(struct pool *pool)
{
	applog(LOG_INFO, "Testing pool %d stratum %s", pool->pool_no, pool->stratum_url);
	if (!extract_sockaddr(pool, pool->stratum_url))
		return false;

	if (pool->stratum_active)
		return true;
	
	if (!initiate_stratum(pool))
		return false;

	return true;
}

static bool pool_active(struct pool *pool, bool pinging)
{
	struct timeval tv_getwork, tv_getwork_reply;
	bool ret = false;
	json_t *val;
	CURL *curl;
	int rolltime;
	char *rpc_req;
	struct work *work;
	enum pool_protocol proto;

		applog(LOG_INFO, "Testing pool %s", pool->rpc_url);

	/* This is the central point we activate stratum when we can */
	curl = curl_easy_init();
	if (unlikely(!curl)) {
		applog(LOG_ERR, "CURL initialisation failed");
		return false;
	}

	if (!(want_gbt || want_getwork))
		goto nohttp;

	work = make_work();

	/* Probe for GBT support on first pass */
	proto = want_gbt ? PLP_GETBLOCKTEMPLATE : PLP_GETWORK;

tryagain:
	rpc_req = prepare_rpc_req_probe(work, proto, NULL);
	work->pool = pool;
	if (!rpc_req)
		goto out;

	pool->probed = false;
	gettimeofday(&tv_getwork, NULL);
	val = json_rpc_call(curl, pool->rpc_url, pool->rpc_userpass, rpc_req,
			true, false, &rolltime, pool, false);
	gettimeofday(&tv_getwork_reply, NULL);

	free(rpc_req);

	/* Detect if a http getwork pool has an X-Stratum header at startup,
	 * and if so, switch to that in preference to getwork if it works */
	if (pool->stratum_url && want_stratum && (pool->has_stratum || stratum_works(pool))) {
		if (!pool->has_stratum) {

		applog(LOG_NOTICE, "Switching pool %d %s to %s", pool->pool_no, pool->rpc_url, pool->stratum_url);
		if (!pool->rpc_url)
			pool->rpc_url = strdup(pool->stratum_url);
		pool->has_stratum = true;

		}

		free_work(work);
		if (val)
			json_decref(val);

retry_stratum:
		curl_easy_cleanup(curl);
		
		/* We create the stratum thread for each pool just after
		 * successful authorisation. Once the auth flag has been set
		 * we never unset it and the stratum thread is responsible for
		 * setting/unsetting the active flag */
		if (pool->stratum_auth)
			return pool->stratum_active;
		if (!(pool->stratum_active ? auth_stratum(pool) : restart_stratum(pool)))
			return false;
		init_stratum_thread(pool);
		detect_algo = 2;
		return true;
	}
	else if (pool->has_stratum)
		shutdown_stratum(pool);

	if (val) {
		bool rc;
		json_t *res;

		res = json_object_get(val, "result");
		if ((!json_is_object(res)) || (proto == PLP_GETBLOCKTEMPLATE && !json_object_get(res, "bits")))
			goto badwork;

		work->rolltime = rolltime;
		rc = work_decode(pool, work, val);
		if (rc) {
			applog(LOG_DEBUG, "Successfully retrieved and deciphered work from pool %u %s",
			       pool->pool_no, pool->rpc_url);
			work->pool = pool;
			memcpy(&(work->tv_getwork), &tv_getwork, sizeof(struct timeval));
			memcpy(&(work->tv_getwork_reply), &tv_getwork_reply, sizeof(struct timeval));
			work->getwork_mode = GETWORK_MODE_TESTPOOL;
			calc_diff(work, 0);

			update_last_work(work);

			applog(LOG_DEBUG, "Pushing pooltest work to base pool");

			tq_push(thr_info[stage_thr_id].q, work);
			total_getworks++;
			pool->getwork_requested++;
			ret = true;
			gettimeofday(&pool->tv_idle, NULL);
		} else {
badwork:
			json_decref(val);
			applog(LOG_DEBUG, "Successfully retrieved but FAILED to decipher work from pool %u %s",
			       pool->pool_no, pool->rpc_url);
			pool->proto = proto = pool_protocol_fallback(proto);
			if (PLP_NONE != proto)
				goto tryagain;
			free_work(work);
			goto out;
		}
		json_decref(val);

		if (proto != pool->proto) {
			pool->proto = proto;
			applog(LOG_INFO, "Selected %s protocol for pool %u", pool_protocol_name(proto), pool->pool_no);
		}

		if (pool->lp_url)
			goto out;

		/* Decipher the longpoll URL, if any, and store it in ->lp_url */

		const struct blktmpl_longpoll_req *lp;
		if (work->tmpl && (lp = blktmpl_get_longpoll(work->tmpl))) {
			// NOTE: work_decode takes care of lp id
			pool->lp_url = lp->uri ? absolute_uri(lp->uri, pool->rpc_url) : pool->rpc_url;
			if (!pool->lp_url)
			{
				ret = false;
				goto out;
			}
			pool->lp_proto = PLP_GETBLOCKTEMPLATE;
		}
		else
		if (pool->hdr_path && want_getwork) {
			pool->lp_url = absolute_uri(pool->hdr_path, pool->rpc_url);
			if (!pool->lp_url)
			{
				ret = false;
				goto out;
			}
			pool->lp_proto = PLP_GETWORK;
		} else
			pool->lp_url = NULL;

		if (want_longpoll && !pool->lp_started) {
			pool->lp_started = true;
			if (unlikely(pthread_create(&pool->longpoll_thread, NULL, longpoll_thread, (void *)pool)))
				quit(1, "Failed to create pool longpoll thread");
		}
	} else if (PLP_NONE != (proto = pool_protocol_fallback(proto))) {
		pool->proto = proto;
		goto tryagain;
	} else {
		free_work(work);
nohttp:
		/* If we failed to parse a getwork, this could be a stratum
		 * url without the prefix stratum+tcp:// so let's check it */
		if (extract_sockaddr(pool, pool->rpc_url) && initiate_stratum(pool)) {
			pool->has_stratum = true;
			goto retry_stratum;
		}
		applog(LOG_DEBUG, "FAILED to retrieve work from pool %u %s",
		       pool->pool_no, pool->rpc_url);
		if (!pinging)
			applog(LOG_WARNING, "Pool %u slow/down or URL or credentials invalid", pool->pool_no);
	}
out:
	curl_easy_cleanup(curl);
	return ret;
}

static inline int cp_prio(void)
{
	int prio;

	mutex_lock(&control_lock);
	prio = currentpool->prio;
	mutex_unlock(&control_lock);
	return prio;
}

static void pool_resus(struct pool *pool)
{
	if (pool->prio < cp_prio() && pool_strategy == POOL_FAILOVER) {
		applog(LOG_WARNING, "Pool %d %s alive", pool->pool_no, pool->rpc_url);
		switch_pools(NULL);
	} else
		applog(LOG_INFO, "Pool %d %s resumed returning work", pool->pool_no, pool->rpc_url);
}

static struct work *hash_pop(void)
{
	struct work *work = NULL, *tmp;
	int hc;

retry:
	mutex_lock(stgd_lock);
	while (!getq->frozen && !HASH_COUNT(staged_work))
		pthread_cond_wait(&getq->cond, stgd_lock);

	hc = HASH_COUNT(staged_work);
	/* Find clone work if possible, to allow masters to be reused */
	if (hc > staged_rollable) {
		HASH_ITER(hh, staged_work, work, tmp) {
			if (!work_rollable(work))
				break;
		}
	} else
		work = staged_work;
	
	if (can_roll(work) && should_roll(work))
	{
		// Instead of consuming it, force it to be cloned and grab the clone
		mutex_unlock(stgd_lock);
		clone_available();
		goto retry;
	}
	
	HASH_DEL(staged_work, work);
	if (work_rollable(work))
		staged_rollable--;

	/* Signal the getwork scheduler to look for more work */
	pthread_cond_signal(&gws_cond);

	/* Signal hash_pop again in case there are mutliple hash_pop waiters */
	pthread_cond_signal(&getq->cond);
	mutex_unlock(stgd_lock);
	work->pool->last_work_time = time(NULL);

	return work;
}

/* Clones work by rolling it if possible, and returning a clone instead of the
 * original work item which gets staged again to possibly be rolled again in
 * the future */
static struct work *clone_work(struct work *work)
{
	int mrs = mining_threads + opt_queue - total_staged();
	struct work *work_clone;
	bool cloned;

	if (mrs < 1)
		return work;

	cloned = false;
	work_clone = make_clone(work);
	while (mrs-- > 0 && can_roll(work) && should_roll(work)) {
		applog(LOG_DEBUG, "Pushing rolled converted work to stage thread");
		stage_work(work_clone);
		roll_work(work);
		work_clone = make_clone(work);
		/* Roll it again to prevent duplicates should this be used
		 * directly later on */
		roll_work(work);
		cloned = true;
	}

	if (cloned) {
		stage_work(work);
		return work_clone;
	}

	free_work(work_clone);

	return work;
}

void gen_hash(unsigned char *data, unsigned char *hash, int len)
{
	unsigned char hash1[32];

	sha2(data, len, hash1);
	sha2(hash1, 32, hash);
}

/* Diff 1 is a 256 bit unsigned integer of
 * 0x00000000ffff0000000000000000000000000000000000000000000000000000
 * so we use a big endian 64 bit unsigned integer centred on the 5th byte to
 * cover a huge range of difficulty targets, though not all 256 bits' worth */
static void bdiff_target_leadzero(unsigned char *target, double diff)
{
	uint64_t *data64, h64;
	double d64;

	d64 = diffone;
	d64 /= diff;
	d64 = ceil(d64);
	h64 = d64;

	memset(target, 0, 32);
	if (d64 < 18446744073709551616.0) {
		unsigned char *rtarget = target;
		memset(rtarget, 0, 32);
		if (opt_scrypt)
			data64 = (uint64_t *)(rtarget + 2);
		else
			data64 = (uint64_t *)(rtarget + 4);
		*data64 = htobe64(h64);
	} else {
		/* Support for the classic all FFs just-below-1 diff */
		if (opt_scrypt)
			memset(&target[2], 0xff, 30);
		else
			memset(&target[4], 0xff, 28);
	}
}

static inline
void set_work_target(struct work *work, double diff)
{
	unsigned char rtarget[32];
	bdiff_target_leadzero(rtarget, diff);
	swab256(work->target, rtarget);
	
	if (opt_debug) {
		char *htarget = bin2hex(rtarget, 32);

		applog(LOG_DEBUG, "Generated target %s", htarget);
		free(htarget);
	}
}

/* Generates stratum based work based on the most recent notify information
 * from the pool. This will keep generating work while a pool is down so we use
 * other means to detect when the pool has died in stratum_thread */
static void gen_stratum_work(struct pool *pool, struct work *work)
{
	unsigned char *coinbase, merkle_root[32], merkle_sha[64];
	char *header, *merkle_hash;
	uint32_t *data32, *swap32;
	size_t alloc_len;
	int i;

	clean_work(work);

	mutex_lock(&pool->pool_lock);

	/* Generate coinbase */
	work->nonce2 = bin2hex((const unsigned char *)&pool->nonce2, pool->n2size);
	pool->nonce2++;
	alloc_len = pool->swork.cb_len;
	align_len(&alloc_len);
	coinbase = calloc(alloc_len, 1);
	if (unlikely(!coinbase))
		quit(1, "Failed to calloc coinbase in gen_stratum_work");
	hex2bin(coinbase, pool->swork.coinbase1, pool->swork.cb1_len);
	hex2bin(coinbase + pool->swork.cb1_len, pool->nonce1, pool->n1_len);
	hex2bin(coinbase + pool->swork.cb1_len + pool->n1_len, work->nonce2, pool->n2size);
	hex2bin(coinbase + pool->swork.cb1_len + pool->n1_len + pool->n2size, pool->swork.coinbase2, pool->swork.cb2_len);

	/* Generate merkle root */
	gen_hash(coinbase, merkle_root, pool->swork.cb_len);
	free(coinbase);
	memcpy(merkle_sha, merkle_root, 32);
	for (i = 0; i < pool->swork.merkles; i++) {
		unsigned char merkle_bin[32];

		hex2bin(merkle_bin, pool->swork.merkle[i], 32);
		memcpy(merkle_sha + 32, merkle_bin, 32);
		gen_hash(merkle_sha, merkle_root, 64);
		memcpy(merkle_sha, merkle_root, 32);
	}
	data32 = (uint32_t *)merkle_sha;
	swap32 = (uint32_t *)merkle_root;
	for (i = 0; i < 32 / 4; i++)
		swap32[i] = swab32(data32[i]);
	merkle_hash = bin2hex((const unsigned char *)merkle_root, 32);

	header = calloc(pool->swork.header_len, 1);
	if (unlikely(!header))
		quit(1, "Failed to calloc header in gen_stratum_work");
	sprintf(header, "%s%s%s%s%s%s%s",
		pool->swork.bbversion,
		pool->swork.prev_hash,
		merkle_hash,
		pool->swork.ntime,
		pool->swork.nbit,
		"00000000", /* nonce */
		workpadding);

	/* Store the stratum work diff to check it still matches the pool's
	 * stratum diff when submitting shares */
	work->sdiff = pool->swork.diff;

	/* Copy parameters required for share submission */
	work->job_id = strdup(pool->swork.job_id);
	work->nonce1 = strdup(pool->nonce1);
	work->ntime = strdup(pool->swork.ntime);
	mutex_unlock(&pool->pool_lock);

	applog(LOG_DEBUG, "Generated stratum merkle %s", merkle_hash);
	applog(LOG_DEBUG, "Generated stratum header %s", header);
	applog(LOG_DEBUG, "Work job_id %s nonce2 %s ntime %s", work->job_id, work->nonce2, work->ntime);

	free(merkle_hash);

	/* Convert hex data to binary data for work */
	if (unlikely(!hex2bin(work->data, header, 128)))
		quit(1, "Failed to convert header to data in gen_stratum_work");
	free(header);
	calc_midstate(work);

	set_work_target(work, work->sdiff);

	local_work++;
	work->pool = pool;
	work->stratum = true;
	work->blk.nonce = 0;
	work->id = total_work++;
	work->longpoll = false;
	work->getwork_mode = GETWORK_MODE_STRATUM;
	work->work_restart_id = work->pool->work_restart_id;
	calc_diff(work, 0);

	gettimeofday(&work->tv_staged, NULL);
}

void request_work(struct thr_info *thr)
{
	struct cgpu_info *cgpu = thr->cgpu;
	struct cgminer_stats *dev_stats = &(cgpu->cgminer_stats);

	/* Tell the watchdog thread this thread is waiting on getwork and
	 * should not be restarted */
	thread_reportout(thr);
	
	// HACK: Since get_work still blocks, reportout all processors dependent on this thread
	for (struct cgpu_info *proc = thr->cgpu->next_proc; proc; proc = proc->next_proc)
	{
		if (proc->threads)
			break;
		thread_reportout(proc->thr[0]);
	}

	gettimeofday(&dev_stats->_get_start, NULL);
}

// FIXME: Make this non-blocking (and remove HACK above)
struct work *get_work(struct thr_info *thr)
{
	const int thr_id = thr->id;
	struct cgpu_info *cgpu = thr->cgpu;
	struct cgminer_stats *dev_stats = &(cgpu->cgminer_stats);
	struct cgminer_stats *pool_stats;
	struct timeval tv_get;
	struct work *work = NULL;

	applog(LOG_DEBUG, "%"PRIpreprv": Popping work from get queue to get work", cgpu->proc_repr);
	while (!work) {
		work = hash_pop();
		if (stale_work(work, false)) {
			discard_work(work);
			work = NULL;
			wake_gws();
		}
	}
	applog(LOG_DEBUG, "%"PRIpreprv": Got work from get queue to get work for thread %d", cgpu->proc_repr, thr_id);

	work->thr_id = thr_id;
	thread_reportin(thr);
	
	// HACK: Since get_work still blocks, reportin all processors dependent on this thread
	for (struct cgpu_info *proc = thr->cgpu->next_proc; proc; proc = proc->next_proc)
	{
		if (proc->threads)
			break;
		thread_reportin(proc->thr[0]);
	}
	
	work->mined = true;
	work->blk.nonce = 0;

	gettimeofday(&tv_get, NULL);
	timersub(&tv_get, &dev_stats->_get_start, &tv_get);

	timeradd(&tv_get, &dev_stats->getwork_wait, &dev_stats->getwork_wait);
	if (timercmp(&tv_get, &dev_stats->getwork_wait_max, >))
		dev_stats->getwork_wait_max = tv_get;
	if (timercmp(&tv_get, &dev_stats->getwork_wait_min, <))
		dev_stats->getwork_wait_min = tv_get;
	++dev_stats->getwork_calls;

	pool_stats = &(work->pool->cgminer_stats);
	timeradd(&tv_get, &pool_stats->getwork_wait, &pool_stats->getwork_wait);
	if (timercmp(&tv_get, &pool_stats->getwork_wait_max, >))
		pool_stats->getwork_wait_max = tv_get;
	if (timercmp(&tv_get, &pool_stats->getwork_wait_min, <))
		pool_stats->getwork_wait_min = tv_get;
	++pool_stats->getwork_calls;

	return work;
}

static
void _submit_work_async(struct work *work)
{
	applog(LOG_DEBUG, "Pushing submit work to work thread");

	mutex_lock(&submitting_lock);
	++total_submitting;
	list_add_tail(&work->list, &submit_waiting);
	mutex_unlock(&submitting_lock);

	notifier_wake(submit_waiting_notifier);
}

void submit_work_async(struct work *work_in, struct timeval *tv_work_found)
{
	struct work *work = copy_work(work_in);

	if (tv_work_found)
		memcpy(&(work->tv_work_found), tv_work_found, sizeof(struct timeval));
	
	_submit_work_async(work);
}

enum test_nonce2_result hashtest2(struct work *work, bool checktarget)
{
	uint32_t *hash2_32 = (uint32_t *)&work->hash[0];

	hash_data(work->hash, work->data);

	if (hash2_32[7] != 0)
		return TNR_BAD;

	if (!checktarget)
		return TNR_GOOD;

	if (!hash_target_check_v(work->hash, work->target))
		return TNR_HIGH;

	return TNR_GOOD;
}

enum test_nonce2_result _test_nonce2(struct work *work, uint32_t nonce, bool checktarget)
{
	uint32_t *work_nonce = (uint32_t *)(work->data + 64 + 12);
	*work_nonce = htole32(nonce);

#ifdef USE_SCRYPT
	if (opt_scrypt) {
		if (!scrypt_test(work->data, work->target, nonce))
			return TNR_BAD;
		return TNR_GOOD;
	}
#endif

	return hashtest2(work, checktarget);
}

void submit_nonce(struct thr_info *thr, struct work *work, uint32_t nonce)
{
	uint32_t *work_nonce = (uint32_t *)(work->data + 64 + 12);
	uint32_t bak_nonce = *work_nonce;
	struct timeval tv_work_found;
	enum test_nonce2_result res;

	gettimeofday(&tv_work_found, NULL);
	*work_nonce = htole32(nonce);

	mutex_lock(&stats_lock);
	total_diff1++;
	thr->cgpu->diff1++;
	work->pool->diff1++;
	mutex_unlock(&stats_lock);

	/* Do one last check before attempting to submit the work */
	/* Side effect: sets work->data for us */
	res = test_nonce2(work, nonce);
	
	if (unlikely(res == TNR_BAD))
		{
			struct cgpu_info *cgpu = thr->cgpu;
			applog(LOG_WARNING, "%"PRIpreprv": invalid nonce - HW error",
			       cgpu->proc_repr);
			mutex_lock(&stats_lock);
			++hw_errors;
			++thr->cgpu->hw_errors;
			mutex_unlock(&stats_lock);

			if (thr->cgpu->api->hw_error)
				thr->cgpu->api->hw_error(thr);
			goto out;
		}
	
	mutex_lock(&stats_lock);
	thr->cgpu->last_device_valid_work = time(NULL);
	mutex_unlock(&stats_lock);
	
	if (res == TNR_HIGH)
	{
			// Share above target, normal
			/* Check the diff of the share, even if it didn't reach the
			 * target, just to set the best share value if it's higher. */
			share_diff(work);
			goto out;
	}
	
	submit_work_async(work, &tv_work_found);
out:
	*work_nonce = bak_nonce;
}

bool abandon_work(struct work *work, struct timeval *wdiff, uint64_t hashes)
{
	if (wdiff->tv_sec > opt_scantime ||
	    work->blk.nonce >= MAXTHREADS - hashes ||
	    hashes >= 0xfffffffe ||
	    stale_work(work, false))
		return true;
	return false;
}

static
void __thr_being_msg(struct thr_info *thr, const char *being)
{
	struct cgpu_info *proc = thr->cgpu;
	
	if (proc->threads > 1)
		applog(LOG_WARNING, "%"PRIpreprv" (thread %d) being %s", proc->proc_repr, thr->id, being);
	else
		applog(LOG_WARNING, "%"PRIpreprv" being %s", proc->proc_repr, being);
}

void mt_disable_start(struct thr_info *mythr)
{
	hashmeter2(mythr);
	if (mythr->prev_work)
		free_work(mythr->prev_work);
	mythr->prev_work = mythr->work;
	mythr->work = NULL;
	mythr->_job_transition_in_progress = false;
	__thr_being_msg(mythr, "disabled");
	mythr->rolling = mythr->cgpu->rolling = 0;
	thread_reportout(mythr);
}

void mt_disable_finish(struct thr_info *mythr)
{
	const struct device_api *api = mythr->cgpu->api;
	
	thread_reportin(mythr);
	__thr_being_msg(mythr, "re-enabled");
	if (api->thread_enable)
		api->thread_enable(mythr);
}

void mt_disable(struct thr_info *mythr)
{
	mt_disable_start(mythr);
	applog(LOG_DEBUG, "Waiting for wakeup notification in miner thread");
	do {
		notifier_read(mythr->notifier);
	} while (mythr->pause);
	mt_disable_finish(mythr);
}


enum {
	STAT_SLEEP_INTERVAL		= 1,
	STAT_CTR_INTERVAL		= 10000000,
	FAILURE_INTERVAL		= 30,
};

/* Stage another work item from the work returned in a longpoll */
static void convert_to_work(json_t *val, int rolltime, struct pool *pool, struct work *work, struct timeval *tv_lp, struct timeval *tv_lp_reply)
{
	bool rc;

	work->rolltime = rolltime;
	rc = work_decode(pool, work, val);
	if (unlikely(!rc)) {
		applog(LOG_ERR, "Could not convert longpoll data to work");
		free_work(work);
		return;
	}
	total_getworks++;
	pool->getwork_requested++;
	work->pool = pool;
	memcpy(&(work->tv_getwork), tv_lp, sizeof(struct timeval));
	memcpy(&(work->tv_getwork_reply), tv_lp_reply, sizeof(struct timeval));
	calc_diff(work, 0);

	if (pool->enabled == POOL_REJECTING)
		work->mandatory = true;

	work->longpoll = true;
	work->getwork_mode = GETWORK_MODE_LP;

	update_last_work(work);

	/* We'll be checking this work item twice, but we already know it's
	 * from a new block so explicitly force the new block detection now
	 * rather than waiting for it to hit the stage thread. This also
	 * allows testwork to know whether LP discovered the block or not. */
	test_work_current(work);

	/* Don't use backup LPs as work if we have failover-only enabled. Use
	 * the longpoll work from a pool that has been rejecting shares as a
	 * way to detect when the pool has recovered.
	 */
	if (pool != current_pool() && opt_fail_only && pool->enabled != POOL_REJECTING) {
		free_work(work);
		return;
	}

	work = clone_work(work);

	applog(LOG_DEBUG, "Pushing converted work to stage thread");

	stage_work(work);
	applog(LOG_DEBUG, "Converted longpoll data to work");
}

/* If we want longpoll, enable it for the chosen default pool, or, if
 * the pool does not support longpoll, find the first one that does
 * and use its longpoll support */
static struct pool *select_longpoll_pool(struct pool *cp)
{
	int i;

	if (cp->lp_url)
		return cp;
	for (i = 0; i < total_pools; i++) {
		struct pool *pool = pools[i];

		if (pool->has_stratum || pool->lp_url)
			return pool;
	}
	return NULL;
}

/* This will make the longpoll thread wait till it's the current pool, or it
 * has been flagged as rejecting, before attempting to open any connections.
 */
static void wait_lpcurrent(struct pool *pool)
{
	if (cnx_needed(pool))
		return;

	while (pool != current_pool() && pool_strategy != POOL_LOADBALANCE && pool_strategy != POOL_BALANCE) {
		mutex_lock(&lp_lock);
		pthread_cond_wait(&lp_cond, &lp_lock);
		mutex_unlock(&lp_lock);
	}
}

static curl_socket_t save_curl_socket(void *vpool, __maybe_unused curlsocktype purpose, struct curl_sockaddr *addr) {
	struct pool *pool = vpool;
	curl_socket_t sock = socket(addr->family, addr->socktype, addr->protocol);
	pool->lp_socket = sock;
	return sock;
}

static void *longpoll_thread(void *userdata)
{
	struct pool *cp = (struct pool *)userdata;
	/* This *pool is the source of the actual longpoll, not the pool we've
	 * tied it to */
	struct timeval start, reply, end;
	struct pool *pool = NULL;
	char threadname[20];
	CURL *curl = NULL;
	int failures = 0;
	char *lp_url;
	int rolltime;

#ifndef HAVE_PTHREAD_CANCEL
	pthread_setcanceltype(PTHREAD_CANCEL_ASYNCHRONOUS, NULL);
#endif

	snprintf(threadname, 20, "longpoll%u", cp->pool_no);
	RenameThread(threadname);

	curl = curl_easy_init();
	if (unlikely(!curl)) {
		applog(LOG_ERR, "CURL initialisation failed");
		return NULL;
	}

retry_pool:
	pool = select_longpoll_pool(cp);
	if (!pool) {
		applog(LOG_WARNING, "No suitable long-poll found for %s", cp->rpc_url);
		while (!pool) {
			nmsleep(60000);
			pool = select_longpoll_pool(cp);
		}
	}

	if (pool->has_stratum) {
		applog(LOG_WARNING, "Block change for %s detection via %s stratum",
		       cp->rpc_url, pool->rpc_url);
		goto out;
	}

	/* Any longpoll from any pool is enough for this to be true */
	have_longpoll = true;

	wait_lpcurrent(cp);

	{
		lp_url = pool->lp_url;
		if (cp == pool)
			applog(LOG_WARNING, "Long-polling activated for %s (%s)", lp_url, pool_protocol_name(pool->lp_proto));
		else
			applog(LOG_WARNING, "Long-polling activated for %s via %s (%s)", cp->rpc_url, lp_url, pool_protocol_name(pool->lp_proto));
	}

	while (42) {
		json_t *val, *soval;

		struct work *work = make_work();
		char *lpreq;
		lpreq = prepare_rpc_req(work, pool->lp_proto, pool->lp_id);
		work->pool = pool;
		if (!lpreq)
		{
			free_work(work);
			goto lpfail;
		}

		wait_lpcurrent(cp);

		gettimeofday(&start, NULL);

		/* Longpoll connections can be persistent for a very long time
		 * and any number of issues could have come up in the meantime
		 * so always establish a fresh connection instead of relying on
		 * a persistent one. */
		curl_easy_setopt(curl, CURLOPT_FRESH_CONNECT, 1);
		curl_easy_setopt(curl, CURLOPT_OPENSOCKETFUNCTION, save_curl_socket);
		curl_easy_setopt(curl, CURLOPT_OPENSOCKETDATA, pool);
		val = json_rpc_call(curl, lp_url, pool->rpc_userpass,
				    lpreq, false, true, &rolltime, pool, false);
		pool->lp_socket = CURL_SOCKET_BAD;

		gettimeofday(&reply, NULL);

		free(lpreq);

		if (likely(val)) {
			soval = json_object_get(json_object_get(val, "result"), "submitold");
			if (soval)
				pool->submit_old = json_is_true(soval);
			else
				pool->submit_old = false;
			convert_to_work(val, rolltime, pool, work, &start, &reply);
			failures = 0;
			json_decref(val);
		} else {
			/* Some pools regularly drop the longpoll request so
			 * only see this as longpoll failure if it happens
			 * immediately and just restart it the rest of the
			 * time. */
			gettimeofday(&end, NULL);
			free_work(work);
			if (end.tv_sec - start.tv_sec > 30)
				continue;
			if (failures == 1)
				applog(LOG_WARNING, "longpoll failed for %s, retrying every 30s", lp_url);
lpfail:
			nmsleep(30000);
		}

		if (pool != cp) {
			pool = select_longpoll_pool(cp);
			if (pool->has_stratum) {
				applog(LOG_WARNING, "Block change for %s detection via %s stratum",
				       cp->rpc_url, pool->rpc_url);
				break;
			}
			if (unlikely(!pool))
				goto retry_pool;
		}

		if (unlikely(pool->removed))
			break;
	}

out:
	curl_easy_cleanup(curl);

	return NULL;
}

static void stop_longpoll(void)
{
	int i;
	
	want_longpoll = false;
	for (i = 0; i < total_pools; ++i)
	{
		struct pool *pool = pools[i];
		
		if (unlikely(!pool->lp_started))
			continue;
		
		pool->lp_started = false;
		pthread_cancel(pool->longpoll_thread);
	}
	have_longpoll = false;
}

static void start_longpoll(void)
{
	int i;
	
	want_longpoll = true;
	for (i = 0; i < total_pools; ++i)
	{
		struct pool *pool = pools[i];
		
		if (unlikely(pool->removed || pool->lp_started || !pool->lp_url))
			continue;
		
		pool->lp_started = true;
		if (unlikely(pthread_create(&pool->longpoll_thread, NULL, longpoll_thread, (void *)pool)))
			quit(1, "Failed to create pool longpoll thread");
	}
}

void reinit_device(struct cgpu_info *cgpu)
{
	if (cgpu->api->reinit_device)
		cgpu->api->reinit_device(cgpu);
}

static struct timeval rotate_tv;

/* We reap curls if they are unused for over a minute */
static void reap_curl(struct pool *pool)
{
	struct curl_ent *ent, *iter;
	struct timeval now;
	int reaped = 0;

	gettimeofday(&now, NULL);
	mutex_lock(&pool->pool_lock);
	list_for_each_entry_safe(ent, iter, &pool->curlring, node) {
		if (pool->curls < 2)
			break;
		if (now.tv_sec - ent->tv.tv_sec > 300) {
			reaped++;
			pool->curls--;
			list_del(&ent->node);
			curl_easy_cleanup(ent->curl);
			free(ent);
		}
	}
	mutex_unlock(&pool->pool_lock);
	if (reaped)
		applog(LOG_DEBUG, "Reaped %d curl%s from pool %d", reaped, reaped > 1 ? "s" : "", pool->pool_no);
}

static void *watchpool_thread(void __maybe_unused *userdata)
{
	int intervals = 0;

#ifndef HAVE_PTHREAD_CANCEL
	pthread_setcanceltype(PTHREAD_CANCEL_ASYNCHRONOUS, NULL);
#endif

	RenameThread("watchpool");

	while (42) {
		struct timeval now;
		int i;

		if (++intervals > 20)
			intervals = 0;
		gettimeofday(&now, NULL);

		for (i = 0; i < total_pools; i++) {
			struct pool *pool = pools[i];

			if (!opt_benchmark)
				reap_curl(pool);

			/* Get a rolling utility per pool over 10 mins */
			if (intervals > 19) {
				int shares = pool->diff1 - pool->last_shares;

				pool->last_shares = pool->diff1;
				pool->utility = (pool->utility + (double)shares * 0.63) / 1.63;
				pool->shares = pool->utility;
			}

			if ((pool->enabled == POOL_DISABLED || pool->has_stratum) && pool->probed)
				continue;

			/* Test pool is idle once every minute */
			if (pool->idle && now.tv_sec - pool->tv_idle.tv_sec > 30) {
				gettimeofday(&pool->tv_idle, NULL);
				if (pool_active(pool, true) && pool_tclear(pool, &pool->idle))
					pool_resus(pool);
			}

		}

		if (pool_strategy == POOL_ROTATE && now.tv_sec - rotate_tv.tv_sec > 60 * opt_rotate_period) {
			gettimeofday(&rotate_tv, NULL);
			switch_pools(NULL);
		}

		nmsleep(30000);
			
	}
	return NULL;
}

void mt_enable(struct thr_info *thr)
{
	applog(LOG_DEBUG, "Waking up thread %d", thr->id);
	notifier_wake(thr->notifier);
}

void proc_enable(struct cgpu_info *cgpu)
{
	int j;

	cgpu->deven = DEV_ENABLED;
	for (j = cgpu->threads ?: 1; j--; )
		mt_enable(cgpu->thr[j]);
}

#define device_recovered(cgpu)  proc_enable(cgpu)

/* Makes sure the hashmeter keeps going even if mining threads stall, updates
 * the screen at regular intervals, and restarts threads if they appear to have
 * died. */
#define WATCHDOG_INTERVAL		3
#define WATCHDOG_SICK_TIME		60
#define WATCHDOG_DEAD_TIME		600
#define WATCHDOG_SICK_COUNT		(WATCHDOG_SICK_TIME/WATCHDOG_INTERVAL)
#define WATCHDOG_DEAD_COUNT		(WATCHDOG_DEAD_TIME/WATCHDOG_INTERVAL)

static void *watchdog_thread(void __maybe_unused *userdata)
{
	const unsigned int interval = WATCHDOG_INTERVAL;
	struct timeval zero_tv;

#ifndef HAVE_PTHREAD_CANCEL
	pthread_setcanceltype(PTHREAD_CANCEL_ASYNCHRONOUS, NULL);
#endif

	RenameThread("watchdog");

	memset(&zero_tv, 0, sizeof(struct timeval));
	gettimeofday(&rotate_tv, NULL);

	while (1) {
		int i;
		struct timeval now;

		sleep(interval);

		discard_stale();

		hashmeter(-1, &zero_tv, 0);

#ifdef HAVE_CURSES
		if (curses_active_locked()) {
			change_logwinsize();
			curses_print_status();
			for (i = 0; i < mining_threads; i++)
				curses_print_devstatus(i);
			touchwin(statuswin);
			wrefresh(statuswin);
			touchwin(logwin);
			wrefresh(logwin);
			unlock_curses();
		}
#endif

		gettimeofday(&now, NULL);

		if (!sched_paused && !should_run()) {
			applog(LOG_WARNING, "Pausing execution as per stop time %02d:%02d scheduled",
			       schedstop.tm.tm_hour, schedstop.tm.tm_min);
			if (!schedstart.enable) {
				quit(0, "Terminating execution as planned");
				break;
			}

			applog(LOG_WARNING, "Will restart execution as scheduled at %02d:%02d",
			       schedstart.tm.tm_hour, schedstart.tm.tm_min);
			sched_paused = true;
			for (i = 0; i < mining_threads; i++) {
				struct thr_info *thr;
				thr = &thr_info[i];

				thr->pause = true;
			}
		} else if (sched_paused && should_run()) {
			applog(LOG_WARNING, "Restarting execution as per start time %02d:%02d scheduled",
				schedstart.tm.tm_hour, schedstart.tm.tm_min);
			if (schedstop.enable)
				applog(LOG_WARNING, "Will pause execution as scheduled at %02d:%02d",
					schedstop.tm.tm_hour, schedstop.tm.tm_min);
			sched_paused = false;

			for (i = 0; i < mining_threads; i++) {
				struct thr_info *thr;
				thr = &thr_info[i];
				thr->pause = false;
			}
			
			for (i = 0; i < total_devices; ++i)
			{
				struct cgpu_info *cgpu = devices[i];
				
				/* Don't touch disabled devices */
				if (cgpu->deven == DEV_DISABLED)
					continue;
				proc_enable(cgpu);
			}
		}

		for (i = 0; i < total_devices; ++i) {
			struct cgpu_info *cgpu = devices[i];
			struct thr_info *thr;
			thr = cgpu->thr[0];
			enum dev_enable *denable;
			char *dev_str = cgpu->proc_repr;
			int gpu;

			if (cgpu->api->get_stats && likely(drv_ready(cgpu)))
			  cgpu->api->get_stats(cgpu);

			gpu = cgpu->device_id;
			denable = &cgpu->deven;

#ifdef HAVE_ADL
			if (adl_active && cgpu->has_adl)
				gpu_autotune(gpu, denable);
			if (opt_debug && cgpu->has_adl) {
				int engineclock = 0, memclock = 0, activity = 0, fanspeed = 0, fanpercent = 0, powertune = 0;
				float temp = 0, vddc = 0;

				if (gpu_stats(gpu, &temp, &engineclock, &memclock, &vddc, &activity, &fanspeed, &fanpercent, &powertune))
					applog(LOG_DEBUG, "%.1f C  F: %d%%(%dRPM)  E: %dMHz  M: %dMHz  V: %.3fV  A: %d%%  P: %d%%",
					temp, fanpercent, fanspeed, engineclock, memclock, vddc, activity, powertune);
			}
#endif
			
			/* Thread is disabled */
			if (*denable == DEV_DISABLED)
				continue;
			else
			if (*denable == DEV_RECOVER_ERR) {
				if (opt_restart && difftime(time(NULL), cgpu->device_last_not_well) > cgpu->reinit_backoff) {
					applog(LOG_NOTICE, "Attempting to reinitialize %s",
					       dev_str);
					if (cgpu->reinit_backoff < 300)
						cgpu->reinit_backoff *= 2;
					device_recovered(cgpu);
				}
				continue;
			}
			else
			if (*denable == DEV_RECOVER) {
				if (opt_restart && cgpu->temp < cgpu->targettemp) {
					applog(LOG_NOTICE, "%s recovered to temperature below target, re-enabling",
					       dev_str);
					device_recovered(cgpu);
				}
				cgpu->device_last_not_well = time(NULL);
				cgpu->device_not_well_reason = REASON_DEV_THERMAL_CUTOFF;
				continue;
			}
			else
			if (cgpu->temp > cgpu->cutofftemp)
			{
				applog(LOG_WARNING, "%s hit thermal cutoff limit, disabling!",
				       dev_str);
				*denable = DEV_RECOVER;

				dev_error(cgpu, REASON_DEV_THERMAL_CUTOFF);
			}

			if (thr->getwork) {
				if (cgpu->status == LIFE_WELL && thr->getwork < now.tv_sec - opt_log_interval) {
					int thrid;
					bool cgpu_idle = true;
					thr->rolling = 0;
					for (thrid = 0; thrid < cgpu->threads; ++thrid)
						if (!cgpu->thr[thrid]->getwork)
							cgpu_idle = false;
					if (cgpu_idle) {
						cgpu->rolling = 0;
						cgpu->status = LIFE_WAIT;
					}
				}
				continue;
			}
			else if (cgpu->status == LIFE_WAIT)
				cgpu->status = LIFE_WELL;

#ifdef WANT_CPUMINE
			if (!strcmp(cgpu->api->dname, "cpu"))
				continue;
#endif
			if (cgpu->status != LIFE_WELL && (now.tv_sec - thr->last.tv_sec < WATCHDOG_SICK_TIME)) {
				if (likely(cgpu->status != LIFE_INIT && cgpu->status != LIFE_INIT2))
				applog(LOG_ERR, "%s: Recovered, declaring WELL!", dev_str);
				cgpu->status = LIFE_WELL;
				cgpu->device_last_well = time(NULL);
			} else if (cgpu->status == LIFE_WELL && (now.tv_sec - thr->last.tv_sec > WATCHDOG_SICK_TIME)) {
				thr->rolling = cgpu->rolling = 0;
				cgpu->status = LIFE_SICK;
				applog(LOG_ERR, "%s: Idle for more than 60 seconds, declaring SICK!", dev_str);
				gettimeofday(&thr->sick, NULL);

				dev_error(cgpu, REASON_DEV_SICK_IDLE_60);
#ifdef HAVE_ADL
				if (adl_active && cgpu->has_adl && gpu_activity(gpu) > 50) {
					applog(LOG_ERR, "GPU still showing activity suggesting a hard hang.");
					applog(LOG_ERR, "Will not attempt to auto-restart it.");
				} else
#endif
				if (opt_restart) {
					applog(LOG_ERR, "%s: Attempting to restart", dev_str);
					reinit_device(cgpu);
				}
			} else if (cgpu->status == LIFE_SICK && (now.tv_sec - thr->last.tv_sec > WATCHDOG_DEAD_TIME)) {
				cgpu->status = LIFE_DEAD;
				applog(LOG_ERR, "%s: Not responded for more than 10 minutes, declaring DEAD!", dev_str);
				gettimeofday(&thr->sick, NULL);

				dev_error(cgpu, REASON_DEV_DEAD_IDLE_600);
			} else if (now.tv_sec - thr->sick.tv_sec > 60 &&
				   (cgpu->status == LIFE_SICK || cgpu->status == LIFE_DEAD)) {
				/* Attempt to restart a GPU that's sick or dead once every minute */
				gettimeofday(&thr->sick, NULL);
#ifdef HAVE_ADL
				if (adl_active && cgpu->has_adl && gpu_activity(gpu) > 50) {
					/* Again do not attempt to restart a device that may have hard hung */
				} else
#endif
				if (opt_restart)
					reinit_device(cgpu);
			}
		}
	}

	return NULL;
}

static void log_print_status(struct cgpu_info *cgpu)
{
	char logline[255];

	get_statline(logline, cgpu);
	applog(LOG_WARNING, "%s", logline);
}

void print_summary(void)
{
	struct timeval diff;
	int hours, mins, secs, i;
	double utility, efficiency = 0.0;

	timersub(&total_tv_end, &total_tv_start, &diff);
	hours = diff.tv_sec / 3600;
	mins = (diff.tv_sec % 3600) / 60;
	secs = diff.tv_sec % 60;

	utility = total_accepted / total_secs * 60;
	efficiency = total_bytes_xfer ? total_diff_accepted * 2048. / total_bytes_xfer : 0.0;

	applog(LOG_WARNING, "\nSummary of runtime statistics:\n");
	applog(LOG_WARNING, "Started at %s", datestamp);
	if (total_pools == 1)
		applog(LOG_WARNING, "Pool: %s", pools[0]->rpc_url);
#ifdef WANT_CPUMINE
	if (opt_n_threads)
		applog(LOG_WARNING, "CPU hasher algorithm used: %s", algo_names[opt_algo]);
#endif
	applog(LOG_WARNING, "Runtime: %d hrs : %d mins : %d secs", hours, mins, secs);
	applog(LOG_WARNING, "Average hashrate: %.1f Megahash/s", total_mhashes_done / total_secs);
	applog(LOG_WARNING, "Solved blocks: %d", found_blocks);
	applog(LOG_WARNING, "Best share difficulty: %s", best_share);
	applog(LOG_WARNING, "Queued work requests: %d", total_getworks);
	applog(LOG_WARNING, "Share submissions: %d", total_accepted + total_rejected);
	applog(LOG_WARNING, "Accepted shares: %d", total_accepted);
	applog(LOG_WARNING, "Rejected shares: %d", total_rejected);
	applog(LOG_WARNING, "Accepted difficulty shares: %1.f", total_diff_accepted);
	applog(LOG_WARNING, "Rejected difficulty shares: %1.f", total_diff_rejected);
	if (total_accepted || total_rejected)
		applog(LOG_WARNING, "Reject ratio: %.1f%%", (double)(total_rejected * 100) / (double)(total_accepted + total_rejected));
	applog(LOG_WARNING, "Hardware errors: %d", hw_errors);
	applog(LOG_WARNING, "Efficiency (accepted shares * difficulty / 2 KB): %.2f", efficiency);
	applog(LOG_WARNING, "Utility (accepted shares / min): %.2f/min\n", utility);

	applog(LOG_WARNING, "Discarded work due to new blocks: %d", total_discarded);
	applog(LOG_WARNING, "Stale submissions discarded due to new blocks: %d", total_stale);
	applog(LOG_WARNING, "Unable to get work from server occasions: %d", total_go);
	applog(LOG_WARNING, "Work items generated locally: %d", local_work);
	applog(LOG_WARNING, "Submitting work remotely delay occasions: %d", total_ro);
	applog(LOG_WARNING, "New blocks detected on network: %d\n", new_blocks);

	if (total_pools > 1) {
		for (i = 0; i < total_pools; i++) {
			struct pool *pool = pools[i];

			applog(LOG_WARNING, "Pool: %s", pool->rpc_url);
			if (pool->solved)
				applog(LOG_WARNING, "SOLVED %d BLOCK%s!", pool->solved, pool->solved > 1 ? "S" : "");
			applog(LOG_WARNING, " Queued work requests: %d", pool->getwork_requested);
			applog(LOG_WARNING, " Share submissions: %d", pool->accepted + pool->rejected);
			applog(LOG_WARNING, " Accepted shares: %d", pool->accepted);
			applog(LOG_WARNING, " Rejected shares: %d", pool->rejected);
			applog(LOG_WARNING, " Accepted difficulty shares: %1.f", pool->diff_accepted);
			applog(LOG_WARNING, " Rejected difficulty shares: %1.f", pool->diff_rejected);
			if (pool->accepted || pool->rejected)
				applog(LOG_WARNING, " Reject ratio: %.1f%%", (double)(pool->rejected * 100) / (double)(pool->accepted + pool->rejected));
			uint64_t pool_bytes_xfer = pool->cgminer_pool_stats.net_bytes_received + pool->cgminer_pool_stats.net_bytes_sent;
			efficiency = pool_bytes_xfer ? pool->diff_accepted * 2048. / pool_bytes_xfer : 0.0;
			applog(LOG_WARNING, " Efficiency (accepted * difficulty / 2 KB): %.2f", efficiency);

			applog(LOG_WARNING, " Discarded work due to new blocks: %d", pool->discarded_work);
			applog(LOG_WARNING, " Stale submissions discarded due to new blocks: %d", pool->stale_shares);
			applog(LOG_WARNING, " Unable to get work from server occasions: %d", pool->getfail_occasions);
			applog(LOG_WARNING, " Submitting work remotely delay occasions: %d\n", pool->remotefail_occasions);
		}
	}

	applog(LOG_WARNING, "Summary of per device statistics:\n");
	for (i = 0; i < total_devices; ++i)
	{
		struct cgpu_info *cgpu = devices[i];
		if ((!cgpu->proc_id) && cgpu->next_proc)
		{
			// Device summary line
			opt_show_procs = false;
			log_print_status(cgpu);
			opt_show_procs = true;
		}
		log_print_status(devices[i]);
	}

	if (opt_shares)
		applog(LOG_WARNING, "Mined %d accepted shares of %d requested\n", total_accepted, opt_shares);
	fflush(stdout);
	fflush(stderr);
	if (opt_shares > total_accepted)
		applog(LOG_WARNING, "WARNING - Mined only %d shares of %d requested.", total_accepted, opt_shares);
}

static void clean_up(void)
{
#ifdef HAVE_OPENCL
	clear_adl(nDevs);
#endif
#ifdef HAVE_LIBUSB
	if (likely(have_libusb))
        libusb_exit(NULL);
#endif

	gettimeofday(&total_tv_end, NULL);
#ifdef HAVE_CURSES
	disable_curses();
#endif
	if (!opt_realquiet && successful_connect)
		print_summary();

	if (opt_n_threads)
		free(cpus);

	curl_global_cleanup();
}

void quit(int status, const char *format, ...)
{
	va_list ap;

	clean_up();

	if (format) {
		va_start(ap, format);
		vfprintf(stderr, format, ap);
		va_end(ap);
	}
	fprintf(stderr, "\n");
	fflush(stderr);

	if (status) {
		const char *ev = getenv("__BFGMINER_SEGFAULT_ERRQUIT");
		if (unlikely(ev && ev[0] && ev[0] != '0')) {
			const char **p = NULL;
			// NOTE debugger can bypass with: p = &p
			*p = format;  // Segfault, hopefully dumping core
		}
	}

#if defined(unix) || defined(__APPLE__)
	if (forkpid > 0) {
		kill(forkpid, SIGTERM);
		forkpid = 0;
	}
#endif

	exit(status);
}

#ifdef HAVE_CURSES
char *curses_input(const char *query)
{
	char *input;

	echo();
	input = malloc(255);
	if (!input)
		quit(1, "Failed to malloc input");
	leaveok(logwin, false);
	wlogprint("%s:\n", query);
	wgetnstr(logwin, input, 255);
	if (!strlen(input))
		strcpy(input, "-1");
	leaveok(logwin, true);
	noecho();
	return input;
}
#endif

void add_pool_details(struct pool *pool, bool live, char *url, char *user, char *pass)
{
	pool->rpc_url = url;
	pool->rpc_user = user;
	pool->rpc_pass = pass;
	pool->rpc_userpass = malloc(strlen(pool->rpc_user) + strlen(pool->rpc_pass) + 2);
	if (!pool->rpc_userpass)
		quit(1, "Failed to malloc userpass");
	sprintf(pool->rpc_userpass, "%s:%s", pool->rpc_user, pool->rpc_pass);

	enable_pool(pool);

	/* Prevent noise on startup */
	pool->lagging = true;

	/* Test the pool is not idle if we're live running, otherwise
	 * it will be tested separately */
	if (live && !pool_active(pool, false)) {
		gettimeofday(&pool->tv_idle, NULL);
		pool->idle = true;
	}
}

#ifdef HAVE_CURSES
static bool input_pool(bool live)
{
	char *url = NULL, *user = NULL, *pass = NULL;
	struct pool *pool;
	bool ret = false;

	immedok(logwin, true);
	wlogprint("Input server details.\n");

	url = curses_input("URL");
	if (!url)
		goto out;

	user = curses_input("Username");
	if (!user)
		goto out;

	pass = curses_input("Password");
	if (!pass)
		goto out;

	pool = add_pool();

	if (!detect_stratum(pool, url) && strncmp(url, "http://", 7) &&
	    strncmp(url, "https://", 8)) {
		char *httpinput;

		httpinput = malloc(256);
		if (!httpinput)
			quit(1, "Failed to malloc httpinput");
		strcpy(httpinput, "http://");
		strncat(httpinput, url, 248);
		free(url);
		url = httpinput;
	}

	add_pool_details(pool, live, url, user, pass);
	ret = true;
out:
	immedok(logwin, false);

	if (!ret) {
		if (url)
			free(url);
		if (user)
			free(user);
		if (pass)
			free(pass);
	}
	return ret;
}
#endif

#if defined(unix) || defined(__APPLE__)
static void fork_monitor()
{
	// Make a pipe: [readFD, writeFD]
	int pfd[2];
	int r = pipe(pfd);

	if (r < 0) {
		perror("pipe - failed to create pipe for --monitor");
		exit(1);
	}

	// Make stderr write end of pipe
	fflush(stderr);
	r = dup2(pfd[1], 2);
	if (r < 0) {
		perror("dup2 - failed to alias stderr to write end of pipe for --monitor");
		exit(1);
	}
	r = close(pfd[1]);
	if (r < 0) {
		perror("close - failed to close write end of pipe for --monitor");
		exit(1);
	}

	// Don't allow a dying monitor to kill the main process
	sighandler_t sr0 = signal(SIGPIPE, SIG_IGN);
	sighandler_t sr1 = signal(SIGPIPE, SIG_IGN);
	if (SIG_ERR == sr0 || SIG_ERR == sr1) {
		perror("signal - failed to edit signal mask for --monitor");
		exit(1);
	}

	// Fork a child process
	forkpid = fork();
	if (forkpid < 0) {
		perror("fork - failed to fork child process for --monitor");
		exit(1);
	}

	// Child: launch monitor command
	if (0 == forkpid) {
		// Make stdin read end of pipe
		r = dup2(pfd[0], 0);
		if (r < 0) {
			perror("dup2 - in child, failed to alias read end of pipe to stdin for --monitor");
			exit(1);
		}
		close(pfd[0]);
		if (r < 0) {
			perror("close - in child, failed to close read end of  pipe for --monitor");
			exit(1);
		}

		// Launch user specified command
		execl("/bin/bash", "/bin/bash", "-c", opt_stderr_cmd, (char*)NULL);
		perror("execl - in child failed to exec user specified command for --monitor");
		exit(1);
	}

	// Parent: clean up unused fds and bail
	r = close(pfd[0]);
	if (r < 0) {
		perror("close - failed to close read end of pipe for --monitor");
		exit(1);
	}
}
#endif // defined(unix)

#ifdef HAVE_CURSES
void enable_curses(void) {
	int x;
	__maybe_unused int y;

	lock_curses();
	if (curses_active) {
		unlock_curses();
		return;
	}

	mainwin = initscr();
	keypad(mainwin, true);
	getmaxyx(mainwin, y, x);
	statuswin = newwin(logstart, x, 0, 0);
	leaveok(statuswin, true);
	// For whatever reason, PDCurses crashes if the logwin is initialized to height y-logcursor
	// We resize the window later anyway, so just start it off at 1 :)
	logwin = newwin(1, 0, logcursor, 0);
	idlok(logwin, true);
	scrollok(logwin, true);
	leaveok(logwin, true);
	cbreak();
	noecho();
	curses_active = true;
	statusy = logstart;
	unlock_curses();
}
#endif

/* TODO: fix need a dummy CPU device_api even if no support for CPU mining */
#ifndef WANT_CPUMINE
struct device_api cpu_api;
struct device_api cpu_api = {
	.name = "CPU",
};
#endif

#ifdef USE_BITFORCE
extern struct device_api bitforce_api;
#endif

#ifdef USE_ICARUS
extern struct device_api cairnsmore_api;
extern struct device_api icarus_api;
#endif

#ifdef USE_AVALON
extern struct device_api avalon_api;
#endif

#ifdef USE_MODMINER
extern struct device_api modminer_api;
#endif

#ifdef USE_X6500
extern struct device_api x6500_api;
#endif

#ifdef USE_ZTEX
extern struct device_api ztex_api;
#endif


static int cgminer_id_count = 0;
static int device_line_id_count;

void register_device(struct cgpu_info *cgpu)
{
	cgpu->deven = DEV_ENABLED;
	devices[cgpu->cgminer_id = cgminer_id_count++] = cgpu;
	if (!cgpu->proc_id)
		cgpu->device_line_id = device_line_id_count++;
	mining_threads += cgpu->threads ?: 1;
#ifdef HAVE_CURSES
	adj_width(mining_threads, &dev_width);
#endif
#ifdef HAVE_OPENCL
	if (cgpu->api == &opencl_api) {
		gpu_threads += cgpu->threads;
	}
#endif
}

struct _cgpu_devid_counter {
	char name[4];
	int lastid;
	UT_hash_handle hh;
};

void renumber_cgpu(struct cgpu_info *cgpu)
{
	static struct _cgpu_devid_counter *devids = NULL;
	struct _cgpu_devid_counter *d;
	
	HASH_FIND_STR(devids, cgpu->api->name, d);
	if (d)
		cgpu->device_id = ++d->lastid;
	else {
		d = malloc(sizeof(*d));
		memcpy(d->name, cgpu->api->name, sizeof(d->name));
		cgpu->device_id = d->lastid = 0;
		HASH_ADD_STR(devids, name, d);
	}
}

static bool my_blkmaker_sha256_callback(void *digest, const void *buffer, size_t length)
{
	sha2(buffer, length, digest);
	return true;
}

#ifndef HAVE_PTHREAD_CANCEL
extern void setup_pthread_cancel_workaround();
extern struct sigaction pcwm_orig_term_handler;
#endif

static void raise_fd_limits(void)
{
#ifdef HAVE_SETRLIMIT
	struct rlimit fdlimit;
	unsigned long old_soft_limit;
	
	if (getrlimit(RLIMIT_NOFILE, &fdlimit))
		applogr(, LOG_DEBUG, "setrlimit: Failed to getrlimit(RLIMIT_NOFILE)");
	
	if (fdlimit.rlim_cur == RLIM_INFINITY)
		applogr(, LOG_DEBUG, "setrlimit: Soft fd limit already infinite");
	
	if (fdlimit.rlim_cur == fdlimit.rlim_max)
		applogr(, LOG_DEBUG, "setrlimit: Soft fd limit already identical to hard limit (%lu)", (unsigned long)fdlimit.rlim_max);
	
	old_soft_limit = fdlimit.rlim_cur;
	fdlimit.rlim_cur = fdlimit.rlim_max;
	if (setrlimit(RLIMIT_NOFILE, &fdlimit))
		applogr(, LOG_DEBUG, "setrlimit: Failed to increase soft fd limit from %lu to hard limit of %lu", old_soft_limit, (unsigned long)fdlimit.rlim_max);
	
	applog(LOG_DEBUG, "setrlimit: Increased soft fd limit from %lu to hard limit of %lu", old_soft_limit, (unsigned long)fdlimit.rlim_max);
#else
	applog(LOG_DEBUG, "setrlimit: Not supported by platform");
#endif
}

int main(int argc, char *argv[])
{
	bool pools_active = false;
	struct sigaction handler;
	struct thr_info *thr;
	struct block *block;
	unsigned int k;
	int i, j;
	char *s;

#ifdef WIN32
	LoadLibrary("backtrace.dll");
#endif

	blkmk_sha256_impl = my_blkmaker_sha256_callback;

#ifndef HAVE_PTHREAD_CANCEL
	setup_pthread_cancel_workaround();
#endif

	/* This dangerous functions tramples random dynamically allocated
	 * variables so do it before anything at all */
	if (unlikely(curl_global_init(CURL_GLOBAL_ALL)))
		quit(1, "Failed to curl_global_init");

	initial_args = malloc(sizeof(char *) * (argc + 1));
	for  (i = 0; i < argc; i++)
		initial_args[i] = strdup(argv[i]);
	initial_args[argc] = NULL;

#ifdef HAVE_LIBUSB
	int err = libusb_init(NULL);
	if (err) {
		applog(LOG_WARNING, "libusb_init() failed err %d", err);
		have_libusb = false;
	}
#endif

	mutex_init(&hash_lock);
	mutex_init(&qd_lock);
	mutex_init(&console_lock);
	mutex_init(&control_lock);
	mutex_init(&stats_lock);
	mutex_init(&sharelog_lock);
	mutex_init(&ch_lock);
	mutex_init(&sshare_lock);
	rwlock_init(&blk_lock);
	rwlock_init(&netacc_lock);

	mutex_init(&lp_lock);
	if (unlikely(pthread_cond_init(&lp_cond, NULL)))
		quit(1, "Failed to pthread_cond_init lp_cond");

	if (unlikely(pthread_cond_init(&gws_cond, NULL)))
		quit(1, "Failed to pthread_cond_init gws_cond");

	notifier_init(submit_waiting_notifier);

	sprintf(packagename, "%s %s", PACKAGE, VERSION);

#ifdef WANT_CPUMINE
	init_max_name_len();
#endif

	handler.sa_handler = &sighandler;
	handler.sa_flags = 0;
	sigemptyset(&handler.sa_mask);
#ifdef HAVE_PTHREAD_CANCEL
	sigaction(SIGTERM, &handler, &termhandler);
#else
	// Need to let pthread_cancel emulation handle SIGTERM first
	termhandler = pcwm_orig_term_handler;
	pcwm_orig_term_handler = handler;
#endif
	sigaction(SIGINT, &handler, &inthandler);
#ifndef WIN32
	signal(SIGPIPE, SIG_IGN);
#endif
	opt_kernel_path = alloca(PATH_MAX);
	strcpy(opt_kernel_path, CGMINER_PREFIX);
	cgminer_path = alloca(PATH_MAX);
	s = strdup(argv[0]);
	strcpy(cgminer_path, dirname(s));
	free(s);
	strcat(cgminer_path, "/");
#ifdef WANT_CPUMINE
	// Hack to make cgminer silent when called recursively on WIN32
	int skip_to_bench = 0;
	#if defined(WIN32)
		char buf[32];
		if (GetEnvironmentVariable("BFGMINER_BENCH_ALGO", buf, 16))
			skip_to_bench = 1;
		if (GetEnvironmentVariable("CGMINER_BENCH_ALGO", buf, 16))
			skip_to_bench = 1;
	#endif // defined(WIN32)
#endif

	devcursor = 8;
	logstart = devcursor + 1;
	logcursor = logstart + 1;

	block = calloc(sizeof(struct block), 1);
	if (unlikely(!block))
		quit (1, "main OOM");
	for (i = 0; i < 36; i++)
		strcat(block->hash, "0");
	HASH_ADD_STR(blocks, hash, block);
	strcpy(current_block, block->hash);

	INIT_LIST_HEAD(&scan_devices);

	mutex_init(&submitting_lock);
	INIT_LIST_HEAD(&submit_waiting);

#ifdef HAVE_OPENCL
	memset(gpus, 0, sizeof(gpus));
	for (i = 0; i < MAX_GPUDEVICES; i++)
		gpus[i].dynamic = true;
#endif

	schedstart.tm.tm_sec = 1;
	schedstop .tm.tm_sec = 1;

	/* parse command line */
	opt_register_table(opt_config_table,
			   "Options for both config file and command line");
	opt_register_table(opt_cmdline_table,
			   "Options for command line only");

	opt_parse(&argc, argv, applog_and_exit);
	if (argc != 1)
		quit(1, "Unexpected extra commandline arguments");

	if (!config_loaded)
		load_default_config();

#ifndef HAVE_PTHREAD_CANCEL
	// Can't do this any earlier, or config isn't loaded
	applog(LOG_DEBUG, "pthread_cancel workaround in use");
#endif

	raise_fd_limits();
	
	if (opt_benchmark) {
		struct pool *pool;

		want_longpoll = false;
		pool = add_pool();
		pool->rpc_url = malloc(255);
		strcpy(pool->rpc_url, "Benchmark");
		pool->rpc_user = pool->rpc_url;
		pool->rpc_pass = pool->rpc_url;
		enable_pool(pool);
		pool->idle = false;
		successful_connect = true;
	}

#ifdef USE_X6500
	if (likely(have_libusb))
		ft232r_scan();
#endif

#ifdef HAVE_CURSES
	if (opt_realquiet || devices_enabled == -1)
		use_curses = false;

	if (use_curses)
		enable_curses();
#endif

	applog(LOG_WARNING, "Started %s", packagename);
	if (cnfbuf) {
		applog(LOG_NOTICE, "Loaded configuration file %s", cnfbuf);
		switch (fileconf_load) {
			case 0:
				applog(LOG_WARNING, "Fatal JSON error in configuration file.");
				applog(LOG_WARNING, "Configuration file could not be used.");
				break;
			case -1:
				applog(LOG_WARNING, "Error in configuration file, partially loaded.");
				if (use_curses)
					applog(LOG_WARNING, "Start BFGMiner with -T to see what failed to load.");
				break;
			default:
				break;
		}
		free(cnfbuf);
		cnfbuf = NULL;
	}

	strcat(opt_kernel_path, "/");

	if (want_per_device_stats)
		opt_log_output = true;

#ifdef WANT_CPUMINE
#ifdef USE_SCRYPT
	if (opt_scrypt)
		set_scrypt_algo(&opt_algo);
	else
#endif
	if (0 <= opt_bench_algo) {
		double rate = bench_algo_stage3(opt_bench_algo);

		if (!skip_to_bench)
			printf("%.5f (%s)\n", rate, algo_names[opt_bench_algo]);
		else {
			// Write result to shared memory for parent
#if defined(WIN32)
				char unique_name[64];

				if (GetEnvironmentVariable("BFGMINER_SHARED_MEM", unique_name, 32) || GetEnvironmentVariable("CGMINER_SHARED_MEM", unique_name, 32)) {
					HANDLE map_handle = CreateFileMapping(
						INVALID_HANDLE_VALUE,   // use paging file
						NULL,                   // default security attributes
						PAGE_READWRITE,         // read/write access
						0,                      // size: high 32-bits
						4096,			// size: low 32-bits
						unique_name		// name of map object
					);
					if (NULL != map_handle) {
						void *shared_mem = MapViewOfFile(
							map_handle,	// object to map view of
							FILE_MAP_WRITE, // read/write access
							0,              // high offset:  map from
							0,              // low offset:   beginning
							0		// default: map entire file
						);
						if (NULL != shared_mem)
							CopyMemory(shared_mem, &rate, sizeof(rate));
						(void)UnmapViewOfFile(shared_mem);
					}
					(void)CloseHandle(map_handle);
				}
#endif
		}
		exit(0);
	}
#endif

#ifdef HAVE_OPENCL
	if (!opt_nogpu)
		opencl_api.api_detect();
	gpu_threads = 0;
#endif

#ifdef USE_ICARUS
	if (!opt_scrypt)
	{
		cairnsmore_api.api_detect();
		icarus_api.api_detect();
	}
#endif

#ifdef USE_AVALON
	if (!opt_scrypt)
		avalon_api.api_detect();
#endif

#ifdef USE_BITFORCE
	if (!opt_scrypt)
		bitforce_api.api_detect();
#endif

#ifdef USE_MODMINER
	if (!opt_scrypt)
		modminer_api.api_detect();
#endif

#ifdef USE_X6500
	if (likely(have_libusb) && !opt_scrypt)
		x6500_api.api_detect();
#endif

#ifdef USE_ZTEX
	if (likely(have_libusb) && !opt_scrypt)
		ztex_api.api_detect();
#endif

#ifdef WANT_CPUMINE
	cpu_api.api_detect();
#endif

#ifdef USE_X6500
	if (likely(have_libusb))
		ft232r_scan_free();
#endif

	for (i = 0; i < total_devices; ++i)
		if (!devices[i]->devtype)
			devices[i]->devtype = "PGA";

	if (devices_enabled == -1) {
		applog(LOG_ERR, "Devices detected:");
		for (i = 0; i < total_devices; ++i) {
			struct cgpu_info *cgpu = devices[i];
			if (cgpu->name)
				applog(LOG_ERR, " %2d. %"PRIprepr": %s (driver: %s)", i, cgpu->proc_repr, cgpu->name, cgpu->api->dname);
			else
				applog(LOG_ERR, " %2d. %"PRIprepr" (driver: %s)", i, cgpu->proc_repr, cgpu->api->dname);
		}
		quit(0, "%d devices listed", total_devices);
	}

	mining_threads = 0;
	if (devices_enabled) {
		for (i = 0; i < (int)(sizeof(devices_enabled) * 8) - 1; ++i) {
			if (devices_enabled & (1 << i)) {
				if (i >= total_devices)
					quit (1, "Command line options set a device that doesn't exist");
				register_device(devices[i]);
			} else if (i < total_devices) {
				if (opt_removedisabled) {
					if (devices[i]->api == &cpu_api)
						--opt_n_threads;
				} else {
					register_device(devices[i]);
				}
				devices[i]->deven = DEV_DISABLED;
			}
		}
		total_devices = cgminer_id_count;
	} else {
		for (i = 0; i < total_devices; ++i)
			register_device(devices[i]);
	}

	if (!total_devices)
		quit(1, "All devices disabled, cannot mine!");

	load_temp_config();

	for (i = 0; i < total_devices; ++i)
		devices[i]->cgminer_stats.getwork_wait_min.tv_sec = MIN_SEC_UNSET;

#ifdef HAVE_CURSES
	change_summarywinsize();
#endif

	if (!total_pools) {
		applog(LOG_WARNING, "Need to specify at least one pool server.");
#ifdef HAVE_CURSES
		if (!use_curses || !input_pool(false))
#endif
			quit(1, "Pool setup failed");
	}

	for (i = 0; i < total_pools; i++) {
		struct pool *pool = pools[i];

		pool->cgminer_stats.getwork_wait_min.tv_sec = MIN_SEC_UNSET;
		pool->cgminer_pool_stats.getwork_wait_min.tv_sec = MIN_SEC_UNSET;

		if (!pool->rpc_url)
			quit(1, "No URI supplied for pool %u", i);
		
		if (!pool->rpc_userpass) {
			if (!pool->rpc_user || !pool->rpc_pass)
				quit(1, "No login credentials supplied for pool %u %s", i, pool->rpc_url);
			pool->rpc_userpass = malloc(strlen(pool->rpc_user) + strlen(pool->rpc_pass) + 2);
			if (!pool->rpc_userpass)
				quit(1, "Failed to malloc userpass");
			sprintf(pool->rpc_userpass, "%s:%s", pool->rpc_user, pool->rpc_pass);
		}
	}
	/* Set the currentpool to pool with priority 0 */
	validate_pool_priorities();
	for (i = 0; i < total_pools; i++) {
		struct pool *pool  = pools[i];

		if (!pool->prio)
			currentpool = pool;
	}

#ifdef HAVE_SYSLOG_H
	if (use_syslog)
		openlog(PACKAGE, LOG_PID, LOG_USER);
#endif

	#if defined(unix) || defined(__APPLE__)
		if (opt_stderr_cmd)
			fork_monitor();
	#endif // defined(unix)

	total_threads = mining_threads + 7;
	thr_info = calloc(total_threads, sizeof(*thr));
	if (!thr_info)
		quit(1, "Failed to calloc thr_info");

	gwsched_thr_id = mining_threads;
	stage_thr_id = mining_threads + 1;
	thr = &thr_info[stage_thr_id];
	thr->q = tq_new();
	if (!thr->q)
		quit(1, "Failed to tq_new");
	/* start stage thread */
	if (thr_info_create(thr, NULL, stage_thread, thr))
		quit(1, "stage thread create failed");
	pthread_detach(thr->pth);

	/* Create a unique get work queue */
	getq = tq_new();
	if (!getq)
		quit(1, "Failed to create getq");
	/* We use the getq mutex as the staged lock */
	stgd_lock = &getq->mutex;

	if (opt_benchmark)
		goto begin_bench;

	for (i = 0; i < total_pools; i++) {
		struct pool *pool  = pools[i];

		enable_pool(pool);
		pool->idle = true;
	}

	applog(LOG_NOTICE, "Probing for an alive pool");
	do {
		/* Look for at least one active pool before starting */
		for (j = 0; j < total_pools; j++) {
			for (i = 0; i < total_pools; i++) {
				struct pool *pool  = pools[i];

				if (pool->prio != j)
					continue;

				if (pool_active(pool, false)) {
					pool_tset(pool, &pool->lagging);
					pool_tclear(pool, &pool->idle);
					if (!currentpool)
						currentpool = pool;
					applog(LOG_INFO, "Pool %d %s active", pool->pool_no, pool->rpc_url);
					pools_active = true;
					goto found_active_pool;
				} else {
					if (pool == currentpool)
						currentpool = NULL;
					applog(LOG_WARNING, "Unable to get work from pool %d %s", pool->pool_no, pool->rpc_url);
				}
			}
		}

		if (!pools_active) {
			applog(LOG_ERR, "No servers were found that could be used to get work from.");
			applog(LOG_ERR, "Please check the details from the list below of the servers you have input");
			applog(LOG_ERR, "Most likely you have input the wrong URL, forgotten to add a port, or have not set up workers");
			for (i = 0; i < total_pools; i++) {
				struct pool *pool;

				pool = pools[i];
				applog(LOG_WARNING, "Pool: %d  URL: %s  User: %s  Password: %s",
				       i, pool->rpc_url, pool->rpc_user, pool->rpc_pass);
			}
#ifdef HAVE_CURSES
			if (use_curses) {
				halfdelay(150);
				applog(LOG_ERR, "Press any key to exit, or BFGMiner will try again in 15s.");
				if (getch() != ERR)
					quit(0, "No servers could be used! Exiting.");
				cbreak();
			} else
#endif
				quit(0, "No servers could be used! Exiting.");
		}
	} while (!pools_active);
found_active_pool: ;

#ifdef USE_SCRYPT
	if (detect_algo == 1 && !opt_scrypt) {
		applog(LOG_NOTICE, "Detected scrypt algorithm");
		opt_scrypt = true;
	}
#endif
	detect_algo = 0;

begin_bench:
	total_mhashes_done = 0;
	for (i = 0; i < total_devices; i++) {
		struct cgpu_info *cgpu = devices[i];

		cgpu->rolling = cgpu->total_mhashes = 0;
	}
	
	gettimeofday(&total_tv_start, NULL);
	gettimeofday(&total_tv_end, NULL);
	miner_started = total_tv_start;
	if (schedstart.tm.tm_sec)
		localtime_r(&miner_started.tv_sec, &schedstart.tm);
	if (schedstop.tm.tm_sec)
		localtime_r(&miner_started.tv_sec, &schedstop .tm);
	get_datestamp(datestamp, &total_tv_start);

	// Initialise processors and threads
	k = 0;
	for (i = 0; i < total_devices; ++i) {
		struct cgpu_info *cgpu = devices[i];
		const struct device_api *api = cgpu->api;
		int threadobj = cgpu->threads;
		if (!threadobj)
			// Create a fake thread object to handle hashmeter etc
			threadobj = 1;
		cgpu->thr = calloc(threadobj + 1, sizeof(*cgpu->thr));
		cgpu->thr[threadobj] = NULL;
		cgpu->status = LIFE_INIT;

		cgpu->max_hashes = 0;

		// Setup thread structs before starting any of the threads, in case they try to interact
		for (j = 0; j < threadobj; ++j, ++k) {
			thr = &thr_info[k];
			thr->id = k;
			thr->cgpu = cgpu;
			thr->device_thread = j;
			thr->work_restart_notifier[1] = INVSOCK;
			thr->mutex_request[1] = INVSOCK;
			thr->_job_transition_in_progress = true;
			timerclear(&thr->tv_morework);
			thr->_last_sbr_state = true;

			thr->scanhash_working = true;
			thr->hashes_done = 0;
			timerclear(&thr->tv_hashes_done);
			gettimeofday(&thr->tv_lastupdate, NULL);
			thr->tv_poll.tv_sec = -1;
			thr->_max_nonce = api->can_limit_work ? api->can_limit_work(thr) : 0xffffffff;

			cgpu->thr[j] = thr;
		}
	}

	// Start threads
	for (i = 0; i < total_devices; ++i) {
		struct cgpu_info *cgpu = devices[i];
		if (!cgpu->threads)
			memcpy(&cgpu->thr[0]->notifier, &cgpu->device->thr[0]->notifier, sizeof(cgpu->thr[0]->notifier));
		for (j = 0; j < cgpu->threads; ++j) {
			thr = cgpu->thr[j];

			notifier_init(thr->notifier);

			/* Enable threads for devices set not to mine but disable
			 * their queue in case we wish to enable them later */
			if (cgpu->api->thread_prepare && !cgpu->api->thread_prepare(thr))
				continue;

			thread_reportout(thr);

			if (unlikely(thr_info_create(thr, NULL, miner_thread, thr)))
				quit(1, "thread %d create failed", thr->id);
		}
		if (cgpu->deven == DEV_ENABLED)
			proc_enable(cgpu);
	}

#ifdef HAVE_OPENCL
	applog(LOG_INFO, "%d gpu miner threads started", gpu_threads);
	for (i = 0; i < nDevs; i++)
		pause_dynamic_threads(i);
#endif

#ifdef WANT_CPUMINE
	applog(LOG_INFO, "%d cpu miner threads started, "
		"using SHA256 '%s' algorithm.",
		opt_n_threads,
		algo_names[opt_algo]);
#endif

	gettimeofday(&total_tv_start, NULL);
	gettimeofday(&total_tv_end, NULL);

	{
		pthread_t submit_thread;
		if (unlikely(pthread_create(&submit_thread, NULL, submit_work_thread, NULL)))
			quit(1, "submit_work thread create failed");
	}

	watchpool_thr_id = mining_threads + 2;
	thr = &thr_info[watchpool_thr_id];
	/* start watchpool thread */
	if (thr_info_create(thr, NULL, watchpool_thread, NULL))
		quit(1, "watchpool thread create failed");
	pthread_detach(thr->pth);

	watchdog_thr_id = mining_threads + 3;
	thr = &thr_info[watchdog_thr_id];
	/* start watchdog thread */
	if (thr_info_create(thr, NULL, watchdog_thread, NULL))
		quit(1, "watchdog thread create failed");
	pthread_detach(thr->pth);

#ifdef HAVE_OPENCL
	/* Create reinit gpu thread */
	gpur_thr_id = mining_threads + 4;
	thr = &thr_info[gpur_thr_id];
	thr->q = tq_new();
	if (!thr->q)
		quit(1, "tq_new failed for gpur_thr_id");
	if (thr_info_create(thr, NULL, reinit_gpu, thr))
		quit(1, "reinit_gpu thread create failed");
#endif	

	/* Create API socket thread */
	api_thr_id = mining_threads + 5;
	thr = &thr_info[api_thr_id];
	if (thr_info_create(thr, NULL, api_thread, thr))
		quit(1, "API thread create failed");

#ifdef HAVE_CURSES
	/* Create curses input thread for keyboard input. Create this last so
	 * that we know all threads are created since this can call kill_work
	 * to try and shut down ll previous threads. */
	input_thr_id = mining_threads + 6;
	thr = &thr_info[input_thr_id];
	if (thr_info_create(thr, NULL, input_thread, thr))
		quit(1, "input thread create failed");
	pthread_detach(thr->pth);
#endif

	/* Once everything is set up, main() becomes the getwork scheduler */
	while (42) {
		int ts, max_staged = opt_queue;
		struct pool *pool, *cp;
		bool lagging = false;
		struct curl_ent *ce;
		struct work *work;

		cp = current_pool();

		/* If the primary pool is a getwork pool and cannot roll work,
		 * try to stage one extra work per mining thread */
		if (!cp->has_stratum && cp->proto != PLP_GETBLOCKTEMPLATE && !staged_rollable)
			max_staged += mining_threads;

		mutex_lock(stgd_lock);
		ts = __total_staged();

		if (!cp->has_stratum && cp->proto != PLP_GETBLOCKTEMPLATE && !ts && !opt_fail_only)
			lagging = true;

		/* Wait until hash_pop tells us we need to create more work */
		if (ts > max_staged) {
			pthread_cond_wait(&gws_cond, stgd_lock);
			ts = __total_staged();
		}
		mutex_unlock(stgd_lock);

		if (ts > max_staged)
			continue;

		work = make_work();

		if (lagging && !pool_tset(cp, &cp->lagging)) {
			applog(LOG_WARNING, "Pool %d not providing work fast enough", cp->pool_no);
			cp->getfail_occasions++;
			total_go++;
		}
		pool = select_pool(lagging);
retry:
		if (pool->has_stratum) {
			while (!pool->stratum_active || !pool->stratum_notify) {
				struct pool *altpool = select_pool(true);

				if (altpool == pool && pool->has_stratum)
					nmsleep(5000);
				pool = altpool;
				goto retry;
			}
			gen_stratum_work(pool, work);
			applog(LOG_DEBUG, "Generated stratum work");
			stage_work(work);
			continue;
		}

		if (pool->last_work_copy) {
			mutex_lock(&pool->last_work_lock);
			struct work *last_work = pool->last_work_copy;
			if (!last_work)
				{}
			else
			if (can_roll(last_work) && should_roll(last_work)) {
				free_work(work);
				work = make_clone(pool->last_work_copy);
				mutex_unlock(&pool->last_work_lock);
				roll_work(work);
				applog(LOG_DEBUG, "Generated work from latest GBT job in get_work_thread with %d seconds left", (int)blkmk_time_left(work->tmpl, time(NULL)));
				stage_work(work);
				continue;
			} else if (last_work->tmpl && pool->proto == PLP_GETBLOCKTEMPLATE && blkmk_work_left(last_work->tmpl) > (unsigned long)mining_threads) {
				// Don't free last_work_copy, since it is used to detect upstream provides plenty of work per template
			} else {
				free_work(last_work);
				pool->last_work_copy = NULL;
			}
			mutex_unlock(&pool->last_work_lock);
		}

		if (clone_available()) {
			applog(LOG_DEBUG, "Cloned getwork work");
			free_work(work);
			continue;
		}

		if (opt_benchmark) {
			get_benchmark_work(work);
			applog(LOG_DEBUG, "Generated benchmark work");
			stage_work(work);
			continue;
		}

		work->pool = pool;
		ce = pop_curl_entry3(pool, 2);
		/* obtain new work from bitcoin via JSON-RPC */
		if (!get_upstream_work(work, ce->curl)) {
			struct pool *next_pool;

			/* Make sure the pool just hasn't stopped serving
			 * requests but is up as we'll keep hammering it */
			push_curl_entry(ce, pool);
			++pool->seq_getfails;
			pool_died(pool);
			next_pool = select_pool(!opt_fail_only);
			if (pool == next_pool) {
				applog(LOG_DEBUG, "Pool %d json_rpc_call failed on get work, retrying in 5s", pool->pool_no);
				nmsleep(5000);
			} else {
				applog(LOG_DEBUG, "Pool %d json_rpc_call failed on get work, failover activated", pool->pool_no);
				pool = next_pool;
			}
			goto retry;
		}
		if (ts >= max_staged)
			pool_tclear(pool, &pool->lagging);
		if (pool_tclear(pool, &pool->idle))
			pool_resus(pool);

		applog(LOG_DEBUG, "Generated getwork work");
		stage_work(work);
		push_curl_entry(ce, pool);
	}

	return 0;
}<|MERGE_RESOLUTION|>--- conflicted
+++ resolved
@@ -96,7 +96,6 @@
 static bool opt_benchmark;
 static bool want_longpoll = true;
 static bool want_gbt = true;
-<<<<<<< HEAD
 static bool want_getwork = true;
 #if BLKMAKER_VERSION > 1
 struct _cbscript_t {
@@ -106,19 +105,13 @@
 static struct _cbscript_t opt_coinbase_script;
 static uint32_t template_nonce;
 #endif
-#if BLKMAKER_VERSION < 1
-const
-#endif
+#if BLKMAKER_VERSION > 0
 char *opt_coinbase_sig;
+#endif
 char *request_target_str;
 float request_pdiff = 1.0;
 double request_bdiff;
 static bool want_stratum = true;
-=======
-#if BLKMAKER_VERSION > 0
-char *opt_coinbase_sig;
-#endif
->>>>>>> 81b88e31
 bool have_longpoll;
 int opt_skip_checks;
 bool want_per_device_stats;
