--- conflicted
+++ resolved
@@ -4689,11 +4689,8 @@
 		return false;
 
 	applog(LOG_INFO, "Testing pool %s", pool->rpc_url);
-<<<<<<< HEAD
+	pool->probed = false;
 	gettimeofday(&tv_getwork, NULL);
-=======
-	pool->probed = false;
->>>>>>> a5c20ed4
 	val = json_rpc_call(curl, pool->rpc_url, pool->rpc_userpass, rpc_req,
 			true, false, &rolltime, pool, false);
 	gettimeofday(&tv_getwork_reply, NULL);
