--- conflicted
+++ resolved
@@ -9972,17 +9972,10 @@
  */
 static void wait_lpcurrent(struct pool *pool)
 {
-<<<<<<< HEAD
+	mutex_lock(&lp_lock);
 	while (!cnx_needed(pool))
 	{
 		pool->lp_active = false;
-		mutex_lock(&lp_lock);
-=======
-	mutex_lock(&lp_lock);
-	while (!cnx_needed(pool) && (pool->enabled == POOL_DISABLED ||
-	       (pool != current_pool() && pool_strategy != POOL_LOADBALANCE &&
-	       pool_strategy != POOL_BALANCE))) {
->>>>>>> c548ca0c
 		pthread_cond_wait(&lp_cond, &lp_lock);
 	}
 	mutex_unlock(&lp_lock);
