--- conflicted
+++ resolved
@@ -4856,6 +4856,29 @@
 	enable_pool(pool);
 	pool->idle = false;
 	successful_connect = true;
+	
+	{
+		struct stratum_work * const swork = &pool->swork;
+		const int branchcount = 15;  // 1 MB block
+		const size_t branchdatasz = branchcount * 0x20;
+		const size_t coinbase_sz = 6 * 1024;
+		
+		bytes_resize(&swork->coinbase, coinbase_sz);
+		memset(bytes_buf(&swork->coinbase), '\xff', coinbase_sz);
+		swork->nonce2_offset = 0;
+		
+		bytes_resize(&swork->merkle_bin, branchdatasz);
+		memset(bytes_buf(&swork->merkle_bin), '\xff', branchdatasz);
+		swork->merkles = branchcount;
+		
+		memset(swork->header1, '\xff', 36);
+		swork->ntime = 0x7fffffff;
+		timer_unset(&swork->tv_received);
+		memset(swork->diffbits, '\0', 4);
+		set_target_to_pdiff(swork->target, 1.0);
+		pool->nonce2sz = swork->n2size = GBT_XNONCESZ;
+		pool->nonce2 = 0;
+	}
 }
 
 void get_benchmark_work(struct work *work)
@@ -11902,47 +11925,10 @@
 	raise_fd_limits();
 	
 	if (opt_benchmark) {
-<<<<<<< HEAD
 		while (total_pools)
 			remove_pool(pools[0]);
 
 		setup_benchmark_pool();
-=======
-		struct pool *pool;
-
-		want_longpoll = false;
-		pool = add_pool();
-		pool->rpc_url = malloc(255);
-		strcpy(pool->rpc_url, "Benchmark");
-		pool->rpc_user = pool->rpc_url;
-		pool->rpc_pass = pool->rpc_url;
-		enable_pool(pool);
-		pool->idle = false;
-		successful_connect = true;
-		
-		{
-			struct stratum_work * const swork = &pool->swork;
-			const int branchcount = 15;  // 1 MB block
-			const size_t branchdatasz = branchcount * 0x20;
-			const size_t coinbase_sz = 6 * 1024;
-			
-			bytes_resize(&swork->coinbase, coinbase_sz);
-			memset(bytes_buf(&swork->coinbase), '\xff', coinbase_sz);
-			swork->nonce2_offset = 0;
-			
-			bytes_resize(&swork->merkle_bin, branchdatasz);
-			memset(bytes_buf(&swork->merkle_bin), '\xff', branchdatasz);
-			swork->merkles = branchcount;
-			
-			memset(swork->header1, '\xff', 36);
-			swork->ntime = 0x7fffffff;
-			timer_unset(&swork->tv_received);
-			memset(swork->diffbits, '\0', 4);
-			swork->diff = 1;
-			pool->nonce2sz = swork->n2size = GBT_XNONCESZ;
-			pool->nonce2 = 0;
-		}
->>>>>>> fffa2407
 	}
 	
 	if (opt_unittest) {
