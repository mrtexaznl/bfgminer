/*
 * Copyright 2011-2013 Con Kolivas
 * Copyright 2011-2013 Luke Dashjr
 * Copyright 2012-2013 Andrew Smith
 * Copyright 2010 Jeff Garzik
 *
 * This program is free software; you can redistribute it and/or modify it
 * under the terms of the GNU General Public License as published by the Free
 * Software Foundation; either version 3 of the License, or (at your option)
 * any later version.  See COPYING for more details.
 */

#include "config.h"

#ifdef HAVE_CURSES
#include <curses.h>
#endif

#include <limits.h>
#include <stdio.h>
#include <stdlib.h>
#include <string.h>
#include <stdbool.h>
#include <stdint.h>
#include <unistd.h>
#include <sys/time.h>
#include <time.h>
#include <math.h>
#include <stdarg.h>
#include <assert.h>
#include <signal.h>

#include <sys/stat.h>
#include <sys/types.h>
#include <dirent.h>

#ifndef WIN32
#include <sys/resource.h>
#include <sys/socket.h>
#else
#include <winsock2.h>
#endif
#include <ccan/opt/opt.h>
#include <jansson.h>
#include <curl/curl.h>
#include <libgen.h>
#include <sha2.h>

#include <blkmaker.h>
#include <blkmaker_jansson.h>
#include <blktemplate.h>

#include "compat.h"
#include "deviceapi.h"
#include "miner.h"
#include "findnonce.h"
#include "adl.h"
#include "driver-cpu.h"
#include "driver-opencl.h"
#include "bench_block.h"
#include "scrypt.h"
#ifdef USE_AVALON
  #include "driver-avalon.h"
#endif

#ifdef USE_X6500
#include "ft232r.h"
#endif

#if defined(unix) || defined(__APPLE__)
	#include <errno.h>
	#include <fcntl.h>
	#include <sys/wait.h>
#endif

#ifdef USE_SCRYPT
#include "scrypt.h"
#endif

#if defined(USE_AVALON) || defined(USE_BITFORCE) || defined(USE_ICARUS) || defined(USE_MODMINER) || defined(USE_X6500) || defined(USE_ZTEX)
#	define USE_FPGA
#	define USE_FPGA_SERIAL
#endif

struct strategies strategies[] = {
	{ "Failover" },
	{ "Round Robin" },
	{ "Rotate" },
	{ "Load Balance" },
	{ "Balance" },
};

static char packagename[256];

bool opt_protocol;
static bool opt_benchmark;
static bool want_longpoll = true;
static bool want_gbt = true;
static bool want_getwork = true;
#if BLKMAKER_VERSION > 1
struct _cbscript_t {
	char *data;
	size_t sz;
};
static struct _cbscript_t opt_coinbase_script;
static uint32_t template_nonce;
#endif
#if BLKMAKER_VERSION > 0
char *opt_coinbase_sig;
#endif
char *request_target_str;
float request_pdiff = 1.0;
double request_bdiff;
static bool want_stratum = true;
bool have_longpoll;
int opt_skip_checks;
bool want_per_device_stats;
bool use_syslog;
bool opt_quiet_work_updates;
bool opt_quiet;
bool opt_realquiet;
bool opt_loginput;
bool opt_compact;
bool opt_show_procs;
const int opt_cutofftemp = 95;
int opt_hysteresis = 3;
static int opt_retries = -1;
int opt_fail_pause = 5;
int opt_log_interval = 5;
int opt_queue = 1;
int opt_scantime = 60;
int opt_expiry = 120;
int opt_expiry_lp = 3600;
int opt_bench_algo = -1;
static const bool opt_time = true;
unsigned long long global_hashrate;

#ifdef HAVE_OPENCL
int opt_dynamic_interval = 7;
int nDevs;
int opt_g_threads = -1;
int gpu_threads;
#endif
#ifdef USE_SCRYPT
static char detect_algo = 1;
bool opt_scrypt;
#else
static char detect_algo;
#endif
bool opt_restart = true;
static bool opt_nogpu;

struct list_head scan_devices;
bool opt_force_dev_init;
static signed int devices_enabled;
static bool opt_removedisabled;
int total_devices;
struct cgpu_info **devices;
bool have_opencl;
int opt_n_threads = -1;
int mining_threads;
int num_processors;
#ifdef HAVE_CURSES
bool use_curses = true;
#else
bool use_curses;
#endif
#ifdef HAVE_LIBUSB
bool have_libusb = true;
#else
const bool have_libusb;
#endif
static bool opt_submit_stale = true;
static int opt_shares;
static int opt_submit_threads = 0x40;
bool opt_fail_only;
bool opt_autofan;
bool opt_autoengine;
bool opt_noadl;
char *opt_api_allow = NULL;
char *opt_api_groups;
char *opt_api_description = PACKAGE_STRING;
int opt_api_port = 4028;
bool opt_api_listen;
bool opt_api_network;
bool opt_delaynet;
bool opt_disable_pool;
char *opt_icarus_options = NULL;
char *opt_icarus_timing = NULL;
bool opt_worktime;
#ifdef USE_AVALON
char *opt_avalon_options = NULL;
#endif

char *opt_kernel_path;
char *cgminer_path;

#if defined(USE_BITFORCE)
bool opt_bfl_noncerange;
#endif
#define QUIET	(opt_quiet || opt_realquiet)

struct thr_info *thr_info;
static int gwsched_thr_id;
static int stage_thr_id;
static int watchpool_thr_id;
static int watchdog_thr_id;
#ifdef HAVE_CURSES
static int input_thr_id;
#endif
int gpur_thr_id;
static int api_thr_id;
static int total_threads;

pthread_mutex_t hash_lock;
static pthread_mutex_t qd_lock;
static pthread_mutex_t *stgd_lock;
pthread_mutex_t console_lock;
pthread_mutex_t ch_lock;
static pthread_rwlock_t blk_lock;
static pthread_mutex_t sshare_lock;

pthread_rwlock_t netacc_lock;

static pthread_mutex_t lp_lock;
static pthread_cond_t lp_cond;

pthread_cond_t gws_cond;

bool shutting_down;

double total_mhashes_done;
static struct timeval total_tv_start, total_tv_end;
static struct timeval miner_started;

pthread_mutex_t control_lock;
pthread_mutex_t stats_lock;

static pthread_mutex_t submitting_lock;
static int total_submitting;
static struct list_head submit_waiting;
notifier_t submit_waiting_notifier;

int hw_errors;
int total_accepted, total_rejected, total_diff1;
int total_getworks, total_stale, total_discarded;
uint64_t total_bytes_xfer;
double total_diff_accepted, total_diff_rejected, total_diff_stale;
static int staged_rollable;
unsigned int new_blocks;
unsigned int found_blocks;

unsigned int local_work;
unsigned int total_go, total_ro;

struct pool **pools;
static struct pool *currentpool = NULL;

int total_pools, enabled_pools;
enum pool_strategy pool_strategy = POOL_FAILOVER;
int opt_rotate_period;
static int total_urls, total_users, total_passes;

static
#ifndef HAVE_CURSES
const
#endif
bool curses_active;

static char current_block[40];
static char *current_hash;
static uint32_t current_block_id;
char *current_fullhash;
static char datestamp[40];
static char blocktime[32];
struct timeval block_timeval;
static char best_share[8] = "0";
double current_diff;
static char block_diff[8];
static char net_hashrate[10];
uint64_t best_diff = 0;

static bool known_blkheight_current;
static uint32_t known_blkheight;
static uint32_t known_blkheight_blkid;

struct block {
	char hash[40];
	UT_hash_handle hh;
	int block_no;
};

static struct block *blocks = NULL;


int swork_id;

/* For creating a hash database of stratum shares submitted that have not had
 * a response yet */
struct stratum_share {
	UT_hash_handle hh;
	bool block;
	struct work *work;
	int id;
	time_t sshare_time;
};

static struct stratum_share *stratum_shares = NULL;

char *opt_socks_proxy = NULL;

static const char def_conf[] = "bfgminer.conf";
static bool config_loaded;
static int include_count;
#define JSON_INCLUDE_CONF "include"
#define JSON_LOAD_ERROR "JSON decode of file '%s' failed\n %s"
#define JSON_LOAD_ERROR_LEN strlen(JSON_LOAD_ERROR)
#define JSON_MAX_DEPTH 10
#define JSON_MAX_DEPTH_ERR "Too many levels of JSON includes (limit 10) or a loop"

#if defined(unix) || defined(__APPLE__)
	static char *opt_stderr_cmd = NULL;
	static int forkpid;
#endif // defined(unix)

struct sigaction termhandler, inthandler;

struct thread_q *getq;

static int total_work;
struct work *staged_work = NULL;

struct schedtime {
	bool enable;
	struct tm tm;
};

struct schedtime schedstart;
struct schedtime schedstop;
bool sched_paused;

static bool time_before(struct tm *tm1, struct tm *tm2)
{
	if (tm1->tm_hour < tm2->tm_hour)
		return true;
	if (tm1->tm_hour == tm2->tm_hour && tm1->tm_min < tm2->tm_min)
		return true;
	return false;
}

static bool should_run(void)
{
	struct timeval tv;
	struct tm tm;
	bool within_range;

	if (!schedstart.enable && !schedstop.enable)
		return true;

	gettimeofday(&tv, NULL);
	localtime_r(&tv.tv_sec, &tm);

	// NOTE: This is delicately balanced so that should_run is always false if schedstart==schedstop
	if (time_before(&schedstop.tm, &schedstart.tm))
		within_range = (time_before(&tm, &schedstop.tm) || !time_before(&tm, &schedstart.tm));
	else
		within_range = (time_before(&tm, &schedstop.tm) && !time_before(&tm, &schedstart.tm));

	if (within_range && !schedstop.enable)
		/* This is a once off event with no stop time set */
		schedstart.enable = false;

	return within_range;
}

void get_datestamp(char *f, struct timeval *tv)
{
	struct tm _tm;
	struct tm *tm = &_tm;

	localtime_r(&tv->tv_sec, tm);
	sprintf(f, "[%d-%02d-%02d %02d:%02d:%02d]",
		tm->tm_year + 1900,
		tm->tm_mon + 1,
		tm->tm_mday,
		tm->tm_hour,
		tm->tm_min,
		tm->tm_sec);
}

void get_timestamp(char *f, struct timeval *tv)
{
	struct tm _tm;
	struct tm *tm = &_tm;

	localtime_r(&tv->tv_sec, tm);
	sprintf(f, "[%02d:%02d:%02d]",
		tm->tm_hour,
		tm->tm_min,
		tm->tm_sec);
}

static void applog_and_exit(const char *fmt, ...) FORMAT_SYNTAX_CHECK(printf, 1, 2);

static void applog_and_exit(const char *fmt, ...)
{
	va_list ap;

	va_start(ap, fmt);
	vapplog(LOG_ERR, fmt, ap);
	va_end(ap);
	exit(1);
}

static pthread_mutex_t sharelog_lock;
static FILE *sharelog_file = NULL;

static void sharelog(const char*disposition, const struct work*work)
{
	char *target, *hash, *data;
	struct cgpu_info *cgpu;
	unsigned long int t;
	struct pool *pool;
	int thr_id, rv;
	char s[1024];
	size_t ret;

	if (!sharelog_file)
		return;

	thr_id = work->thr_id;
	cgpu = thr_info[thr_id].cgpu;
	pool = work->pool;
	t = (unsigned long int)(work->tv_work_found.tv_sec);
	target = bin2hex(work->target, sizeof(work->target));
	hash = bin2hex(work->hash, sizeof(work->hash));
	data = bin2hex(work->data, sizeof(work->data));

	// timestamp,disposition,target,pool,dev,thr,sharehash,sharedata
	rv = snprintf(s, sizeof(s), "%lu,%s,%s,%s,%s,%u,%s,%s\n", t, disposition, target, pool->rpc_url, cgpu->proc_repr_ns, thr_id, hash, data);
	free(target);
	free(hash);
	free(data);
	if (rv >= (int)(sizeof(s)))
		s[sizeof(s) - 1] = '\0';
	else if (rv < 0) {
		applog(LOG_ERR, "sharelog printf error");
		return;
	}

	mutex_lock(&sharelog_lock);
	ret = fwrite(s, rv, 1, sharelog_file);
	fflush(sharelog_file);
	mutex_unlock(&sharelog_lock);
	if (ret != 1)
		applog(LOG_ERR, "sharelog fwrite error");
}

static char *getwork_req = "{\"method\": \"getwork\", \"params\": [], \"id\":0}\n";

/* Return value is ignored if not called from add_pool_details */
struct pool *add_pool(void)
{
	struct pool *pool;

	pool = calloc(sizeof(struct pool), 1);
	if (!pool)
		quit(1, "Failed to malloc pool in add_pool");
	pool->pool_no = pool->prio = total_pools;
	mutex_init(&pool->last_work_lock);
	mutex_init(&pool->pool_lock);
	if (unlikely(pthread_cond_init(&pool->cr_cond, NULL)))
		quit(1, "Failed to pthread_cond_init in add_pool");
	mutex_init(&pool->stratum_lock);
	INIT_LIST_HEAD(&pool->curlring);
	pool->swork.transparency_time = (time_t)-1;

	/* Make sure the pool doesn't think we've been idle since time 0 */
	pool->tv_idle.tv_sec = ~0UL;
	
	gettimeofday(&pool->cgminer_stats.start_tv, NULL);

	pool->rpc_proxy = NULL;

	pool->sock = INVSOCK;
	pool->lp_socket = CURL_SOCKET_BAD;

	pools = realloc(pools, sizeof(struct pool *) * (total_pools + 2));
	pools[total_pools++] = pool;

	return pool;
}

/* Pool variant of test and set */
static bool pool_tset(struct pool *pool, bool *var)
{
	bool ret;

	mutex_lock(&pool->pool_lock);
	ret = *var;
	*var = true;
	mutex_unlock(&pool->pool_lock);
	return ret;
}

bool pool_tclear(struct pool *pool, bool *var)
{
	bool ret;

	mutex_lock(&pool->pool_lock);
	ret = *var;
	*var = false;
	mutex_unlock(&pool->pool_lock);
	return ret;
}

struct pool *current_pool(void)
{
	struct pool *pool;

	mutex_lock(&control_lock);
	pool = currentpool;
	mutex_unlock(&control_lock);
	return pool;
}

char *set_int_range(const char *arg, int *i, int min, int max)
{
	char *err = opt_set_intval(arg, i);

	if (err)
		return err;

	if (*i < min || *i > max)
		return "Value out of range";

	return NULL;
}

static char *set_int_0_to_9999(const char *arg, int *i)
{
	return set_int_range(arg, i, 0, 9999);
}

static char *set_int_1_to_65535(const char *arg, int *i)
{
	return set_int_range(arg, i, 1, 65535);
}

static char *set_int_0_to_10(const char *arg, int *i)
{
	return set_int_range(arg, i, 0, 10);
}

static char *set_int_1_to_10(const char *arg, int *i)
{
	return set_int_range(arg, i, 1, 10);
}

char *set_strdup(const char *arg, char **p)
{
	*p = strdup((char *)arg);
	return NULL;
}

#if BLKMAKER_VERSION > 1
static char *set_b58addr(const char *arg, struct _cbscript_t *p)
{
	size_t scriptsz = blkmk_address_to_script(NULL, 0, arg);
	if (!scriptsz)
		return "Invalid address";
	char *script = malloc(scriptsz);
	if (blkmk_address_to_script(script, scriptsz, arg) != scriptsz) {
		free(script);
		return "Failed to convert address to script";
	}
	p->data = script;
	p->sz = scriptsz;
	return NULL;
}
#endif

static void bdiff_target_leadzero(unsigned char *target, double diff);

char *set_request_diff(const char *arg, float *p)
{
	unsigned char target[32];
	char *e = opt_set_floatval(arg, p);
	if (e)
		return e;
	
	request_bdiff = (double)*p * 0.9999847412109375;
	bdiff_target_leadzero(target, request_bdiff);
	request_target_str = bin2hex(target, 32);
	
	return NULL;
}

#ifdef USE_FPGA_SERIAL
#ifdef HAVE_LIBUDEV
#include <libudev.h>
#endif

static
char* add_serial_all(char*arg, char*p) {
	size_t pLen = p - arg;
	char dev[pLen + PATH_MAX];
	memcpy(dev, arg, pLen);
	char *devp = &dev[pLen];

#ifdef HAVE_LIBUDEV

	struct udev *udev = udev_new();
	struct udev_enumerate *enumerate = udev_enumerate_new(udev);
	struct udev_list_entry *list_entry;

	udev_enumerate_add_match_subsystem(enumerate, "tty");
	udev_enumerate_add_match_property(enumerate, "ID_SERIAL", "*");
	udev_enumerate_scan_devices(enumerate);
	udev_list_entry_foreach(list_entry, udev_enumerate_get_list_entry(enumerate)) {
		struct udev_device *device = udev_device_new_from_syspath(
			udev_enumerate_get_udev(enumerate),
			udev_list_entry_get_name(list_entry)
		);
		if (!device)
			continue;

		const char *devpath = udev_device_get_devnode(device);
		if (devpath) {
			strcpy(devp, devpath);
			applog(LOG_DEBUG, "scan-serial: libudev all-adding %s", dev);
			string_elist_add(dev, &scan_devices);
		}

		udev_device_unref(device);
	}
	udev_enumerate_unref(enumerate);
	udev_unref(udev);

#elif defined(WIN32)

	size_t bufLen = 0x100;
tryagain: ;
	char buf[bufLen];
	if (!QueryDosDevice(NULL, buf, bufLen)) {
		if (GetLastError() == ERROR_INSUFFICIENT_BUFFER) {
			bufLen *= 2;
			applog(LOG_DEBUG, "scan-serial: QueryDosDevice returned insufficent buffer error; enlarging to %lx", (unsigned long)bufLen);
			goto tryagain;
		}
		return "scan-serial: Error occurred trying to enumerate COM ports with QueryDosDevice";
	}
	size_t tLen;
	memcpy(devp, "\\\\.\\", 4);
	devp = &devp[4];
	for (char *t = buf; *t; t += tLen) {
		tLen = strlen(t) + 1;
		if (strncmp("COM", t, 3))
			continue;
		memcpy(devp, t, tLen);
		applog(LOG_DEBUG, "scan-serial: QueryDosDevice all-adding %s", dev);
		string_elist_add(dev, &scan_devices);
	}

#else

	DIR *D;
	struct dirent *de;
	const char devdir[] = "/dev";
	const size_t devdirlen = sizeof(devdir) - 1;
	char *devpath = devp;
	char *devfile = devpath + devdirlen + 1;
	
	D = opendir(devdir);
	if (!D)
		return "scan-serial 'all' is not supported on this platform";
	memcpy(devpath, devdir, devdirlen);
	devpath[devdirlen] = '/';
	while ( (de = readdir(D)) ) {
		if (strncmp(de->d_name, "tty", 3))
			continue;
		if (strncmp(&de->d_name[3], "USB", 3) && strncmp(&de->d_name[3], "ACM", 3))
			continue;
		
		strcpy(devfile, de->d_name);
		applog(LOG_DEBUG, "scan-serial: /dev glob all-adding %s", dev);
		string_elist_add(dev, &scan_devices);
	}
	closedir(D);
	
	return NULL;

#endif

	return NULL;
}

static char *add_serial(char *arg)
{
	char *p = strchr(arg, ':');
	if (p)
		++p;
	else
		p = arg;
	if (!strcasecmp(p, "all")) {
		return add_serial_all(arg, p);
	}

	string_elist_add(arg, &scan_devices);
	return NULL;
}
#endif

static char *set_devices(char *arg)
{
	int i = strtol(arg, &arg, 0);

	if (*arg) {
		if (*arg == '?') {
			devices_enabled = -1;
			return NULL;
		}
		return "Invalid device number";
	}

	if (i < 0 || i >= (int)(sizeof(devices_enabled) * 8) - 1)
		return "Invalid device number";
	devices_enabled |= 1 << i;
	return NULL;
}

static char *set_balance(enum pool_strategy *strategy)
{
	*strategy = POOL_BALANCE;
	return NULL;
}

static char *set_loadbalance(enum pool_strategy *strategy)
{
	*strategy = POOL_LOADBALANCE;
	return NULL;
}

static char *set_rotate(const char *arg, int *i)
{
	pool_strategy = POOL_ROTATE;
	return set_int_range(arg, i, 0, 9999);
}

static char *set_rr(enum pool_strategy *strategy)
{
	*strategy = POOL_ROUNDROBIN;
	return NULL;
}

/* Detect that url is for a stratum protocol either via the presence of
 * stratum+tcp or by detecting a stratum server response */
bool detect_stratum(struct pool *pool, char *url)
{
	if (!extract_sockaddr(pool, url))
		return false;

	if (!strncasecmp(url, "stratum+tcp://", 14)) {
		pool->rpc_url = strdup(url);
		pool->has_stratum = true;
		pool->stratum_url = pool->sockaddr_url;
		return true;
	}

	return false;
}

static char *set_url(char *arg)
{
	struct pool *pool;

	total_urls++;
	if (total_urls > total_pools)
		add_pool();
	pool = pools[total_urls - 1];

	if (detect_stratum(pool, arg))
		return NULL;

	opt_set_charp(arg, &pool->rpc_url);
	if (strncmp(arg, "http://", 7) &&
	    strncmp(arg, "https://", 8)) {
		char *httpinput;

		httpinput = malloc(255);
		if (!httpinput)
			quit(1, "Failed to malloc httpinput");
		strcpy(httpinput, "http://");
		strncat(httpinput, arg, 248);
		pool->rpc_url = httpinput;
	}

	return NULL;
}

static char *set_user(const char *arg)
{
	struct pool *pool;

	total_users++;
	if (total_users > total_pools)
		add_pool();

	pool = pools[total_users - 1];
	opt_set_charp(arg, &pool->rpc_user);

	return NULL;
}

static char *set_pass(const char *arg)
{
	struct pool *pool;

	total_passes++;
	if (total_passes > total_pools)
		add_pool();

	pool = pools[total_passes - 1];
	opt_set_charp(arg, &pool->rpc_pass);

	return NULL;
}

static char *set_userpass(const char *arg)
{
	struct pool *pool;
	char *updup;

	if (total_users != total_passes)
		return "User + pass options must be balanced before userpass";
	++total_users;
	++total_passes;
	if (total_users > total_pools)
		add_pool();

	pool = pools[total_users - 1];
	updup = strdup(arg);
	opt_set_charp(arg, &pool->rpc_userpass);
	pool->rpc_user = strtok(updup, ":");
	if (!pool->rpc_user)
		return "Failed to find : delimited user info";
	pool->rpc_pass = strtok(NULL, ":");
	if (!pool->rpc_pass)
		pool->rpc_pass = "";

	return NULL;
}

static char *set_pool_priority(const char *arg)
{
	struct pool *pool;

	if (!total_pools)
		return "Usage of --pool-priority before pools are defined does not make sense";

	pool = pools[total_pools - 1];
	opt_set_intval(arg, &pool->prio);

	return NULL;
}

static char *set_pool_proxy(const char *arg)
{
	struct pool *pool;

	if (!total_pools)
		return "Usage of --pool-proxy before pools are defined does not make sense";

	if (!our_curl_supports_proxy_uris())
		return "Your installed cURL library does not support proxy URIs. At least version 7.21.7 is required.";

	pool = pools[total_pools - 1];
	opt_set_charp(arg, &pool->rpc_proxy);

	return NULL;
}

static char *set_pool_force_rollntime(const char *arg)
{
	struct pool *pool;
	
	if (!total_pools)
		return "Usage of --force-rollntime before pools are defined does not make sense";
	
	pool = pools[total_pools - 1];
	opt_set_intval(arg, &pool->force_rollntime);
	
	return NULL;
}

static char *enable_debug(bool *flag)
{
	*flag = true;
	opt_debug_console = true;
	/* Turn on verbose output, too. */
	opt_log_output = true;
	return NULL;
}

static char *set_schedtime(const char *arg, struct schedtime *st)
{
	if (sscanf(arg, "%d:%d", &st->tm.tm_hour, &st->tm.tm_min) != 2)
	{
		if (strcasecmp(arg, "now"))
		return "Invalid time set, should be HH:MM";
	} else
		schedstop.tm.tm_sec = 0;
	if (st->tm.tm_hour > 23 || st->tm.tm_min > 59 || st->tm.tm_hour < 0 || st->tm.tm_min < 0)
		return "Invalid time set.";
	st->enable = true;
	return NULL;
}

static char* set_sharelog(char *arg)
{
	char *r = "";
	long int i = strtol(arg, &r, 10);

	if ((!*r) && i >= 0 && i <= INT_MAX) {
		sharelog_file = fdopen((int)i, "a");
		if (!sharelog_file)
			applog(LOG_ERR, "Failed to open fd %u for share log", (unsigned int)i);
	} else if (!strcmp(arg, "-")) {
		sharelog_file = stdout;
		if (!sharelog_file)
			applog(LOG_ERR, "Standard output missing for share log");
	} else {
		sharelog_file = fopen(arg, "a");
		if (!sharelog_file)
			applog(LOG_ERR, "Failed to open %s for share log", arg);
	}

	return NULL;
}

static char *temp_cutoff_str = "";
static char *temp_target_str = "";

char *set_temp_cutoff(char *arg)
{
	int val;

	if (!(arg && arg[0]))
		return "Invalid parameters for set temp cutoff";
	val = atoi(arg);
	if (val < 0 || val > 200)
		return "Invalid value passed to set temp cutoff";
	temp_cutoff_str = arg;

	return NULL;
}

char *set_temp_target(char *arg)
{
	int val;

	if (!(arg && arg[0]))
		return "Invalid parameters for set temp target";
	val = atoi(arg);
	if (val < 0 || val > 200)
		return "Invalid value passed to set temp target";
	temp_target_str = arg;

	return NULL;
}

// For a single element string, this always returns the number (for all calls)
// For multi-element strings, it returns each element as a number in order, and 0 when there are no more
static int temp_strtok(char *base, char **n)
{
	char *i = *n;
	char *p = strchr(i, ',');
	if (p) {
		p[0] = '\0';
		*n = &p[1];
	}
	else
	if (base != i)
		*n = strchr(i, '\0');
	return atoi(i);
}

static void load_temp_config()
{
	int i, val = 0, target_off;
	char *cutoff_n, *target_n;
	struct cgpu_info *cgpu;

	cutoff_n = temp_cutoff_str;
	target_n = temp_target_str;

	for (i = 0; i < total_devices; ++i) {
		cgpu = devices[i];
		
		// cutoff default may be specified by driver during probe; otherwise, opt_cutofftemp (const)
		if (!cgpu->cutofftemp)
			cgpu->cutofftemp = opt_cutofftemp;
		
		// target default may be specified by driver, and is moved with offset; otherwise, offset minus 6
		if (cgpu->targettemp)
			target_off = cgpu->targettemp - cgpu->cutofftemp;
		else
			target_off = -6;
		
		val = temp_strtok(temp_cutoff_str, &cutoff_n);
		if (val < 0 || val > 200)
			quit(1, "Invalid value passed to set temp cutoff");
		if (val)
			cgpu->cutofftemp = val;
		
		val = temp_strtok(temp_target_str, &target_n);
		if (val < 0 || val > 200)
			quit(1, "Invalid value passed to set temp target");
		if (val)
			cgpu->targettemp = val;
		else
			cgpu->targettemp = cgpu->cutofftemp + target_off;
		
		applog(LOG_DEBUG, "%"PRIprepr": Set temperature config: target=%d cutoff=%d",
		       cgpu->proc_repr,
		       cgpu->targettemp, cgpu->cutofftemp);
	}
	if (cutoff_n != temp_cutoff_str && cutoff_n[0])
		quit(1, "Too many values passed to set temp cutoff");
	if (target_n != temp_target_str && target_n[0])
		quit(1, "Too many values passed to set temp target");
}

static char *set_api_allow(const char *arg)
{
	opt_set_charp(arg, &opt_api_allow);

	return NULL;
}

static char *set_api_groups(const char *arg)
{
	opt_set_charp(arg, &opt_api_groups);

	return NULL;
}

static char *set_api_description(const char *arg)
{
	opt_set_charp(arg, &opt_api_description);

	return NULL;
}

#ifdef USE_ICARUS
static char *set_icarus_options(const char *arg)
{
	opt_set_charp(arg, &opt_icarus_options);

	return NULL;
}

static char *set_icarus_timing(const char *arg)
{
	opt_set_charp(arg, &opt_icarus_timing);

	return NULL;
}
#endif

#ifdef USE_AVALON
static char *set_avalon_options(const char *arg)
{
	opt_set_charp(arg, &opt_avalon_options);

	return NULL;
}
#endif

__maybe_unused
static char *set_null(const char __maybe_unused *arg)
{
	return NULL;
}

/* These options are available from config file or commandline */
static struct opt_table opt_config_table[] = {
#ifdef WANT_CPUMINE
	OPT_WITH_ARG("--algo|-a",
		     set_algo, show_algo, &opt_algo,
		     "Specify sha256 implementation for CPU mining:\n"
		     "\tauto\t\tBenchmark at startup and pick fastest algorithm"
		     "\n\tc\t\tLinux kernel sha256, implemented in C"
#ifdef WANT_SSE2_4WAY
		     "\n\t4way\t\ttcatm's 4-way SSE2 implementation"
#endif
#ifdef WANT_VIA_PADLOCK
		     "\n\tvia\t\tVIA padlock implementation"
#endif
		     "\n\tcryptopp\tCrypto++ C/C++ implementation"
#ifdef WANT_CRYPTOPP_ASM32
		     "\n\tcryptopp_asm32\tCrypto++ 32-bit assembler implementation"
#endif
#ifdef WANT_X8632_SSE2
		     "\n\tsse2_32\t\tSSE2 32 bit implementation for i386 machines"
#endif
#ifdef WANT_X8664_SSE2
		     "\n\tsse2_64\t\tSSE2 64 bit implementation for x86_64 machines"
#endif
#ifdef WANT_X8664_SSE4
		     "\n\tsse4_64\t\tSSE4.1 64 bit implementation for x86_64 machines"
#endif
#ifdef WANT_ALTIVEC_4WAY
    "\n\taltivec_4way\tAltivec implementation for PowerPC G4 and G5 machines"
#endif
		),
#endif
	OPT_WITH_ARG("--api-allow",
		     set_api_allow, NULL, NULL,
		     "Allow API access only to the given list of [G:]IP[/Prefix] addresses[/subnets]"),
	OPT_WITH_ARG("--api-description",
		     set_api_description, NULL, NULL,
		     "Description placed in the API status header, default: BFGMiner version"),
	OPT_WITH_ARG("--api-groups",
		     set_api_groups, NULL, NULL,
		     "API one letter groups G:cmd:cmd[,P:cmd:*...] defining the cmds a groups can use"),
	OPT_WITHOUT_ARG("--api-listen",
			opt_set_bool, &opt_api_listen,
			"Enable API, default: disabled"),
	OPT_WITHOUT_ARG("--api-network",
			opt_set_bool, &opt_api_network,
			"Allow API (if enabled) to listen on/for any address, default: only 127.0.0.1"),
	OPT_WITH_ARG("--api-port",
		     set_int_1_to_65535, opt_show_intval, &opt_api_port,
		     "Port number of miner API"),
#ifdef HAVE_ADL
	OPT_WITHOUT_ARG("--auto-fan",
			opt_set_bool, &opt_autofan,
			"Automatically adjust all GPU fan speeds to maintain a target temperature"),
	OPT_WITHOUT_ARG("--auto-gpu",
			opt_set_bool, &opt_autoengine,
			"Automatically adjust all GPU engine clock speeds to maintain a target temperature"),
#endif
	OPT_WITHOUT_ARG("--balance",
		     set_balance, &pool_strategy,
		     "Change multipool strategy from failover to even share balance"),
	OPT_WITHOUT_ARG("--benchmark",
			opt_set_bool, &opt_benchmark,
			"Run BFGMiner in benchmark mode - produces no shares"),
#if defined(USE_BITFORCE)
	OPT_WITHOUT_ARG("--bfl-range",
			opt_set_bool, &opt_bfl_noncerange,
			"Use nonce range on bitforce devices if supported"),
#endif
#ifdef WANT_CPUMINE
	OPT_WITH_ARG("--bench-algo|-b",
		     set_int_0_to_9999, opt_show_intval, &opt_bench_algo,
		     opt_hidden),
#endif
#if BLKMAKER_VERSION > 1
	OPT_WITH_ARG("--coinbase-addr",
		     set_b58addr, NULL, &opt_coinbase_script,
		     "Set coinbase payout address for solo mining"),
	OPT_WITH_ARG("--coinbase-payout|--cbaddr|--cb-addr|--payout",
		     set_b58addr, NULL, &opt_coinbase_script,
		     opt_hidden),
#endif
#if BLKMAKER_VERSION > 0
	OPT_WITH_ARG("--coinbase-sig",
		     set_strdup, NULL, &opt_coinbase_sig,
		     "Set coinbase signature when possible"),
	OPT_WITH_ARG("--coinbase|--cbsig|--cb-sig|--cb|--prayer",
		     set_strdup, NULL, &opt_coinbase_sig,
		     opt_hidden),
#endif
#ifdef HAVE_CURSES
	OPT_WITHOUT_ARG("--compact",
			opt_set_bool, &opt_compact,
			"Use compact display without per device statistics"),
#endif
#ifdef WANT_CPUMINE
	OPT_WITH_ARG("--cpu-threads|-t",
		     force_nthreads_int, opt_show_intval, &opt_n_threads,
		     "Number of miner CPU threads"),
#endif
	OPT_WITHOUT_ARG("--debug|-D",
		     enable_debug, &opt_debug,
		     "Enable debug output"),
	OPT_WITHOUT_ARG("--debuglog",
		     opt_set_bool, &opt_debug,
		     "Enable debug logging"),
	OPT_WITH_ARG("--device|-d",
		     set_devices, NULL, NULL,
	             "Select device to use, (Use repeat -d for multiple devices, default: all)"),
	OPT_WITHOUT_ARG("--disable-gpu|-G",
			opt_set_bool, &opt_nogpu,
#ifdef HAVE_OPENCL
			"Disable GPU mining even if suitable devices exist"
#else
			opt_hidden
#endif
	),
	OPT_WITHOUT_ARG("--disable-rejecting",
			opt_set_bool, &opt_disable_pool,
			"Automatically disable pools that continually reject shares"),
#if defined(WANT_CPUMINE) && (defined(HAVE_OPENCL) || defined(USE_FPGA))
	OPT_WITHOUT_ARG("--enable-cpu|-C",
			opt_set_bool, &opt_usecpu,
			"Enable CPU mining with other mining (default: no CPU mining if other devices exist)"),
#endif
	OPT_WITH_ARG("--expiry|-E",
		     set_int_0_to_9999, opt_show_intval, &opt_expiry,
		     "Upper bound on how many seconds after getting work we consider a share from it stale (w/o longpoll active)"),
	OPT_WITH_ARG("--expiry-lp",
		     set_int_0_to_9999, opt_show_intval, &opt_expiry_lp,
		     "Upper bound on how many seconds after getting work we consider a share from it stale (with longpoll active)"),
	OPT_WITHOUT_ARG("--failover-only",
			opt_set_bool, &opt_fail_only,
			"Don't leak work to backup pools when primary pool is lagging"),
#ifdef USE_FPGA
	OPT_WITHOUT_ARG("--force-dev-init",
	        opt_set_bool, &opt_force_dev_init,
	        "Always initialize devices when possible (such as bitstream uploads to some FPGAs)"),
#endif
#ifdef HAVE_OPENCL
	OPT_WITH_ARG("--gpu-dyninterval",
		     set_int_1_to_65535, opt_show_intval, &opt_dynamic_interval,
		     "Set the refresh interval in ms for GPUs using dynamic intensity"),
	OPT_WITH_ARG("--gpu-platform",
		     set_int_0_to_9999, opt_show_intval, &opt_platform_id,
		     "Select OpenCL platform ID to use for GPU mining"),
	OPT_WITH_ARG("--gpu-threads|-g",
		     set_int_1_to_10, opt_show_intval, &opt_g_threads,
		     "Number of threads per GPU (1 - 10)"),
#ifdef HAVE_ADL
	OPT_WITH_ARG("--gpu-engine",
		     set_gpu_engine, NULL, NULL,
		     "GPU engine (over)clock range in MHz - one value, range and/or comma separated list (e.g. 850-900,900,750-850)"),
	OPT_WITH_ARG("--gpu-fan",
		     set_gpu_fan, NULL, NULL,
		     "GPU fan percentage range - one value, range and/or comma separated list (e.g. 0-85,85,65)"),
	OPT_WITH_ARG("--gpu-map",
		     set_gpu_map, NULL, NULL,
		     "Map OpenCL to ADL device order manually, paired CSV (e.g. 1:0,2:1 maps OpenCL 1 to ADL 0, 2 to 1)"),
	OPT_WITH_ARG("--gpu-memclock",
		     set_gpu_memclock, NULL, NULL,
		     "Set the GPU memory (over)clock in MHz - one value for all or separate by commas for per card"),
	OPT_WITH_ARG("--gpu-memdiff",
		     set_gpu_memdiff, NULL, NULL,
		     "Set a fixed difference in clock speed between the GPU and memory in auto-gpu mode"),
	OPT_WITH_ARG("--gpu-powertune",
		     set_gpu_powertune, NULL, NULL,
		     "Set the GPU powertune percentage - one value for all or separate by commas for per card"),
	OPT_WITHOUT_ARG("--gpu-reorder",
			opt_set_bool, &opt_reorder,
			"Attempt to reorder GPU devices according to PCI Bus ID"),
	OPT_WITH_ARG("--gpu-vddc",
		     set_gpu_vddc, NULL, NULL,
		     "Set the GPU voltage in Volts - one value for all or separate by commas for per card"),
#endif
#ifdef USE_SCRYPT
	OPT_WITH_ARG("--lookup-gap",
		     set_lookup_gap, NULL, NULL,
		     "Set GPU lookup gap for scrypt mining, comma separated"),
#endif
	OPT_WITH_ARG("--intensity|-I",
		     set_intensity, NULL, NULL,
		     "Intensity of GPU scanning (d or " _MIN_INTENSITY_STR " -> " _MAX_INTENSITY_STR ", default: d to maintain desktop interactivity)"),
#endif
#if defined(HAVE_OPENCL) || defined(USE_MODMINER) || defined(USE_X6500) || defined(USE_ZTEX)
	OPT_WITH_ARG("--kernel-path|-K",
		     opt_set_charp, opt_show_charp, &opt_kernel_path,
	             "Specify a path to where bitstream and kernel files are"),
#endif
#ifdef HAVE_OPENCL
	OPT_WITH_ARG("--kernel|-k",
		     set_kernel, NULL, NULL,
		     "Override sha256 kernel to use (diablo, poclbm, phatk or diakgcn) - one value or comma separated"),
#endif
#ifdef USE_ICARUS
	OPT_WITH_ARG("--icarus-options",
		     set_icarus_options, NULL, NULL,
		     opt_hidden),
	OPT_WITH_ARG("--icarus-timing",
		     set_icarus_timing, NULL, NULL,
		     opt_hidden),
#endif
#ifdef USE_AVALON
	OPT_WITH_ARG("--avalon-options",
		     set_avalon_options, NULL, NULL,
		     opt_hidden),
#endif
	OPT_WITHOUT_ARG("--load-balance",
		     set_loadbalance, &pool_strategy,
		     "Change multipool strategy from failover to efficiency based balance"),
	OPT_WITH_ARG("--log|-l",
		     set_int_0_to_9999, opt_show_intval, &opt_log_interval,
		     "Interval in seconds between log output"),
#if defined(unix) || defined(__APPLE__)
	OPT_WITH_ARG("--monitor|-m",
		     opt_set_charp, NULL, &opt_stderr_cmd,
		     "Use custom pipe cmd for output messages"),
#endif // defined(unix)
	OPT_WITHOUT_ARG("--net-delay",
			opt_set_bool, &opt_delaynet,
			"Impose small delays in networking to not overload slow routers"),
	OPT_WITHOUT_ARG("--no-adl",
			opt_set_bool, &opt_noadl,
#ifdef HAVE_ADL
			"Disable the ATI display library used for monitoring and setting GPU parameters"
#else
			opt_hidden
#endif
			),
	OPT_WITHOUT_ARG("--no-gbt",
			opt_set_invbool, &want_gbt,
			"Disable getblocktemplate support"),
	OPT_WITHOUT_ARG("--no-getwork",
			opt_set_invbool, &want_getwork,
			"Disable getwork support"),
	OPT_WITHOUT_ARG("--no-longpoll",
			opt_set_invbool, &want_longpoll,
			"Disable X-Long-Polling support"),
	OPT_WITHOUT_ARG("--no-pool-disable",
			opt_set_invbool, &opt_disable_pool,
			opt_hidden),
	OPT_WITHOUT_ARG("--no-restart",
			opt_set_invbool, &opt_restart,
			"Do not attempt to restart devices that hang"
	),
	OPT_WITHOUT_ARG("--no-show-processors",
			opt_set_invbool, &opt_show_procs,
			opt_hidden),
	OPT_WITHOUT_ARG("--no-show-procs",
			opt_set_invbool, &opt_show_procs,
			opt_hidden),
	OPT_WITHOUT_ARG("--no-stratum",
			opt_set_invbool, &want_stratum,
			"Disable Stratum detection"),
	OPT_WITHOUT_ARG("--no-submit-stale",
			opt_set_invbool, &opt_submit_stale,
		        "Don't submit shares if they are detected as stale"),
#ifdef HAVE_OPENCL
	OPT_WITHOUT_ARG("--no-opencl-binaries",
	                opt_set_invbool, &opt_opencl_binaries,
	                "Don't attempt to use or save OpenCL kernel binaries"),
#endif
	OPT_WITH_ARG("--pass|-p",
		     set_pass, NULL, NULL,
		     "Password for bitcoin JSON-RPC server"),
	OPT_WITHOUT_ARG("--per-device-stats",
			opt_set_bool, &want_per_device_stats,
			"Force verbose mode and output per-device statistics"),
	OPT_WITH_ARG("--pool-priority",
			 set_pool_priority, NULL, NULL,
			 "Priority for just the previous-defined pool"),
	OPT_WITH_ARG("--pool-proxy|-x",
		     set_pool_proxy, NULL, NULL,
		     "Proxy URI to use for connecting to just the previous-defined pool"),
	OPT_WITH_ARG("--force-rollntime",  // NOTE: must be after --pass for config file ordering
			 set_pool_force_rollntime, NULL, NULL,
			 opt_hidden),
	OPT_WITHOUT_ARG("--protocol-dump|-P",
			opt_set_bool, &opt_protocol,
			"Verbose dump of protocol-level activities"),
	OPT_WITH_ARG("--queue|-Q",
		     set_int_0_to_9999, opt_show_intval, &opt_queue,
		     "Minimum number of work items to have queued (0+)"),
	OPT_WITHOUT_ARG("--quiet|-q",
			opt_set_bool, &opt_quiet,
			"Disable logging output, display status and errors"),
	OPT_WITHOUT_ARG("--quiet-work-updates|--quiet-work-update",
			opt_set_bool, &opt_quiet_work_updates,
			opt_hidden),
	OPT_WITHOUT_ARG("--real-quiet",
			opt_set_bool, &opt_realquiet,
			"Disable all output"),
	OPT_WITHOUT_ARG("--remove-disabled",
		     opt_set_bool, &opt_removedisabled,
	         "Remove disabled devices entirely, as if they didn't exist"),
	OPT_WITH_ARG("--request-diff",
	             set_request_diff, opt_show_floatval, &request_pdiff,
	             "Request a specific difficulty from pools"),
	OPT_WITH_ARG("--retries",
		     opt_set_intval, opt_show_intval, &opt_retries,
		     "Number of times to retry failed submissions before giving up (-1 means never)"),
	OPT_WITH_ARG("--retry-pause",
		     set_null, NULL, NULL,
		     opt_hidden),
	OPT_WITH_ARG("--rotate",
		     set_rotate, opt_show_intval, &opt_rotate_period,
		     "Change multipool strategy from failover to regularly rotate at N minutes"),
	OPT_WITHOUT_ARG("--round-robin",
		     set_rr, &pool_strategy,
		     "Change multipool strategy from failover to round robin on failure"),
#ifdef USE_FPGA_SERIAL
	OPT_WITH_ARG("--scan-serial|-S",
		     add_serial, NULL, NULL,
		     "Serial port to probe for mining devices"),
#endif
	OPT_WITH_ARG("--scan-time|-s",
		     set_int_0_to_9999, opt_show_intval, &opt_scantime,
		     "Upper bound on time spent scanning current work, in seconds"),
	OPT_WITH_ARG("--scantime",
		     set_int_0_to_9999, opt_show_intval, &opt_scantime,
		     opt_hidden),
	OPT_WITH_ARG("--sched-start",
		     set_schedtime, NULL, &schedstart,
		     "Set a time of day in HH:MM to start mining (a once off without a stop time)"),
	OPT_WITH_ARG("--sched-stop",
		     set_schedtime, NULL, &schedstop,
		     "Set a time of day in HH:MM to stop mining (will quit without a start time)"),
#ifdef USE_SCRYPT
	OPT_WITHOUT_ARG("--scrypt",
			opt_set_bool, &opt_scrypt,
			"Use the scrypt algorithm for mining (non-bitcoin)"),
#ifdef HAVE_OPENCL
	OPT_WITH_ARG("--shaders",
		     set_shaders, NULL, NULL,
		     "GPU shaders per card for tuning scrypt, comma separated"),
#endif
#endif
	OPT_WITH_ARG("--sharelog",
		     set_sharelog, NULL, NULL,
		     "Append share log to file"),
	OPT_WITH_ARG("--shares",
		     opt_set_intval, NULL, &opt_shares,
		     "Quit after mining N shares (default: unlimited)"),
	OPT_WITHOUT_ARG("--show-processors",
			opt_set_bool, &opt_show_procs,
			"Show per processor statistics in summary"),
	OPT_WITHOUT_ARG("--show-procs",
			opt_set_bool, &opt_show_procs,
			opt_hidden),
	OPT_WITH_ARG("--skip-security-checks",
			set_int_0_to_9999, NULL, &opt_skip_checks,
			"Skip security checks sometimes to save bandwidth; only check 1/<arg>th of the time (default: never skip)"),
	OPT_WITH_ARG("--socks-proxy",
		     opt_set_charp, NULL, &opt_socks_proxy,
		     "Set socks4 proxy (host:port)"),
	OPT_WITHOUT_ARG("--submit-stale",
			opt_set_bool, &opt_submit_stale,
	                opt_hidden),
	OPT_WITHOUT_ARG("--submit-threads",
	                opt_set_intval, &opt_submit_threads,
	                "Minimum number of concurrent share submissions (default: 64)"),
#ifdef HAVE_SYSLOG_H
	OPT_WITHOUT_ARG("--syslog",
			opt_set_bool, &use_syslog,
			"Use system log for output messages (default: standard error)"),
#endif
	OPT_WITH_ARG("--temp-cutoff",
<<<<<<< HEAD
		     set_temp_cutoff, opt_show_intval, &opt_cutofftemp,
		     "Temperature where a device will be automatically disabled, one value or comma separated list"),
=======
		     set_temp_cutoff, NULL, &opt_cutofftemp,
		     "Maximum temperature devices will be allowed to reach before being disabled, one value or comma separated list"),
#endif
#if defined(HAVE_ADL) || defined(USE_MODMINER)
>>>>>>> 92f72998
	OPT_WITH_ARG("--temp-hysteresis",
		     set_int_1_to_10, opt_show_intval, &opt_hysteresis,
		     "Set how much the temperature can fluctuate outside limits when automanaging speeds"),
#ifdef HAVE_ADL
	OPT_WITH_ARG("--temp-overheat",
		     set_temp_overheat, opt_show_intval, &opt_overheattemp,
		     "Overheat temperature when automatically managing fan and GPU speeds, one value or comma separated list"),
#endif
	OPT_WITH_ARG("--temp-target",
		     set_temp_target, NULL, NULL,
		     "Target temperature when automatically managing fan and clock speeds, one value or comma separated list"),
	OPT_WITHOUT_ARG("--text-only|-T",
			opt_set_invbool, &use_curses,
#ifdef HAVE_CURSES
			"Disable ncurses formatted screen output"
#else
			opt_hidden
#endif
	),
#if defined(USE_SCRYPT) && defined(HAVE_OPENCL)
	OPT_WITH_ARG("--thread-concurrency",
		     set_thread_concurrency, NULL, NULL,
		     "Set GPU thread concurrency for scrypt mining, comma separated"),
#endif
	OPT_WITH_ARG("--url|-o",
		     set_url, NULL, NULL,
		     "URL for bitcoin JSON-RPC server"),
	OPT_WITH_ARG("--user|-u",
		     set_user, NULL, NULL,
		     "Username for bitcoin JSON-RPC server"),
#ifdef HAVE_OPENCL
	OPT_WITH_ARG("--vectors|-v",
		     set_vector, NULL, NULL,
		     "Override detected optimal vector (1, 2 or 4) - one value or comma separated list"),
#endif
	OPT_WITHOUT_ARG("--verbose",
			opt_set_bool, &opt_log_output,
			"Log verbose output to stderr as well as status output"),
#ifdef HAVE_OPENCL
	OPT_WITH_ARG("--worksize|-w",
		     set_worksize, NULL, NULL,
		     "Override detected optimal worksize - one value or comma separated list"),
#endif
	OPT_WITH_ARG("--userpass|-O",
		     set_userpass, NULL, NULL,
		     "Username:Password pair for bitcoin JSON-RPC server"),
	OPT_WITHOUT_ARG("--worktime",
			opt_set_bool, &opt_worktime,
			"Display extra work time debug information"),
	OPT_WITH_ARG("--pools",
			opt_set_bool, NULL, NULL, opt_hidden),
	OPT_ENDTABLE
};

static char *load_config(const char *arg, void __maybe_unused *unused);

static int fileconf_load;

static char *parse_config(json_t *config, bool fileconf)
{
	static char err_buf[200];
	struct opt_table *opt;
	json_t *val;

	if (fileconf && !fileconf_load)
		fileconf_load = 1;

	for (opt = opt_config_table; opt->type != OPT_END; opt++) {
		char *p, *name, *sp;

		/* We don't handle subtables. */
		assert(!(opt->type & OPT_SUBTABLE));

		/* Pull apart the option name(s). */
		name = strdup(opt->names);
		for (p = strtok_r(name, "|", &sp); p; p = strtok_r(NULL, "|", &sp)) {
			char *err = "Invalid value";

			/* Ignore short options. */
			if (p[1] != '-')
				continue;

			val = json_object_get(config, p+2);
			if (!val)
				continue;

			if (opt->type & OPT_HASARG) {
			  if (json_is_string(val)) {
				err = opt->cb_arg(json_string_value(val),
						  opt->u.arg);
			  } else if (json_is_number(val)) {
					char buf[256], *p, *q;
					snprintf(buf, 256, "%f", json_number_value(val));
					if ( (p = strchr(buf, '.')) ) {
						// Trim /\.0*$/ to work properly with integer-only arguments
						q = p;
						while (*(++q) == '0') {}
						if (*q == '\0')
							*p = '\0';
					}
					err = opt->cb_arg(buf, opt->u.arg);
			  } else if (json_is_array(val)) {
				int n, size = json_array_size(val);

				err = NULL;
				for (n = 0; n < size && !err; n++) {
					if (json_is_string(json_array_get(val, n)))
						err = opt->cb_arg(json_string_value(json_array_get(val, n)), opt->u.arg);
					else if (json_is_object(json_array_get(val, n)))
						err = parse_config(json_array_get(val, n), false);
				}
			  }
			} else if (opt->type & OPT_NOARG) {
				if (json_is_true(val))
					err = opt->cb(opt->u.arg);
				else if (json_is_boolean(val)) {
					if (opt->cb == (void*)opt_set_bool)
						err = opt_set_invbool(opt->u.arg);
					else if (opt->cb == (void*)opt_set_invbool)
						err = opt_set_bool(opt->u.arg);
				}
			}

			if (err) {
				/* Allow invalid values to be in configuration
				 * file, just skipping over them provided the
				 * JSON is still valid after that. */
				if (fileconf) {
					applog(LOG_ERR, "Invalid config option %s: %s", p, err);
					fileconf_load = -1;
				} else {
					sprintf(err_buf, "Parsing JSON option %s: %s",
						p, err);
					return err_buf;
				}
			}
		}
		free(name);
	}

	val = json_object_get(config, JSON_INCLUDE_CONF);
	if (val && json_is_string(val))
		return load_config(json_string_value(val), NULL);

	return NULL;
}

char *cnfbuf = NULL;

static char *load_config(const char *arg, void __maybe_unused *unused)
{
	json_error_t err;
	json_t *config;
	char *json_error;

	if (!cnfbuf)
		cnfbuf = strdup(arg);

	if (++include_count > JSON_MAX_DEPTH)
		return JSON_MAX_DEPTH_ERR;

#if JANSSON_MAJOR_VERSION > 1
	config = json_load_file(arg, 0, &err);
#else
	config = json_load_file(arg, &err);
#endif
	if (!json_is_object(config)) {
		json_error = malloc(JSON_LOAD_ERROR_LEN + strlen(arg) + strlen(err.text));
		if (!json_error)
			quit(1, "Malloc failure in json error");

		sprintf(json_error, JSON_LOAD_ERROR, arg, err.text);
		return json_error;
	}

	config_loaded = true;

	/* Parse the config now, so we can override it.  That can keep pointers
	 * so don't free config object. */
	return parse_config(config, true);
}

static void load_default_config(void)
{
	cnfbuf = malloc(PATH_MAX);

#if defined(unix)
	if (getenv("HOME") && *getenv("HOME")) {
	        strcpy(cnfbuf, getenv("HOME"));
		strcat(cnfbuf, "/");
	} else
		strcpy(cnfbuf, "");
	char *dirp = cnfbuf + strlen(cnfbuf);
	strcpy(dirp, ".bfgminer/");
	strcat(dirp, def_conf);
	if (access(cnfbuf, R_OK))
		// No BFGMiner config, try Cgminer's...
		strcpy(dirp, ".cgminer/cgminer.conf");
#else
	strcpy(cnfbuf, "");
	strcat(cnfbuf, def_conf);
#endif
	if (!access(cnfbuf, R_OK))
		load_config(cnfbuf, NULL);
	else {
		free(cnfbuf);
		cnfbuf = NULL;
	}
}

extern const char *opt_argv0;

static char *opt_verusage_and_exit(const char *extra)
{
	printf("%s\nBuilt with "
#ifdef HAVE_OPENCL
		"GPU "
#endif
#ifdef WANT_CPUMINE
		"CPU "
#endif
#ifdef USE_BITFORCE
		"bitforce "
#endif
#ifdef USE_ICARUS
		"icarus "
#endif
#ifdef USE_AVALON
		"avalon "
#endif
#ifdef USE_MODMINER
		"modminer "
#endif
#ifdef USE_X6500
		"x6500 "
#endif
#ifdef USE_ZTEX
		"ztex "
#endif
#ifdef USE_SCRYPT
		"scrypt "
#endif
		"mining support.\n"
		, packagename);
	printf("%s", opt_usage(opt_argv0, extra));
	fflush(stdout);
	exit(0);
}

/* These options are available from commandline only */
static struct opt_table opt_cmdline_table[] = {
	OPT_WITH_ARG("--config|-c",
		     load_config, NULL, NULL,
		     "Load a JSON-format configuration file\n"
		     "See example.conf for an example configuration."),
	OPT_WITHOUT_ARG("--help|-h",
			opt_verusage_and_exit, NULL,
			"Print this message"),
#ifdef HAVE_OPENCL
	OPT_WITHOUT_ARG("--ndevs|-n",
			print_ndevs_and_exit, &nDevs,
			"Display number of detected GPUs, OpenCL platform information, and exit"),
#endif
	OPT_WITHOUT_ARG("--version|-V",
			opt_version_and_exit, packagename,
			"Display version and exit"),
	OPT_ENDTABLE
};

static bool jobj_binary(const json_t *obj, const char *key,
			void *buf, size_t buflen, bool required)
{
	const char *hexstr;
	json_t *tmp;

	tmp = json_object_get(obj, key);
	if (unlikely(!tmp)) {
		if (unlikely(required))
			applog(LOG_ERR, "JSON key '%s' not found", key);
		return false;
	}
	hexstr = json_string_value(tmp);
	if (unlikely(!hexstr)) {
		applog(LOG_ERR, "JSON key '%s' is not a string", key);
		return false;
	}
	if (!hex2bin(buf, hexstr, buflen))
		return false;

	return true;
}

static void calc_midstate(struct work *work)
{
	union {
		unsigned char c[64];
		uint32_t i[16];
	} data;

	swap32yes(&data.i[0], work->data, 16);
	sha2_context ctx;
	sha2_starts(&ctx);
	sha2_update(&ctx, data.c, 64);
	memcpy(work->midstate, ctx.state, sizeof(work->midstate));
	swap32tole(work->midstate, work->midstate, 8);
}

static struct work *make_work(void)
{
	struct work *work = calloc(1, sizeof(struct work));

	if (unlikely(!work))
		quit(1, "Failed to calloc work in make_work");
	mutex_lock(&control_lock);
	work->id = total_work++;
	mutex_unlock(&control_lock);
	return work;
}

/* This is the central place all work that is about to be retired should be
 * cleaned to remove any dynamically allocated arrays within the struct */
void clean_work(struct work *work)
{
	free(work->job_id);
	free(work->nonce2);
	free(work->ntime);
	free(work->nonce1);

	if (work->tmpl) {
		struct pool *pool = work->pool;
		mutex_lock(&pool->pool_lock);
		bool free_tmpl = !--*work->tmpl_refcount;
		mutex_unlock(&pool->pool_lock);
		if (free_tmpl) {
			blktmpl_free(work->tmpl);
			free(work->tmpl_refcount);
		}
	}

	memset(work, 0, sizeof(struct work));
}

/* All dynamically allocated work structs should be freed here to not leak any
 * ram from arrays allocated within the work struct */
void free_work(struct work *work)
{
	clean_work(work);
	free(work);
}

static char *workpadding = "000000800000000000000000000000000000000000000000000000000000000000000000000000000000000080020000";

// Must only be called with ch_lock held!
static
void __update_block_title(const unsigned char *hash_swap)
{
	char *tmp;
	if (hash_swap) {
		// Only provided when the block has actually changed
		free(current_hash);
		current_hash = malloc(3 /* ... */ + 16 /* block hash segment */ + 1);
		tmp = bin2hex(&hash_swap[24], 8);
		sprintf(current_hash, "...%s", tmp);
		free(tmp);
		known_blkheight_current = false;
	} else if (likely(known_blkheight_current)) {
		return;
	}
	if (current_block_id == known_blkheight_blkid) {
		// FIXME: The block number will overflow this sometime around AD 2025-2027
		if (known_blkheight < 1000000) {
			memmove(&current_hash[3], &current_hash[11], 8);
			sprintf(&current_hash[11], " #%6u", known_blkheight);
		}
		known_blkheight_current = true;
	}
}

static
void have_block_height(uint32_t block_id, uint32_t blkheight)
{
	if (known_blkheight == blkheight)
		return;
	applog(LOG_DEBUG, "Learned that block id %08" PRIx32 " is height %" PRIu32, be32toh(block_id), blkheight);
	mutex_lock(&ch_lock);
	known_blkheight = blkheight;
	known_blkheight_blkid = block_id;
	if (block_id == current_block_id)
		__update_block_title(NULL);
	mutex_unlock(&ch_lock);
}

static bool work_decode(struct pool *pool, struct work *work, json_t *val)
{
	json_t *res_val = json_object_get(val, "result");
	json_t *tmp_val;
	bool ret = false;

	if (unlikely(detect_algo == 1)) {
		json_t *tmp = json_object_get(res_val, "algorithm");
		const char *v = tmp ? json_string_value(tmp) : "";
		if (strncasecmp(v, "scrypt", 6))
			detect_algo = 2;
	}
	
	if (work->tmpl) {
		const char *err = blktmpl_add_jansson(work->tmpl, res_val, time(NULL));
		if (err) {
			applog(LOG_ERR, "blktmpl error: %s", err);
			return false;
		}
		work->rolltime = blkmk_time_left(work->tmpl, time(NULL));
#if BLKMAKER_VERSION > 1
		if (opt_coinbase_script.sz)
		{
			bool newcb;
#if BLKMAKER_VERSION > 2
			blkmk_init_generation2(work->tmpl, opt_coinbase_script.data, opt_coinbase_script.sz, &newcb);
#else
			newcb = !work->tmpl->cbtxn;
			blkmk_init_generation(work->tmpl, opt_coinbase_script.data, opt_coinbase_script.sz);
#endif
			if (newcb)
			{
				ssize_t ae = blkmk_append_coinbase_safe(work->tmpl, &template_nonce, sizeof(template_nonce));
				if (ae < (ssize_t)sizeof(template_nonce))
					applog(LOG_WARNING, "Cannot append template-nonce to coinbase on pool %u (%"PRId64") - you might be wasting hashing!", work->pool->pool_no, (int64_t)ae);
				++template_nonce;
			}
		}
#endif
#if BLKMAKER_VERSION > 0
		{
			ssize_t ae = blkmk_append_coinbase_safe(work->tmpl, opt_coinbase_sig, 101);
			static bool appenderr = false;
			if (ae <= 0) {
				if (opt_coinbase_sig) {
					applog((appenderr ? LOG_DEBUG : LOG_WARNING), "Cannot append coinbase signature at all on pool %u (%"PRId64")", pool->pool_no, (int64_t)ae);
					appenderr = true;
				}
			} else if (ae >= 3 || opt_coinbase_sig) {
				const char *cbappend = opt_coinbase_sig;
				if (!cbappend) {
					const char full[] = PACKAGE " " VERSION;
					if ((size_t)ae >= sizeof(full) - 1)
						cbappend = full;
					else if ((size_t)ae >= sizeof(PACKAGE) - 1)
						cbappend = PACKAGE;
					else
						cbappend = "BFG";
				}
				size_t cbappendsz = strlen(cbappend);
				static bool truncatewarning = false;
				if (cbappendsz <= (size_t)ae) {
					if (cbappendsz < (size_t)ae)
						// If we have space, include the trailing \0
						++cbappendsz;
					ae = cbappendsz;
					truncatewarning = false;
				} else {
					char *tmp = malloc(ae + 1);
					memcpy(tmp, opt_coinbase_sig, ae);
					tmp[ae] = '\0';
					applog((truncatewarning ? LOG_DEBUG : LOG_WARNING),
					       "Pool %u truncating appended coinbase signature at %"PRId64" bytes: %s(%s)",
					       pool->pool_no, (int64_t)ae, tmp, &opt_coinbase_sig[ae]);
					free(tmp);
					truncatewarning = true;
				}
				ae = blkmk_append_coinbase_safe(work->tmpl, cbappend, ae);
				if (ae <= 0) {
					applog((appenderr ? LOG_DEBUG : LOG_WARNING), "Error appending coinbase signature (%"PRId64")", (int64_t)ae);
					appenderr = true;
				} else
					appenderr = false;
			}
		}
#endif
		if (blkmk_get_data(work->tmpl, work->data, 80, time(NULL), NULL, &work->dataid) < 76)
			return false;
		swap32yes(work->data, work->data, 80 / 4);
		memcpy(&work->data[80], "\0\0\0\x80\0\0\0\0\0\0\0\0\0\0\0\0\0\0\0\0\0\0\0\0\0\0\0\0\0\0\0\0\0\0\0\0\0\0\0\0\0\0\0\0\x80\x02\0\0", 48);

		const struct blktmpl_longpoll_req *lp;
		if ((lp = blktmpl_get_longpoll(work->tmpl)) && ((!pool->lp_id) || strcmp(lp->id, pool->lp_id))) {
			free(pool->lp_id);
			pool->lp_id = strdup(lp->id);

#if 0  /* This just doesn't work :( */
			curl_socket_t sock = pool->lp_socket;
			if (sock != CURL_SOCKET_BAD) {
				pool->lp_socket = CURL_SOCKET_BAD;
				applog(LOG_WARNING, "Pool %u long poll request hanging, reconnecting", pool->pool_no);
				shutdown(sock, SHUT_RDWR);
			}
#endif
		}
	}
	else
	if (unlikely(!jobj_binary(res_val, "data", work->data, sizeof(work->data), true))) {
		applog(LOG_ERR, "JSON inval data");
		return false;
	}

	if (!jobj_binary(res_val, "midstate", work->midstate, sizeof(work->midstate), false)) {
		// Calculate it ourselves
		applog(LOG_DEBUG, "Calculating midstate locally");
		calc_midstate(work);
	}

	if (unlikely(!jobj_binary(res_val, "target", work->target, sizeof(work->target), true))) {
		applog(LOG_ERR, "JSON inval target");
		return false;
	}
	if (work->tmpl) {
		for (size_t i = 0; i < sizeof(work->target) / 2; ++i)
		{
			int p = (sizeof(work->target) - 1) - i;
			unsigned char c = work->target[i];
			work->target[i] = work->target[p];
			work->target[p] = c;
		}
	}

	if ( (tmp_val = json_object_get(res_val, "height")) ) {
		uint32_t blkheight = json_number_value(tmp_val);
		uint32_t block_id = ((uint32_t*)work->data)[1];
		have_block_height(block_id, blkheight);
	}

	memset(work->hash, 0, sizeof(work->hash));

	gettimeofday(&work->tv_staged, NULL);

	ret = true;

	return ret;
}

int dev_from_id(int thr_id)
{
	return thr_info[thr_id].cgpu->device_id;
}

/* Make the change in the recent value adjust dynamically when the difference
 * is large, but damp it when the values are closer together. This allows the
 * value to change quickly, but not fluctuate too dramatically when it has
 * stabilised. */
void decay_time(double *f, double fadd)
{
	double ratio = 0;

	if (likely(*f > 0)) {
		ratio = fadd / *f;
		if (ratio > 1)
			ratio = 1 / ratio;
	}

	if (ratio > 0.63)
		*f = (fadd * 0.58 + *f) / 1.58;
	else
		*f = (fadd + *f * 0.58) / 1.58;
}

static int __total_staged(void)
{
	return HASH_COUNT(staged_work);
}

static int total_staged(void)
{
	int ret;

	mutex_lock(stgd_lock);
	ret = __total_staged();
	mutex_unlock(stgd_lock);
	return ret;
}

#ifdef HAVE_CURSES
WINDOW *mainwin, *statuswin, *logwin;
#endif
double total_secs = 1.0;
static char statusline[256];
/* logstart is where the log window should start */
static int devcursor, logstart, logcursor;
#ifdef HAVE_CURSES
/* statusy is where the status window goes up to in cases where it won't fit at startup */
static int statusy;
static int devsummaryYOffset;
static int total_lines;
#endif
#ifdef HAVE_OPENCL
struct cgpu_info gpus[MAX_GPUDEVICES]; /* Maximum number apparently possible */
#endif
struct cgpu_info *cpus;

#ifdef HAVE_CURSES
static inline void unlock_curses(void)
{
	mutex_unlock(&console_lock);
}

static inline void lock_curses(void)
{
	mutex_lock(&console_lock);
}

static bool curses_active_locked(void)
{
	bool ret;

	lock_curses();
	ret = curses_active;
	if (!ret)
		unlock_curses();
	return ret;
}

// Cancellable getch
int my_cancellable_getch(void)
{
	// This only works because the macro only hits direct getch() calls
	typedef int (*real_getch_t)(void);
	const real_getch_t real_getch = __real_getch;

	int type, rv;
	bool sct;

	sct = !pthread_setcanceltype(PTHREAD_CANCEL_ASYNCHRONOUS, &type);
	rv = real_getch();
	if (sct)
		pthread_setcanceltype(type, &type);

	return rv;
}
#endif

void tailsprintf(char *f, const char *fmt, ...)
{
	va_list ap;

	va_start(ap, fmt);
	vsprintf(f + strlen(f), fmt, ap);
	va_end(ap);
}

double stats_elapsed(struct cgminer_stats *stats)
{
	struct timeval now;
	double elapsed;

	if (stats->start_tv.tv_sec == 0)
		elapsed = total_secs;
	else {
		gettimeofday(&now, NULL);
		elapsed = tdiff(&now, &stats->start_tv);
	}

	if (elapsed < 1.0)
		elapsed = 1.0;

	return elapsed;
}

bool drv_ready(struct cgpu_info *cgpu)
{
	switch (cgpu->status) {
		case LIFE_INIT:
		case LIFE_DEAD2:
			return false;
		default:
			return true;
	}
}

/* Convert a uint64_t value into a truncated string for displaying with its
 * associated suitable for Mega, Giga etc. Buf array needs to be long enough */
static void suffix_string(uint64_t val, char *buf, int sigdigits)
{
	const double  dkilo = 1000.0;
	const uint64_t kilo = 1000ull;
	const uint64_t mega = 1000000ull;
	const uint64_t giga = 1000000000ull;
	const uint64_t tera = 1000000000000ull;
	const uint64_t peta = 1000000000000000ull;
	const uint64_t exa  = 1000000000000000000ull;
	char suffix[2] = "";
	bool decimal = true;
	double dval;

	if (val >= exa) {
		val /= peta;
		dval = (double)val / dkilo;
		sprintf(suffix, "E");
	} else if (val >= peta) {
		val /= tera;
		dval = (double)val / dkilo;
		sprintf(suffix, "P");
	} else if (val >= tera) {
		val /= giga;
		dval = (double)val / dkilo;
		sprintf(suffix, "T");
	} else if (val >= giga) {
		val /= mega;
		dval = (double)val / dkilo;
		sprintf(suffix, "G");
	} else if (val >= mega) {
		val /= kilo;
		dval = (double)val / dkilo;
		sprintf(suffix, "M");
	} else if (val >= kilo) {
		dval = (double)val / dkilo;
		sprintf(suffix, "k");
	} else {
		dval = val;
		decimal = false;
	}

	if (!sigdigits) {
		if (decimal)
			sprintf(buf, "%.3g%s", dval, suffix);
		else
			sprintf(buf, "%d%s", (unsigned int)dval, suffix);
	} else {
		/* Always show sigdigits + 1, padded on right with zeroes
		 * followed by suffix */
		int ndigits = sigdigits - 1 - (dval > 0.0 ? floor(log10(dval)) : 0);

		sprintf(buf, "%*.*f%s", sigdigits + 1, ndigits, dval, suffix);
	}
}

static float
utility_to_hashrate(double utility)
{
	return utility * 0x4444444;
}

static const char*_unitchar = "kMGTPEZY?";

static void
hashrate_pick_unit(float hashrate, unsigned char*unit)
{
	unsigned char i;
	for (i = 0; i <= *unit; ++i)
		hashrate /= 1e3;
	while (hashrate >= 1000)
	{
		hashrate /= 1e3;
		if (likely(_unitchar[*unit] != '?'))
			++*unit;
	}
}

enum h2bs_fmt {
	H2B_NOUNIT,  // "xxx.x"
	H2B_SHORT,   // "xxx.xMH/s"
	H2B_SPACED,  // "xxx.x MH/s"
};
static const size_t h2bs_fmt_size[] = {6, 10, 11};

static char*
hashrate_to_bufstr(char*buf, float hashrate, signed char unitin, enum h2bs_fmt fmt)
{
	unsigned char prec, i, ucp, unit;
	if (unitin == -1)
	{
		unit = 0;
		hashrate_pick_unit(hashrate, &unit);
	}
	else
		unit = unitin;
	
	i = 5;
	switch (fmt) {
	case H2B_SPACED:
		buf[i++] = ' ';
	case H2B_SHORT:
		buf[i++] = _unitchar[unit];
		strcpy(&buf[i], "h/s");
	default:
		break;
	}
	
	for (i = 0; i <= unit; ++i)
		hashrate /= 1000;
	if (hashrate >= 100 || unit < 2)
		prec = 1;
	else
	if (hashrate >= 10)
		prec = 2;
	else
		prec = 3;
	ucp = (fmt == H2B_NOUNIT ? '\0' : buf[5]);
	sprintf(buf, "%5.*f", prec, hashrate);
	buf[5] = ucp;
	return buf;
}

static void
ti_hashrate_bufstr(char**out, float current, float average, float sharebased, enum h2bs_fmt longfmt)
{
	unsigned char unit = 0;
	
	hashrate_pick_unit(current, &unit);
	hashrate_pick_unit(average, &unit);
	hashrate_pick_unit(sharebased, &unit);
	
	hashrate_to_bufstr(out[0], current, unit, H2B_NOUNIT);
	hashrate_to_bufstr(out[1], average, unit, H2B_NOUNIT);
	hashrate_to_bufstr(out[2], sharebased, unit, longfmt);
}

#ifdef HAVE_CURSES
static void adj_width(int var, int *length);
#endif

static void get_statline2(char *buf, struct cgpu_info *cgpu, bool for_curses)
{
#ifdef HAVE_CURSES
	static int awidth = 1, rwidth = 1, hwwidth = 1, uwidth = 1;
#else
	assert(for_curses == false);
#endif
	const struct device_api *api = cgpu->api;
	void (*statline_func)(char *, struct cgpu_info *);
	enum h2bs_fmt hashrate_style = for_curses ? H2B_SHORT : H2B_SPACED;
	char cHr[h2bs_fmt_size[H2B_NOUNIT]], aHr[h2bs_fmt_size[H2B_NOUNIT]], uHr[h2bs_fmt_size[hashrate_style]];
	
	if (!opt_show_procs)
		cgpu = cgpu->device;
	
	cgpu->utility = cgpu->accepted / total_secs * 60;
	cgpu->utility_diff1 = cgpu->diff_accepted / total_secs * 60;
	
	double rolling = cgpu->rolling;
	double mhashes = cgpu->total_mhashes;
	double wutil = cgpu->utility_diff1;
	int accepted = cgpu->accepted;
	int rejected = cgpu->rejected;
	int hwerrs = cgpu->hw_errors;
	double util = cgpu->utility;
	
	if (!opt_show_procs)
		for (struct cgpu_info *slave = cgpu; (slave = slave->next_proc); )
		{
			slave->utility = slave->accepted / total_secs * 60;
			slave->utility_diff1 = slave->diff_accepted / total_secs * 60;
			
			rolling += slave->rolling;
			mhashes += slave->total_mhashes;
			wutil += slave->utility_diff1;
			accepted += slave->accepted;
			rejected += slave->rejected;
			hwerrs += slave->hw_errors;
			util += slave->utility;
		}
	
	ti_hashrate_bufstr(
		(char*[]){cHr, aHr, uHr},
		1e6*rolling,
		1e6*mhashes / total_secs,
		utility_to_hashrate(wutil),
		hashrate_style);

	// Processor representation
#ifdef HAVE_CURSES
	if (for_curses)
	{
		if (opt_show_procs)
			sprintf(buf, " %"PRIprepr": ", cgpu->proc_repr);
		else
			sprintf(buf, " %s: ", cgpu->dev_repr);
	}
	else
#endif
		sprintf(buf, "%s ", opt_show_procs ? cgpu->proc_repr_ns : cgpu->dev_repr_ns);
	
	if (unlikely(cgpu->status == LIFE_INIT))
	{
		tailsprintf(buf, "Initializing...");
		return;
	}
	
	if ((api->get_dev_statline_before || api->get_statline_before) && likely(drv_ready(cgpu)))
	{
		if (api->get_dev_statline_before && api->get_statline_before)
			statline_func = opt_show_procs ? api->get_statline_before : api->get_dev_statline_before;
		else
			statline_func = api->get_statline_before ?: api->get_dev_statline_before;
		statline_func(buf, cgpu);
	}
	else
		tailsprintf(buf, "               | ");
	
#ifdef HAVE_CURSES
	if (for_curses)
	{
		const char *cHrStatsOpt[] = {"DEAD ", "SICK ", "OFF  ", "REST ", " ERR ", "WAIT ", cHr};
		int cHrStatsI = (sizeof(cHrStatsOpt) / sizeof(*cHrStatsOpt)) - 1;
		bool all_dead = true, all_off = true;
		for (struct cgpu_info *proc = cgpu; proc; proc = proc->next_proc)
		{
			switch (cHrStatsI) {
				default:
					if (proc->status == LIFE_WAIT)
						cHrStatsI = 5;
				case 5:
					if (proc->deven == DEV_RECOVER_ERR)
						cHrStatsI = 4;
				case 4:
					if (proc->deven == DEV_RECOVER)
						cHrStatsI = 3;
				case 3:
					if (proc->status == LIFE_SICK || proc->status == LIFE_DEAD || proc->status == LIFE_DEAD2)
					{
						cHrStatsI = 1;
						all_off = false;
					}
					else
					if (likely(proc->deven != DEV_DISABLED))
						all_off = false;
				case 1:
					break;
			}
			if (likely(proc->status != LIFE_DEAD && proc->status != LIFE_DEAD2))
				all_dead = false;
			if (opt_show_procs)
				break;
		}
		if (unlikely(all_dead))
			cHrStatsI = 0;
		else
		if (unlikely(all_off))
			cHrStatsI = 2;
		
		adj_width(accepted, &awidth);
		adj_width(rejected, &rwidth);
		adj_width(hwerrs, &hwwidth);
		adj_width(util, &uwidth);
		
		tailsprintf(buf, "%s/%s/%s | A:%*d R:%*d HW:%*d U:%*.2f/m",
		            cHrStatsOpt[cHrStatsI],
		            aHr, uHr,
		            awidth, accepted,
		            rwidth, rejected,
		            hwwidth, hwerrs,
		            uwidth + 3, util
		);
	}
	else
#endif
	{
		tailsprintf(buf, "%ds:%s avg:%s u:%s | A:%d R:%d HW:%d U:%.1f/m",
			opt_log_interval,
			cHr, aHr, uHr,
			accepted,
			rejected,
			hwerrs,
			util);
	}
	
	if (api->get_dev_statline_after || api->get_statline)
	{
		if (api->get_dev_statline_after && api->get_statline)
			statline_func = opt_show_procs ? api->get_statline : api->get_dev_statline_after;
		else
			statline_func = api->get_statline ?: api->get_dev_statline_after;
		statline_func(buf, cgpu);
	}
}

#define get_statline(buf, cgpu)  get_statline2(buf, cgpu, false)

static void text_print_status(int thr_id)
{
	struct cgpu_info *cgpu = thr_info[thr_id].cgpu;
	char logline[256];

	if (cgpu) {
		get_statline(logline, cgpu);
		printf("%s\n", logline);
	}
}

#ifdef HAVE_CURSES
/* Must be called with curses mutex lock held and curses_active */
static void curses_print_status(void)
{
	struct pool *pool = currentpool;
	struct timeval now, tv;
	float efficiency;

	efficiency = total_bytes_xfer ? total_diff_accepted * 2048. / total_bytes_xfer : 0.0;

	wattron(statuswin, A_BOLD);
	mvwprintw(statuswin, 0, 0, " " PACKAGE " version " VERSION " - Started: %s", datestamp);
	if (!gettimeofday(&now, NULL))
	{
		unsigned int days, hours;
		div_t d;
		
		timersub(&now, &miner_started, &tv);
		d = div(tv.tv_sec, 86400);
		days = d.quot;
		d = div(d.rem, 3600);
		hours = d.quot;
		d = div(d.rem, 60);
		wprintw(statuswin, " - [%3u day%c %02d:%02d:%02d]"
			, days
			, (days == 1) ? ' ' : 's'
			, hours
			, d.quot
			, d.rem
		);
	}
	wattroff(statuswin, A_BOLD);
	mvwhline(statuswin, 1, 0, '-', 80);
	mvwprintw(statuswin, 2, 0, " %s", statusline);
	wclrtoeol(statuswin);
	mvwprintw(statuswin, 3, 0, " ST: %d  DW: %d  GW: %d  LW: %d  GF: %d  NB: %d  AS: %d  RF: %d  E: %.2f",
		__total_staged(), total_discarded,
		total_getworks,
		local_work,
		total_go,
		new_blocks,
		total_submitting,
		total_ro,
		efficiency);
	wclrtoeol(statuswin);
	if ((pool_strategy == POOL_LOADBALANCE  || pool_strategy == POOL_BALANCE) && total_pools > 1) {
		mvwprintw(statuswin, 4, 0, " Connected to multiple pools with%s LP",
			have_longpoll ? "": "out");
	} else if (pool->has_stratum) {
		mvwprintw(statuswin, 4, 0, " Connected to %s diff %s with stratum as user %s",
			pool->sockaddr_url, pool->diff, pool->rpc_user);
	} else {
		mvwprintw(statuswin, 4, 0, " Connected to %s diff %s with%s LP as user %s",
			pool->sockaddr_url, pool->diff, have_longpoll ? "": "out", pool->rpc_user);
	}
	wclrtoeol(statuswin);
	mvwprintw(statuswin, 5, 0, " Block: %s  Diff:%s (%s)  Started: %s",
		  current_hash, block_diff, net_hashrate, blocktime);
	mvwhline(statuswin, 6, 0, '-', 80);
	mvwhline(statuswin, statusy - 1, 0, '-', 80);
	mvwprintw(statuswin, devcursor - 1, 1, "[P]ool management %s[S]ettings [D]isplay options [Q]uit",
		have_opencl ? "[G]PU management " : "");
}

static void adj_width(int var, int *length)
{
	if ((int)(log10(var) + 1) > *length)
		(*length)++;
}

static int dev_width;

static void curses_print_devstatus(int thr_id)
{
	struct cgpu_info *cgpu = thr_info[thr_id].cgpu;
	char logline[256];
	int ypos;

	if (opt_compact)
		return;

	/* Check this isn't out of the window size */
	if (opt_show_procs)
	ypos = cgpu->cgminer_id;
	else
	{
		if (cgpu->proc_id)
			return;
		ypos = cgpu->device_line_id;
	}
	ypos += devsummaryYOffset;
	if (ypos < 0)
		return;
	ypos += devcursor;
	if (ypos >= statusy - 1)
		return;

	if (wmove(statuswin, ypos, 0) == ERR)
		return;
	
	get_statline2(logline, cgpu, true);
	waddstr(statuswin, logline);

	wclrtoeol(statuswin);
}
#endif

static void print_status(int thr_id)
{
	if (!curses_active)
		text_print_status(thr_id);
}

#ifdef HAVE_CURSES
/* Check for window resize. Called with curses mutex locked */
static inline void change_logwinsize(void)
{
	int x, y, logx, logy;

	getmaxyx(mainwin, y, x);
	if (x < 80 || y < 25)
		return;

	if (y > statusy + 2 && statusy < logstart) {
		if (y - 2 < logstart)
			statusy = y - 2;
		else
			statusy = logstart;
		logcursor = statusy + 1;
		mvwin(logwin, logcursor, 0);
		wresize(statuswin, statusy, x);
	}

	y -= logcursor;
	getmaxyx(logwin, logy, logx);
	/* Detect screen size change */
	if (x != logx || y != logy)
		wresize(logwin, y, x);
}

static void check_winsizes(void)
{
	if (!use_curses)
		return;
	if (curses_active_locked()) {
		int y, x;

		erase();
		x = getmaxx(statuswin);
		if (logstart > LINES - 2)
			statusy = LINES - 2;
		else
			statusy = logstart;
		logcursor = statusy + 1;
		wresize(statuswin, statusy, x);
		getmaxyx(mainwin, y, x);
		y -= logcursor;
		wresize(logwin, y, x);
		mvwin(logwin, logcursor, 0);
		unlock_curses();
	}
}

static int device_line_id_count;

static void switch_compact(void)
{
	if (opt_compact) {
		logstart = devcursor + 1;
		logcursor = logstart + 1;
	} else {
		total_lines = (opt_show_procs ? total_devices : device_line_id_count);
		logstart = devcursor + total_lines + 1;
		logcursor = logstart + 1;
	}
	check_winsizes();
}

#define change_summarywinsize  switch_compact

/* For mandatory printing when mutex is already locked */
void wlog(const char *f, ...)
{
	va_list ap;

	va_start(ap, f);
	vw_printw(logwin, f, ap);
	va_end(ap);
}

/* Mandatory printing */
void wlogprint(const char *f, ...)
{
	va_list ap;

	if (curses_active_locked()) {
		va_start(ap, f);
		vw_printw(logwin, f, ap);
		va_end(ap);
		unlock_curses();
	}
}
#endif

#ifdef HAVE_CURSES
bool log_curses_only(int prio, const char *f, va_list ap)
{
	bool high_prio;

	high_prio = (prio == LOG_WARNING || prio == LOG_ERR);

	if (curses_active_locked()) {
		if (!opt_loginput || high_prio) {
			vw_printw(logwin, f, ap);
			if (high_prio) {
				touchwin(logwin);
				wrefresh(logwin);
			}
		}
		unlock_curses();
		return true;
	}
	return false;
}

void clear_logwin(void)
{
	if (curses_active_locked()) {
		wclear(logwin);
		unlock_curses();
	}
}
#endif

/* Returns true if the regenerated work->hash solves a block */
static bool solves_block(const struct work *work)
{
	unsigned char target[32];

	real_block_target(target, work->data);
	return hash_target_check(work->hash, target);
}

static void enable_pool(struct pool *pool)
{
	if (pool->enabled != POOL_ENABLED) {
		enabled_pools++;
		pool->enabled = POOL_ENABLED;
	}
}

#ifdef HAVE_CURSES
static void disable_pool(struct pool *pool)
{
	if (pool->enabled == POOL_ENABLED)
		enabled_pools--;
	pool->enabled = POOL_DISABLED;
}
#endif

static void reject_pool(struct pool *pool)
{
	if (pool->enabled == POOL_ENABLED)
		enabled_pools--;
	pool->enabled = POOL_REJECTING;
}

static uint64_t share_diff(const struct work *);

static
void share_result_msg(const struct work *work, const char *disp, const char *reason, bool resubmit, const char *worktime) {
	struct cgpu_info *cgpu = thr_info[work->thr_id].cgpu;
	const unsigned char *hashpart = &work->hash[opt_scrypt ? 26 : 24];
	uint64_t shrdiff = share_diff(work);
	char shrdiffdisp[16];
	int tgtdiff = floor(work->work_difficulty);
	char tgtdiffdisp[16];
	char where[20];
	
	suffix_string(shrdiff, shrdiffdisp, 0);
	suffix_string(tgtdiff, tgtdiffdisp, 0);
	
	if (total_pools > 1)
		sprintf(where, " pool %d", work->pool->pool_no);
	else
		where[0] = '\0';
	
	applog(LOG_NOTICE, "%s %02x%02x%02x%02x %"PRIprepr"%s Diff %s/%s%s %s%s",
	       disp,
	       (unsigned)hashpart[3], (unsigned)hashpart[2], (unsigned)hashpart[1], (unsigned)hashpart[0],
	       cgpu->proc_repr,
	       where,
	       shrdiffdisp, tgtdiffdisp,
	       reason,
	       resubmit ? "(resubmit)" : "",
	       worktime
	);
}

static bool test_work_current(struct work *);
static void _submit_work_async(struct work *);

static
void maybe_local_submit(const struct work *work)
{
#if BLKMAKER_VERSION > 3
	if (unlikely(work->block && work->tmpl))
	{
		// This is a block with a full template (GBT)
		// Regardless of the result, submit to local bitcoind(s) as well
		struct work *work_cp;
		char *p;
		
		for (int i = 0; i < total_pools; ++i)
		{
			p = strchr(pools[i]->rpc_url, '#');
			if (likely(!(p && strstr(&p[1], "allblocks"))))
				continue;
			
			work_cp = copy_work(work);
			work_cp->pool = pools[i];
			work_cp->do_foreign_submit = true;
			_submit_work_async(work_cp);
		}
	}
#endif
}

/* Theoretically threads could race when modifying accepted and
 * rejected values but the chance of two submits completing at the
 * same time is zero so there is no point adding extra locking */
static void
share_result(json_t *val, json_t *res, json_t *err, const struct work *work,
	     /*char *hashshow,*/ bool resubmit, char *worktime)
{
	struct pool *pool = work->pool;
	struct cgpu_info *cgpu = thr_info[work->thr_id].cgpu;

	if ((json_is_null(err) || !err) && (json_is_null(res) || json_is_true(res))) {
		mutex_lock(&stats_lock);
		cgpu->accepted++;
		total_accepted++;
		pool->accepted++;
		cgpu->diff_accepted += work->work_difficulty;
		total_diff_accepted += work->work_difficulty;
		pool->diff_accepted += work->work_difficulty;
		mutex_unlock(&stats_lock);

		pool->seq_rejects = 0;
		cgpu->last_share_pool = pool->pool_no;
		cgpu->last_share_pool_time = time(NULL);
		cgpu->last_share_diff = work->work_difficulty;
		pool->last_share_time = cgpu->last_share_pool_time;
		pool->last_share_diff = work->work_difficulty;
		applog(LOG_DEBUG, "PROOF OF WORK RESULT: true (yay!!!)");
		if (!QUIET) {
			share_result_msg(work, "Accepted", "", resubmit, worktime);
		}
		sharelog("accept", work);
		if (opt_shares && total_accepted >= opt_shares) {
			applog(LOG_WARNING, "Successfully mined %d accepted shares as requested and exiting.", opt_shares);
			kill_work();
			return;
		}

		/* Detect if a pool that has been temporarily disabled for
		 * continually rejecting shares has started accepting shares.
		 * This will only happen with the work returned from a
		 * longpoll */
		if (unlikely(pool->enabled == POOL_REJECTING)) {
			applog(LOG_WARNING, "Rejecting pool %d now accepting shares, re-enabling!", pool->pool_no);
			enable_pool(pool);
			switch_pools(NULL);
		}

		if (unlikely(work->block)) {
			// Force moving on to this new block :)
			struct work fakework;
			memset(&fakework, 0, sizeof(fakework));
			fakework.pool = work->pool;

			// Copy block version, bits, and time from share
			memcpy(&fakework.data[ 0], &work->data[ 0], 4);
			memcpy(&fakework.data[68], &work->data[68], 8);

			// Set prevblock to winning hash (swap32'd)
			swap32yes(&fakework.data[4], &work->hash[0], 32 / 4);

			test_work_current(&fakework);
		}
	} else {
		mutex_lock(&stats_lock);
		cgpu->rejected++;
		total_rejected++;
		pool->rejected++;
		cgpu->diff_rejected += work->work_difficulty;
		total_diff_rejected += work->work_difficulty;
		pool->diff_rejected += work->work_difficulty;
		pool->seq_rejects++;
		mutex_unlock(&stats_lock);

		applog(LOG_DEBUG, "PROOF OF WORK RESULT: false (booooo)");
		if (!QUIET) {
			char where[20];
			char disposition[36] = "reject";
			char reason[32];

			strcpy(reason, "");
			if (total_pools > 1)
				sprintf(where, "pool %d", work->pool->pool_no);
			else
				strcpy(where, "");

			if (!json_is_string(res))
				res = json_object_get(val, "reject-reason");
			if (res) {
				const char *reasontmp = json_string_value(res);

				size_t reasonLen = strlen(reasontmp);
				if (reasonLen > 28)
					reasonLen = 28;
				reason[0] = ' '; reason[1] = '(';
				memcpy(2 + reason, reasontmp, reasonLen);
				reason[reasonLen + 2] = ')'; reason[reasonLen + 3] = '\0';
				memcpy(disposition + 7, reasontmp, reasonLen);
				disposition[6] = ':'; disposition[reasonLen + 7] = '\0';
			} else if (work->stratum && err && json_is_array(err)) {
				json_t *reason_val = json_array_get(err, 1);
				char *reason_str;

				if (reason_val && json_is_string(reason_val)) {
					reason_str = (char *)json_string_value(reason_val);
					snprintf(reason, 31, " (%s)", reason_str);
				}
			}

			share_result_msg(work, "Rejected", reason, resubmit, worktime);
			sharelog(disposition, work);
		}

		/* Once we have more than a nominal amount of sequential rejects,
		 * at least 10 and more than 3 mins at the current utility,
		 * disable the pool because some pool error is likely to have
		 * ensued. Do not do this if we know the share just happened to
		 * be stale due to networking delays.
		 */
		if (pool->seq_rejects > 10 && !work->stale && opt_disable_pool && enabled_pools > 1) {
			double utility = total_accepted / total_secs * 60;

			if (pool->seq_rejects > utility * 3) {
				applog(LOG_WARNING, "Pool %d rejected %d sequential shares, disabling!",
				       pool->pool_no, pool->seq_rejects);
				reject_pool(pool);
				if (pool == current_pool())
					switch_pools(NULL);
				pool->seq_rejects = 0;
			}
		}
	}
	
	maybe_local_submit(work);
}

static const uint64_t diffone = 0xFFFF000000000000ull;

static double target_diff(const unsigned char *target);

static uint64_t share_diff(const struct work *work)
{
	uint64_t ret;
	bool new_best = false;

	ret = target_diff(work->hash);
	mutex_lock(&control_lock);
	if (unlikely(ret > best_diff)) {
		new_best = true;
		best_diff = ret;
		suffix_string(best_diff, best_share, 0);
	}
	if (unlikely(ret > work->pool->best_diff))
		work->pool->best_diff = ret;
	mutex_unlock(&control_lock);

	if (unlikely(new_best))
		applog(LOG_INFO, "New best share: %s", best_share);

	return ret;
}

static char *submit_upstream_work_request(struct work *work)
{
	char *hexstr = NULL;
	char *s, *sd;
	struct pool *pool = work->pool;

	if (work->tmpl) {
		json_t *req;
		unsigned char data[80];
		
		swap32yes(data, work->data, 80 / 4);
#if BLKMAKER_VERSION > 3
		if (work->do_foreign_submit)
			req = blkmk_submit_foreign_jansson(work->tmpl, data, work->dataid, le32toh(*((uint32_t*)&work->data[76])));
		else
#endif
			req = blkmk_submit_jansson(work->tmpl, data, work->dataid, le32toh(*((uint32_t*)&work->data[76])));
		s = json_dumps(req, 0);
		json_decref(req);
		sd = bin2hex(data, 80);
	} else {

	/* build hex string */
	hexstr = bin2hex(work->data, sizeof(work->data));

	/* build JSON-RPC request */
		s = strdup("{\"method\": \"getwork\", \"params\": [ \"");
		s = realloc_strcat(s, hexstr);
		s = realloc_strcat(s, "\" ], \"id\":1}");

		free(hexstr);
		sd = s;

	}

	applog(LOG_DEBUG, "DBG: sending %s submit RPC call: %s", pool->rpc_url, sd);
	if (work->tmpl)
		free(sd);
	else
		s = realloc_strcat(s, "\n");

	return s;
}

static bool submit_upstream_work_completed(struct work *work, bool resubmit, struct timeval *ptv_submit, json_t *val) {
	json_t *res, *err;
	bool rc = false;
	int thr_id = work->thr_id;
	struct cgpu_info *cgpu = thr_info[thr_id].cgpu;
	struct pool *pool = work->pool;
	struct timeval tv_submit_reply;
	char worktime[200] = "";

	gettimeofday(&tv_submit_reply, NULL);

	if (unlikely(!val)) {
		applog(LOG_INFO, "submit_upstream_work json_rpc_call failed");
		if (!pool_tset(pool, &pool->submit_fail)) {
			total_ro++;
			pool->remotefail_occasions++;
			applog(LOG_WARNING, "Pool %d communication failure, caching submissions", pool->pool_no);
		}
		goto out;
	} else if (pool_tclear(pool, &pool->submit_fail))
		applog(LOG_WARNING, "Pool %d communication resumed, submitting work", pool->pool_no);

	res = json_object_get(val, "result");
	err = json_object_get(val, "error");

	if (!QUIET) {
		if (opt_worktime) {
			char workclone[20];
			struct tm _tm;
			struct tm *tm, tm_getwork, tm_submit_reply;
			tm = &_tm;
			double getwork_time = tdiff((struct timeval *)&(work->tv_getwork_reply),
							(struct timeval *)&(work->tv_getwork));
			double getwork_to_work = tdiff((struct timeval *)&(work->tv_work_start),
							(struct timeval *)&(work->tv_getwork_reply));
			double work_time = tdiff((struct timeval *)&(work->tv_work_found),
							(struct timeval *)&(work->tv_work_start));
			double work_to_submit = tdiff(ptv_submit,
							(struct timeval *)&(work->tv_work_found));
			double submit_time = tdiff(&tv_submit_reply, ptv_submit);
			int diffplaces = 3;

			localtime_r(&(work->tv_getwork.tv_sec), tm);
			memcpy(&tm_getwork, tm, sizeof(struct tm));
			localtime_r(&(tv_submit_reply.tv_sec), tm);
			memcpy(&tm_submit_reply, tm, sizeof(struct tm));

			if (work->clone) {
				sprintf(workclone, "C:%1.3f",
					tdiff((struct timeval *)&(work->tv_cloned),
						(struct timeval *)&(work->tv_getwork_reply)));
			}
			else
				strcpy(workclone, "O");

			if (work->work_difficulty < 1)
				diffplaces = 6;

			sprintf(worktime, " <-%08lx.%08lx M:%c D:%1.*f G:%02d:%02d:%02d:%1.3f %s (%1.3f) W:%1.3f (%1.3f) S:%1.3f R:%02d:%02d:%02d",
				(unsigned long)swab32(*(uint32_t *)&(work->data[opt_scrypt ? 32 : 28])),
				(unsigned long)swab32(*(uint32_t *)&(work->data[opt_scrypt ? 28 : 24])),
				work->getwork_mode, diffplaces, work->work_difficulty,
				tm_getwork.tm_hour, tm_getwork.tm_min,
				tm_getwork.tm_sec, getwork_time, workclone,
				getwork_to_work, work_time, work_to_submit, submit_time,
				tm_submit_reply.tm_hour, tm_submit_reply.tm_min,
				tm_submit_reply.tm_sec);
		}
	}

	share_result(val, res, err, work, resubmit, worktime);

	if (!opt_realquiet)
		print_status(thr_id);
	if (!want_per_device_stats) {
		char logline[256];

		get_statline(logline, cgpu);
		applog(LOG_INFO, "%s", logline);
	}

	json_decref(val);

	rc = true;
out:
	return rc;
}

/* In balanced mode, the amount of diff1 solutions per pool is monitored as a
 * rolling average per 10 minutes and if pools start getting more, it biases
 * away from them to distribute work evenly. The share count is reset to the
 * rolling average every 10 minutes to not send all work to one pool after it
 * has been disabled/out for an extended period. */
static struct pool *select_balanced(struct pool *cp)
{
	int i, lowest = cp->shares;
	struct pool *ret = cp;

	for (i = 0; i < total_pools; i++) {
		struct pool *pool = pools[i];

		if (pool->idle || pool->enabled != POOL_ENABLED)
			continue;
		if (pool->shares < lowest) {
			lowest = pool->shares;
			ret = pool;
		}
	}

	ret->shares++;
	return ret;
}

static bool pool_active(struct pool *, bool pinging);
static void pool_died(struct pool *);

/* Select any active pool in a rotating fashion when loadbalance is chosen */
static inline struct pool *select_pool(bool lagging)
{
	static int rotating_pool = 0;
	struct pool *pool, *cp;

	cp = current_pool();

retry:
	if (pool_strategy == POOL_BALANCE)
	{
		pool = select_balanced(cp);
		goto have_pool;
	}

	if (pool_strategy != POOL_LOADBALANCE && (!lagging || opt_fail_only))
		pool = cp;
	else
		pool = NULL;

	while (!pool) {
		if (++rotating_pool >= total_pools)
			rotating_pool = 0;
		pool = pools[rotating_pool];
		if ((!pool->idle && pool->enabled == POOL_ENABLED) || pool == cp)
			break;
		pool = NULL;
	}

have_pool:
	if (cp != pool)
	{
		if (!pool_active(pool, false))
		{
			pool_died(pool);
			goto retry;
		}
		pool_tclear(pool, &pool->idle);
	}
	return pool;
}

static double DIFFEXACTONE = 26959946667150639794667015087019630673637144422540572481103610249215.0;

static double target_diff(const unsigned char *target)
{
	double targ = 0;
	signed int i;

	for (i = 31; i >= 0; --i)
		targ = (targ * 0x100) + target[i];

	return DIFFEXACTONE / (targ ?: 1);
}

/*
 * Calculate the work share difficulty
 */
static void calc_diff(struct work *work, int known)
{
	struct cgminer_pool_stats *pool_stats = &(work->pool->cgminer_pool_stats);
	double difficulty;

	if (!known) {
		work->work_difficulty = target_diff(work->target);
	} else
		work->work_difficulty = known;
	difficulty = work->work_difficulty;

	pool_stats->last_diff = difficulty;
	suffix_string((uint64_t)difficulty, work->pool->diff, 0);

	if (difficulty == pool_stats->min_diff)
		pool_stats->min_diff_count++;
	else if (difficulty < pool_stats->min_diff || pool_stats->min_diff == 0) {
		pool_stats->min_diff = difficulty;
		pool_stats->min_diff_count = 1;
	}

	if (difficulty == pool_stats->max_diff)
		pool_stats->max_diff_count++;
	else if (difficulty > pool_stats->max_diff) {
		pool_stats->max_diff = difficulty;
		pool_stats->max_diff_count = 1;
	}
}

static void get_benchmark_work(struct work *work)
{
	// Use a random work block pulled from a pool
	static uint8_t bench_block[] = { CGMINER_BENCHMARK_BLOCK };

	size_t bench_size = sizeof(*work);
	size_t work_size = sizeof(bench_block);
	size_t min_size = (work_size < bench_size ? work_size : bench_size);
	memset(work, 0, sizeof(*work));
	memcpy(work, &bench_block, min_size);
	work->mandatory = true;
	work->pool = pools[0];
	gettimeofday(&(work->tv_getwork), NULL);
	memcpy(&(work->tv_getwork_reply), &(work->tv_getwork), sizeof(struct timeval));
	work->getwork_mode = GETWORK_MODE_BENCHMARK;
	calc_diff(work, 0);
}

static void wake_gws(void);

static void update_last_work(struct work *work)
{
	if (!work->tmpl)
		// Only save GBT jobs, since rollntime isn't coordinated well yet
		return;

	struct pool *pool = work->pool;
	mutex_lock(&pool->last_work_lock);
	if (pool->last_work_copy)
		free_work(pool->last_work_copy);
	pool->last_work_copy = copy_work(work);
	pool->last_work_copy->work_restart_id = pool->work_restart_id;
	mutex_unlock(&pool->last_work_lock);
}

static
void gbt_req_target(json_t *req)
{
	json_t *j;
	json_t *n;
	
	if (!request_target_str)
		return;
	
	j = json_object_get(req, "params");
	if (!j)
	{
		n = json_array();
		if (!n)
			return;
		if (json_object_set_new(req, "params", n))
			goto erradd;
		j = n;
	}
	
	n = json_array_get(j, 0);
	if (!n)
	{
		n = json_object();
		if (!n)
			return;
		if (json_array_append_new(j, n))
			goto erradd;
	}
	j = n;
	
	n = json_string(request_target_str);
	if (!n)
		return;
	if (json_object_set_new(j, "target", n))
		goto erradd;
	
	return;

erradd:
	json_decref(n);
}

static char *prepare_rpc_req2(struct work *work, enum pool_protocol proto, const char *lpid, bool probe)
{
	char *rpc_req;

	clean_work(work);
	switch (proto) {
		case PLP_GETWORK:
			work->getwork_mode = GETWORK_MODE_POOL;
			return strdup(getwork_req);
		case PLP_GETBLOCKTEMPLATE:
			work->getwork_mode = GETWORK_MODE_GBT;
			work->tmpl_refcount = malloc(sizeof(*work->tmpl_refcount));
			if (!work->tmpl_refcount)
				return NULL;
			work->tmpl = blktmpl_create();
			if (!work->tmpl)
				goto gbtfail2;
			*work->tmpl_refcount = 1;
			gbt_capabilities_t caps = blktmpl_addcaps(work->tmpl);
			if (!caps)
				goto gbtfail;
			caps |= GBT_LONGPOLL;
			json_t *req = blktmpl_request_jansson(caps, lpid);
			if (!req)
				goto gbtfail;
			
			if (probe)
				gbt_req_target(req);
			
			rpc_req = json_dumps(req, 0);
			if (!rpc_req)
				goto gbtfail;
			json_decref(req);
			return rpc_req;
		default:
			return NULL;
	}
	return NULL;

gbtfail:
	blktmpl_free(work->tmpl);
	work->tmpl = NULL;
gbtfail2:
	free(work->tmpl_refcount);
	work->tmpl_refcount = NULL;
	return NULL;
}

#define prepare_rpc_req(work, proto, lpid)  prepare_rpc_req2(work, proto, lpid, false)
#define prepare_rpc_req_probe(work, proto, lpid)  prepare_rpc_req2(work, proto, lpid, true)

static const char *pool_protocol_name(enum pool_protocol proto)
{
	switch (proto) {
		case PLP_GETBLOCKTEMPLATE:
			return "getblocktemplate";
		case PLP_GETWORK:
			return "getwork";
		default:
			return "UNKNOWN";
	}
}

static enum pool_protocol pool_protocol_fallback(enum pool_protocol proto)
{
	switch (proto) {
		case PLP_GETBLOCKTEMPLATE:
			if (want_getwork)
			return PLP_GETWORK;
		default:
			return PLP_NONE;
	}
}

static bool get_upstream_work(struct work *work, CURL *curl)
{
	struct pool *pool = work->pool;
	struct cgminer_pool_stats *pool_stats = &(pool->cgminer_pool_stats);
	struct timeval tv_elapsed;
	json_t *val = NULL;
	bool rc = false;
	char *url;
	enum pool_protocol proto;

	char *rpc_req;

	if (pool->proto == PLP_NONE)
		pool->proto = PLP_GETBLOCKTEMPLATE;

tryagain:
	rpc_req = prepare_rpc_req(work, pool->proto, NULL);
	work->pool = pool;
	if (!rpc_req)
		return false;

	applog(LOG_DEBUG, "DBG: sending %s get RPC call: %s", pool->rpc_url, rpc_req);

	url = pool->rpc_url;

	gettimeofday(&(work->tv_getwork), NULL);

	val = json_rpc_call(curl, url, pool->rpc_userpass, rpc_req, false,
			    false, &work->rolltime, pool, false);
	pool_stats->getwork_attempts++;

	free(rpc_req);

	if (likely(val)) {
		rc = work_decode(pool, work, val);
		if (unlikely(!rc))
			applog(LOG_DEBUG, "Failed to decode work in get_upstream_work");
	} else if (PLP_NONE != (proto = pool_protocol_fallback(pool->proto))) {
		applog(LOG_WARNING, "Pool %u failed getblocktemplate request; falling back to getwork protocol", pool->pool_no);
		pool->proto = proto;
		goto tryagain;
	} else
		applog(LOG_DEBUG, "Failed json_rpc_call in get_upstream_work");

	gettimeofday(&(work->tv_getwork_reply), NULL);
	timersub(&(work->tv_getwork_reply), &(work->tv_getwork), &tv_elapsed);
	pool_stats->getwork_wait_rolling += ((double)tv_elapsed.tv_sec + ((double)tv_elapsed.tv_usec / 1000000)) * 0.63;
	pool_stats->getwork_wait_rolling /= 1.63;

	timeradd(&tv_elapsed, &(pool_stats->getwork_wait), &(pool_stats->getwork_wait));
	if (timercmp(&tv_elapsed, &(pool_stats->getwork_wait_max), >)) {
		pool_stats->getwork_wait_max.tv_sec = tv_elapsed.tv_sec;
		pool_stats->getwork_wait_max.tv_usec = tv_elapsed.tv_usec;
	}
	if (timercmp(&tv_elapsed, &(pool_stats->getwork_wait_min), <)) {
		pool_stats->getwork_wait_min.tv_sec = tv_elapsed.tv_sec;
		pool_stats->getwork_wait_min.tv_usec = tv_elapsed.tv_usec;
	}
	pool_stats->getwork_calls++;

	work->pool = pool;
	work->longpoll = false;
	calc_diff(work, 0);
	total_getworks++;
	pool->getwork_requested++;

	if (rc)
		update_last_work(work);

	if (likely(val))
		json_decref(val);

	return rc;
}

#ifdef HAVE_CURSES
static void disable_curses(void)
{
	if (curses_active_locked()) {
		curses_active = false;
		leaveok(logwin, false);
		leaveok(statuswin, false);
		leaveok(mainwin, false);
		nocbreak();
		echo();
		delwin(logwin);
		delwin(statuswin);
		delwin(mainwin);
		endwin();
#ifdef WIN32
		// Move the cursor to after curses output.
		HANDLE hout = GetStdHandle(STD_OUTPUT_HANDLE);
		CONSOLE_SCREEN_BUFFER_INFO csbi;
		COORD coord;

		if (GetConsoleScreenBufferInfo(hout, &csbi)) {
			coord.X = 0;
			coord.Y = csbi.dwSize.Y - 1;
			SetConsoleCursorPosition(hout, coord);
		}
#endif
		unlock_curses();
	}
}
#endif

static void __kill_work(void)
{
	struct thr_info *thr;
	int i;

	if (!successful_connect)
		return;

	applog(LOG_INFO, "Received kill message");

	shutting_down = true;

	applog(LOG_DEBUG, "Prompting submit_work thread to finish");
	notifier_wake(submit_waiting_notifier);

	applog(LOG_DEBUG, "Killing off watchpool thread");
	/* Kill the watchpool thread */
	thr = &thr_info[watchpool_thr_id];
	thr_info_cancel(thr);

	applog(LOG_DEBUG, "Killing off watchdog thread");
	/* Kill the watchdog thread */
	thr = &thr_info[watchdog_thr_id];
	thr_info_cancel(thr);

	applog(LOG_DEBUG, "Stopping mining threads");
	/* Stop the mining threads*/
	for (i = 0; i < mining_threads; i++) {
		thr = &thr_info[i];
		if (thr->cgpu->threads)
			thr_info_freeze(thr);
		thr->pause = true;
	}

	nmsleep(1000);

	applog(LOG_DEBUG, "Killing off mining threads");
	/* Kill the mining threads*/
	for (i = 0; i < mining_threads; i++) {
		thr = &thr_info[i];
		if (thr->cgpu->threads)
			thr_info_cancel(thr);
	}

	applog(LOG_DEBUG, "Killing off stage thread");
	/* Stop the others */
	thr = &thr_info[stage_thr_id];
	thr_info_cancel(thr);

	applog(LOG_DEBUG, "Killing off API thread");
	thr = &thr_info[api_thr_id];
	thr_info_cancel(thr);
}

/* This should be the common exit path */
void kill_work(void)
{
	__kill_work();

	quit(0, "Shutdown signal received.");
}

static
#ifdef WIN32
#ifndef _WIN64
const
#endif
#endif
char **initial_args;

static void clean_up(void);

void app_restart(void)
{
	applog(LOG_WARNING, "Attempting to restart %s", packagename);

	__kill_work();
	clean_up();

#if defined(unix) || defined(__APPLE__)
	if (forkpid > 0) {
		kill(forkpid, SIGTERM);
		forkpid = 0;
	}
#endif

	execv(initial_args[0], initial_args);
	applog(LOG_WARNING, "Failed to restart application");
}

static void sighandler(int __maybe_unused sig)
{
	/* Restore signal handlers so we can still quit if kill_work fails */
	sigaction(SIGTERM, &termhandler, NULL);
	sigaction(SIGINT, &inthandler, NULL);
	kill_work();
}

static void start_longpoll(void);
static void stop_longpoll(void);

/* Called with pool_lock held. Recruit an extra curl if none are available for
 * this pool. */
static void recruit_curl(struct pool *pool)
{
	struct curl_ent *ce = calloc(sizeof(struct curl_ent), 1);

	if (unlikely(!ce))
		quit(1, "Failed to calloc in recruit_curl");

	ce->curl = curl_easy_init();
	if (unlikely(!ce->curl))
		quit(1, "Failed to init in recruit_curl");

	list_add(&ce->node, &pool->curlring);
	pool->curls++;
	applog(LOG_DEBUG, "Recruited curl %d for pool %d", pool->curls, pool->pool_no);
}

/* Grab an available curl if there is one. If not, then recruit extra curls
 * unless we are in a submit_fail situation, or we have opt_delaynet enabled
 * and there are already 5 curls in circulation. Limit total number to the
 * number of mining threads per pool as well to prevent blasting a pool during
 * network delays/outages. */
static struct curl_ent *pop_curl_entry3(struct pool *pool, int blocking)
{
	int curl_limit = opt_delaynet ? 5 : (mining_threads + opt_queue) * 2;
	struct curl_ent *ce;

	mutex_lock(&pool->pool_lock);
retry:
	if (!pool->curls)
		recruit_curl(pool);
	else if (list_empty(&pool->curlring)) {
		if (blocking < 2 && pool->curls >= curl_limit && (blocking || pool->curls >= opt_submit_threads)) {
			if (!blocking) {
				mutex_unlock(&pool->pool_lock);
				return NULL;
			}
			pthread_cond_wait(&pool->cr_cond, &pool->pool_lock);
			goto retry;
		} else
			recruit_curl(pool);
	}
	ce = list_entry(pool->curlring.next, struct curl_ent, node);
	list_del(&ce->node);
	mutex_unlock(&pool->pool_lock);

	return ce;
}

static struct curl_ent *pop_curl_entry2(struct pool *pool, bool blocking)
{
	return pop_curl_entry3(pool, blocking ? 1 : 0);
}

__maybe_unused
static struct curl_ent *pop_curl_entry(struct pool *pool)
{
	return pop_curl_entry3(pool, 1);
}

static void push_curl_entry(struct curl_ent *ce, struct pool *pool)
{
	mutex_lock(&pool->pool_lock);
	if (!ce || !ce->curl)
		quit(1, "Attempted to add NULL in push_curl_entry");
	list_add_tail(&ce->node, &pool->curlring);
	gettimeofday(&ce->tv, NULL);
	pthread_cond_broadcast(&pool->cr_cond);
	mutex_unlock(&pool->pool_lock);
}

bool stale_work(struct work *work, bool share);

static inline bool should_roll(struct work *work)
{
	struct timeval now;
	time_t expiry;

	if (work->pool != current_pool() && pool_strategy != POOL_LOADBALANCE && pool_strategy != POOL_BALANCE)
		return false;

	if (stale_work(work, false))
		return false;

	if (work->rolltime > opt_scantime)
		expiry = work->rolltime;
	else
		expiry = opt_scantime;
	expiry = expiry * 2 / 3;

	/* We shouldn't roll if we're unlikely to get one shares' duration
	 * work out of doing so */
	gettimeofday(&now, NULL);
	if (now.tv_sec - work->tv_staged.tv_sec > expiry)
		return false;
	
	return true;
}

/* Limit rolls to 7000 to not beyond 2 hours in the future where bitcoind will
 * reject blocks as invalid. */
static inline bool can_roll(struct work *work)
{
	if (work->stratum)
		return false;
	if (!(work->pool && !work->clone))
		return false;
	if (work->tmpl) {
		if (stale_work(work, false))
			return false;
		return blkmk_work_left(work->tmpl);
	}
	return (work->rolltime &&
		work->rolls < 7000 && !stale_work(work, false));
}

static void roll_work(struct work *work)
{
	if (work->tmpl) {
		if (blkmk_get_data(work->tmpl, work->data, 80, time(NULL), NULL, &work->dataid) < 76)
			applog(LOG_ERR, "Failed to get next data from template; spinning wheels!");
		swap32yes(work->data, work->data, 80 / 4);
		calc_midstate(work);
		applog(LOG_DEBUG, "Successfully rolled extranonce to dataid %u", work->dataid);
	} else {

	uint32_t *work_ntime;
	uint32_t ntime;

	work_ntime = (uint32_t *)(work->data + 68);
	ntime = be32toh(*work_ntime);
	ntime++;
	*work_ntime = htobe32(ntime);

		applog(LOG_DEBUG, "Successfully rolled time header in work");
	}

	local_work++;
	work->rolls++;
	work->blk.nonce = 0;

	/* This is now a different work item so it needs a different ID for the
	 * hashtable */
	work->id = total_work++;
}

/* Duplicates any dynamically allocated arrays within the work struct to
 * prevent a copied work struct from freeing ram belonging to another struct */
void __copy_work(struct work *work, const struct work *base_work)
{
	int id = work->id;

	clean_work(work);
	memcpy(work, base_work, sizeof(struct work));
	/* Keep the unique new id assigned during make_work to prevent copied
	 * work from having the same id. */
	work->id = id;
	if (base_work->job_id)
		work->job_id = strdup(base_work->job_id);
	if (base_work->nonce1)
		work->nonce1 = strdup(base_work->nonce1);
	if (base_work->nonce2)
		work->nonce2 = strdup(base_work->nonce2);
	if (base_work->ntime)
		work->ntime = strdup(base_work->ntime);

	if (base_work->tmpl) {
		struct pool *pool = work->pool;
		mutex_lock(&pool->pool_lock);
		++*work->tmpl_refcount;
		mutex_unlock(&pool->pool_lock);
	}
}

/* Generates a copy of an existing work struct, creating fresh heap allocations
 * for all dynamically allocated arrays within the struct */
struct work *copy_work(const struct work *base_work)
{
	struct work *work = make_work();

	__copy_work(work, base_work);

	return work;
}

static struct work *make_clone(struct work *work)
{
	struct work *work_clone = copy_work(work);

	work_clone->clone = true;
	gettimeofday((struct timeval *)&(work_clone->tv_cloned), NULL);
	work_clone->longpoll = false;
	work_clone->mandatory = false;
	/* Make cloned work appear slightly older to bias towards keeping the
	 * master work item which can be further rolled */
	work_clone->tv_staged.tv_sec -= 1;

	return work_clone;
}

static void stage_work(struct work *work);

static bool clone_available(void)
{
	struct work *work_clone = NULL, *work, *tmp;
	bool cloned = false;

	mutex_lock(stgd_lock);
	if (!staged_rollable)
		goto out_unlock;

	HASH_ITER(hh, staged_work, work, tmp) {
		if (can_roll(work) && should_roll(work)) {
			roll_work(work);
			work_clone = make_clone(work);
			roll_work(work);
			applog(LOG_DEBUG, "Pushing cloned available work to stage thread");
			cloned = true;
			break;
		}
	}

out_unlock:
	mutex_unlock(stgd_lock);

	if (cloned)
		stage_work(work_clone);
	return cloned;
}

static void pool_died(struct pool *pool)
{
	if (!pool_tset(pool, &pool->idle)) {
		gettimeofday(&pool->tv_idle, NULL);
		if (pool == current_pool()) {
			applog(LOG_WARNING, "Pool %d %s not responding!", pool->pool_no, pool->rpc_url);
			switch_pools(NULL);
		} else
			applog(LOG_INFO, "Pool %d %s failed to return work", pool->pool_no, pool->rpc_url);
	}
}

bool stale_work(struct work *work, bool share)
{
	unsigned work_expiry;
	struct pool *pool;
	uint32_t block_id;
	unsigned getwork_delay;

	if (opt_benchmark)
		return false;

	block_id = ((uint32_t*)work->data)[1];
	pool = work->pool;

	/* Technically the rolltime should be correct but some pools
	 * advertise a broken expire= that is lower than a meaningful
	 * scantime */
	if (work->rolltime >= opt_scantime || work->tmpl)
		work_expiry = work->rolltime;
	else
		work_expiry = opt_expiry;

	unsigned max_expiry = (have_longpoll ? opt_expiry_lp : opt_expiry);
	if (work_expiry > max_expiry)
		work_expiry = max_expiry;

	if (share) {
		/* If the share isn't on this pool's latest block, it's stale */
		if (pool->block_id && pool->block_id != block_id)
		{
			applog(LOG_DEBUG, "Share stale due to block mismatch (%08lx != %08lx)", (long)block_id, (long)pool->block_id);
			return true;
		}

		/* If the pool doesn't want old shares, then any found in work before
		 * the most recent longpoll is stale */
		if ((!pool->submit_old) && work->work_restart_id != pool->work_restart_id)
		{
			applog(LOG_DEBUG, "Share stale due to mandatory work update (%02x != %02x)", work->work_restart_id, pool->work_restart_id);
			return true;
		}
	} else {
		/* If this work isn't for the latest Bitcoin block, it's stale */
		/* But only care about the current pool if failover-only */
		if (enabled_pools <= 1 || opt_fail_only) {
			if (pool->block_id && block_id != pool->block_id)
			{
				applog(LOG_DEBUG, "Work stale due to block mismatch (%08lx != 1 ? %08lx : %08lx)", (long)block_id, (long)pool->block_id, (long)current_block_id);
				return true;
			}
		} else {
			if (block_id != current_block_id)
			{
				applog(LOG_DEBUG, "Work stale due to block mismatch (%08lx != 0 ? %08lx : %08lx)", (long)block_id, (long)pool->block_id, (long)current_block_id);
				return true;
			}
		}

		/* If the pool has asked us to restart since this work, it's stale */
		if (work->work_restart_id != pool->work_restart_id)
		{
			applog(LOG_DEBUG, "Work stale due to work update (%02x != %02x)", work->work_restart_id, pool->work_restart_id);
			return true;
		}

	if (pool->has_stratum && work->job_id) {
		bool same_job;

		if (!pool->stratum_active || !pool->stratum_notify) {
			applog(LOG_DEBUG, "Work stale due to stratum inactive");
			return true;
		}

		same_job = true;
		mutex_lock(&pool->pool_lock);
		if (strcmp(work->job_id, pool->swork.job_id))
			same_job = false;
		mutex_unlock(&pool->pool_lock);
		if (!same_job) {
			applog(LOG_DEBUG, "Work stale due to stratum job_id mismatch");
			return true;
		}
	}

	/* Factor in the average getwork delay of this pool, rounding it up to
	 * the nearest second */
	getwork_delay = pool->cgminer_pool_stats.getwork_wait_rolling * 5 + 1;
	if (unlikely(work_expiry <= getwork_delay + 5))
		work_expiry = 5;
	else
		work_expiry -= getwork_delay;

	}

	double elapsed_since_staged = difftime(time(NULL), work->tv_staged.tv_sec);
	if (elapsed_since_staged > work_expiry) {
		applog(LOG_DEBUG, "%s stale due to expiry (%.0f >= %u)", share?"Share":"Work", elapsed_since_staged, work_expiry);
		return true;
	}

	/* If the user only wants strict failover, any work from a pool other than
	 * the current one is always considered stale */
	if (opt_fail_only && !share && pool != current_pool() && !work->mandatory &&
	    pool_strategy != POOL_LOADBALANCE && pool_strategy != POOL_BALANCE) {
		applog(LOG_DEBUG, "Work stale due to fail only pool mismatch (pool %u vs %u)", pool->pool_no, current_pool()->pool_no);
		return true;
	}

	return false;
}

static void regen_hash(struct work *work)
{
	hash_data(work->hash, work->data);
}

static void check_solve(struct work *work)
{
	if (opt_scrypt)
		scrypt_outputhash(work);
	else
		regen_hash(work);

	work->block = solves_block(work);
	if (unlikely(work->block)) {
		work->pool->solved++;
		found_blocks++;
		work->mandatory = true;
		applog(LOG_NOTICE, "Found block for pool %d!", work->pool->pool_no);
	}
}

static void submit_discard_share2(const char *reason, struct work *work)
{
	sharelog(reason, work);

	mutex_lock(&stats_lock);
	++total_stale;
	++(work->pool->stale_shares);
	total_diff_stale += work->work_difficulty;
	work->pool->diff_stale += work->work_difficulty;
	mutex_unlock(&stats_lock);
}

static void submit_discard_share(struct work *work)
{
	submit_discard_share2("discard", work);
}

struct submit_work_state {
	struct work *work;
	bool resubmit;
	struct curl_ent *ce;
	int failures;
	time_t staleexpire;
	char *s;
	struct timeval tv_submit;
	struct submit_work_state *next;
};

static int my_curl_timer_set(__maybe_unused CURLM *curlm, long timeout_ms, void *userp)
{
	long *p_timeout_us = userp;
	
	const long max_ms = LONG_MAX / 1000;
	if (max_ms < timeout_ms)
		timeout_ms = max_ms;
	
	*p_timeout_us = timeout_ms * 1000;
	return 0;
}

static void sws_has_ce(struct submit_work_state *sws)
{
	struct pool *pool = sws->work->pool;
	sws->s = submit_upstream_work_request(sws->work);
	gettimeofday(&sws->tv_submit, NULL);
	json_rpc_call_async(sws->ce->curl, pool->rpc_url, pool->rpc_userpass, sws->s, false, pool, true, sws);
}

static struct submit_work_state *begin_submission(struct work *work)
{
	struct pool *pool;
	struct submit_work_state *sws = NULL;

	pool = work->pool;
	sws = malloc(sizeof(*sws));
	*sws = (struct submit_work_state){
		.work = work,
	};

	check_solve(work);

	if (stale_work(work, true)) {
		work->stale = true;
		if (opt_submit_stale)
			applog(LOG_NOTICE, "Pool %d stale share detected, submitting as user requested", pool->pool_no);
		else if (pool->submit_old)
			applog(LOG_NOTICE, "Pool %d stale share detected, submitting as pool requested", pool->pool_no);
		else {
			applog(LOG_NOTICE, "Pool %d stale share detected, discarding", pool->pool_no);
			submit_discard_share(work);
			goto out;
		}
		sws->staleexpire = time(NULL) + 300;
	}

	if (work->stratum) {
		char *s;

		s = malloc(1024);

		sws->s = s;
	} else {
		/* submit solution to bitcoin via JSON-RPC */
		sws->ce = pop_curl_entry2(pool, false);
		if (sws->ce) {
			sws_has_ce(sws);
		} else {
			sws->next = pool->sws_waiting_on_curl;
			pool->sws_waiting_on_curl = sws;
			if (sws->next)
				applog(LOG_DEBUG, "submit_thread queuing submission");
			else
				applog(LOG_WARNING, "submit_thread queuing submissions (see --submit-threads)");
		}
	}

	return sws;

out:
	free(sws);
	return NULL;
}

static bool retry_submission(struct submit_work_state *sws)
{
	struct work *work = sws->work;
	struct pool *pool = work->pool;

		sws->resubmit = true;
		if ((!work->stale) && stale_work(work, true)) {
			work->stale = true;
			if (opt_submit_stale)
				applog(LOG_NOTICE, "Pool %d share became stale during submission failure, will retry as user requested", pool->pool_no);
			else if (pool->submit_old)
				applog(LOG_NOTICE, "Pool %d share became stale during submission failure, will retry as pool requested", pool->pool_no);
			else {
				applog(LOG_NOTICE, "Pool %d share became stale during submission failure, discarding", pool->pool_no);
				submit_discard_share(work);
				return false;
			}
			sws->staleexpire = time(NULL) + 300;
		}
		if (unlikely((opt_retries >= 0) && (++sws->failures > opt_retries))) {
			applog(LOG_ERR, "Pool %d failed %d submission retries, discarding", pool->pool_no, opt_retries);
			submit_discard_share(work);
			return false;
		}
		else if (work->stale) {
			if (unlikely(opt_retries < 0 && sws->staleexpire <= time(NULL))) {
				applog(LOG_NOTICE, "Pool %d stale share failed to submit for 5 minutes, discarding", pool->pool_no);
				submit_discard_share(work);
				return false;
			}
		}

		/* pause, then restart work-request loop */
		applog(LOG_INFO, "json_rpc_call failed on submit_work, retrying");

		gettimeofday(&sws->tv_submit, NULL);
		json_rpc_call_async(sws->ce->curl, pool->rpc_url, pool->rpc_userpass, sws->s, false, pool, true, sws);
	
	return true;
}

static void free_sws(struct submit_work_state *sws)
{
	free(sws->s);
	free_work(sws->work);
	free(sws);
}

static void *submit_work_thread(__maybe_unused void *userdata)
{
	int wip = 0;
	CURLM *curlm;
	long curlm_timeout_us = -1;
	struct timeval curlm_timer;
	struct submit_work_state *sws, **swsp;
	struct submit_work_state *write_sws = NULL;
	unsigned tsreduce = 0;

	pthread_detach(pthread_self());

	RenameThread("submit_work");

	applog(LOG_DEBUG, "Creating extra submit work thread");

	curlm = curl_multi_init();
	curlm_timeout_us = -1;
	curl_multi_setopt(curlm, CURLMOPT_TIMERDATA, &curlm_timeout_us);
	curl_multi_setopt(curlm, CURLMOPT_TIMERFUNCTION, my_curl_timer_set);

	fd_set rfds, wfds, efds;
	int maxfd;
	struct timeval tv_timeout, tv_now;
	int n;
	CURLMsg *cm;
	FD_ZERO(&rfds);
	while (1) {
		mutex_lock(&submitting_lock);
		total_submitting -= tsreduce;
		tsreduce = 0;
		if (FD_ISSET(submit_waiting_notifier[0], &rfds)) {
			notifier_read(submit_waiting_notifier);
		}
		
		// Receive any new submissions
		while (!list_empty(&submit_waiting)) {
			struct work *work = list_entry(submit_waiting.next, struct work, list);
			list_del(&work->list);
			if ( (sws = begin_submission(work)) ) {
				if (sws->ce)
					curl_multi_add_handle(curlm, sws->ce->curl);
				else if (sws->s) {
					sws->next = write_sws;
					write_sws = sws;
				}
				++wip;
			}
			else {
				--total_submitting;
				free_work(work);
			}
		}
		
		if (unlikely(shutting_down && !wip))
			break;
		mutex_unlock(&submitting_lock);
		
		FD_ZERO(&rfds);
		FD_ZERO(&wfds);
		FD_ZERO(&efds);
		tv_timeout.tv_sec = -1;
		
		// Setup cURL with select
		// Need to call perform to ensure the timeout gets updated
		curl_multi_perform(curlm, &n);
		curl_multi_fdset(curlm, &rfds, &wfds, &efds, &maxfd);
		if (curlm_timeout_us >= 0)
		{
			timer_set_delay_from_now(&curlm_timer, curlm_timeout_us);
			reduce_timeout_to(&tv_timeout, &curlm_timer);
		}
		
		// Setup waiting stratum submissions with select
		for (sws = write_sws; sws; sws = sws->next)
		{
			struct pool *pool = sws->work->pool;
			int fd = pool->sock;
			if (fd == INVSOCK || (!pool->stratum_auth) || !pool->stratum_notify)
				continue;
			FD_SET(fd, &wfds);
			set_maxfd(&maxfd, fd);
		}
		
		// Setup "submit waiting" notifier with select
		FD_SET(submit_waiting_notifier[0], &rfds);
		set_maxfd(&maxfd, submit_waiting_notifier[0]);
		
		// Wait for something interesting to happen :)
		gettimeofday(&tv_now, NULL);
		if (select(maxfd+1, &rfds, &wfds, &efds, select_timeout(&tv_timeout, &tv_now)) < 0) {
			FD_ZERO(&rfds);
			continue;
		}
		
		// Handle any stratum ready-to-write results
		for (swsp = &write_sws; (sws = *swsp); ) {
			struct work *work = sws->work;
			struct pool *pool = work->pool;
			int fd = pool->sock;
			bool sessionid_match;
			
			if (fd == INVSOCK || (!pool->stratum_auth) || (!pool->stratum_notify) || !FD_ISSET(fd, &wfds)) {
next_write_sws:
				// TODO: Check if stale, possibly discard etc
				swsp = &sws->next;
				continue;
			}
			
			mutex_lock(&pool->pool_lock);
			// NOTE: cgminer only does this check on retries, but BFGMiner does it for even the first/normal submit; therefore, it needs to be such that it always is true on the same connection regardless of session management
			// NOTE: Worst case scenario for a false positive: the pool rejects it as H-not-zero
			sessionid_match = (!pool->nonce1) || !strcmp(work->nonce1, pool->nonce1);
			mutex_unlock(&pool->pool_lock);
			if (!sessionid_match)
			{
				applog(LOG_DEBUG, "No matching session id for resubmitting stratum share");
				submit_discard_share2("disconnect", work);
				++tsreduce;
next_write_sws_del:
				// Clear the fd from wfds, to avoid potentially blocking on other submissions to the same socket
				FD_CLR(fd, &wfds);
				// Delete sws for this submission, since we're done with it
				*swsp = sws->next;
				free_sws(sws);
				--wip;
				continue;
			}
			
			char *s = sws->s;
			struct stratum_share *sshare = calloc(sizeof(struct stratum_share), 1);
			int sshare_id;
			uint32_t nonce;
			char *noncehex;
			
			sshare->sshare_time = time(NULL);
			sshare->work = copy_work(work);
			nonce = *((uint32_t *)(work->data + 76));
			noncehex = bin2hex((const unsigned char *)&nonce, 4);
			
			mutex_lock(&sshare_lock);
			/* Give the stratum share a unique id */
			sshare_id =
			sshare->id = swork_id++;
			HASH_ADD_INT(stratum_shares, id, sshare);
			sprintf(s, "{\"params\": [\"%s\", \"%s\", \"%s\", \"%s\", \"%s\"], \"id\": %d, \"method\": \"mining.submit\"}",
				pool->rpc_user, work->job_id, work->nonce2, work->ntime, noncehex, sshare->id);
			mutex_unlock(&sshare_lock);
			
			free(noncehex);
			
			applog(LOG_DEBUG, "DBG: sending %s submit RPC call: %s", pool->stratum_url, s);

			if (likely(stratum_send(pool, s, strlen(s)))) {
				if (pool_tclear(pool, &pool->submit_fail))
					applog(LOG_WARNING, "Pool %d communication resumed, submitting work", pool->pool_no);
				applog(LOG_DEBUG, "Successfully submitted, adding to stratum_shares db");
				goto next_write_sws_del;
			} else if (!pool_tset(pool, &pool->submit_fail)) {
				// Undo stuff
				mutex_lock(&sshare_lock);
				// NOTE: Need to find it again in case something else has consumed it already (like the stratum-disconnect resubmitter...)
				HASH_FIND_INT(stratum_shares, &sshare_id, sshare);
				if (sshare)
					HASH_DEL(stratum_shares, sshare);
				mutex_unlock(&sshare_lock);
				if (sshare)
				{
					free_work(sshare->work);
					free(sshare);
				}
				
				applog(LOG_WARNING, "Pool %d stratum share submission failure", pool->pool_no);
				total_ro++;
				pool->remotefail_occasions++;
				
				if (!sshare)
					goto next_write_sws_del;
				
				goto next_write_sws;
			}
		}
		
		// Handle any cURL activities
		curl_multi_perform(curlm, &n);
		while( (cm = curl_multi_info_read(curlm, &n)) ) {
			if (cm->msg == CURLMSG_DONE)
			{
				bool finished;
				json_t *val = json_rpc_call_completed(cm->easy_handle, cm->data.result, false, NULL, &sws);
				curl_multi_remove_handle(curlm, cm->easy_handle);
				finished = submit_upstream_work_completed(sws->work, sws->resubmit, &sws->tv_submit, val);
				if (!finished) {
					if (retry_submission(sws))
						curl_multi_add_handle(curlm, sws->ce->curl);
					else
						finished = true;
				}
				
				if (finished) {
					--wip;
					++tsreduce;
					struct pool *pool = sws->work->pool;
					if (pool->sws_waiting_on_curl) {
						pool->sws_waiting_on_curl->ce = sws->ce;
						sws_has_ce(pool->sws_waiting_on_curl);
						pool->sws_waiting_on_curl = pool->sws_waiting_on_curl->next;
						curl_multi_add_handle(curlm, sws->ce->curl);
					} else {
						push_curl_entry(sws->ce, sws->work->pool);
					}
					free_sws(sws);
				}
			}
		}
	}
	assert(!write_sws);
	mutex_unlock(&submitting_lock);

	curl_multi_cleanup(curlm);

	applog(LOG_DEBUG, "submit_work thread exiting");

	return NULL;
}

/* Find the pool that currently has the highest priority */
static struct pool *priority_pool(int choice)
{
	struct pool *ret = NULL;
	int i;

	for (i = 0; i < total_pools; i++) {
		struct pool *pool = pools[i];

		if (pool->prio == choice) {
			ret = pool;
			break;
		}
	}

	if (unlikely(!ret)) {
		applog(LOG_ERR, "WTF No pool %d found!", choice);
		return pools[choice];
	}
	return ret;
}

int prioritize_pools(char *param, int *pid)
{
	char *ptr, *next;
	int i, pr, prio = 0;

	if (total_pools == 0) {
		return MSG_NOPOOL;
	}

	if (param == NULL || *param == '\0') {
		return MSG_MISPID;
	}

	bool pools_changed[total_pools];
	int new_prio[total_pools];
	for (i = 0; i < total_pools; ++i)
		pools_changed[i] = false;

	next = param;
	while (next && *next) {
		ptr = next;
		next = strchr(ptr, ',');
		if (next)
			*(next++) = '\0';

		i = atoi(ptr);
		if (i < 0 || i >= total_pools) {
			*pid = i;
			return MSG_INVPID;
		}

		if (pools_changed[i]) {
			*pid = i;
			return MSG_DUPPID;
		}

		pools_changed[i] = true;
		new_prio[i] = prio++;
	}

	// Only change them if no errors
	for (i = 0; i < total_pools; i++) {
		if (pools_changed[i])
			pools[i]->prio = new_prio[i];
	}

	// In priority order, cycle through the unchanged pools and append them
	for (pr = 0; pr < total_pools; pr++)
		for (i = 0; i < total_pools; i++) {
			if (!pools_changed[i] && pools[i]->prio == pr) {
				pools[i]->prio = prio++;
				pools_changed[i] = true;
				break;
			}
		}

	if (current_pool()->prio)
		switch_pools(NULL);

	return MSG_POOLPRIO;
}

void validate_pool_priorities(void)
{
	// TODO: this should probably do some sort of logging
	int i, j;
	bool used[total_pools];
	bool valid[total_pools];

	for (i = 0; i < total_pools; i++)
		used[i] = valid[i] = false;

	for (i = 0; i < total_pools; i++) {
		if (pools[i]->prio >=0 && pools[i]->prio < total_pools) {
			if (!used[pools[i]->prio]) {
				valid[i] = true;
				used[pools[i]->prio] = true;
			}
		}
	}

	for (i = 0; i < total_pools; i++) {
		if (!valid[i]) {
			for (j = 0; j < total_pools; j++) {
				if (!used[j]) {
					applog(LOG_WARNING, "Pool %d priority changed from %d to %d", i, pools[i]->prio, j);
					pools[i]->prio = j;
					used[j] = true;
					break;
				}
			}
		}
	}
}

void switch_pools(struct pool *selected)
{
	struct pool *pool, *last_pool;
	int i, pool_no, next_pool;

	mutex_lock(&control_lock);
	last_pool = currentpool;
	pool_no = currentpool->pool_no;

	/* Switch selected to pool number 0 and move the rest down */
	if (selected) {
		if (selected->prio != 0) {
			for (i = 0; i < total_pools; i++) {
				pool = pools[i];
				if (pool->prio < selected->prio)
					pool->prio++;
			}
			selected->prio = 0;
		}
	}

	switch (pool_strategy) {
		/* Both of these set to the master pool */
		case POOL_BALANCE:
		case POOL_FAILOVER:
		case POOL_LOADBALANCE:
			for (i = 0; i < total_pools; i++) {
				pool = priority_pool(i);
				if (!pool->idle && pool->enabled == POOL_ENABLED) {
					pool_no = pool->pool_no;
					break;
				}
			}
			break;
		/* Both of these simply increment and cycle */
		case POOL_ROUNDROBIN:
		case POOL_ROTATE:
			if (selected && !selected->idle) {
				pool_no = selected->pool_no;
				break;
			}
			next_pool = pool_no;
			/* Select the next alive pool */
			for (i = 1; i < total_pools; i++) {
				next_pool++;
				if (next_pool >= total_pools)
					next_pool = 0;
				pool = pools[next_pool];
				if (!pool->idle && pool->enabled == POOL_ENABLED) {
					pool_no = next_pool;
					break;
				}
			}
			break;
		default:
			break;
	}

	currentpool = pools[pool_no];
	pool = currentpool;
	mutex_unlock(&control_lock);

	/* Set the lagging flag to avoid pool not providing work fast enough
	 * messages in failover only mode since  we have to get all fresh work
	 * as in restart_threads */
	if (opt_fail_only)
		pool_tset(pool, &pool->lagging);

	if (pool != last_pool)
	{
		pool->block_id = 0;
		if (pool_strategy != POOL_LOADBALANCE && pool_strategy != POOL_BALANCE) {
			applog(LOG_WARNING, "Switching to pool %d %s", pool->pool_no, pool->rpc_url);
		}
	}

	mutex_lock(&lp_lock);
	pthread_cond_broadcast(&lp_cond);
	mutex_unlock(&lp_lock);

}

static void discard_work(struct work *work)
{
	if (!work->clone && !work->rolls && !work->mined) {
		if (work->pool)
			work->pool->discarded_work++;
		total_discarded++;
		applog(LOG_DEBUG, "Discarded work");
	} else
		applog(LOG_DEBUG, "Discarded cloned or rolled work");
	free_work(work);
}

static void wake_gws(void)
{
	mutex_lock(stgd_lock);
	pthread_cond_signal(&gws_cond);
	mutex_unlock(stgd_lock);
}

static void discard_stale(void)
{
	struct work *work, *tmp;
	int stale = 0;

	mutex_lock(stgd_lock);
	HASH_ITER(hh, staged_work, work, tmp) {
		if (stale_work(work, false)) {
			HASH_DEL(staged_work, work);
			discard_work(work);
			stale++;
		}
	}
	pthread_cond_signal(&gws_cond);
	mutex_unlock(stgd_lock);

	if (stale)
		applog(LOG_DEBUG, "Discarded %d stales that didn't match current hash", stale);
}

bool stale_work_future(struct work *work, bool share, unsigned long ustime)
{
	bool rv;
	struct timeval tv, orig;
	ldiv_t d;
	
	d = ldiv(ustime, 1000000);
	tv = (struct timeval){
		.tv_sec = d.quot,
		.tv_usec = d.rem,
	};
	orig = work->tv_staged;
	timersub(&orig, &tv, &work->tv_staged);
	rv = stale_work(work, share);
	work->tv_staged = orig;
	
	return rv;
}

static void restart_threads(void)
{
	struct pool *cp = current_pool();
	int i;
	struct thr_info *thr;

	/* Artificially set the lagging flag to avoid pool not providing work
	 * fast enough  messages after every long poll */
	pool_tset(cp, &cp->lagging);

	/* Discard staged work that is now stale */
	discard_stale();

	for (i = 0; i < mining_threads; i++)
	{
		thr = &thr_info[i];
		thr->work_restart = true;
	}
	
	for (i = 0; i < mining_threads; i++)
	{
		thr = &thr_info[i];
		notifier_wake(thr->work_restart_notifier);
	}
}

static char *blkhashstr(unsigned char *hash)
{
	unsigned char hash_swap[32];
	swap256(hash_swap, hash);
	swap32tole(hash_swap, hash_swap, 32 / 4);
	return bin2hex(hash_swap, 32);
}

static void set_curblock(char *hexstr, unsigned char *hash)
{
	unsigned char hash_swap[32];
	char *old_hash;

	current_block_id = ((uint32_t*)hash)[0];
	strcpy(current_block, hexstr);
	swap256(hash_swap, hash);
	swap32tole(hash_swap, hash_swap, 32 / 4);

	/* Don't free current_hash directly to avoid dereferencing when read
	 * elsewhere - and update block_timeval inside the same lock */
	mutex_lock(&ch_lock);
	gettimeofday(&block_timeval, NULL);
	__update_block_title(hash_swap);
	old_hash = current_fullhash;
	current_fullhash = bin2hex(hash_swap, 32);
	free(old_hash);
	mutex_unlock(&ch_lock);

	get_timestamp(blocktime, &block_timeval);

	applog(LOG_INFO, "New block: %s diff %s (%s)", current_hash, block_diff, net_hashrate);
}

/* Search to see if this string is from a block that has been seen before */
static bool block_exists(char *hexstr)
{
	struct block *s;

	rd_lock(&blk_lock);
	HASH_FIND_STR(blocks, hexstr, s);
	rd_unlock(&blk_lock);
	if (s)
		return true;
	return false;
}

/* Tests if this work is from a block that has been seen before */
static inline bool from_existing_block(struct work *work)
{
	char *hexstr = bin2hex(work->data + 8, 18);
	bool ret;

	ret = block_exists(hexstr);
	free(hexstr);
	return ret;
}

static int block_sort(struct block *blocka, struct block *blockb)
{
	return blocka->block_no - blockb->block_no;
}

static void set_blockdiff(const struct work *work)
{
	unsigned char target[32];
	double diff;
	uint64_t diff64;

	real_block_target(target, work->data);
	diff = target_diff(target);
	diff64 = diff;

	suffix_string(diff64, block_diff, 0);
	hashrate_to_bufstr(net_hashrate, diff * 7158278, -1, H2B_SHORT);
	if (unlikely(current_diff != diff))
		applog(LOG_NOTICE, "Network difficulty changed to %s (%s)", block_diff, net_hashrate);
	current_diff = diff;
}

static bool test_work_current(struct work *work)
{
	bool ret = true;
	char *hexstr;

	if (work->mandatory)
		return ret;

	uint32_t block_id = ((uint32_t*)(work->data))[1];

	/* Hack to work around dud work sneaking into test */
	hexstr = bin2hex(work->data + 8, 18);
	if (!strncmp(hexstr, "000000000000000000000000000000000000", 36))
		goto out_free;

	/* Search to see if this block exists yet and if not, consider it a
	 * new block and set the current block details to this one */
	if (!block_exists(hexstr)) {
		struct block *s = calloc(sizeof(struct block), 1);
		int deleted_block = 0;
		ret = false;

		if (unlikely(!s))
			quit (1, "test_work_current OOM");
		strcpy(s->hash, hexstr);
		s->block_no = new_blocks++;
		wr_lock(&blk_lock);
		/* Only keep the last hour's worth of blocks in memory since
		 * work from blocks before this is virtually impossible and we
		 * want to prevent memory usage from continually rising */
		if (HASH_COUNT(blocks) > 6) {
			struct block *oldblock;

			HASH_SORT(blocks, block_sort);
			oldblock = blocks;
			deleted_block = oldblock->block_no;
			HASH_DEL(blocks, oldblock);
			free(oldblock);
		}
		HASH_ADD_STR(blocks, hash, s);
		set_blockdiff(work);
		wr_unlock(&blk_lock);
		work->pool->block_id = block_id;
		if (deleted_block)
			applog(LOG_DEBUG, "Deleted block %d from database", deleted_block);
#if BLKMAKER_VERSION > 1
		template_nonce = 0;
#endif
		set_curblock(hexstr, &work->data[4]);
		if (unlikely(new_blocks == 1))
			goto out_free;

		if (!work->stratum) {
			if (work->longpoll) {
				applog(LOG_NOTICE, "Longpoll from pool %d detected new block",
				       work->pool->pool_no);
			} else if (have_longpoll)
				applog(LOG_NOTICE, "New block detected on network before longpoll");
			else
				applog(LOG_NOTICE, "New block detected on network");
		}
		restart_threads();
	} else {
		bool restart = false;
		struct pool *curpool = NULL;
		if (unlikely(work->pool->block_id != block_id)) {
			bool was_active = work->pool->block_id != 0;
			work->pool->block_id = block_id;
			if (!work->longpoll)
				update_last_work(work);
			if (was_active) {  // Pool actively changed block
				if (work->pool == (curpool = current_pool()))
					restart = true;
				if (block_id == current_block_id) {
					// Caught up, only announce if this pool is the one in use
					if (restart)
						applog(LOG_NOTICE, "%s %d caught up to new block",
						       work->longpoll ? "Longpoll from pool" : "Pool",
						       work->pool->pool_no);
				} else {
					// Switched to a block we know, but not the latest... why?
					// This might detect pools trying to double-spend or 51%,
					// but let's not make any accusations until it's had time
					// in the real world.
					free(hexstr);
					hexstr = blkhashstr(&work->data[4]);
					applog(LOG_WARNING, "%s %d is issuing work for an old block: %s",
					       work->longpoll ? "Longpoll from pool" : "Pool",
					       work->pool->pool_no,
					       hexstr);
				}
			}
		}
	  if (work->longpoll) {
		++work->pool->work_restart_id;
		update_last_work(work);
		if ((!restart) && work->pool == current_pool()) {
			applog(
			       (opt_quiet_work_updates ? LOG_DEBUG : LOG_NOTICE),
			       "Longpoll from pool %d requested work update",
				work->pool->pool_no);
			restart = true;
		}
	  }
		if (restart)
			restart_threads();
	}
	work->longpoll = false;
out_free:
	free(hexstr);
	return ret;
}

static int tv_sort(struct work *worka, struct work *workb)
{
	return worka->tv_staged.tv_sec - workb->tv_staged.tv_sec;
}

static bool work_rollable(struct work *work)
{
	return (!work->clone && work->rolltime);
}

static bool hash_push(struct work *work)
{
	bool rc = true;

	mutex_lock(stgd_lock);
	if (work_rollable(work))
		staged_rollable++;
	if (likely(!getq->frozen)) {
		HASH_ADD_INT(staged_work, id, work);
		HASH_SORT(staged_work, tv_sort);
	} else
		rc = false;
	pthread_cond_broadcast(&getq->cond);
	mutex_unlock(stgd_lock);

	return rc;
}

static void *stage_thread(void *userdata)
{
	struct thr_info *mythr = userdata;
	bool ok = true;

#ifndef HAVE_PTHREAD_CANCEL
	pthread_setcanceltype(PTHREAD_CANCEL_ASYNCHRONOUS, NULL);
#endif

	RenameThread("stage");

	while (ok) {
		struct work *work = NULL;

		applog(LOG_DEBUG, "Popping work to stage thread");

		work = tq_pop(mythr->q, NULL);
		if (unlikely(!work)) {
			applog(LOG_ERR, "Failed to tq_pop in stage_thread");
			ok = false;
			break;
		}
		work->work_restart_id = work->pool->work_restart_id;

		test_work_current(work);

		applog(LOG_DEBUG, "Pushing work to getwork queue (queued=%c)", work->queued?'Y':'N');

		if (unlikely(!hash_push(work))) {
			applog(LOG_WARNING, "Failed to hash_push in stage_thread");
			continue;
		}
	}

	tq_freeze(mythr->q);
	return NULL;
}

static void stage_work(struct work *work)
{
	applog(LOG_DEBUG, "Pushing work from pool %d to hash queue", work->pool->pool_no);
	work->work_restart_id = work->pool->work_restart_id;
	work->pool->last_work_time = time(NULL);
	test_work_current(work);
	hash_push(work);
}

#ifdef HAVE_CURSES
int curses_int(const char *query)
{
	int ret;
	char *cvar;

	cvar = curses_input(query);
	ret = atoi(cvar);
	free(cvar);
	return ret;
}
#endif

#ifdef HAVE_CURSES
static bool input_pool(bool live);
#endif

#ifdef HAVE_CURSES
static void display_pool_summary(struct pool *pool)
{
	double efficiency = 0.0;

	if (curses_active_locked()) {
		wlog("Pool: %s\n", pool->rpc_url);
		if (pool->solved)
			wlog("SOLVED %d BLOCK%s!\n", pool->solved, pool->solved > 1 ? "S" : "");
		wlog("%s own long-poll support\n", pool->lp_url ? "Has" : "Does not have");
		wlog(" Queued work requests: %d\n", pool->getwork_requested);
		wlog(" Share submissions: %d\n", pool->accepted + pool->rejected);
		wlog(" Accepted shares: %d\n", pool->accepted);
		wlog(" Rejected shares: %d\n", pool->rejected);
		wlog(" Accepted difficulty shares: %1.f\n", pool->diff_accepted);
		wlog(" Rejected difficulty shares: %1.f\n", pool->diff_rejected);
		if (pool->accepted || pool->rejected)
			wlog(" Reject ratio: %.1f%%\n", (double)(pool->rejected * 100) / (double)(pool->accepted + pool->rejected));
		uint64_t pool_bytes_xfer = pool->cgminer_pool_stats.net_bytes_received + pool->cgminer_pool_stats.net_bytes_sent;
		efficiency = pool_bytes_xfer ? pool->diff_accepted * 2048. / pool_bytes_xfer : 0.0;
		wlog(" Efficiency (accepted * difficulty / 2 KB): %.2f\n", efficiency);

		wlog(" Discarded work due to new blocks: %d\n", pool->discarded_work);
		wlog(" Stale submissions discarded due to new blocks: %d\n", pool->stale_shares);
		wlog(" Unable to get work from server occasions: %d\n", pool->getfail_occasions);
		wlog(" Submitting work remotely delay occasions: %d\n\n", pool->remotefail_occasions);
		unlock_curses();
	}
}
#endif

/* We can't remove the memory used for this struct pool because there may
 * still be work referencing it. We just remove it from the pools list */
void remove_pool(struct pool *pool)
{
	int i, last_pool = total_pools - 1;
	struct pool *other;

	/* Boost priority of any lower prio than this one */
	for (i = 0; i < total_pools; i++) {
		other = pools[i];
		if (other->prio > pool->prio)
			other->prio--;
	}

	if (pool->pool_no < last_pool) {
		/* Swap the last pool for this one */
		(pools[last_pool])->pool_no = pool->pool_no;
		pools[pool->pool_no] = pools[last_pool];
	}
	/* Give it an invalid number */
	pool->pool_no = total_pools;
	pool->removed = true;
	pool->has_stratum = false;
	total_pools--;
}

/* add a mutex if this needs to be thread safe in the future */
static struct JE {
	char *buf;
	struct JE *next;
} *jedata = NULL;

static void json_escape_free()
{
	struct JE *jeptr = jedata;
	struct JE *jenext;

	jedata = NULL;

	while (jeptr) {
		jenext = jeptr->next;
		free(jeptr->buf);
		free(jeptr);
		jeptr = jenext;
	}
}

static char *json_escape(char *str)
{
	struct JE *jeptr;
	char *buf, *ptr;

	/* 2x is the max, may as well just allocate that */
	ptr = buf = malloc(strlen(str) * 2 + 1);

	jeptr = malloc(sizeof(*jeptr));

	jeptr->buf = buf;
	jeptr->next = jedata;
	jedata = jeptr;

	while (*str) {
		if (*str == '\\' || *str == '"')
			*(ptr++) = '\\';

		*(ptr++) = *(str++);
	}

	*ptr = '\0';

	return buf;
}

void write_config(FILE *fcfg)
{
	int i;

	/* Write pool values */
	fputs("{\n\"pools\" : [", fcfg);
	for(i = 0; i < total_pools; i++) {
		fprintf(fcfg, "%s\n\t{\n\t\t\"url\" : \"%s\",", i > 0 ? "," : "", json_escape(pools[i]->rpc_url));
		if (pools[i]->rpc_proxy)
			fprintf(fcfg, "\n\t\t\"pool-proxy\" : \"%s\",", json_escape(pools[i]->rpc_proxy));
		fprintf(fcfg, "\n\t\t\"user\" : \"%s\",", json_escape(pools[i]->rpc_user));
		fprintf(fcfg, "\n\t\t\"pass\" : \"%s\",", json_escape(pools[i]->rpc_pass));
		fprintf(fcfg, "\n\t\t\"pool-priority\" : \"%d\"", pools[i]->prio);
		if (pools[i]->force_rollntime)
			fprintf(fcfg, ",\n\t\t\"force-rollntime\" : %d", pools[i]->force_rollntime);
		fprintf(fcfg, "\n\t}");
	}
	fputs("\n]\n", fcfg);

	fputs(",\n\"temp-cutoff\" : \"", fcfg);
	for (i = 0; i < total_devices; ++i)
		fprintf(fcfg, "%s%d", i > 0 ? "," : "", devices[i]->cutofftemp);
	fputs("\",\n\"temp-target\" : \"", fcfg);
	for (i = 0; i < total_devices; ++i)
		fprintf(fcfg, "%s%d", i > 0 ? "," : "", devices[i]->targettemp);
	fputs("\"", fcfg);
#ifdef HAVE_OPENCL
	if (nDevs) {
		/* Write GPU device values */
		fputs(",\n\"intensity\" : \"", fcfg);
		for(i = 0; i < nDevs; i++)
			fprintf(fcfg, gpus[i].dynamic ? "%sd" : "%s%d", i > 0 ? "," : "", gpus[i].intensity);
		fputs("\",\n\"vectors\" : \"", fcfg);
		for(i = 0; i < nDevs; i++)
			fprintf(fcfg, "%s%d", i > 0 ? "," : "",
				gpus[i].vwidth);
		fputs("\",\n\"worksize\" : \"", fcfg);
		for(i = 0; i < nDevs; i++)
			fprintf(fcfg, "%s%d", i > 0 ? "," : "",
				(int)gpus[i].work_size);
		fputs("\",\n\"kernel\" : \"", fcfg);
		for(i = 0; i < nDevs; i++) {
			fprintf(fcfg, "%s", i > 0 ? "," : "");
			switch (gpus[i].kernel) {
				case KL_NONE: // Shouldn't happen
					break;
				case KL_POCLBM:
					fprintf(fcfg, "poclbm");
					break;
				case KL_PHATK:
					fprintf(fcfg, "phatk");
					break;
				case KL_DIAKGCN:
					fprintf(fcfg, "diakgcn");
					break;
				case KL_DIABLO:
					fprintf(fcfg, "diablo");
					break;
				case KL_SCRYPT:
					fprintf(fcfg, "scrypt");
					break;
			}
		}
#ifdef USE_SCRYPT
		fputs("\",\n\"lookup-gap\" : \"", fcfg);
		for(i = 0; i < nDevs; i++)
			fprintf(fcfg, "%s%d", i > 0 ? "," : "",
				(int)gpus[i].opt_lg);
		fputs("\",\n\"thread-concurrency\" : \"", fcfg);
		for(i = 0; i < nDevs; i++)
			fprintf(fcfg, "%s%d", i > 0 ? "," : "",
				(int)gpus[i].opt_tc);
		fputs("\",\n\"shaders\" : \"", fcfg);
		for(i = 0; i < nDevs; i++)
			fprintf(fcfg, "%s%d", i > 0 ? "," : "",
				(int)gpus[i].shaders);
#endif
#ifdef HAVE_ADL
		fputs("\",\n\"gpu-engine\" : \"", fcfg);
		for(i = 0; i < nDevs; i++)
			fprintf(fcfg, "%s%d-%d", i > 0 ? "," : "", gpus[i].min_engine, gpus[i].gpu_engine);
		fputs("\",\n\"gpu-fan\" : \"", fcfg);
		for(i = 0; i < nDevs; i++)
			fprintf(fcfg, "%s%d-%d", i > 0 ? "," : "", gpus[i].min_fan, gpus[i].gpu_fan);
		fputs("\",\n\"gpu-memclock\" : \"", fcfg);
		for(i = 0; i < nDevs; i++)
			fprintf(fcfg, "%s%d", i > 0 ? "," : "", gpus[i].gpu_memclock);
		fputs("\",\n\"gpu-memdiff\" : \"", fcfg);
		for(i = 0; i < nDevs; i++)
			fprintf(fcfg, "%s%d", i > 0 ? "," : "", gpus[i].gpu_memdiff);
		fputs("\",\n\"gpu-powertune\" : \"", fcfg);
		for(i = 0; i < nDevs; i++)
			fprintf(fcfg, "%s%d", i > 0 ? "," : "", gpus[i].gpu_powertune);
		fputs("\",\n\"gpu-vddc\" : \"", fcfg);
		for(i = 0; i < nDevs; i++)
			fprintf(fcfg, "%s%1.3f", i > 0 ? "," : "", gpus[i].gpu_vddc);
		fputs("\",\n\"temp-overheat\" : \"", fcfg);
		for(i = 0; i < nDevs; i++)
			fprintf(fcfg, "%s%d", i > 0 ? "," : "", gpus[i].adl.overtemp);
#endif
		fputs("\"", fcfg);
	}
#endif
#ifdef HAVE_ADL
	if (opt_reorder)
		fprintf(fcfg, ",\n\"gpu-reorder\" : true");
#endif
#ifdef WANT_CPUMINE
	fprintf(fcfg, ",\n\"algo\" : \"%s\"", algo_names[opt_algo]);
#endif

	/* Simple bool and int options */
	struct opt_table *opt;
	for (opt = opt_config_table; opt->type != OPT_END; opt++) {
		char *p, *name = strdup(opt->names);
		for (p = strtok(name, "|"); p; p = strtok(NULL, "|")) {
			if (p[1] != '-')
				continue;
			if (opt->type & OPT_NOARG &&
			   ((void *)opt->cb == (void *)opt_set_bool || (void *)opt->cb == (void *)opt_set_invbool) &&
			   (*(bool *)opt->u.arg == ((void *)opt->cb == (void *)opt_set_bool)))
				fprintf(fcfg, ",\n\"%s\" : true", p+2);

			if (opt->type & OPT_HASARG &&
			   ((void *)opt->cb_arg == (void *)set_int_0_to_9999 ||
			   (void *)opt->cb_arg == (void *)set_int_1_to_65535 ||
			   (void *)opt->cb_arg == (void *)set_int_0_to_10 ||
			   (void *)opt->cb_arg == (void *)set_int_1_to_10) &&
			   opt->desc != opt_hidden &&
			   0 <= *(int *)opt->u.arg)
				fprintf(fcfg, ",\n\"%s\" : \"%d\"", p+2, *(int *)opt->u.arg);
		}
	}

	/* Special case options */
	fprintf(fcfg, ",\n\"shares\" : \"%d\"", opt_shares);
	if (pool_strategy == POOL_BALANCE)
		fputs(",\n\"balance\" : true", fcfg);
	if (pool_strategy == POOL_LOADBALANCE)
		fputs(",\n\"load-balance\" : true", fcfg);
	if (pool_strategy == POOL_ROUNDROBIN)
		fputs(",\n\"round-robin\" : true", fcfg);
	if (pool_strategy == POOL_ROTATE)
		fprintf(fcfg, ",\n\"rotate\" : \"%d\"", opt_rotate_period);
#if defined(unix) || defined(__APPLE__)
	if (opt_stderr_cmd && *opt_stderr_cmd)
		fprintf(fcfg, ",\n\"monitor\" : \"%s\"", json_escape(opt_stderr_cmd));
#endif // defined(unix)
	if (opt_kernel_path && *opt_kernel_path) {
		char *kpath = strdup(opt_kernel_path);
		if (kpath[strlen(kpath)-1] == '/')
			kpath[strlen(kpath)-1] = 0;
		fprintf(fcfg, ",\n\"kernel-path\" : \"%s\"", json_escape(kpath));
	}
	if (schedstart.enable)
		fprintf(fcfg, ",\n\"sched-time\" : \"%d:%d\"", schedstart.tm.tm_hour, schedstart.tm.tm_min);
	if (schedstop.enable)
		fprintf(fcfg, ",\n\"stop-time\" : \"%d:%d\"", schedstop.tm.tm_hour, schedstop.tm.tm_min);
	if (opt_socks_proxy && *opt_socks_proxy)
		fprintf(fcfg, ",\n\"socks-proxy\" : \"%s\"", json_escape(opt_socks_proxy));
	
	// We can only remove devices or disable them by default, but not both...
	if (!(opt_removedisabled && devices_enabled))
	{
		// Don't need to remove any, so we can set defaults here
		for (i = 0; i < total_devices; ++i)
			if (devices[i]->deven == DEV_DISABLED)
			{
				// At least one device is in fact disabled, so include device params
				fprintf(fcfg, ",\n\"device\" : [");
				bool first = true;
				for (i = 0; i < total_devices; ++i)
					if (devices[i]->deven != DEV_DISABLED)
					{
						fprintf(fcfg, "%s\n\t%d", first ? "" : ",", i);
						first = false;
					}
				fprintf(fcfg, "\n]");
				
				break;
			}
	}
	else
	if (devices_enabled) {
		// Mark original device params and remove-disabled
		fprintf(fcfg, ",\n\"device\" : [");
		bool first = true;
		for (i = 0; i < (int)(sizeof(devices_enabled) * 8) - 1; ++i) {
			if (devices_enabled & (1 << i))
			{
				fprintf(fcfg, "%s\n\t%d", first ? "" : ",", i);
				first = false;
			}
		}
		fprintf(fcfg, "\n]");
		fprintf(fcfg, ",\n\"remove-disabled\" : true");
	}
	
	if (opt_api_allow)
		fprintf(fcfg, ",\n\"api-allow\" : \"%s\"", json_escape(opt_api_allow));
	if (strcmp(opt_api_description, PACKAGE_STRING) != 0)
		fprintf(fcfg, ",\n\"api-description\" : \"%s\"", json_escape(opt_api_description));
	if (opt_api_groups)
		fprintf(fcfg, ",\n\"api-groups\" : \"%s\"", json_escape(opt_api_groups));
	if (opt_icarus_options)
		fprintf(fcfg, ",\n\"icarus-options\" : \"%s\"", json_escape(opt_icarus_options));
	if (opt_icarus_timing)
		fprintf(fcfg, ",\n\"icarus-timing\" : \"%s\"", json_escape(opt_icarus_timing));
	fputs("\n}\n", fcfg);

	json_escape_free();
}

void zero_bestshare(void)
{
	int i;

	best_diff = 0;
	memset(best_share, 0, 8);
	suffix_string(best_diff, best_share, 0);

	for (i = 0; i < total_pools; i++) {
		struct pool *pool = pools[i];
		pool->best_diff = 0;
	}
}

void zero_stats(void)
{
	int i;

	gettimeofday(&total_tv_start, NULL);
	miner_started = total_tv_start;
	total_mhashes_done = 0;
	total_getworks = 0;
	total_accepted = 0;
	total_rejected = 0;
	hw_errors = 0;
	total_stale = 0;
	total_discarded = 0;
	total_bytes_xfer = 0;
	new_blocks = 0;
	local_work = 0;
	total_go = 0;
	total_ro = 0;
	total_secs = 1.0;
	total_diff1 = 0;
	found_blocks = 0;
	total_diff_accepted = 0;
	total_diff_rejected = 0;
	total_diff_stale = 0;

	for (i = 0; i < total_pools; i++) {
		struct pool *pool = pools[i];

		pool->getwork_requested = 0;
		pool->accepted = 0;
		pool->rejected = 0;
		pool->solved = 0;
		pool->getwork_requested = 0;
		pool->stale_shares = 0;
		pool->discarded_work = 0;
		pool->getfail_occasions = 0;
		pool->remotefail_occasions = 0;
		pool->last_share_time = 0;
		pool->diff1 = 0;
		pool->diff_accepted = 0;
		pool->diff_rejected = 0;
		pool->diff_stale = 0;
		pool->last_share_diff = 0;
		pool->cgminer_stats.start_tv = total_tv_start;
		pool->cgminer_stats.getwork_calls = 0;
		pool->cgminer_stats.getwork_wait_min.tv_sec = MIN_SEC_UNSET;
		pool->cgminer_stats.getwork_wait_max.tv_sec = 0;
		pool->cgminer_stats.getwork_wait_max.tv_usec = 0;
		pool->cgminer_pool_stats.getwork_calls = 0;
		pool->cgminer_pool_stats.getwork_attempts = 0;
		pool->cgminer_pool_stats.getwork_wait_min.tv_sec = MIN_SEC_UNSET;
		pool->cgminer_pool_stats.getwork_wait_max.tv_sec = 0;
		pool->cgminer_pool_stats.getwork_wait_max.tv_usec = 0;
		pool->cgminer_pool_stats.min_diff = 0;
		pool->cgminer_pool_stats.max_diff = 0;
		pool->cgminer_pool_stats.min_diff_count = 0;
		pool->cgminer_pool_stats.max_diff_count = 0;
		pool->cgminer_pool_stats.times_sent = 0;
		pool->cgminer_pool_stats.bytes_sent = 0;
		pool->cgminer_pool_stats.net_bytes_sent = 0;
		pool->cgminer_pool_stats.times_received = 0;
		pool->cgminer_pool_stats.bytes_received = 0;
		pool->cgminer_pool_stats.net_bytes_received = 0;
	}

	zero_bestshare();

	mutex_lock(&hash_lock);
	for (i = 0; i < total_devices; ++i) {
		struct cgpu_info *cgpu = devices[i];

		cgpu->total_mhashes = 0;
		cgpu->accepted = 0;
		cgpu->rejected = 0;
		cgpu->hw_errors = 0;
		cgpu->utility = 0.0;
		cgpu->utility_diff1 = 0;
		cgpu->last_share_pool_time = 0;
		cgpu->diff1 = 0;
		cgpu->diff_accepted = 0;
		cgpu->diff_rejected = 0;
		cgpu->last_share_diff = 0;
		cgpu->thread_fail_init_count = 0;
		cgpu->thread_zero_hash_count = 0;
		cgpu->thread_fail_queue_count = 0;
		cgpu->dev_sick_idle_60_count = 0;
		cgpu->dev_dead_idle_600_count = 0;
		cgpu->dev_nostart_count = 0;
		cgpu->dev_over_heat_count = 0;
		cgpu->dev_thermal_cutoff_count = 0;
		cgpu->dev_comms_error_count = 0;
		cgpu->dev_throttle_count = 0;
		cgpu->cgminer_stats.start_tv = total_tv_start;
		cgpu->cgminer_stats.getwork_calls = 0;
		cgpu->cgminer_stats.getwork_wait_min.tv_sec = MIN_SEC_UNSET;
		cgpu->cgminer_stats.getwork_wait_max.tv_sec = 0;
		cgpu->cgminer_stats.getwork_wait_max.tv_usec = 0;
	}
	mutex_unlock(&hash_lock);
}

#ifdef HAVE_CURSES
static void display_pools(void)
{
	struct pool *pool;
	int selected, i, j;
	char input;

	opt_loginput = true;
	immedok(logwin, true);
	clear_logwin();
updated:
	for (j = 0; j < total_pools; j++) {
		for (i = 0; i < total_pools; i++) {
			pool = pools[i];

			if (pool->prio != j)
				continue;

			if (pool == current_pool())
				wattron(logwin, A_BOLD);
			if (pool->enabled != POOL_ENABLED)
				wattron(logwin, A_DIM);
			wlogprint("%d: ", pool->prio);
			switch (pool->enabled) {
				case POOL_ENABLED:
					wlogprint("Enabled  ");
					break;
				case POOL_DISABLED:
					wlogprint("Disabled ");
					break;
				case POOL_REJECTING:
					wlogprint("Rejectin ");
					break;
			}
			if (pool->idle)
				wlogprint("Dead ");
			else
			if (pool->has_stratum)
				wlogprint("Strtm");
			else
			if (pool->lp_url && pool->proto != pool->lp_proto)
				wlogprint("Mixed");
			else
				switch (pool->proto) {
					case PLP_GETBLOCKTEMPLATE:
						wlogprint(" GBT ");
						break;
					case PLP_GETWORK:
						wlogprint("GWork");
						break;
					default:
						wlogprint("Alive");
				}
			wlogprint(" Pool %d: %s  User:%s\n",
				pool->pool_no,
				pool->rpc_url, pool->rpc_user);
			wattroff(logwin, A_BOLD | A_DIM);

			break; //for (i = 0; i < total_pools; i++)
		}
	}
retry:
	wlogprint("\nCurrent pool management strategy: %s\n",
		strategies[pool_strategy].s);
	if (pool_strategy == POOL_ROTATE)
		wlogprint("Set to rotate every %d minutes\n", opt_rotate_period);
	wlogprint("[F]ailover only %s\n", opt_fail_only ? "enabled" : "disabled");
	wlogprint("[A]dd pool [R]emove pool [D]isable pool [E]nable pool [P]rioritize pool\n");
	wlogprint("[C]hange management strategy [S]witch pool [I]nformation\n");
	wlogprint("Or press any other key to continue\n");
	input = getch();

	if (!strncasecmp(&input, "a", 1)) {
		input_pool(true);
		goto updated;
	} else if (!strncasecmp(&input, "r", 1)) {
		if (total_pools <= 1) {
			wlogprint("Cannot remove last pool");
			goto retry;
		}
		selected = curses_int("Select pool number");
		if (selected < 0 || selected >= total_pools) {
			wlogprint("Invalid selection\n");
			goto retry;
		}
		pool = pools[selected];
		if (pool == current_pool())
			switch_pools(NULL);
		if (pool == current_pool()) {
			wlogprint("Unable to remove pool due to activity\n");
			goto retry;
		}
		disable_pool(pool);
		remove_pool(pool);
		goto updated;
	} else if (!strncasecmp(&input, "s", 1)) {
		selected = curses_int("Select pool number");
		if (selected < 0 || selected >= total_pools) {
			wlogprint("Invalid selection\n");
			goto retry;
		}
		pool = pools[selected];
		enable_pool(pool);
		switch_pools(pool);
		goto updated;
	} else if (!strncasecmp(&input, "d", 1)) {
		if (enabled_pools <= 1) {
			wlogprint("Cannot disable last pool");
			goto retry;
		}
		selected = curses_int("Select pool number");
		if (selected < 0 || selected >= total_pools) {
			wlogprint("Invalid selection\n");
			goto retry;
		}
		pool = pools[selected];
		disable_pool(pool);
		if (pool == current_pool())
			switch_pools(NULL);
		goto updated;
	} else if (!strncasecmp(&input, "e", 1)) {
		selected = curses_int("Select pool number");
		if (selected < 0 || selected >= total_pools) {
			wlogprint("Invalid selection\n");
			goto retry;
		}
		pool = pools[selected];
		enable_pool(pool);
		if (pool->prio < current_pool()->prio)
			switch_pools(pool);
		goto updated;
	} else if (!strncasecmp(&input, "c", 1)) {
		for (i = 0; i <= TOP_STRATEGY; i++)
			wlogprint("%d: %s\n", i, strategies[i].s);
		selected = curses_int("Select strategy number type");
		if (selected < 0 || selected > TOP_STRATEGY) {
			wlogprint("Invalid selection\n");
			goto retry;
		}
		if (selected == POOL_ROTATE) {
			opt_rotate_period = curses_int("Select interval in minutes");

			if (opt_rotate_period < 0 || opt_rotate_period > 9999) {
				opt_rotate_period = 0;
				wlogprint("Invalid selection\n");
				goto retry;
			}
		}
		pool_strategy = selected;
		switch_pools(NULL);
		goto updated;
	} else if (!strncasecmp(&input, "i", 1)) {
		selected = curses_int("Select pool number");
		if (selected < 0 || selected >= total_pools) {
			wlogprint("Invalid selection\n");
			goto retry;
		}
		pool = pools[selected];
		display_pool_summary(pool);
		goto retry;
	} else if (!strncasecmp(&input, "f", 1)) {
		opt_fail_only ^= true;
		goto updated;
        } else if (!strncasecmp(&input, "p", 1)) {
			char *prilist = curses_input("Enter new pool priority (comma separated list)");
			int res = prioritize_pools(prilist, &i);
			free(prilist);
			switch (res) {
        		case MSG_NOPOOL:
        			wlogprint("No pools\n");
        			goto retry;
        		case MSG_MISPID:
        			wlogprint("Missing pool id parameter\n");
        			goto retry;
        		case MSG_INVPID:
        			wlogprint("Invalid pool id %d - range is 0 - %d\n", i, total_pools - 1);
        			goto retry;
        		case MSG_DUPPID:
        			wlogprint("Duplicate pool specified %d\n", i);
        			goto retry;
        		case MSG_POOLPRIO:
        		default:
        			goto updated;
        	}
	} else
		clear_logwin();

	immedok(logwin, false);
	opt_loginput = false;
}

static const char *summary_detail_level_str(void)
{
	if (opt_compact)
		return "compact";
	if (opt_show_procs)
		return "processors";
	return "devices";
}

static void display_options(void)
{
	int selected;
	char input;

	opt_loginput = true;
	immedok(logwin, true);
retry:
	clear_logwin();
	wlogprint("[N]ormal [C]lear [S]ilent mode (disable all output)\n");
	wlogprint("[D]ebug:%s\n[P]er-device:%s\n[Q]uiet:%s\n[V]erbose:%s\n"
		  "[R]PC debug:%s\n[W]orkTime details:%s\nsu[M]mary detail level:%s\n"
		  "[L]og interval:%d\n[Z]ero statistics\n",
		opt_debug_console ? "on" : "off",
	        want_per_device_stats? "on" : "off",
		opt_quiet ? "on" : "off",
		opt_log_output ? "on" : "off",
		opt_protocol ? "on" : "off",
		opt_worktime ? "on" : "off",
		summary_detail_level_str(),
		opt_log_interval);
	wlogprint("Select an option or any other key to return\n");
	input = getch();
	if (!strncasecmp(&input, "q", 1)) {
		opt_quiet ^= true;
		wlogprint("Quiet mode %s\n", opt_quiet ? "enabled" : "disabled");
		goto retry;
	} else if (!strncasecmp(&input, "v", 1)) {
		opt_log_output ^= true;
		if (opt_log_output)
			opt_quiet = false;
		wlogprint("Verbose mode %s\n", opt_log_output ? "enabled" : "disabled");
		goto retry;
	} else if (!strncasecmp(&input, "n", 1)) {
		opt_log_output = false;
		opt_debug_console = false;
		opt_quiet = false;
		opt_protocol = false;
		opt_compact = false;
		opt_show_procs = false;
		devsummaryYOffset = 0;
		want_per_device_stats = false;
		wlogprint("Output mode reset to normal\n");
		switch_compact();
		goto retry;
	} else if (!strncasecmp(&input, "d", 1)) {
		opt_debug = true;
		opt_debug_console ^= true;
		opt_log_output = opt_debug_console;
		if (opt_debug_console)
			opt_quiet = false;
		wlogprint("Debug mode %s\n", opt_debug_console ? "enabled" : "disabled");
		goto retry;
	} else if (!strncasecmp(&input, "m", 1)) {
		if (opt_compact)
			opt_compact = false;
		else
		if (!opt_show_procs)
			opt_show_procs = true;
		else
		{
			opt_compact = true;
			opt_show_procs = false;
			devsummaryYOffset = 0;
		}
		wlogprint("su[M]mary detail level changed to: %s\n", summary_detail_level_str());
		switch_compact();
		goto retry;
	} else if (!strncasecmp(&input, "p", 1)) {
		want_per_device_stats ^= true;
		opt_log_output = want_per_device_stats;
		wlogprint("Per-device stats %s\n", want_per_device_stats ? "enabled" : "disabled");
		goto retry;
	} else if (!strncasecmp(&input, "r", 1)) {
		opt_protocol ^= true;
		if (opt_protocol)
			opt_quiet = false;
		wlogprint("RPC protocol debugging %s\n", opt_protocol ? "enabled" : "disabled");
		goto retry;
	} else if (!strncasecmp(&input, "c", 1))
		clear_logwin();
	else if (!strncasecmp(&input, "l", 1)) {
		selected = curses_int("Interval in seconds");
		if (selected < 0 || selected > 9999) {
			wlogprint("Invalid selection\n");
			goto retry;
		}
		opt_log_interval = selected;
		wlogprint("Log interval set to %d seconds\n", opt_log_interval);
		goto retry;
	} else if (!strncasecmp(&input, "s", 1)) {
		opt_realquiet = true;
	} else if (!strncasecmp(&input, "w", 1)) {
		opt_worktime ^= true;
		wlogprint("WorkTime details %s\n", opt_worktime ? "enabled" : "disabled");
		goto retry;
	} else if (!strncasecmp(&input, "z", 1)) {
		zero_stats();
		goto retry;
	} else
		clear_logwin();

	immedok(logwin, false);
	opt_loginput = false;
}
#endif

void default_save_file(char *filename)
{
#if defined(unix) || defined(__APPLE__)
	if (getenv("HOME") && *getenv("HOME")) {
	        strcpy(filename, getenv("HOME"));
		strcat(filename, "/");
	}
	else
		strcpy(filename, "");
	strcat(filename, ".bfgminer/");
	mkdir(filename, 0777);
#else
	strcpy(filename, "");
#endif
	strcat(filename, def_conf);
}

#ifdef HAVE_CURSES
static void set_options(void)
{
	int selected;
	char input;

	opt_loginput = true;
	immedok(logwin, true);
	clear_logwin();
retry:
	wlogprint("\n[L]ongpoll: %s\n", want_longpoll ? "On" : "Off");
	wlogprint("[Q]ueue: %d\n[S]cantime: %d\n[E]xpiry: %d\n[R]etries: %d\n"
		  "[W]rite config file\n[B]FGMiner restart\n",
		opt_queue, opt_scantime, opt_expiry, opt_retries);
	wlogprint("Select an option or any other key to return\n");
	input = getch();

	if (!strncasecmp(&input, "q", 1)) {
		selected = curses_int("Extra work items to queue");
		if (selected < 0 || selected > 9999) {
			wlogprint("Invalid selection\n");
			goto retry;
		}
		opt_queue = selected;
		goto retry;
	} else if (!strncasecmp(&input, "l", 1)) {
		if (want_longpoll)
			stop_longpoll();
		else
			start_longpoll();
		applog(LOG_WARNING, "Longpoll %s", want_longpoll ? "enabled" : "disabled");
		goto retry;
	} else if  (!strncasecmp(&input, "s", 1)) {
		selected = curses_int("Set scantime in seconds");
		if (selected < 0 || selected > 9999) {
			wlogprint("Invalid selection\n");
			goto retry;
		}
		opt_scantime = selected;
		goto retry;
	} else if  (!strncasecmp(&input, "e", 1)) {
		selected = curses_int("Set expiry time in seconds");
		if (selected < 0 || selected > 9999) {
			wlogprint("Invalid selection\n");
			goto retry;
		}
		opt_expiry = selected;
		goto retry;
	} else if  (!strncasecmp(&input, "r", 1)) {
		selected = curses_int("Retries before failing (-1 infinite)");
		if (selected < -1 || selected > 9999) {
			wlogprint("Invalid selection\n");
			goto retry;
		}
		opt_retries = selected;
		goto retry;
	} else if  (!strncasecmp(&input, "w", 1)) {
		FILE *fcfg;
		char *str, filename[PATH_MAX], prompt[PATH_MAX + 50];

		default_save_file(filename);
		sprintf(prompt, "Config filename to write (Enter for default) [%s]", filename);
		str = curses_input(prompt);
		if (strcmp(str, "-1")) {
			struct stat statbuf;

			strcpy(filename, str);
			free(str);
			if (!stat(filename, &statbuf)) {
				wlogprint("File exists, overwrite?\n");
				input = getch();
				if (strncasecmp(&input, "y", 1))
					goto retry;
			}
		}
		else
			free(str);
		fcfg = fopen(filename, "w");
		if (!fcfg) {
			wlogprint("Cannot open or create file\n");
			goto retry;
		}
		write_config(fcfg);
		fclose(fcfg);
		goto retry;

	} else if (!strncasecmp(&input, "b", 1)) {
		wlogprint("Are you sure?\n");
		input = getch();
		if (!strncasecmp(&input, "y", 1))
			app_restart();
		else
			clear_logwin();
	} else
		clear_logwin();

	immedok(logwin, false);
	opt_loginput = false;
}

static void *input_thread(void __maybe_unused *userdata)
{
	RenameThread("input");

	if (!curses_active)
		return NULL;

	while (1) {
		int input;

		input = getch();
		switch (input) {
		case 'q': case 'Q':
			kill_work();
			return NULL;
		case 'd': case 'D':
			display_options();
			break;
		case 'p': case 'P':
			display_pools();
			break;
		case 's': case 'S':
			set_options();
			break;
		case 'g': case 'G':
			if (have_opencl)
				manage_gpu();
			break;
#ifdef HAVE_CURSES
		case KEY_DOWN:
			if (devsummaryYOffset < -(total_lines + devcursor - statusy))
				break;
			devsummaryYOffset -= 2;
		case KEY_UP:
			if (devsummaryYOffset == 0)
				break;
			++devsummaryYOffset;
			if (curses_active_locked()) {
				int i;
				for (i = 0; i < mining_threads; i++)
					curses_print_devstatus(i);
				touchwin(statuswin);
				wrefresh(statuswin);
				unlock_curses();
			}
			break;
#endif
		}
		if (opt_realquiet) {
			disable_curses();
			break;
		}
	}

	return NULL;
}
#endif

static void *api_thread(void *userdata)
{
	struct thr_info *mythr = userdata;

	pthread_detach(pthread_self());
	pthread_setcanceltype(PTHREAD_CANCEL_ASYNCHRONOUS, NULL);

	RenameThread("rpc");

	api(api_thr_id);

	PTH(mythr) = 0L;

	return NULL;
}

void thread_reportin(struct thr_info *thr)
{
	gettimeofday(&thr->last, NULL);
	thr->cgpu->status = LIFE_WELL;
	thr->getwork = 0;
	thr->cgpu->device_last_well = time(NULL);
}

void thread_reportout(struct thr_info *thr)
{
	thr->getwork = time(NULL);
}

static void hashmeter(int thr_id, struct timeval *diff,
		      uint64_t hashes_done)
{
	struct timeval temp_tv_end, total_diff;
	double secs;
	double local_secs;
	double utility;
	static double local_mhashes_done = 0;
	static double rolling = 0;
	double local_mhashes = (double)hashes_done / 1000000.0;
	bool showlog = false;
	char cHr[h2bs_fmt_size[H2B_NOUNIT]], aHr[h2bs_fmt_size[H2B_NOUNIT]], uHr[h2bs_fmt_size[H2B_SPACED]];

	/* Update the last time this thread reported in */
	if (thr_id >= 0) {
		gettimeofday(&thr_info[thr_id].last, NULL);
		thr_info[thr_id].cgpu->device_last_well = time(NULL);
	}

	secs = (double)diff->tv_sec + ((double)diff->tv_usec / 1000000.0);

	/* So we can call hashmeter from a non worker thread */
	if (thr_id >= 0) {
		struct thr_info *thr = &thr_info[thr_id];
		struct cgpu_info *cgpu = thr_info[thr_id].cgpu;
		int threadobj = cgpu->threads ?: 1;
		double thread_rolling = 0.0;
		int i;

		applog(LOG_DEBUG, "[thread %d: %"PRIu64" hashes, %.1f khash/sec]",
			thr_id, hashes_done, hashes_done / 1000 / secs);

		/* Rolling average for each thread and each device */
		decay_time(&thr->rolling, local_mhashes / secs);
		for (i = 0; i < threadobj; i++)
			thread_rolling += cgpu->thr[i]->rolling;

		mutex_lock(&hash_lock);
		decay_time(&cgpu->rolling, thread_rolling);
		cgpu->total_mhashes += local_mhashes;
		mutex_unlock(&hash_lock);

		// If needed, output detailed, per-device stats
		if (want_per_device_stats) {
			struct timeval now;
			struct timeval elapsed;
			struct timeval *last_msg_tv = opt_show_procs ? &thr->cgpu->last_message_tv : &thr->cgpu->device->last_message_tv;

			gettimeofday(&now, NULL);
			timersub(&now, last_msg_tv, &elapsed);
			if (opt_log_interval <= elapsed.tv_sec) {
				struct cgpu_info *cgpu = thr->cgpu;
				char logline[255];

				*last_msg_tv = now;

				get_statline(logline, cgpu);
				if (!curses_active) {
					printf("%s          \r", logline);
					fflush(stdout);
				} else
					applog(LOG_INFO, "%s", logline);
			}
		}
	}

	/* Totals are updated by all threads so can race without locking */
	mutex_lock(&hash_lock);
	gettimeofday(&temp_tv_end, NULL);
	timersub(&temp_tv_end, &total_tv_end, &total_diff);

	total_mhashes_done += local_mhashes;
	local_mhashes_done += local_mhashes;
	if (total_diff.tv_sec < opt_log_interval)
		/* Only update the total every opt_log_interval seconds */
		goto out_unlock;
	showlog = true;
	gettimeofday(&total_tv_end, NULL);

	local_secs = (double)total_diff.tv_sec + ((double)total_diff.tv_usec / 1000000.0);
	decay_time(&rolling, local_mhashes_done / local_secs);
	global_hashrate = roundl(rolling) * 1000000;

	timersub(&total_tv_end, &total_tv_start, &total_diff);
	total_secs = (double)total_diff.tv_sec +
		((double)total_diff.tv_usec / 1000000.0);

	utility = total_accepted / total_secs * 60;

	ti_hashrate_bufstr(
		(char*[]){cHr, aHr, uHr},
		1e6*rolling,
		1e6*total_mhashes_done / total_secs,
		utility_to_hashrate(total_diff_accepted / (total_secs ?: 1) * 60),
		H2B_SPACED);

	sprintf(statusline, "%s%ds:%s avg:%s u:%s | A:%d R:%d S:%d HW:%d U:%.1f/m BS:%s",
		want_per_device_stats ? "ALL " : "",
		opt_log_interval,
		cHr, aHr,
		uHr,
		total_accepted, total_rejected, total_stale,
		hw_errors,
		utility,
		best_share);


	local_mhashes_done = 0;
out_unlock:
	mutex_unlock(&hash_lock);
	if (showlog) {
		if (!curses_active) {
			printf("%s          \r", statusline);
			fflush(stdout);
		} else
			applog(LOG_INFO, "%s", statusline);
	}
}

void hashmeter2(struct thr_info *thr)
{
	struct timeval tv_now, tv_elapsed;
	
	timerclear(&thr->tv_hashes_done);
	
	gettimeofday(&tv_now, NULL);
	timersub(&tv_now, &thr->tv_lastupdate, &tv_elapsed);
	if (tv_elapsed.tv_sec >= opt_log_interval) {
		hashmeter(thr->id, &tv_elapsed, thr->hashes_done);
		thr->hashes_done = 0;
		thr->tv_lastupdate = tv_now;
	}
}

static void stratum_share_result(json_t *val, json_t *res_val, json_t *err_val,
				 struct stratum_share *sshare)
{
	struct work *work = sshare->work;

	share_result(val, res_val, err_val, work, false, "");
}

/* Parses stratum json responses and tries to find the id that the request
 * matched to and treat it accordingly. */
bool parse_stratum_response(struct pool *pool, char *s)
{
	json_t *val = NULL, *err_val, *res_val, *id_val;
	struct stratum_share *sshare;
	json_error_t err;
	bool ret = false;
	int id;

	val = JSON_LOADS(s, &err);
	if (!val) {
		applog(LOG_INFO, "JSON decode failed(%d): %s", err.line, err.text);
		goto out;
	}

	res_val = json_object_get(val, "result");
	err_val = json_object_get(val, "error");
	id_val = json_object_get(val, "id");

	if (json_is_null(id_val) || !id_val) {
		char *ss;

		if (err_val)
			ss = json_dumps(err_val, JSON_INDENT(3));
		else
			ss = strdup("(unknown reason)");

		applog(LOG_INFO, "JSON-RPC non method decode failed: %s", ss);

		free(ss);

		goto out;
	}

	if (!json_is_integer(id_val)) {
		if (json_is_string(id_val)
		 && !strncmp(json_string_value(id_val), "txlist", 6)
		 && !strcmp(json_string_value(id_val) + 6, pool->swork.job_id)
		 && json_is_array(res_val)) {
			// Check that the transactions actually hash to the merkle links
			{
				unsigned maxtx = 1 << pool->swork.merkles;
				unsigned mintx = maxtx >> 1;
				--maxtx;
				unsigned acttx = (unsigned)json_array_size(res_val);
				if (acttx < mintx || acttx > maxtx) {
					applog(LOG_WARNING, "Pool %u is sending mismatched block contents to us (%u is not %u-%u)",
					       pool->pool_no, acttx, mintx, maxtx);
					goto fishy;
				}
				// TODO: Check hashes match actual merkle links
			}

			if (pool->swork.opaque) {
				pool->swork.opaque = false;
				applog(LOG_NOTICE, "Pool %u now providing block contents to us",
				       pool->pool_no);
			}
			pool->swork.transparency_time = (time_t)-1;

fishy:
			ret = true;
		}

		goto out;
	}

	id = json_integer_value(id_val);
	mutex_lock(&sshare_lock);
	HASH_FIND_INT(stratum_shares, &id, sshare);
	if (sshare)
		HASH_DEL(stratum_shares, sshare);
	mutex_unlock(&sshare_lock);
	if (!sshare) {
		if (json_is_true(res_val))
			applog(LOG_NOTICE, "Accepted untracked stratum share from pool %d", pool->pool_no);
		else
			applog(LOG_NOTICE, "Rejected untracked stratum share from pool %d", pool->pool_no);
		goto out;
	}
	else {
		mutex_lock(&submitting_lock);
		--total_submitting;
		mutex_unlock(&submitting_lock);
	}
	stratum_share_result(val, res_val, err_val, sshare);
	free_work(sshare->work);
	free(sshare);

	ret = true;
out:
	if (val)
		json_decref(val);

	return ret;
}

static void shutdown_stratum(struct pool *pool)
{
	// Shut down Stratum as if we never had it
	pool->stratum_active = false;
	pool->stratum_auth = false;
	pool->has_stratum = false;
	shutdown(pool->sock, SHUT_RDWR);
	free(pool->stratum_url);
	if (pool->sockaddr_url == pool->stratum_url)
		pool->sockaddr_url = NULL;
	pool->stratum_url = NULL;
}

void clear_stratum_shares(struct pool *pool)
{
	struct stratum_share *sshare, *tmpshare;
	struct work *work;
	double diff_cleared = 0;
	int cleared = 0;

	mutex_lock(&sshare_lock);
	HASH_ITER(hh, stratum_shares, sshare, tmpshare) {
		if (sshare->work->pool == pool) {
			HASH_DEL(stratum_shares, sshare);
			
			work = sshare->work;
			sharelog("disconnect", work);
			
			diff_cleared += sshare->work->work_difficulty;
			free_work(sshare->work);
			free(sshare);
			cleared++;
		}
	}
	mutex_unlock(&sshare_lock);

	if (cleared) {
		applog(LOG_WARNING, "Lost %d shares due to stratum disconnect on pool %d", cleared, pool->pool_no);
		mutex_lock(&stats_lock);
		pool->stale_shares += cleared;
		total_stale += cleared;
		pool->diff_stale += diff_cleared;
		total_diff_stale += diff_cleared;
		mutex_unlock(&stats_lock);

		mutex_lock(&submitting_lock);
		total_submitting -= cleared;
		mutex_unlock(&submitting_lock);
	}
}

static void resubmit_stratum_shares(struct pool *pool)
{
	struct stratum_share *sshare, *tmpshare;
	struct work *work;
	unsigned resubmitted = 0;

	mutex_lock(&sshare_lock);
	mutex_lock(&submitting_lock);
	HASH_ITER(hh, stratum_shares, sshare, tmpshare) {
		if (sshare->work->pool != pool)
			continue;
		
		HASH_DEL(stratum_shares, sshare);
		
		work = sshare->work;
		list_add_tail(&work->list, &submit_waiting);
		
		free(sshare);
		++resubmitted;
	}
	mutex_unlock(&submitting_lock);
	mutex_unlock(&sshare_lock);

	if (resubmitted) {
		notifier_wake(submit_waiting_notifier);
		applog(LOG_DEBUG, "Resubmitting %u shares due to stratum disconnect on pool %u", resubmitted, pool->pool_no);
	}
}

static void clear_pool_work(struct pool *pool)
{
	struct work *work, *tmp;
	int cleared = 0;

	mutex_lock(stgd_lock);
	HASH_ITER(hh, staged_work, work, tmp) {
		if (work->pool == pool) {
			HASH_DEL(staged_work, work);
			free_work(work);
			cleared++;
		}
	}
	mutex_unlock(stgd_lock);
}

/* We only need to maintain a secondary pool connection when we need the
 * capacity to get work from the backup pools while still on the primary */
static bool cnx_needed(struct pool *pool)
{
	struct pool *cp;

	/* Balance strategies need all pools online */
	if (pool_strategy == POOL_BALANCE)
		return true;
	if (pool_strategy == POOL_LOADBALANCE)
		return true;

	/* Idle stratum pool needs something to kick it alive again */
	if (pool->has_stratum && pool->idle)
		return true;

	/* Getwork pools without opt_fail_only need backup pools up to be able
	 * to leak shares */
	cp = current_pool();
	if (cp == pool)
		return true;
	if (!cp->has_stratum && (!opt_fail_only || !cp->hdr_path))
		return true;

	/* Keep the connection open to allow any stray shares to be submitted
	 * on switching pools for 2 minutes. */
	if (difftime(time(NULL), pool->last_work_time) < 120)
		return true;

	return false;
}

static void wait_lpcurrent(struct pool *pool);
static void pool_resus(struct pool *pool);
static void gen_stratum_work(struct pool *pool, struct work *work);

static void stratum_resumed(struct pool *pool)
{
	if (!pool->stratum_notify)
		return;
	if (pool_tclear(pool, &pool->idle)) {
		applog(LOG_INFO, "Stratum connection to pool %d resumed", pool->pool_no);
		pool_resus(pool);
	}
}

static bool supports_resume(struct pool *pool)
{
	bool ret;

	mutex_lock(&pool->pool_lock);
	ret = (pool->sessionid != NULL);
	mutex_unlock(&pool->pool_lock);
	return ret;
}

/* One stratum thread per pool that has stratum waits on the socket checking
 * for new messages and for the integrity of the socket connection. We reset
 * the connection based on the integrity of the receive side only as the send
 * side will eventually expire data it fails to send. */
static void *stratum_thread(void *userdata)
{
	struct pool *pool = (struct pool *)userdata;

	pthread_detach(pthread_self());

	char threadname[20];
	snprintf(threadname, 20, "stratum%u", pool->pool_no);
	RenameThread(threadname);

	srand(time(NULL) + (intptr_t)userdata);

	while (42) {
		struct timeval timeout;
		fd_set rd;
		char *s;

		if (unlikely(!pool->has_stratum))
			break;

		/* Check to see whether we need to maintain this connection
		 * indefinitely or just bring it up when we switch to this
		 * pool */
		if (!sock_full(pool) && !cnx_needed(pool)) {
			suspend_stratum(pool);
			clear_stratum_shares(pool);
			clear_pool_work(pool);

			wait_lpcurrent(pool);
			if (!restart_stratum(pool)) {
				pool_died(pool);
				while (!restart_stratum(pool)) {
					if (pool->removed)
						goto out;
					nmsleep(30000);
				}
			}
		}

		FD_ZERO(&rd);
		FD_SET(pool->sock, &rd);
		timeout.tv_sec = 120;
		timeout.tv_usec = 0;

		/* If we fail to receive any notify messages for 2 minutes we
		 * assume the connection has been dropped and treat this pool
		 * as dead */
		if (!sock_full(pool) && select(pool->sock + 1, &rd, NULL, NULL, &timeout) < 1) {
			applog(LOG_DEBUG, "Stratum select timeout on pool %d", pool->pool_no);
			s = NULL;
		} else
			s = recv_line(pool);
		if (!s) {
			if (!pool->has_stratum)
				break;

			applog(LOG_NOTICE, "Stratum connection to pool %d interrupted", pool->pool_no);
			pool->getfail_occasions++;
			total_go++;

			mutex_lock(&pool->stratum_lock);
			pool->stratum_active = pool->stratum_notify = false;
			pool->sock = INVSOCK;
			mutex_unlock(&pool->stratum_lock);

			/* If the socket to our stratum pool disconnects, all
			 * submissions need to be discarded or resent. */
			if (!supports_resume(pool))
				clear_stratum_shares(pool);
			else
				resubmit_stratum_shares(pool);
			clear_pool_work(pool);
			if (pool == current_pool())
				restart_threads();

			if (restart_stratum(pool))
				continue;

			shutdown_stratum(pool);
			pool_died(pool);
			break;
		}

		/* Check this pool hasn't died while being a backup pool and
		 * has not had its idle flag cleared */
		stratum_resumed(pool);

		if (!parse_method(pool, s) && !parse_stratum_response(pool, s))
			applog(LOG_INFO, "Unknown stratum msg: %s", s);
		free(s);
		if (pool->swork.clean) {
			struct work *work = make_work();

			/* Generate a single work item to update the current
			 * block database */
			pool->swork.clean = false;
			gen_stratum_work(pool, work);

			/* Try to extract block height from coinbase scriptSig */
			char *hex_height = &pool->swork.coinbase1[8 /*version*/ + 2 /*txin count*/ + 72 /*prevout*/ + 2 /*scriptSig len*/ + 2 /*push opcode*/];
			unsigned char cb_height_sz;
			hex2bin(&cb_height_sz, &hex_height[-2], 1);
			if (cb_height_sz == 3) {
				// FIXME: The block number will overflow this by AD 2173
				uint32_t block_id = ((uint32_t*)work->data)[1];
				uint32_t height = 0;
				hex2bin((unsigned char*)&height, hex_height, 3);
				height = le32toh(height);
				have_block_height(block_id, height);
			}

			++pool->work_restart_id;
			if (test_work_current(work)) {
				/* Only accept a work update if this stratum
				 * connection is from the current pool */
				if (pool == current_pool()) {
					restart_threads();
					applog(
					       (opt_quiet_work_updates ? LOG_DEBUG : LOG_NOTICE),
					       "Stratum from pool %d requested work update", pool->pool_no);
				}
			} else
				applog(LOG_NOTICE, "Stratum from pool %d detected new block", pool->pool_no);
			free_work(work);
		}

		if (pool->swork.transparency_time != (time_t)-1 && difftime(time(NULL), pool->swork.transparency_time) > 21.09375) {
			// More than 4 timmills past since requested transactions
			pool->swork.transparency_time = (time_t)-1;
			pool->swork.opaque = true;
			applog(LOG_WARNING, "Pool %u is hiding block contents from us",
			       pool->pool_no);
		}
	}

out:
	return NULL;
}

static void init_stratum_thread(struct pool *pool)
{
	if (unlikely(pthread_create(&pool->stratum_thread, NULL, stratum_thread, (void *)pool)))
		quit(1, "Failed to create stratum thread");
}

static void *longpoll_thread(void *userdata);

static bool stratum_works(struct pool *pool)
{
	applog(LOG_INFO, "Testing pool %d stratum %s", pool->pool_no, pool->stratum_url);
	if (!extract_sockaddr(pool, pool->stratum_url))
		return false;

	if (pool->stratum_active)
		return true;
	
	if (!initiate_stratum(pool))
		return false;

	return true;
}

static bool pool_active(struct pool *pool, bool pinging)
{
	struct timeval tv_getwork, tv_getwork_reply;
	bool ret = false;
	json_t *val;
	CURL *curl;
	int rolltime;
	char *rpc_req;
	struct work *work;
	enum pool_protocol proto;

		applog(LOG_INFO, "Testing pool %s", pool->rpc_url);

	/* This is the central point we activate stratum when we can */
	curl = curl_easy_init();
	if (unlikely(!curl)) {
		applog(LOG_ERR, "CURL initialisation failed");
		return false;
	}

	if (!(want_gbt || want_getwork))
		goto nohttp;

	work = make_work();

	/* Probe for GBT support on first pass */
	proto = want_gbt ? PLP_GETBLOCKTEMPLATE : PLP_GETWORK;

tryagain:
	rpc_req = prepare_rpc_req_probe(work, proto, NULL);
	work->pool = pool;
	if (!rpc_req)
		goto out;

	pool->probed = false;
	gettimeofday(&tv_getwork, NULL);
	val = json_rpc_call(curl, pool->rpc_url, pool->rpc_userpass, rpc_req,
			true, false, &rolltime, pool, false);
	gettimeofday(&tv_getwork_reply, NULL);

	free(rpc_req);

	/* Detect if a http getwork pool has an X-Stratum header at startup,
	 * and if so, switch to that in preference to getwork if it works */
	if (pool->stratum_url && want_stratum && (pool->has_stratum || stratum_works(pool))) {
		if (!pool->has_stratum) {

		applog(LOG_NOTICE, "Switching pool %d %s to %s", pool->pool_no, pool->rpc_url, pool->stratum_url);
		if (!pool->rpc_url)
			pool->rpc_url = strdup(pool->stratum_url);
		pool->has_stratum = true;

		}

		free_work(work);
		if (val)
			json_decref(val);

retry_stratum:
		curl_easy_cleanup(curl);
		
		/* We create the stratum thread for each pool just after
		 * successful authorisation. Once the auth flag has been set
		 * we never unset it and the stratum thread is responsible for
		 * setting/unsetting the active flag */
		if (pool->stratum_auth)
			return pool->stratum_active;
		if (!(pool->stratum_active ? auth_stratum(pool) : restart_stratum(pool)))
			return false;
		init_stratum_thread(pool);
		detect_algo = 2;
		return true;
	}
	else if (pool->has_stratum)
		shutdown_stratum(pool);

	if (val) {
		bool rc;
		json_t *res;

		res = json_object_get(val, "result");
		if ((!json_is_object(res)) || (proto == PLP_GETBLOCKTEMPLATE && !json_object_get(res, "bits")))
			goto badwork;

		work->rolltime = rolltime;
		rc = work_decode(pool, work, val);
		if (rc) {
			applog(LOG_DEBUG, "Successfully retrieved and deciphered work from pool %u %s",
			       pool->pool_no, pool->rpc_url);
			work->pool = pool;
			memcpy(&(work->tv_getwork), &tv_getwork, sizeof(struct timeval));
			memcpy(&(work->tv_getwork_reply), &tv_getwork_reply, sizeof(struct timeval));
			work->getwork_mode = GETWORK_MODE_TESTPOOL;
			calc_diff(work, 0);

			update_last_work(work);

			applog(LOG_DEBUG, "Pushing pooltest work to base pool");

			tq_push(thr_info[stage_thr_id].q, work);
			total_getworks++;
			pool->getwork_requested++;
			ret = true;
			gettimeofday(&pool->tv_idle, NULL);
		} else {
badwork:
			json_decref(val);
			applog(LOG_DEBUG, "Successfully retrieved but FAILED to decipher work from pool %u %s",
			       pool->pool_no, pool->rpc_url);
			pool->proto = proto = pool_protocol_fallback(proto);
			if (PLP_NONE != proto)
				goto tryagain;
			free_work(work);
			goto out;
		}
		json_decref(val);

		if (proto != pool->proto) {
			pool->proto = proto;
			applog(LOG_INFO, "Selected %s protocol for pool %u", pool_protocol_name(proto), pool->pool_no);
		}

		if (pool->lp_url)
			goto out;

		/* Decipher the longpoll URL, if any, and store it in ->lp_url */

		const struct blktmpl_longpoll_req *lp;
		if (work->tmpl && (lp = blktmpl_get_longpoll(work->tmpl))) {
			// NOTE: work_decode takes care of lp id
			pool->lp_url = lp->uri ? absolute_uri(lp->uri, pool->rpc_url) : pool->rpc_url;
			if (!pool->lp_url)
			{
				ret = false;
				goto out;
			}
			pool->lp_proto = PLP_GETBLOCKTEMPLATE;
		}
		else
		if (pool->hdr_path && want_getwork) {
			pool->lp_url = absolute_uri(pool->hdr_path, pool->rpc_url);
			if (!pool->lp_url)
			{
				ret = false;
				goto out;
			}
			pool->lp_proto = PLP_GETWORK;
		} else
			pool->lp_url = NULL;

		if (want_longpoll && !pool->lp_started) {
			pool->lp_started = true;
			if (unlikely(pthread_create(&pool->longpoll_thread, NULL, longpoll_thread, (void *)pool)))
				quit(1, "Failed to create pool longpoll thread");
		}
	} else if (PLP_NONE != (proto = pool_protocol_fallback(proto))) {
		pool->proto = proto;
		goto tryagain;
	} else {
		free_work(work);
nohttp:
		/* If we failed to parse a getwork, this could be a stratum
		 * url without the prefix stratum+tcp:// so let's check it */
		if (extract_sockaddr(pool, pool->rpc_url) && initiate_stratum(pool)) {
			pool->has_stratum = true;
			goto retry_stratum;
		}
		applog(LOG_DEBUG, "FAILED to retrieve work from pool %u %s",
		       pool->pool_no, pool->rpc_url);
		if (!pinging)
			applog(LOG_WARNING, "Pool %u slow/down or URL or credentials invalid", pool->pool_no);
	}
out:
	curl_easy_cleanup(curl);
	return ret;
}

static inline int cp_prio(void)
{
	int prio;

	mutex_lock(&control_lock);
	prio = currentpool->prio;
	mutex_unlock(&control_lock);
	return prio;
}

static void pool_resus(struct pool *pool)
{
	if (pool->prio < cp_prio() && pool_strategy == POOL_FAILOVER) {
		applog(LOG_WARNING, "Pool %d %s alive", pool->pool_no, pool->rpc_url);
		switch_pools(NULL);
	} else
		applog(LOG_INFO, "Pool %d %s resumed returning work", pool->pool_no, pool->rpc_url);
}

static struct work *hash_pop(void)
{
	struct work *work = NULL, *tmp;
	int hc;

retry:
	mutex_lock(stgd_lock);
	while (!getq->frozen && !HASH_COUNT(staged_work))
		pthread_cond_wait(&getq->cond, stgd_lock);

	hc = HASH_COUNT(staged_work);
	/* Find clone work if possible, to allow masters to be reused */
	if (hc > staged_rollable) {
		HASH_ITER(hh, staged_work, work, tmp) {
			if (!work_rollable(work))
				break;
		}
	} else
		work = staged_work;
	
	if (can_roll(work) && should_roll(work))
	{
		// Instead of consuming it, force it to be cloned and grab the clone
		mutex_unlock(stgd_lock);
		clone_available();
		goto retry;
	}
	
	HASH_DEL(staged_work, work);
	if (work_rollable(work))
		staged_rollable--;

	/* Signal the getwork scheduler to look for more work */
	pthread_cond_signal(&gws_cond);

	/* Signal hash_pop again in case there are mutliple hash_pop waiters */
	pthread_cond_signal(&getq->cond);
	mutex_unlock(stgd_lock);
	work->pool->last_work_time = time(NULL);

	return work;
}

/* Clones work by rolling it if possible, and returning a clone instead of the
 * original work item which gets staged again to possibly be rolled again in
 * the future */
static struct work *clone_work(struct work *work)
{
	int mrs = mining_threads + opt_queue - total_staged();
	struct work *work_clone;
	bool cloned;

	if (mrs < 1)
		return work;

	cloned = false;
	work_clone = make_clone(work);
	while (mrs-- > 0 && can_roll(work) && should_roll(work)) {
		applog(LOG_DEBUG, "Pushing rolled converted work to stage thread");
		stage_work(work_clone);
		roll_work(work);
		work_clone = make_clone(work);
		/* Roll it again to prevent duplicates should this be used
		 * directly later on */
		roll_work(work);
		cloned = true;
	}

	if (cloned) {
		stage_work(work);
		return work_clone;
	}

	free_work(work_clone);

	return work;
}

void gen_hash(unsigned char *data, unsigned char *hash, int len)
{
	unsigned char hash1[32];

	sha2(data, len, hash1);
	sha2(hash1, 32, hash);
}

/* Diff 1 is a 256 bit unsigned integer of
 * 0x00000000ffff0000000000000000000000000000000000000000000000000000
 * so we use a big endian 64 bit unsigned integer centred on the 5th byte to
 * cover a huge range of difficulty targets, though not all 256 bits' worth */
static void bdiff_target_leadzero(unsigned char *target, double diff)
{
	uint64_t *data64, h64;
	double d64;

	d64 = diffone;
	d64 /= diff;
	d64 = ceil(d64);
	h64 = d64;

	memset(target, 0, 32);
	if (d64 < 18446744073709551616.0) {
		unsigned char *rtarget = target;
		memset(rtarget, 0, 32);
		if (opt_scrypt)
			data64 = (uint64_t *)(rtarget + 2);
		else
			data64 = (uint64_t *)(rtarget + 4);
		*data64 = htobe64(h64);
	} else {
		/* Support for the classic all FFs just-below-1 diff */
		if (opt_scrypt)
			memset(&target[2], 0xff, 30);
		else
			memset(&target[4], 0xff, 28);
	}
}

static inline
void set_work_target(struct work *work, double diff)
{
	unsigned char rtarget[32];
	bdiff_target_leadzero(rtarget, diff);
	swab256(work->target, rtarget);
	
	if (opt_debug) {
		char *htarget = bin2hex(rtarget, 32);

		applog(LOG_DEBUG, "Generated target %s", htarget);
		free(htarget);
	}
}

/* Generates stratum based work based on the most recent notify information
 * from the pool. This will keep generating work while a pool is down so we use
 * other means to detect when the pool has died in stratum_thread */
static void gen_stratum_work(struct pool *pool, struct work *work)
{
	unsigned char *coinbase, merkle_root[32], merkle_sha[64];
	char *header, *merkle_hash;
	uint32_t *data32, *swap32;
	size_t alloc_len;
	int i;

	clean_work(work);

	mutex_lock(&pool->pool_lock);

	/* Generate coinbase */
	work->nonce2 = bin2hex((const unsigned char *)&pool->nonce2, pool->n2size);
	pool->nonce2++;
	alloc_len = pool->swork.cb_len;
	align_len(&alloc_len);
	coinbase = calloc(alloc_len, 1);
	if (unlikely(!coinbase))
		quit(1, "Failed to calloc coinbase in gen_stratum_work");
	hex2bin(coinbase, pool->swork.coinbase1, pool->swork.cb1_len);
	hex2bin(coinbase + pool->swork.cb1_len, pool->nonce1, pool->n1_len);
	hex2bin(coinbase + pool->swork.cb1_len + pool->n1_len, work->nonce2, pool->n2size);
	hex2bin(coinbase + pool->swork.cb1_len + pool->n1_len + pool->n2size, pool->swork.coinbase2, pool->swork.cb2_len);

	/* Generate merkle root */
	gen_hash(coinbase, merkle_root, pool->swork.cb_len);
	free(coinbase);
	memcpy(merkle_sha, merkle_root, 32);
	for (i = 0; i < pool->swork.merkles; i++) {
		unsigned char merkle_bin[32];

		hex2bin(merkle_bin, pool->swork.merkle[i], 32);
		memcpy(merkle_sha + 32, merkle_bin, 32);
		gen_hash(merkle_sha, merkle_root, 64);
		memcpy(merkle_sha, merkle_root, 32);
	}
	data32 = (uint32_t *)merkle_sha;
	swap32 = (uint32_t *)merkle_root;
	for (i = 0; i < 32 / 4; i++)
		swap32[i] = swab32(data32[i]);
	merkle_hash = bin2hex((const unsigned char *)merkle_root, 32);

	header = calloc(pool->swork.header_len, 1);
	if (unlikely(!header))
		quit(1, "Failed to calloc header in gen_stratum_work");
	sprintf(header, "%s%s%s%s%s%s%s",
		pool->swork.bbversion,
		pool->swork.prev_hash,
		merkle_hash,
		pool->swork.ntime,
		pool->swork.nbit,
		"00000000", /* nonce */
		workpadding);

	/* Store the stratum work diff to check it still matches the pool's
	 * stratum diff when submitting shares */
	work->sdiff = pool->swork.diff;

	/* Copy parameters required for share submission */
	work->job_id = strdup(pool->swork.job_id);
	work->nonce1 = strdup(pool->nonce1);
	work->ntime = strdup(pool->swork.ntime);
	mutex_unlock(&pool->pool_lock);

	applog(LOG_DEBUG, "Generated stratum merkle %s", merkle_hash);
	applog(LOG_DEBUG, "Generated stratum header %s", header);
	applog(LOG_DEBUG, "Work job_id %s nonce2 %s ntime %s", work->job_id, work->nonce2, work->ntime);

	free(merkle_hash);

	/* Convert hex data to binary data for work */
	if (unlikely(!hex2bin(work->data, header, 128)))
		quit(1, "Failed to convert header to data in gen_stratum_work");
	free(header);
	calc_midstate(work);

	set_work_target(work, work->sdiff);

	local_work++;
	work->pool = pool;
	work->stratum = true;
	work->blk.nonce = 0;
	work->id = total_work++;
	work->longpoll = false;
	work->getwork_mode = GETWORK_MODE_STRATUM;
	work->work_restart_id = work->pool->work_restart_id;
	calc_diff(work, 0);

	gettimeofday(&work->tv_staged, NULL);
}

void request_work(struct thr_info *thr)
{
	struct cgpu_info *cgpu = thr->cgpu;
	struct cgminer_stats *dev_stats = &(cgpu->cgminer_stats);

	/* Tell the watchdog thread this thread is waiting on getwork and
	 * should not be restarted */
	thread_reportout(thr);
	
	// HACK: Since get_work still blocks, reportout all processors dependent on this thread
	for (struct cgpu_info *proc = thr->cgpu->next_proc; proc; proc = proc->next_proc)
	{
		if (proc->threads)
			break;
		thread_reportout(proc->thr[0]);
	}

	gettimeofday(&dev_stats->_get_start, NULL);
}

// FIXME: Make this non-blocking (and remove HACK above)
struct work *get_work(struct thr_info *thr)
{
	const int thr_id = thr->id;
	struct cgpu_info *cgpu = thr->cgpu;
	struct cgminer_stats *dev_stats = &(cgpu->cgminer_stats);
	struct cgminer_stats *pool_stats;
	struct timeval tv_get;
	struct work *work = NULL;

	applog(LOG_DEBUG, "%"PRIpreprv": Popping work from get queue to get work", cgpu->proc_repr);
	while (!work) {
		work = hash_pop();
		if (stale_work(work, false)) {
			discard_work(work);
			work = NULL;
			wake_gws();
		}
	}
	applog(LOG_DEBUG, "%"PRIpreprv": Got work from get queue to get work for thread %d", cgpu->proc_repr, thr_id);

	work->thr_id = thr_id;
	thread_reportin(thr);
	
	// HACK: Since get_work still blocks, reportin all processors dependent on this thread
	for (struct cgpu_info *proc = thr->cgpu->next_proc; proc; proc = proc->next_proc)
	{
		if (proc->threads)
			break;
		thread_reportin(proc->thr[0]);
	}
	
	work->mined = true;
	work->blk.nonce = 0;

	gettimeofday(&tv_get, NULL);
	timersub(&tv_get, &dev_stats->_get_start, &tv_get);

	timeradd(&tv_get, &dev_stats->getwork_wait, &dev_stats->getwork_wait);
	if (timercmp(&tv_get, &dev_stats->getwork_wait_max, >))
		dev_stats->getwork_wait_max = tv_get;
	if (timercmp(&tv_get, &dev_stats->getwork_wait_min, <))
		dev_stats->getwork_wait_min = tv_get;
	++dev_stats->getwork_calls;

	pool_stats = &(work->pool->cgminer_stats);
	timeradd(&tv_get, &pool_stats->getwork_wait, &pool_stats->getwork_wait);
	if (timercmp(&tv_get, &pool_stats->getwork_wait_max, >))
		pool_stats->getwork_wait_max = tv_get;
	if (timercmp(&tv_get, &pool_stats->getwork_wait_min, <))
		pool_stats->getwork_wait_min = tv_get;
	++pool_stats->getwork_calls;

	return work;
}

static
void _submit_work_async(struct work *work)
{
	applog(LOG_DEBUG, "Pushing submit work to work thread");

	mutex_lock(&submitting_lock);
	++total_submitting;
	list_add_tail(&work->list, &submit_waiting);
	mutex_unlock(&submitting_lock);

	notifier_wake(submit_waiting_notifier);
}

void submit_work_async(struct work *work_in, struct timeval *tv_work_found)
{
	struct work *work = copy_work(work_in);

	if (tv_work_found)
		memcpy(&(work->tv_work_found), tv_work_found, sizeof(struct timeval));
	
	_submit_work_async(work);
}

enum test_nonce2_result hashtest2(struct work *work, bool checktarget)
{
	uint32_t *hash2_32 = (uint32_t *)&work->hash[0];

	hash_data(work->hash, work->data);

	if (hash2_32[7] != 0)
		return TNR_BAD;

	if (!checktarget)
		return TNR_GOOD;

	if (!hash_target_check_v(work->hash, work->target))
		return TNR_HIGH;

	return TNR_GOOD;
}

enum test_nonce2_result _test_nonce2(struct work *work, uint32_t nonce, bool checktarget)
{
	uint32_t *work_nonce = (uint32_t *)(work->data + 64 + 12);
	*work_nonce = htole32(nonce);

#ifdef USE_SCRYPT
	if (opt_scrypt) {
		if (!scrypt_test(work->data, work->target, nonce))
			return TNR_BAD;
		return TNR_GOOD;
	}
#endif

	return hashtest2(work, checktarget);
}

void submit_nonce(struct thr_info *thr, struct work *work, uint32_t nonce)
{
	uint32_t *work_nonce = (uint32_t *)(work->data + 64 + 12);
	uint32_t bak_nonce = *work_nonce;
	struct timeval tv_work_found;
	enum test_nonce2_result res;

	gettimeofday(&tv_work_found, NULL);
	*work_nonce = htole32(nonce);

	mutex_lock(&stats_lock);
	total_diff1++;
	thr->cgpu->diff1++;
	work->pool->diff1++;
	mutex_unlock(&stats_lock);

	/* Do one last check before attempting to submit the work */
	/* Side effect: sets work->data for us */
	res = test_nonce2(work, nonce);
	
	if (unlikely(res == TNR_BAD))
		{
			struct cgpu_info *cgpu = thr->cgpu;
			applog(LOG_WARNING, "%"PRIpreprv": invalid nonce - HW error",
			       cgpu->proc_repr);
			mutex_lock(&stats_lock);
			++hw_errors;
			++thr->cgpu->hw_errors;
			mutex_unlock(&stats_lock);

			if (thr->cgpu->api->hw_error)
				thr->cgpu->api->hw_error(thr);
			goto out;
		}
	
	mutex_lock(&stats_lock);
	thr->cgpu->last_device_valid_work = time(NULL);
	mutex_unlock(&stats_lock);
	
	if (res == TNR_HIGH)
	{
			// Share above target, normal
			/* Check the diff of the share, even if it didn't reach the
			 * target, just to set the best share value if it's higher. */
			share_diff(work);
			goto out;
	}
	
	submit_work_async(work, &tv_work_found);
out:
	*work_nonce = bak_nonce;
}

bool abandon_work(struct work *work, struct timeval *wdiff, uint64_t hashes)
{
	if (wdiff->tv_sec > opt_scantime ||
	    work->blk.nonce >= MAXTHREADS - hashes ||
	    hashes >= 0xfffffffe ||
	    stale_work(work, false))
		return true;
	return false;
}

static
void __thr_being_msg(struct thr_info *thr, const char *being)
{
	struct cgpu_info *proc = thr->cgpu;
	
	if (proc->threads > 1)
		applog(LOG_WARNING, "%"PRIpreprv" (thread %d) being %s", proc->proc_repr, thr->id, being);
	else
		applog(LOG_WARNING, "%"PRIpreprv" being %s", proc->proc_repr, being);
}

void mt_disable_start(struct thr_info *mythr)
{
	hashmeter2(mythr);
	if (mythr->prev_work)
		free_work(mythr->prev_work);
	mythr->prev_work = mythr->work;
	mythr->work = NULL;
	mythr->_job_transition_in_progress = false;
	__thr_being_msg(mythr, "disabled");
	mythr->rolling = mythr->cgpu->rolling = 0;
	thread_reportout(mythr);
}

void mt_disable_finish(struct thr_info *mythr)
{
	const struct device_api *api = mythr->cgpu->api;
	
	thread_reportin(mythr);
	__thr_being_msg(mythr, "re-enabled");
	if (api->thread_enable)
		api->thread_enable(mythr);
}

void mt_disable(struct thr_info *mythr)
{
	mt_disable_start(mythr);
	applog(LOG_DEBUG, "Waiting for wakeup notification in miner thread");
	do {
		notifier_read(mythr->notifier);
	} while (mythr->pause);
	mt_disable_finish(mythr);
}


enum {
	STAT_SLEEP_INTERVAL		= 1,
	STAT_CTR_INTERVAL		= 10000000,
	FAILURE_INTERVAL		= 30,
};

/* Stage another work item from the work returned in a longpoll */
static void convert_to_work(json_t *val, int rolltime, struct pool *pool, struct work *work, struct timeval *tv_lp, struct timeval *tv_lp_reply)
{
	bool rc;

	work->rolltime = rolltime;
	rc = work_decode(pool, work, val);
	if (unlikely(!rc)) {
		applog(LOG_ERR, "Could not convert longpoll data to work");
		free_work(work);
		return;
	}
	total_getworks++;
	pool->getwork_requested++;
	work->pool = pool;
	memcpy(&(work->tv_getwork), tv_lp, sizeof(struct timeval));
	memcpy(&(work->tv_getwork_reply), tv_lp_reply, sizeof(struct timeval));
	calc_diff(work, 0);

	if (pool->enabled == POOL_REJECTING)
		work->mandatory = true;

	work->longpoll = true;
	work->getwork_mode = GETWORK_MODE_LP;

	update_last_work(work);

	/* We'll be checking this work item twice, but we already know it's
	 * from a new block so explicitly force the new block detection now
	 * rather than waiting for it to hit the stage thread. This also
	 * allows testwork to know whether LP discovered the block or not. */
	test_work_current(work);

	/* Don't use backup LPs as work if we have failover-only enabled. Use
	 * the longpoll work from a pool that has been rejecting shares as a
	 * way to detect when the pool has recovered.
	 */
	if (pool != current_pool() && opt_fail_only && pool->enabled != POOL_REJECTING) {
		free_work(work);
		return;
	}

	work = clone_work(work);

	applog(LOG_DEBUG, "Pushing converted work to stage thread");

	stage_work(work);
	applog(LOG_DEBUG, "Converted longpoll data to work");
}

/* If we want longpoll, enable it for the chosen default pool, or, if
 * the pool does not support longpoll, find the first one that does
 * and use its longpoll support */
static struct pool *select_longpoll_pool(struct pool *cp)
{
	int i;

	if (cp->lp_url)
		return cp;
	for (i = 0; i < total_pools; i++) {
		struct pool *pool = pools[i];

		if (pool->has_stratum || pool->lp_url)
			return pool;
	}
	return NULL;
}

/* This will make the longpoll thread wait till it's the current pool, or it
 * has been flagged as rejecting, before attempting to open any connections.
 */
static void wait_lpcurrent(struct pool *pool)
{
	if (cnx_needed(pool))
		return;

	while (pool != current_pool() && pool_strategy != POOL_LOADBALANCE && pool_strategy != POOL_BALANCE) {
		mutex_lock(&lp_lock);
		pthread_cond_wait(&lp_cond, &lp_lock);
		mutex_unlock(&lp_lock);
	}
}

static curl_socket_t save_curl_socket(void *vpool, __maybe_unused curlsocktype purpose, struct curl_sockaddr *addr) {
	struct pool *pool = vpool;
	curl_socket_t sock = socket(addr->family, addr->socktype, addr->protocol);
	pool->lp_socket = sock;
	return sock;
}

static void *longpoll_thread(void *userdata)
{
	struct pool *cp = (struct pool *)userdata;
	/* This *pool is the source of the actual longpoll, not the pool we've
	 * tied it to */
	struct timeval start, reply, end;
	struct pool *pool = NULL;
	char threadname[20];
	CURL *curl = NULL;
	int failures = 0;
	char *lp_url;
	int rolltime;

#ifndef HAVE_PTHREAD_CANCEL
	pthread_setcanceltype(PTHREAD_CANCEL_ASYNCHRONOUS, NULL);
#endif

	snprintf(threadname, 20, "longpoll%u", cp->pool_no);
	RenameThread(threadname);

	curl = curl_easy_init();
	if (unlikely(!curl)) {
		applog(LOG_ERR, "CURL initialisation failed");
		return NULL;
	}

retry_pool:
	pool = select_longpoll_pool(cp);
	if (!pool) {
		applog(LOG_WARNING, "No suitable long-poll found for %s", cp->rpc_url);
		while (!pool) {
			nmsleep(60000);
			pool = select_longpoll_pool(cp);
		}
	}

	if (pool->has_stratum) {
		applog(LOG_WARNING, "Block change for %s detection via %s stratum",
		       cp->rpc_url, pool->rpc_url);
		goto out;
	}

	/* Any longpoll from any pool is enough for this to be true */
	have_longpoll = true;

	wait_lpcurrent(cp);

	{
		lp_url = pool->lp_url;
		if (cp == pool)
			applog(LOG_WARNING, "Long-polling activated for %s (%s)", lp_url, pool_protocol_name(pool->lp_proto));
		else
			applog(LOG_WARNING, "Long-polling activated for %s via %s (%s)", cp->rpc_url, lp_url, pool_protocol_name(pool->lp_proto));
	}

	while (42) {
		json_t *val, *soval;

		struct work *work = make_work();
		char *lpreq;
		lpreq = prepare_rpc_req(work, pool->lp_proto, pool->lp_id);
		work->pool = pool;
		if (!lpreq)
		{
			free_work(work);
			goto lpfail;
		}

		wait_lpcurrent(cp);

		gettimeofday(&start, NULL);

		/* Longpoll connections can be persistent for a very long time
		 * and any number of issues could have come up in the meantime
		 * so always establish a fresh connection instead of relying on
		 * a persistent one. */
		curl_easy_setopt(curl, CURLOPT_FRESH_CONNECT, 1);
		curl_easy_setopt(curl, CURLOPT_OPENSOCKETFUNCTION, save_curl_socket);
		curl_easy_setopt(curl, CURLOPT_OPENSOCKETDATA, pool);
		val = json_rpc_call(curl, lp_url, pool->rpc_userpass,
				    lpreq, false, true, &rolltime, pool, false);
		pool->lp_socket = CURL_SOCKET_BAD;

		gettimeofday(&reply, NULL);

		free(lpreq);

		if (likely(val)) {
			soval = json_object_get(json_object_get(val, "result"), "submitold");
			if (soval)
				pool->submit_old = json_is_true(soval);
			else
				pool->submit_old = false;
			convert_to_work(val, rolltime, pool, work, &start, &reply);
			failures = 0;
			json_decref(val);
		} else {
			/* Some pools regularly drop the longpoll request so
			 * only see this as longpoll failure if it happens
			 * immediately and just restart it the rest of the
			 * time. */
			gettimeofday(&end, NULL);
			free_work(work);
			if (end.tv_sec - start.tv_sec > 30)
				continue;
			if (failures == 1)
				applog(LOG_WARNING, "longpoll failed for %s, retrying every 30s", lp_url);
lpfail:
			nmsleep(30000);
		}

		if (pool != cp) {
			pool = select_longpoll_pool(cp);
			if (pool->has_stratum) {
				applog(LOG_WARNING, "Block change for %s detection via %s stratum",
				       cp->rpc_url, pool->rpc_url);
				break;
			}
			if (unlikely(!pool))
				goto retry_pool;
		}

		if (unlikely(pool->removed))
			break;
	}

out:
	curl_easy_cleanup(curl);

	return NULL;
}

static void stop_longpoll(void)
{
	int i;
	
	want_longpoll = false;
	for (i = 0; i < total_pools; ++i)
	{
		struct pool *pool = pools[i];
		
		if (unlikely(!pool->lp_started))
			continue;
		
		pool->lp_started = false;
		pthread_cancel(pool->longpoll_thread);
	}
	have_longpoll = false;
}

static void start_longpoll(void)
{
	int i;
	
	want_longpoll = true;
	for (i = 0; i < total_pools; ++i)
	{
		struct pool *pool = pools[i];
		
		if (unlikely(pool->removed || pool->lp_started || !pool->lp_url))
			continue;
		
		pool->lp_started = true;
		if (unlikely(pthread_create(&pool->longpoll_thread, NULL, longpoll_thread, (void *)pool)))
			quit(1, "Failed to create pool longpoll thread");
	}
}

void reinit_device(struct cgpu_info *cgpu)
{
	if (cgpu->api->reinit_device)
		cgpu->api->reinit_device(cgpu);
}

static struct timeval rotate_tv;

/* We reap curls if they are unused for over a minute */
static void reap_curl(struct pool *pool)
{
	struct curl_ent *ent, *iter;
	struct timeval now;
	int reaped = 0;

	gettimeofday(&now, NULL);
	mutex_lock(&pool->pool_lock);
	list_for_each_entry_safe(ent, iter, &pool->curlring, node) {
		if (pool->curls < 2)
			break;
		if (now.tv_sec - ent->tv.tv_sec > 300) {
			reaped++;
			pool->curls--;
			list_del(&ent->node);
			curl_easy_cleanup(ent->curl);
			free(ent);
		}
	}
	mutex_unlock(&pool->pool_lock);
	if (reaped)
		applog(LOG_DEBUG, "Reaped %d curl%s from pool %d", reaped, reaped > 1 ? "s" : "", pool->pool_no);
}

static void *watchpool_thread(void __maybe_unused *userdata)
{
	int intervals = 0;

#ifndef HAVE_PTHREAD_CANCEL
	pthread_setcanceltype(PTHREAD_CANCEL_ASYNCHRONOUS, NULL);
#endif

	RenameThread("watchpool");

	while (42) {
		struct timeval now;
		int i;

		if (++intervals > 20)
			intervals = 0;
		gettimeofday(&now, NULL);

		for (i = 0; i < total_pools; i++) {
			struct pool *pool = pools[i];

			if (!opt_benchmark)
				reap_curl(pool);

			/* Get a rolling utility per pool over 10 mins */
			if (intervals > 19) {
				int shares = pool->diff1 - pool->last_shares;

				pool->last_shares = pool->diff1;
				pool->utility = (pool->utility + (double)shares * 0.63) / 1.63;
				pool->shares = pool->utility;
			}

			if ((pool->enabled == POOL_DISABLED || pool->has_stratum) && pool->probed)
				continue;

			/* Test pool is idle once every minute */
			if (pool->idle && now.tv_sec - pool->tv_idle.tv_sec > 30) {
				gettimeofday(&pool->tv_idle, NULL);
				if (pool_active(pool, true) && pool_tclear(pool, &pool->idle))
					pool_resus(pool);
			}

		}

		if (pool_strategy == POOL_ROTATE && now.tv_sec - rotate_tv.tv_sec > 60 * opt_rotate_period) {
			gettimeofday(&rotate_tv, NULL);
			switch_pools(NULL);
		}

		nmsleep(30000);
			
	}
	return NULL;
}

void mt_enable(struct thr_info *thr)
{
	applog(LOG_DEBUG, "Waking up thread %d", thr->id);
	notifier_wake(thr->notifier);
}

void proc_enable(struct cgpu_info *cgpu)
{
	int j;

	cgpu->deven = DEV_ENABLED;
	for (j = cgpu->threads ?: 1; j--; )
		mt_enable(cgpu->thr[j]);
}

#define device_recovered(cgpu)  proc_enable(cgpu)

/* Makes sure the hashmeter keeps going even if mining threads stall, updates
 * the screen at regular intervals, and restarts threads if they appear to have
 * died. */
#define WATCHDOG_INTERVAL		3
#define WATCHDOG_SICK_TIME		60
#define WATCHDOG_DEAD_TIME		600
#define WATCHDOG_SICK_COUNT		(WATCHDOG_SICK_TIME/WATCHDOG_INTERVAL)
#define WATCHDOG_DEAD_COUNT		(WATCHDOG_DEAD_TIME/WATCHDOG_INTERVAL)

static void *watchdog_thread(void __maybe_unused *userdata)
{
	const unsigned int interval = WATCHDOG_INTERVAL;
	struct timeval zero_tv;

#ifndef HAVE_PTHREAD_CANCEL
	pthread_setcanceltype(PTHREAD_CANCEL_ASYNCHRONOUS, NULL);
#endif

	RenameThread("watchdog");

	memset(&zero_tv, 0, sizeof(struct timeval));
	gettimeofday(&rotate_tv, NULL);

	while (1) {
		int i;
		struct timeval now;

		sleep(interval);

		discard_stale();

		hashmeter(-1, &zero_tv, 0);

#ifdef HAVE_CURSES
		if (curses_active_locked()) {
			change_logwinsize();
			curses_print_status();
			for (i = 0; i < mining_threads; i++)
				curses_print_devstatus(i);
			touchwin(statuswin);
			wrefresh(statuswin);
			touchwin(logwin);
			wrefresh(logwin);
			unlock_curses();
		}
#endif

		gettimeofday(&now, NULL);

		if (!sched_paused && !should_run()) {
			applog(LOG_WARNING, "Pausing execution as per stop time %02d:%02d scheduled",
			       schedstop.tm.tm_hour, schedstop.tm.tm_min);
			if (!schedstart.enable) {
				quit(0, "Terminating execution as planned");
				break;
			}

			applog(LOG_WARNING, "Will restart execution as scheduled at %02d:%02d",
			       schedstart.tm.tm_hour, schedstart.tm.tm_min);
			sched_paused = true;
			for (i = 0; i < mining_threads; i++) {
				struct thr_info *thr;
				thr = &thr_info[i];

				thr->pause = true;
			}
		} else if (sched_paused && should_run()) {
			applog(LOG_WARNING, "Restarting execution as per start time %02d:%02d scheduled",
				schedstart.tm.tm_hour, schedstart.tm.tm_min);
			if (schedstop.enable)
				applog(LOG_WARNING, "Will pause execution as scheduled at %02d:%02d",
					schedstop.tm.tm_hour, schedstop.tm.tm_min);
			sched_paused = false;

			for (i = 0; i < mining_threads; i++) {
				struct thr_info *thr;
				thr = &thr_info[i];
				thr->pause = false;
			}
			
			for (i = 0; i < total_devices; ++i)
			{
				struct cgpu_info *cgpu = devices[i];
				
				/* Don't touch disabled devices */
				if (cgpu->deven == DEV_DISABLED)
					continue;
				proc_enable(cgpu);
			}
		}

		for (i = 0; i < total_devices; ++i) {
			struct cgpu_info *cgpu = devices[i];
			struct thr_info *thr;
			thr = cgpu->thr[0];
			enum dev_enable *denable;
			char *dev_str = cgpu->proc_repr;
			int gpu;

			if (cgpu->api->get_stats && likely(drv_ready(cgpu)))
			  cgpu->api->get_stats(cgpu);

			gpu = cgpu->device_id;
			denable = &cgpu->deven;

#ifdef HAVE_ADL
			if (adl_active && cgpu->has_adl)
				gpu_autotune(gpu, denable);
			if (opt_debug && cgpu->has_adl) {
				int engineclock = 0, memclock = 0, activity = 0, fanspeed = 0, fanpercent = 0, powertune = 0;
				float temp = 0, vddc = 0;

				if (gpu_stats(gpu, &temp, &engineclock, &memclock, &vddc, &activity, &fanspeed, &fanpercent, &powertune))
					applog(LOG_DEBUG, "%.1f C  F: %d%%(%dRPM)  E: %dMHz  M: %dMHz  V: %.3fV  A: %d%%  P: %d%%",
					temp, fanpercent, fanspeed, engineclock, memclock, vddc, activity, powertune);
			}
#endif
			
			/* Thread is disabled */
			if (*denable == DEV_DISABLED)
				continue;
			else
			if (*denable == DEV_RECOVER_ERR) {
				if (opt_restart && difftime(time(NULL), cgpu->device_last_not_well) > cgpu->reinit_backoff) {
					applog(LOG_NOTICE, "Attempting to reinitialize %s",
					       dev_str);
					if (cgpu->reinit_backoff < 300)
						cgpu->reinit_backoff *= 2;
					device_recovered(cgpu);
				}
				continue;
			}
			else
			if (*denable == DEV_RECOVER) {
				if (opt_restart && cgpu->temp < cgpu->targettemp) {
					applog(LOG_NOTICE, "%s recovered to temperature below target, re-enabling",
					       dev_str);
					device_recovered(cgpu);
				}
				cgpu->device_last_not_well = time(NULL);
				cgpu->device_not_well_reason = REASON_DEV_THERMAL_CUTOFF;
				continue;
			}
			else
			if (cgpu->temp > cgpu->cutofftemp)
			{
				applog(LOG_WARNING, "%s hit thermal cutoff limit, disabling!",
				       dev_str);
				*denable = DEV_RECOVER;

				dev_error(cgpu, REASON_DEV_THERMAL_CUTOFF);
			}

			if (thr->getwork) {
				if (cgpu->status == LIFE_WELL && thr->getwork < now.tv_sec - opt_log_interval) {
					int thrid;
					bool cgpu_idle = true;
					thr->rolling = 0;
					for (thrid = 0; thrid < cgpu->threads; ++thrid)
						if (!cgpu->thr[thrid]->getwork)
							cgpu_idle = false;
					if (cgpu_idle) {
						cgpu->rolling = 0;
						cgpu->status = LIFE_WAIT;
					}
				}
				continue;
			}
			else if (cgpu->status == LIFE_WAIT)
				cgpu->status = LIFE_WELL;

#ifdef WANT_CPUMINE
			if (!strcmp(cgpu->api->dname, "cpu"))
				continue;
#endif
			if (cgpu->status != LIFE_WELL && (now.tv_sec - thr->last.tv_sec < WATCHDOG_SICK_TIME)) {
				if (likely(cgpu->status != LIFE_INIT && cgpu->status != LIFE_INIT2))
				applog(LOG_ERR, "%s: Recovered, declaring WELL!", dev_str);
				cgpu->status = LIFE_WELL;
				cgpu->device_last_well = time(NULL);
			} else if (cgpu->status == LIFE_WELL && (now.tv_sec - thr->last.tv_sec > WATCHDOG_SICK_TIME)) {
				thr->rolling = cgpu->rolling = 0;
				cgpu->status = LIFE_SICK;
				applog(LOG_ERR, "%s: Idle for more than 60 seconds, declaring SICK!", dev_str);
				gettimeofday(&thr->sick, NULL);

				dev_error(cgpu, REASON_DEV_SICK_IDLE_60);
#ifdef HAVE_ADL
				if (adl_active && cgpu->has_adl && gpu_activity(gpu) > 50) {
					applog(LOG_ERR, "GPU still showing activity suggesting a hard hang.");
					applog(LOG_ERR, "Will not attempt to auto-restart it.");
				} else
#endif
				if (opt_restart) {
					applog(LOG_ERR, "%s: Attempting to restart", dev_str);
					reinit_device(cgpu);
				}
			} else if (cgpu->status == LIFE_SICK && (now.tv_sec - thr->last.tv_sec > WATCHDOG_DEAD_TIME)) {
				cgpu->status = LIFE_DEAD;
				applog(LOG_ERR, "%s: Not responded for more than 10 minutes, declaring DEAD!", dev_str);
				gettimeofday(&thr->sick, NULL);

				dev_error(cgpu, REASON_DEV_DEAD_IDLE_600);
			} else if (now.tv_sec - thr->sick.tv_sec > 60 &&
				   (cgpu->status == LIFE_SICK || cgpu->status == LIFE_DEAD)) {
				/* Attempt to restart a GPU that's sick or dead once every minute */
				gettimeofday(&thr->sick, NULL);
#ifdef HAVE_ADL
				if (adl_active && cgpu->has_adl && gpu_activity(gpu) > 50) {
					/* Again do not attempt to restart a device that may have hard hung */
				} else
#endif
				if (opt_restart)
					reinit_device(cgpu);
			}
		}
	}

	return NULL;
}

static void log_print_status(struct cgpu_info *cgpu)
{
	char logline[255];

	get_statline(logline, cgpu);
	applog(LOG_WARNING, "%s", logline);
}

void print_summary(void)
{
	struct timeval diff;
	int hours, mins, secs, i;
	double utility, efficiency = 0.0;

	timersub(&total_tv_end, &total_tv_start, &diff);
	hours = diff.tv_sec / 3600;
	mins = (diff.tv_sec % 3600) / 60;
	secs = diff.tv_sec % 60;

	utility = total_accepted / total_secs * 60;
	efficiency = total_bytes_xfer ? total_diff_accepted * 2048. / total_bytes_xfer : 0.0;

	applog(LOG_WARNING, "\nSummary of runtime statistics:\n");
	applog(LOG_WARNING, "Started at %s", datestamp);
	if (total_pools == 1)
		applog(LOG_WARNING, "Pool: %s", pools[0]->rpc_url);
#ifdef WANT_CPUMINE
	if (opt_n_threads)
		applog(LOG_WARNING, "CPU hasher algorithm used: %s", algo_names[opt_algo]);
#endif
	applog(LOG_WARNING, "Runtime: %d hrs : %d mins : %d secs", hours, mins, secs);
	applog(LOG_WARNING, "Average hashrate: %.1f Megahash/s", total_mhashes_done / total_secs);
	applog(LOG_WARNING, "Solved blocks: %d", found_blocks);
	applog(LOG_WARNING, "Best share difficulty: %s", best_share);
	applog(LOG_WARNING, "Queued work requests: %d", total_getworks);
	applog(LOG_WARNING, "Share submissions: %d", total_accepted + total_rejected);
	applog(LOG_WARNING, "Accepted shares: %d", total_accepted);
	applog(LOG_WARNING, "Rejected shares: %d", total_rejected);
	applog(LOG_WARNING, "Accepted difficulty shares: %1.f", total_diff_accepted);
	applog(LOG_WARNING, "Rejected difficulty shares: %1.f", total_diff_rejected);
	if (total_accepted || total_rejected)
		applog(LOG_WARNING, "Reject ratio: %.1f%%", (double)(total_rejected * 100) / (double)(total_accepted + total_rejected));
	applog(LOG_WARNING, "Hardware errors: %d", hw_errors);
	applog(LOG_WARNING, "Efficiency (accepted shares * difficulty / 2 KB): %.2f", efficiency);
	applog(LOG_WARNING, "Utility (accepted shares / min): %.2f/min\n", utility);

	applog(LOG_WARNING, "Discarded work due to new blocks: %d", total_discarded);
	applog(LOG_WARNING, "Stale submissions discarded due to new blocks: %d", total_stale);
	applog(LOG_WARNING, "Unable to get work from server occasions: %d", total_go);
	applog(LOG_WARNING, "Work items generated locally: %d", local_work);
	applog(LOG_WARNING, "Submitting work remotely delay occasions: %d", total_ro);
	applog(LOG_WARNING, "New blocks detected on network: %d\n", new_blocks);

	if (total_pools > 1) {
		for (i = 0; i < total_pools; i++) {
			struct pool *pool = pools[i];

			applog(LOG_WARNING, "Pool: %s", pool->rpc_url);
			if (pool->solved)
				applog(LOG_WARNING, "SOLVED %d BLOCK%s!", pool->solved, pool->solved > 1 ? "S" : "");
			applog(LOG_WARNING, " Queued work requests: %d", pool->getwork_requested);
			applog(LOG_WARNING, " Share submissions: %d", pool->accepted + pool->rejected);
			applog(LOG_WARNING, " Accepted shares: %d", pool->accepted);
			applog(LOG_WARNING, " Rejected shares: %d", pool->rejected);
			applog(LOG_WARNING, " Accepted difficulty shares: %1.f", pool->diff_accepted);
			applog(LOG_WARNING, " Rejected difficulty shares: %1.f", pool->diff_rejected);
			if (pool->accepted || pool->rejected)
				applog(LOG_WARNING, " Reject ratio: %.1f%%", (double)(pool->rejected * 100) / (double)(pool->accepted + pool->rejected));
			uint64_t pool_bytes_xfer = pool->cgminer_pool_stats.net_bytes_received + pool->cgminer_pool_stats.net_bytes_sent;
			efficiency = pool_bytes_xfer ? pool->diff_accepted * 2048. / pool_bytes_xfer : 0.0;
			applog(LOG_WARNING, " Efficiency (accepted * difficulty / 2 KB): %.2f", efficiency);

			applog(LOG_WARNING, " Discarded work due to new blocks: %d", pool->discarded_work);
			applog(LOG_WARNING, " Stale submissions discarded due to new blocks: %d", pool->stale_shares);
			applog(LOG_WARNING, " Unable to get work from server occasions: %d", pool->getfail_occasions);
			applog(LOG_WARNING, " Submitting work remotely delay occasions: %d\n", pool->remotefail_occasions);
		}
	}

	applog(LOG_WARNING, "Summary of per device statistics:\n");
	for (i = 0; i < total_devices; ++i)
	{
		struct cgpu_info *cgpu = devices[i];
		if ((!cgpu->proc_id) && cgpu->next_proc)
		{
			// Device summary line
			opt_show_procs = false;
			log_print_status(cgpu);
			opt_show_procs = true;
		}
		log_print_status(devices[i]);
	}

	if (opt_shares)
		applog(LOG_WARNING, "Mined %d accepted shares of %d requested\n", total_accepted, opt_shares);
	fflush(stdout);
	fflush(stderr);
	if (opt_shares > total_accepted)
		applog(LOG_WARNING, "WARNING - Mined only %d shares of %d requested.", total_accepted, opt_shares);
}

static void clean_up(void)
{
#ifdef HAVE_OPENCL
	clear_adl(nDevs);
#endif
#ifdef HAVE_LIBUSB
	if (likely(have_libusb))
        libusb_exit(NULL);
#endif

	gettimeofday(&total_tv_end, NULL);
#ifdef HAVE_CURSES
	disable_curses();
#endif
	if (!opt_realquiet && successful_connect)
		print_summary();

	if (opt_n_threads)
		free(cpus);

	curl_global_cleanup();
}

void quit(int status, const char *format, ...)
{
	va_list ap;

	clean_up();

	if (format) {
		va_start(ap, format);
		vfprintf(stderr, format, ap);
		va_end(ap);
	}
	fprintf(stderr, "\n");
	fflush(stderr);

	if (status) {
		const char *ev = getenv("__BFGMINER_SEGFAULT_ERRQUIT");
		if (unlikely(ev && ev[0] && ev[0] != '0')) {
			const char **p = NULL;
			// NOTE debugger can bypass with: p = &p
			*p = format;  // Segfault, hopefully dumping core
		}
	}

#if defined(unix) || defined(__APPLE__)
	if (forkpid > 0) {
		kill(forkpid, SIGTERM);
		forkpid = 0;
	}
#endif

	exit(status);
}

#ifdef HAVE_CURSES
char *curses_input(const char *query)
{
	char *input;

	echo();
	input = malloc(255);
	if (!input)
		quit(1, "Failed to malloc input");
	leaveok(logwin, false);
	wlogprint("%s:\n", query);
	wgetnstr(logwin, input, 255);
	if (!strlen(input))
		strcpy(input, "-1");
	leaveok(logwin, true);
	noecho();
	return input;
}
#endif

void add_pool_details(struct pool *pool, bool live, char *url, char *user, char *pass)
{
	pool->rpc_url = url;
	pool->rpc_user = user;
	pool->rpc_pass = pass;
	pool->rpc_userpass = malloc(strlen(pool->rpc_user) + strlen(pool->rpc_pass) + 2);
	if (!pool->rpc_userpass)
		quit(1, "Failed to malloc userpass");
	sprintf(pool->rpc_userpass, "%s:%s", pool->rpc_user, pool->rpc_pass);

	enable_pool(pool);

	/* Prevent noise on startup */
	pool->lagging = true;

	/* Test the pool is not idle if we're live running, otherwise
	 * it will be tested separately */
	if (live && !pool_active(pool, false)) {
		gettimeofday(&pool->tv_idle, NULL);
		pool->idle = true;
	}
}

#ifdef HAVE_CURSES
static bool input_pool(bool live)
{
	char *url = NULL, *user = NULL, *pass = NULL;
	struct pool *pool;
	bool ret = false;

	immedok(logwin, true);
	wlogprint("Input server details.\n");

	url = curses_input("URL");
	if (!url)
		goto out;

	user = curses_input("Username");
	if (!user)
		goto out;

	pass = curses_input("Password");
	if (!pass)
		goto out;

	pool = add_pool();

	if (!detect_stratum(pool, url) && strncmp(url, "http://", 7) &&
	    strncmp(url, "https://", 8)) {
		char *httpinput;

		httpinput = malloc(256);
		if (!httpinput)
			quit(1, "Failed to malloc httpinput");
		strcpy(httpinput, "http://");
		strncat(httpinput, url, 248);
		free(url);
		url = httpinput;
	}

	add_pool_details(pool, live, url, user, pass);
	ret = true;
out:
	immedok(logwin, false);

	if (!ret) {
		if (url)
			free(url);
		if (user)
			free(user);
		if (pass)
			free(pass);
	}
	return ret;
}
#endif

#if defined(unix) || defined(__APPLE__)
static void fork_monitor()
{
	// Make a pipe: [readFD, writeFD]
	int pfd[2];
	int r = pipe(pfd);

	if (r < 0) {
		perror("pipe - failed to create pipe for --monitor");
		exit(1);
	}

	// Make stderr write end of pipe
	fflush(stderr);
	r = dup2(pfd[1], 2);
	if (r < 0) {
		perror("dup2 - failed to alias stderr to write end of pipe for --monitor");
		exit(1);
	}
	r = close(pfd[1]);
	if (r < 0) {
		perror("close - failed to close write end of pipe for --monitor");
		exit(1);
	}

	// Don't allow a dying monitor to kill the main process
	sighandler_t sr0 = signal(SIGPIPE, SIG_IGN);
	sighandler_t sr1 = signal(SIGPIPE, SIG_IGN);
	if (SIG_ERR == sr0 || SIG_ERR == sr1) {
		perror("signal - failed to edit signal mask for --monitor");
		exit(1);
	}

	// Fork a child process
	forkpid = fork();
	if (forkpid < 0) {
		perror("fork - failed to fork child process for --monitor");
		exit(1);
	}

	// Child: launch monitor command
	if (0 == forkpid) {
		// Make stdin read end of pipe
		r = dup2(pfd[0], 0);
		if (r < 0) {
			perror("dup2 - in child, failed to alias read end of pipe to stdin for --monitor");
			exit(1);
		}
		close(pfd[0]);
		if (r < 0) {
			perror("close - in child, failed to close read end of  pipe for --monitor");
			exit(1);
		}

		// Launch user specified command
		execl("/bin/bash", "/bin/bash", "-c", opt_stderr_cmd, (char*)NULL);
		perror("execl - in child failed to exec user specified command for --monitor");
		exit(1);
	}

	// Parent: clean up unused fds and bail
	r = close(pfd[0]);
	if (r < 0) {
		perror("close - failed to close read end of pipe for --monitor");
		exit(1);
	}
}
#endif // defined(unix)

#ifdef HAVE_CURSES
void enable_curses(void) {
	int x;
	__maybe_unused int y;

	lock_curses();
	if (curses_active) {
		unlock_curses();
		return;
	}

	mainwin = initscr();
	keypad(mainwin, true);
	getmaxyx(mainwin, y, x);
	statuswin = newwin(logstart, x, 0, 0);
	leaveok(statuswin, true);
	// For whatever reason, PDCurses crashes if the logwin is initialized to height y-logcursor
	// We resize the window later anyway, so just start it off at 1 :)
	logwin = newwin(1, 0, logcursor, 0);
	idlok(logwin, true);
	scrollok(logwin, true);
	leaveok(logwin, true);
	cbreak();
	noecho();
	curses_active = true;
	statusy = logstart;
	unlock_curses();
}
#endif

/* TODO: fix need a dummy CPU device_api even if no support for CPU mining */
#ifndef WANT_CPUMINE
struct device_api cpu_api;
struct device_api cpu_api = {
	.name = "CPU",
};
#endif

#ifdef USE_BITFORCE
extern struct device_api bitforce_api;
#endif

#ifdef USE_ICARUS
extern struct device_api cairnsmore_api;
extern struct device_api icarus_api;
#endif

#ifdef USE_AVALON
extern struct device_api avalon_api;
#endif

#ifdef USE_MODMINER
extern struct device_api modminer_api;
#endif

#ifdef USE_X6500
extern struct device_api x6500_api;
#endif

#ifdef USE_ZTEX
extern struct device_api ztex_api;
#endif


static int cgminer_id_count = 0;
static int device_line_id_count;

void register_device(struct cgpu_info *cgpu)
{
	cgpu->deven = DEV_ENABLED;
	devices[cgpu->cgminer_id = cgminer_id_count++] = cgpu;
	if (!cgpu->proc_id)
		cgpu->device_line_id = device_line_id_count++;
	mining_threads += cgpu->threads ?: 1;
#ifdef HAVE_CURSES
	adj_width(mining_threads, &dev_width);
#endif
#ifdef HAVE_OPENCL
	if (cgpu->api == &opencl_api) {
		gpu_threads += cgpu->threads;
	}
#endif
}

struct _cgpu_devid_counter {
	char name[4];
	int lastid;
	UT_hash_handle hh;
};

void renumber_cgpu(struct cgpu_info *cgpu)
{
	static struct _cgpu_devid_counter *devids = NULL;
	struct _cgpu_devid_counter *d;
	
	HASH_FIND_STR(devids, cgpu->api->name, d);
	if (d)
		cgpu->device_id = ++d->lastid;
	else {
		d = malloc(sizeof(*d));
		memcpy(d->name, cgpu->api->name, sizeof(d->name));
		cgpu->device_id = d->lastid = 0;
		HASH_ADD_STR(devids, name, d);
	}
}

static bool my_blkmaker_sha256_callback(void *digest, const void *buffer, size_t length)
{
	sha2(buffer, length, digest);
	return true;
}

#ifndef HAVE_PTHREAD_CANCEL
extern void setup_pthread_cancel_workaround();
extern struct sigaction pcwm_orig_term_handler;
#endif

static void raise_fd_limits(void)
{
#ifdef HAVE_SETRLIMIT
	struct rlimit fdlimit;
	unsigned long old_soft_limit;
	
	if (getrlimit(RLIMIT_NOFILE, &fdlimit))
		applogr(, LOG_DEBUG, "setrlimit: Failed to getrlimit(RLIMIT_NOFILE)");
	
	if (fdlimit.rlim_cur == RLIM_INFINITY)
		applogr(, LOG_DEBUG, "setrlimit: Soft fd limit already infinite");
	
	if (fdlimit.rlim_cur == fdlimit.rlim_max)
		applogr(, LOG_DEBUG, "setrlimit: Soft fd limit already identical to hard limit (%lu)", (unsigned long)fdlimit.rlim_max);
	
	old_soft_limit = fdlimit.rlim_cur;
	fdlimit.rlim_cur = fdlimit.rlim_max;
	if (setrlimit(RLIMIT_NOFILE, &fdlimit))
		applogr(, LOG_DEBUG, "setrlimit: Failed to increase soft fd limit from %lu to hard limit of %lu", old_soft_limit, (unsigned long)fdlimit.rlim_max);
	
	applog(LOG_DEBUG, "setrlimit: Increased soft fd limit from %lu to hard limit of %lu", old_soft_limit, (unsigned long)fdlimit.rlim_max);
#else
	applog(LOG_DEBUG, "setrlimit: Not supported by platform");
#endif
}

int main(int argc, char *argv[])
{
	bool pools_active = false;
	struct sigaction handler;
	struct thr_info *thr;
	struct block *block;
	unsigned int k;
	int i, j;
	char *s;

#ifdef WIN32
	LoadLibrary("backtrace.dll");
#endif

	blkmk_sha256_impl = my_blkmaker_sha256_callback;

#ifndef HAVE_PTHREAD_CANCEL
	setup_pthread_cancel_workaround();
#endif

	/* This dangerous functions tramples random dynamically allocated
	 * variables so do it before anything at all */
	if (unlikely(curl_global_init(CURL_GLOBAL_ALL)))
		quit(1, "Failed to curl_global_init");

	initial_args = malloc(sizeof(char *) * (argc + 1));
	for  (i = 0; i < argc; i++)
		initial_args[i] = strdup(argv[i]);
	initial_args[argc] = NULL;

#ifdef HAVE_LIBUSB
	int err = libusb_init(NULL);
	if (err) {
		applog(LOG_WARNING, "libusb_init() failed err %d", err);
		have_libusb = false;
	}
#endif

	mutex_init(&hash_lock);
	mutex_init(&qd_lock);
	mutex_init(&console_lock);
	mutex_init(&control_lock);
	mutex_init(&stats_lock);
	mutex_init(&sharelog_lock);
	mutex_init(&ch_lock);
	mutex_init(&sshare_lock);
	rwlock_init(&blk_lock);
	rwlock_init(&netacc_lock);

	mutex_init(&lp_lock);
	if (unlikely(pthread_cond_init(&lp_cond, NULL)))
		quit(1, "Failed to pthread_cond_init lp_cond");

	if (unlikely(pthread_cond_init(&gws_cond, NULL)))
		quit(1, "Failed to pthread_cond_init gws_cond");

	notifier_init(submit_waiting_notifier);

	sprintf(packagename, "%s %s", PACKAGE, VERSION);

#ifdef WANT_CPUMINE
	init_max_name_len();
#endif

	handler.sa_handler = &sighandler;
	handler.sa_flags = 0;
	sigemptyset(&handler.sa_mask);
#ifdef HAVE_PTHREAD_CANCEL
	sigaction(SIGTERM, &handler, &termhandler);
#else
	// Need to let pthread_cancel emulation handle SIGTERM first
	termhandler = pcwm_orig_term_handler;
	pcwm_orig_term_handler = handler;
#endif
	sigaction(SIGINT, &handler, &inthandler);
#ifndef WIN32
	signal(SIGPIPE, SIG_IGN);
#endif
	opt_kernel_path = alloca(PATH_MAX);
	strcpy(opt_kernel_path, CGMINER_PREFIX);
	cgminer_path = alloca(PATH_MAX);
	s = strdup(argv[0]);
	strcpy(cgminer_path, dirname(s));
	free(s);
	strcat(cgminer_path, "/");
#ifdef WANT_CPUMINE
	// Hack to make cgminer silent when called recursively on WIN32
	int skip_to_bench = 0;
	#if defined(WIN32)
		char buf[32];
		if (GetEnvironmentVariable("BFGMINER_BENCH_ALGO", buf, 16))
			skip_to_bench = 1;
		if (GetEnvironmentVariable("CGMINER_BENCH_ALGO", buf, 16))
			skip_to_bench = 1;
	#endif // defined(WIN32)
#endif

	devcursor = 8;
	logstart = devcursor + 1;
	logcursor = logstart + 1;

	block = calloc(sizeof(struct block), 1);
	if (unlikely(!block))
		quit (1, "main OOM");
	for (i = 0; i < 36; i++)
		strcat(block->hash, "0");
	HASH_ADD_STR(blocks, hash, block);
	strcpy(current_block, block->hash);

	INIT_LIST_HEAD(&scan_devices);

	mutex_init(&submitting_lock);
	INIT_LIST_HEAD(&submit_waiting);

#ifdef HAVE_OPENCL
	memset(gpus, 0, sizeof(gpus));
	for (i = 0; i < MAX_GPUDEVICES; i++)
		gpus[i].dynamic = true;
#endif

	schedstart.tm.tm_sec = 1;
	schedstop .tm.tm_sec = 1;

	/* parse command line */
	opt_register_table(opt_config_table,
			   "Options for both config file and command line");
	opt_register_table(opt_cmdline_table,
			   "Options for command line only");

	opt_parse(&argc, argv, applog_and_exit);
	if (argc != 1)
		quit(1, "Unexpected extra commandline arguments");

	if (!config_loaded)
		load_default_config();

#ifndef HAVE_PTHREAD_CANCEL
	// Can't do this any earlier, or config isn't loaded
	applog(LOG_DEBUG, "pthread_cancel workaround in use");
#endif

	raise_fd_limits();
	
	if (opt_benchmark) {
		struct pool *pool;

		want_longpoll = false;
		pool = add_pool();
		pool->rpc_url = malloc(255);
		strcpy(pool->rpc_url, "Benchmark");
		pool->rpc_user = pool->rpc_url;
		pool->rpc_pass = pool->rpc_url;
		enable_pool(pool);
		pool->idle = false;
		successful_connect = true;
	}

#ifdef USE_X6500
	if (likely(have_libusb))
		ft232r_scan();
#endif

#ifdef HAVE_CURSES
	if (opt_realquiet || devices_enabled == -1)
		use_curses = false;

	if (use_curses)
		enable_curses();
#endif

	applog(LOG_WARNING, "Started %s", packagename);
	if (cnfbuf) {
		applog(LOG_NOTICE, "Loaded configuration file %s", cnfbuf);
		switch (fileconf_load) {
			case 0:
				applog(LOG_WARNING, "Fatal JSON error in configuration file.");
				applog(LOG_WARNING, "Configuration file could not be used.");
				break;
			case -1:
				applog(LOG_WARNING, "Error in configuration file, partially loaded.");
				if (use_curses)
					applog(LOG_WARNING, "Start BFGMiner with -T to see what failed to load.");
				break;
			default:
				break;
		}
		free(cnfbuf);
		cnfbuf = NULL;
	}

	strcat(opt_kernel_path, "/");

	if (want_per_device_stats)
		opt_log_output = true;

#ifdef WANT_CPUMINE
#ifdef USE_SCRYPT
	if (opt_scrypt)
		set_scrypt_algo(&opt_algo);
	else
#endif
	if (0 <= opt_bench_algo) {
		double rate = bench_algo_stage3(opt_bench_algo);

		if (!skip_to_bench)
			printf("%.5f (%s)\n", rate, algo_names[opt_bench_algo]);
		else {
			// Write result to shared memory for parent
#if defined(WIN32)
				char unique_name[64];

				if (GetEnvironmentVariable("BFGMINER_SHARED_MEM", unique_name, 32) || GetEnvironmentVariable("CGMINER_SHARED_MEM", unique_name, 32)) {
					HANDLE map_handle = CreateFileMapping(
						INVALID_HANDLE_VALUE,   // use paging file
						NULL,                   // default security attributes
						PAGE_READWRITE,         // read/write access
						0,                      // size: high 32-bits
						4096,			// size: low 32-bits
						unique_name		// name of map object
					);
					if (NULL != map_handle) {
						void *shared_mem = MapViewOfFile(
							map_handle,	// object to map view of
							FILE_MAP_WRITE, // read/write access
							0,              // high offset:  map from
							0,              // low offset:   beginning
							0		// default: map entire file
						);
						if (NULL != shared_mem)
							CopyMemory(shared_mem, &rate, sizeof(rate));
						(void)UnmapViewOfFile(shared_mem);
					}
					(void)CloseHandle(map_handle);
				}
#endif
		}
		exit(0);
	}
#endif

#ifdef HAVE_OPENCL
	if (!opt_nogpu)
		opencl_api.api_detect();
	gpu_threads = 0;
#endif

#ifdef USE_ICARUS
	if (!opt_scrypt)
	{
		cairnsmore_api.api_detect();
		icarus_api.api_detect();
	}
#endif

#ifdef USE_AVALON
	if (!opt_scrypt)
		avalon_api.api_detect();
#endif

#ifdef USE_BITFORCE
	if (!opt_scrypt)
		bitforce_api.api_detect();
#endif

#ifdef USE_MODMINER
	if (!opt_scrypt)
		modminer_api.api_detect();
#endif

#ifdef USE_X6500
	if (likely(have_libusb) && !opt_scrypt)
		x6500_api.api_detect();
#endif

#ifdef USE_ZTEX
	if (likely(have_libusb) && !opt_scrypt)
		ztex_api.api_detect();
#endif

#ifdef WANT_CPUMINE
	cpu_api.api_detect();
#endif

#ifdef USE_X6500
	if (likely(have_libusb))
		ft232r_scan_free();
#endif

	for (i = 0; i < total_devices; ++i)
		if (!devices[i]->devtype)
			devices[i]->devtype = "PGA";

	if (devices_enabled == -1) {
		applog(LOG_ERR, "Devices detected:");
		for (i = 0; i < total_devices; ++i) {
			struct cgpu_info *cgpu = devices[i];
			if (cgpu->name)
				applog(LOG_ERR, " %2d. %"PRIprepr": %s (driver: %s)", i, cgpu->proc_repr, cgpu->name, cgpu->api->dname);
			else
				applog(LOG_ERR, " %2d. %"PRIprepr" (driver: %s)", i, cgpu->proc_repr, cgpu->api->dname);
		}
		quit(0, "%d devices listed", total_devices);
	}

	mining_threads = 0;
	if (devices_enabled) {
		for (i = 0; i < (int)(sizeof(devices_enabled) * 8) - 1; ++i) {
			if (devices_enabled & (1 << i)) {
				if (i >= total_devices)
					quit (1, "Command line options set a device that doesn't exist");
				register_device(devices[i]);
			} else if (i < total_devices) {
				if (opt_removedisabled) {
					if (devices[i]->api == &cpu_api)
						--opt_n_threads;
				} else {
					register_device(devices[i]);
				}
				devices[i]->deven = DEV_DISABLED;
			}
		}
		total_devices = cgminer_id_count;
	} else {
		for (i = 0; i < total_devices; ++i)
			register_device(devices[i]);
	}

	if (!total_devices)
		quit(1, "All devices disabled, cannot mine!");

	load_temp_config();

	for (i = 0; i < total_devices; ++i)
		devices[i]->cgminer_stats.getwork_wait_min.tv_sec = MIN_SEC_UNSET;

#ifdef HAVE_CURSES
	change_summarywinsize();
#endif

	if (!total_pools) {
		applog(LOG_WARNING, "Need to specify at least one pool server.");
#ifdef HAVE_CURSES
		if (!use_curses || !input_pool(false))
#endif
			quit(1, "Pool setup failed");
	}

	for (i = 0; i < total_pools; i++) {
		struct pool *pool = pools[i];

		pool->cgminer_stats.getwork_wait_min.tv_sec = MIN_SEC_UNSET;
		pool->cgminer_pool_stats.getwork_wait_min.tv_sec = MIN_SEC_UNSET;

		if (!pool->rpc_url)
			quit(1, "No URI supplied for pool %u", i);
		
		if (!pool->rpc_userpass) {
			if (!pool->rpc_user || !pool->rpc_pass)
				quit(1, "No login credentials supplied for pool %u %s", i, pool->rpc_url);
			pool->rpc_userpass = malloc(strlen(pool->rpc_user) + strlen(pool->rpc_pass) + 2);
			if (!pool->rpc_userpass)
				quit(1, "Failed to malloc userpass");
			sprintf(pool->rpc_userpass, "%s:%s", pool->rpc_user, pool->rpc_pass);
		}
	}
	/* Set the currentpool to pool with priority 0 */
	validate_pool_priorities();
	for (i = 0; i < total_pools; i++) {
		struct pool *pool  = pools[i];

		if (!pool->prio)
			currentpool = pool;
	}

#ifdef HAVE_SYSLOG_H
	if (use_syslog)
		openlog(PACKAGE, LOG_PID, LOG_USER);
#endif

	#if defined(unix) || defined(__APPLE__)
		if (opt_stderr_cmd)
			fork_monitor();
	#endif // defined(unix)

	total_threads = mining_threads + 7;
	thr_info = calloc(total_threads, sizeof(*thr));
	if (!thr_info)
		quit(1, "Failed to calloc thr_info");

	gwsched_thr_id = mining_threads;
	stage_thr_id = mining_threads + 1;
	thr = &thr_info[stage_thr_id];
	thr->q = tq_new();
	if (!thr->q)
		quit(1, "Failed to tq_new");
	/* start stage thread */
	if (thr_info_create(thr, NULL, stage_thread, thr))
		quit(1, "stage thread create failed");
	pthread_detach(thr->pth);

	/* Create a unique get work queue */
	getq = tq_new();
	if (!getq)
		quit(1, "Failed to create getq");
	/* We use the getq mutex as the staged lock */
	stgd_lock = &getq->mutex;

	if (opt_benchmark)
		goto begin_bench;

	for (i = 0; i < total_pools; i++) {
		struct pool *pool  = pools[i];

		enable_pool(pool);
		pool->idle = true;
	}

	applog(LOG_NOTICE, "Probing for an alive pool");
	do {
		/* Look for at least one active pool before starting */
		for (j = 0; j < total_pools; j++) {
			for (i = 0; i < total_pools; i++) {
				struct pool *pool  = pools[i];

				if (pool->prio != j)
					continue;

				if (pool_active(pool, false)) {
					pool_tset(pool, &pool->lagging);
					pool_tclear(pool, &pool->idle);
					if (!currentpool)
						currentpool = pool;
					applog(LOG_INFO, "Pool %d %s active", pool->pool_no, pool->rpc_url);
					pools_active = true;
					goto found_active_pool;
				} else {
					if (pool == currentpool)
						currentpool = NULL;
					applog(LOG_WARNING, "Unable to get work from pool %d %s", pool->pool_no, pool->rpc_url);
				}
			}
		}

		if (!pools_active) {
			applog(LOG_ERR, "No servers were found that could be used to get work from.");
			applog(LOG_ERR, "Please check the details from the list below of the servers you have input");
			applog(LOG_ERR, "Most likely you have input the wrong URL, forgotten to add a port, or have not set up workers");
			for (i = 0; i < total_pools; i++) {
				struct pool *pool;

				pool = pools[i];
				applog(LOG_WARNING, "Pool: %d  URL: %s  User: %s  Password: %s",
				       i, pool->rpc_url, pool->rpc_user, pool->rpc_pass);
			}
#ifdef HAVE_CURSES
			if (use_curses) {
				halfdelay(150);
				applog(LOG_ERR, "Press any key to exit, or BFGMiner will try again in 15s.");
				if (getch() != ERR)
					quit(0, "No servers could be used! Exiting.");
				cbreak();
			} else
#endif
				quit(0, "No servers could be used! Exiting.");
		}
	} while (!pools_active);
found_active_pool: ;

#ifdef USE_SCRYPT
	if (detect_algo == 1 && !opt_scrypt) {
		applog(LOG_NOTICE, "Detected scrypt algorithm");
		opt_scrypt = true;
	}
#endif
	detect_algo = 0;

begin_bench:
	total_mhashes_done = 0;
	for (i = 0; i < total_devices; i++) {
		struct cgpu_info *cgpu = devices[i];

		cgpu->rolling = cgpu->total_mhashes = 0;
	}
	
	gettimeofday(&total_tv_start, NULL);
	gettimeofday(&total_tv_end, NULL);
	miner_started = total_tv_start;
	if (schedstart.tm.tm_sec)
		localtime_r(&miner_started.tv_sec, &schedstart.tm);
	if (schedstop.tm.tm_sec)
		localtime_r(&miner_started.tv_sec, &schedstop .tm);
	get_datestamp(datestamp, &total_tv_start);

	// Initialise processors and threads
	k = 0;
	for (i = 0; i < total_devices; ++i) {
		struct cgpu_info *cgpu = devices[i];
		const struct device_api *api = cgpu->api;
		int threadobj = cgpu->threads;
		if (!threadobj)
			// Create a fake thread object to handle hashmeter etc
			threadobj = 1;
		cgpu->thr = calloc(threadobj + 1, sizeof(*cgpu->thr));
		cgpu->thr[threadobj] = NULL;
		cgpu->status = LIFE_INIT;

		cgpu->max_hashes = 0;

		// Setup thread structs before starting any of the threads, in case they try to interact
		for (j = 0; j < threadobj; ++j, ++k) {
			thr = &thr_info[k];
			thr->id = k;
			thr->cgpu = cgpu;
			thr->device_thread = j;
			thr->work_restart_notifier[1] = INVSOCK;
			thr->mutex_request[1] = INVSOCK;
			thr->_job_transition_in_progress = true;
			timerclear(&thr->tv_morework);
			thr->_last_sbr_state = true;

			thr->scanhash_working = true;
			thr->hashes_done = 0;
			timerclear(&thr->tv_hashes_done);
			gettimeofday(&thr->tv_lastupdate, NULL);
			thr->tv_poll.tv_sec = -1;
			thr->_max_nonce = api->can_limit_work ? api->can_limit_work(thr) : 0xffffffff;

			cgpu->thr[j] = thr;
		}
	}

	// Start threads
	for (i = 0; i < total_devices; ++i) {
		struct cgpu_info *cgpu = devices[i];
		if (!cgpu->threads)
			memcpy(&cgpu->thr[0]->notifier, &cgpu->device->thr[0]->notifier, sizeof(cgpu->thr[0]->notifier));
		for (j = 0; j < cgpu->threads; ++j) {
			thr = cgpu->thr[j];

			notifier_init(thr->notifier);

			/* Enable threads for devices set not to mine but disable
			 * their queue in case we wish to enable them later */
			if (cgpu->api->thread_prepare && !cgpu->api->thread_prepare(thr))
				continue;

			thread_reportout(thr);

			if (unlikely(thr_info_create(thr, NULL, miner_thread, thr)))
				quit(1, "thread %d create failed", thr->id);
		}
		if (cgpu->deven == DEV_ENABLED)
			proc_enable(cgpu);
	}

#ifdef HAVE_OPENCL
	applog(LOG_INFO, "%d gpu miner threads started", gpu_threads);
	for (i = 0; i < nDevs; i++)
		pause_dynamic_threads(i);
#endif

#ifdef WANT_CPUMINE
	applog(LOG_INFO, "%d cpu miner threads started, "
		"using SHA256 '%s' algorithm.",
		opt_n_threads,
		algo_names[opt_algo]);
#endif

	gettimeofday(&total_tv_start, NULL);
	gettimeofday(&total_tv_end, NULL);

	{
		pthread_t submit_thread;
		if (unlikely(pthread_create(&submit_thread, NULL, submit_work_thread, NULL)))
			quit(1, "submit_work thread create failed");
	}

	watchpool_thr_id = mining_threads + 2;
	thr = &thr_info[watchpool_thr_id];
	/* start watchpool thread */
	if (thr_info_create(thr, NULL, watchpool_thread, NULL))
		quit(1, "watchpool thread create failed");
	pthread_detach(thr->pth);

	watchdog_thr_id = mining_threads + 3;
	thr = &thr_info[watchdog_thr_id];
	/* start watchdog thread */
	if (thr_info_create(thr, NULL, watchdog_thread, NULL))
		quit(1, "watchdog thread create failed");
	pthread_detach(thr->pth);

#ifdef HAVE_OPENCL
	/* Create reinit gpu thread */
	gpur_thr_id = mining_threads + 4;
	thr = &thr_info[gpur_thr_id];
	thr->q = tq_new();
	if (!thr->q)
		quit(1, "tq_new failed for gpur_thr_id");
	if (thr_info_create(thr, NULL, reinit_gpu, thr))
		quit(1, "reinit_gpu thread create failed");
#endif	

	/* Create API socket thread */
	api_thr_id = mining_threads + 5;
	thr = &thr_info[api_thr_id];
	if (thr_info_create(thr, NULL, api_thread, thr))
		quit(1, "API thread create failed");

#ifdef HAVE_CURSES
	/* Create curses input thread for keyboard input. Create this last so
	 * that we know all threads are created since this can call kill_work
	 * to try and shut down ll previous threads. */
	input_thr_id = mining_threads + 6;
	thr = &thr_info[input_thr_id];
	if (thr_info_create(thr, NULL, input_thread, thr))
		quit(1, "input thread create failed");
	pthread_detach(thr->pth);
#endif

	/* Once everything is set up, main() becomes the getwork scheduler */
	while (42) {
		int ts, max_staged = opt_queue;
		struct pool *pool, *cp;
		bool lagging = false;
		struct curl_ent *ce;
		struct work *work;

		cp = current_pool();

		/* If the primary pool is a getwork pool and cannot roll work,
		 * try to stage one extra work per mining thread */
		if (!cp->has_stratum && cp->proto != PLP_GETBLOCKTEMPLATE && !staged_rollable)
			max_staged += mining_threads;

		mutex_lock(stgd_lock);
		ts = __total_staged();

		if (!cp->has_stratum && cp->proto != PLP_GETBLOCKTEMPLATE && !ts && !opt_fail_only)
			lagging = true;

		/* Wait until hash_pop tells us we need to create more work */
		if (ts > max_staged) {
			pthread_cond_wait(&gws_cond, stgd_lock);
			ts = __total_staged();
		}
		mutex_unlock(stgd_lock);

		if (ts > max_staged)
			continue;

		work = make_work();

		if (lagging && !pool_tset(cp, &cp->lagging)) {
			applog(LOG_WARNING, "Pool %d not providing work fast enough", cp->pool_no);
			cp->getfail_occasions++;
			total_go++;
		}
		pool = select_pool(lagging);
retry:
		if (pool->has_stratum) {
			while (!pool->stratum_active || !pool->stratum_notify) {
				struct pool *altpool = select_pool(true);

				if (altpool == pool && pool->has_stratum)
					nmsleep(5000);
				pool = altpool;
				goto retry;
			}
			gen_stratum_work(pool, work);
			applog(LOG_DEBUG, "Generated stratum work");
			stage_work(work);
			continue;
		}

		if (pool->last_work_copy) {
			mutex_lock(&pool->last_work_lock);
			struct work *last_work = pool->last_work_copy;
			if (!last_work)
				{}
			else
			if (can_roll(last_work) && should_roll(last_work)) {
				free_work(work);
				work = make_clone(pool->last_work_copy);
				mutex_unlock(&pool->last_work_lock);
				roll_work(work);
				applog(LOG_DEBUG, "Generated work from latest GBT job in get_work_thread with %d seconds left", (int)blkmk_time_left(work->tmpl, time(NULL)));
				stage_work(work);
				continue;
			} else if (last_work->tmpl && pool->proto == PLP_GETBLOCKTEMPLATE && blkmk_work_left(last_work->tmpl) > (unsigned long)mining_threads) {
				// Don't free last_work_copy, since it is used to detect upstream provides plenty of work per template
			} else {
				free_work(last_work);
				pool->last_work_copy = NULL;
			}
			mutex_unlock(&pool->last_work_lock);
		}

		if (clone_available()) {
			applog(LOG_DEBUG, "Cloned getwork work");
			free_work(work);
			continue;
		}

		if (opt_benchmark) {
			get_benchmark_work(work);
			applog(LOG_DEBUG, "Generated benchmark work");
			stage_work(work);
			continue;
		}

		work->pool = pool;
		ce = pop_curl_entry3(pool, 2);
		/* obtain new work from bitcoin via JSON-RPC */
		if (!get_upstream_work(work, ce->curl)) {
			struct pool *next_pool;

			/* Make sure the pool just hasn't stopped serving
			 * requests but is up as we'll keep hammering it */
			push_curl_entry(ce, pool);
			++pool->seq_getfails;
			pool_died(pool);
			next_pool = select_pool(!opt_fail_only);
			if (pool == next_pool) {
				applog(LOG_DEBUG, "Pool %d json_rpc_call failed on get work, retrying in 5s", pool->pool_no);
				nmsleep(5000);
			} else {
				applog(LOG_DEBUG, "Pool %d json_rpc_call failed on get work, failover activated", pool->pool_no);
				pool = next_pool;
			}
			goto retry;
		}
		if (ts >= max_staged)
			pool_tclear(pool, &pool->lagging);
		if (pool_tclear(pool, &pool->idle))
			pool_resus(pool);

		applog(LOG_DEBUG, "Generated getwork work");
		stage_work(work);
		push_curl_entry(ce, pool);
	}

	return 0;
}<|MERGE_RESOLUTION|>--- conflicted
+++ resolved
@@ -1450,15 +1450,8 @@
 			"Use system log for output messages (default: standard error)"),
 #endif
 	OPT_WITH_ARG("--temp-cutoff",
-<<<<<<< HEAD
-		     set_temp_cutoff, opt_show_intval, &opt_cutofftemp,
-		     "Temperature where a device will be automatically disabled, one value or comma separated list"),
-=======
 		     set_temp_cutoff, NULL, &opt_cutofftemp,
 		     "Maximum temperature devices will be allowed to reach before being disabled, one value or comma separated list"),
-#endif
-#if defined(HAVE_ADL) || defined(USE_MODMINER)
->>>>>>> 92f72998
 	OPT_WITH_ARG("--temp-hysteresis",
 		     set_int_1_to_10, opt_show_intval, &opt_hysteresis,
 		     "Set how much the temperature can fluctuate outside limits when automanaging speeds"),
