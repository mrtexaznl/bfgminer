/*
 * Copyright 2011-2013 Con Kolivas
 * Copyright 2011-2013 Luke Dashjr
 * Copyright 2012-2013 Andrew Smith
 * Copyright 2010 Jeff Garzik
 *
 * This program is free software; you can redistribute it and/or modify it
 * under the terms of the GNU General Public License as published by the Free
 * Software Foundation; either version 3 of the License, or (at your option)
 * any later version.  See COPYING for more details.
 */

#include "config.h"

#ifdef HAVE_CURSES
#include <curses.h>
#endif

#include <limits.h>
#include <stdio.h>
#include <stdlib.h>
#include <string.h>
#include <stdbool.h>
#include <stdint.h>
#include <unistd.h>
#include <sys/time.h>
#include <time.h>
#include <math.h>
#include <stdarg.h>
#include <assert.h>
#include <signal.h>

#include <sys/stat.h>
#include <sys/types.h>
#include <dirent.h>

#ifndef WIN32
#include <sys/resource.h>
#include <sys/socket.h>
#else
#include <winsock2.h>
#endif
#include <ccan/opt/opt.h>
#include <jansson.h>
#include <curl/curl.h>
#include <libgen.h>
#include <sha2.h>

#include <blkmaker.h>
#include <blkmaker_jansson.h>
#include <blktemplate.h>

#include "compat.h"
#include "deviceapi.h"
#include "miner.h"
#include "findnonce.h"
#include "adl.h"
#include "driver-cpu.h"
#include "driver-opencl.h"
#include "bench_block.h"
#include "scrypt.h"
#ifdef USE_AVALON
  #include "driver-avalon.h"
#endif

#ifdef USE_X6500
#include "ft232r.h"
#endif

#if defined(unix)
	#include <errno.h>
	#include <fcntl.h>
	#include <sys/wait.h>
#endif

#ifdef USE_SCRYPT
#include "scrypt.h"
#endif

#if defined(USE_AVALON) || defined(USE_BITFORCE) || defined(USE_ICARUS) || defined(USE_MODMINER) || defined(USE_X6500) || defined(USE_ZTEX)
#	define USE_FPGA
#	define USE_FPGA_SERIAL
#endif

struct strategies strategies[] = {
	{ "Failover" },
	{ "Round Robin" },
	{ "Rotate" },
	{ "Load Balance" },
	{ "Balance" },
};

static char packagename[256];

bool opt_protocol;
static bool opt_benchmark;
static bool want_longpoll = true;
static bool want_gbt = true;
static bool want_getwork = true;
#if BLKMAKER_VERSION > 1
struct _cbscript_t {
	char *data;
	size_t sz;
};
static struct _cbscript_t opt_coinbase_script;
static uint32_t template_nonce;
#endif
#if BLKMAKER_VERSION < 1
const
#endif
char *opt_coinbase_sig;
char *request_target_str;
float request_pdiff = 1.0;
double request_bdiff;
static bool want_stratum = true;
bool have_longpoll;
int opt_skip_checks;
bool want_per_device_stats;
bool use_syslog;
bool opt_quiet_work_updates;
bool opt_quiet;
bool opt_realquiet;
bool opt_loginput;
bool opt_compact;
bool opt_show_procs;
const int opt_cutofftemp = 95;
int opt_hysteresis = 3;
static int opt_retries = -1;
int opt_fail_pause = 5;
int opt_log_interval = 5;
int opt_queue = 1;
int opt_scantime = 60;
int opt_expiry = 120;
int opt_expiry_lp = 3600;
int opt_bench_algo = -1;
static const bool opt_time = true;
unsigned long long global_hashrate;

#ifdef HAVE_OPENCL
int opt_dynamic_interval = 7;
int nDevs;
int opt_g_threads = -1;
int gpu_threads;
#endif
#ifdef USE_SCRYPT
static char detect_algo = 1;
bool opt_scrypt;
#else
static char detect_algo;
#endif
bool opt_restart = true;
static bool opt_nogpu;

struct list_head scan_devices;
bool opt_force_dev_init;
static signed int devices_enabled;
static bool opt_removedisabled;
int total_devices;
struct cgpu_info **devices;
bool have_opencl;
int opt_n_threads = -1;
int mining_threads;
int num_processors;
#ifdef HAVE_CURSES
bool use_curses = true;
#else
bool use_curses;
#endif
static bool opt_submit_stale = true;
static int opt_shares;
static int opt_submit_threads = 0x40;
bool opt_fail_only;
bool opt_autofan;
bool opt_autoengine;
bool opt_noadl;
char *opt_api_allow = NULL;
char *opt_api_groups;
char *opt_api_description = PACKAGE_STRING;
int opt_api_port = 4028;
bool opt_api_listen;
bool opt_api_network;
bool opt_delaynet;
bool opt_disable_pool;
char *opt_icarus_options = NULL;
char *opt_icarus_timing = NULL;
bool opt_worktime;
#ifdef USE_AVALON
char *opt_avalon_options = NULL;
#endif

char *opt_kernel_path;
char *cgminer_path;

#if defined(USE_BITFORCE)
bool opt_bfl_noncerange;
#endif
#define QUIET	(opt_quiet || opt_realquiet)

struct thr_info *thr_info;
static int gwsched_thr_id;
static int stage_thr_id;
static int watchpool_thr_id;
static int watchdog_thr_id;
#ifdef HAVE_CURSES
static int input_thr_id;
#endif
int gpur_thr_id;
static int api_thr_id;
static int total_threads;

pthread_mutex_t hash_lock;
static pthread_mutex_t qd_lock;
static pthread_mutex_t *stgd_lock;
pthread_mutex_t console_lock;
pthread_mutex_t ch_lock;
static pthread_rwlock_t blk_lock;
static pthread_mutex_t sshare_lock;

pthread_rwlock_t netacc_lock;

static pthread_mutex_t lp_lock;
static pthread_cond_t lp_cond;

pthread_cond_t gws_cond;

bool shutting_down;

double total_mhashes_done;
static struct timeval total_tv_start, total_tv_end;
static struct timeval miner_started;

pthread_mutex_t control_lock;
pthread_mutex_t stats_lock;

static pthread_mutex_t submitting_lock;
static int total_submitting;
static struct list_head submit_waiting;
notifier_t submit_waiting_notifier;

int hw_errors;
int total_accepted, total_rejected, total_diff1;
int total_getworks, total_stale, total_discarded;
uint64_t total_bytes_xfer;
double total_diff_accepted, total_diff_rejected, total_diff_stale;
static int staged_rollable;
unsigned int new_blocks;
unsigned int found_blocks;

unsigned int local_work;
unsigned int total_go, total_ro;

struct pool **pools;
static struct pool *currentpool = NULL;

int total_pools, enabled_pools;
enum pool_strategy pool_strategy = POOL_FAILOVER;
int opt_rotate_period;
static int total_urls, total_users, total_passes;

static
#ifndef HAVE_CURSES
const
#endif
bool curses_active;

static char current_block[40];
static char *current_hash;
static uint32_t current_block_id;
char *current_fullhash;
static char datestamp[40];
static char blocktime[32];
struct timeval block_timeval;
static char best_share[8] = "0";
double current_diff;
static char block_diff[8];
static char net_hashrate[10];
uint64_t best_diff = 0;

static bool known_blkheight_current;
static uint32_t known_blkheight;
static uint32_t known_blkheight_blkid;

struct block {
	char hash[40];
	UT_hash_handle hh;
	int block_no;
};

static struct block *blocks = NULL;


int swork_id;

/* For creating a hash database of stratum shares submitted that have not had
 * a response yet */
struct stratum_share {
	UT_hash_handle hh;
	bool block;
	struct work *work;
	int id;
	time_t sshare_time;
};

static struct stratum_share *stratum_shares = NULL;

char *opt_socks_proxy = NULL;

static const char def_conf[] = "bfgminer.conf";
static bool config_loaded;
static int include_count;
#define JSON_INCLUDE_CONF "include"
#define JSON_LOAD_ERROR "JSON decode of file '%s' failed\n %s"
#define JSON_LOAD_ERROR_LEN strlen(JSON_LOAD_ERROR)
#define JSON_MAX_DEPTH 10
#define JSON_MAX_DEPTH_ERR "Too many levels of JSON includes (limit 10) or a loop"

#if defined(unix)
	static char *opt_stderr_cmd = NULL;
	static int forkpid;
#endif // defined(unix)

struct sigaction termhandler, inthandler;

struct thread_q *getq;

static int total_work;
struct work *staged_work = NULL;

struct schedtime {
	bool enable;
	struct tm tm;
};

struct schedtime schedstart;
struct schedtime schedstop;
bool sched_paused;

static bool time_before(struct tm *tm1, struct tm *tm2)
{
	if (tm1->tm_hour < tm2->tm_hour)
		return true;
	if (tm1->tm_hour == tm2->tm_hour && tm1->tm_min < tm2->tm_min)
		return true;
	return false;
}

static bool should_run(void)
{
	struct timeval tv;
	struct tm tm;
	bool within_range;

	if (!schedstart.enable && !schedstop.enable)
		return true;

	gettimeofday(&tv, NULL);
	localtime_r(&tv.tv_sec, &tm);

	// NOTE: This is delicately balanced so that should_run is always false if schedstart==schedstop
	if (time_before(&schedstop.tm, &schedstart.tm))
		within_range = (time_before(&tm, &schedstop.tm) || !time_before(&tm, &schedstart.tm));
	else
		within_range = (time_before(&tm, &schedstop.tm) && !time_before(&tm, &schedstart.tm));

	if (within_range && !schedstop.enable)
		/* This is a once off event with no stop time set */
		schedstart.enable = false;

	return within_range;
}

void get_datestamp(char *f, struct timeval *tv)
{
	struct tm _tm;
	struct tm *tm = &_tm;

	localtime_r(&tv->tv_sec, tm);
	sprintf(f, "[%d-%02d-%02d %02d:%02d:%02d]",
		tm->tm_year + 1900,
		tm->tm_mon + 1,
		tm->tm_mday,
		tm->tm_hour,
		tm->tm_min,
		tm->tm_sec);
}

void get_timestamp(char *f, struct timeval *tv)
{
	struct tm _tm;
	struct tm *tm = &_tm;

	localtime_r(&tv->tv_sec, tm);
	sprintf(f, "[%02d:%02d:%02d]",
		tm->tm_hour,
		tm->tm_min,
		tm->tm_sec);
}

static void applog_and_exit(const char *fmt, ...) FORMAT_SYNTAX_CHECK(printf, 1, 2);

static void applog_and_exit(const char *fmt, ...)
{
	va_list ap;

	va_start(ap, fmt);
	vapplog(LOG_ERR, fmt, ap);
	va_end(ap);
	exit(1);
}

static pthread_mutex_t sharelog_lock;
static FILE *sharelog_file = NULL;

static void sharelog(const char*disposition, const struct work*work)
{
	char *target, *hash, *data;
	struct cgpu_info *cgpu;
	unsigned long int t;
	struct pool *pool;
	int thr_id, rv;
	char s[1024];
	size_t ret;

	if (!sharelog_file)
		return;

	thr_id = work->thr_id;
	cgpu = thr_info[thr_id].cgpu;
	pool = work->pool;
	t = (unsigned long int)(work->tv_work_found.tv_sec);
	target = bin2hex(work->target, sizeof(work->target));
	hash = bin2hex(work->hash, sizeof(work->hash));
	data = bin2hex(work->data, sizeof(work->data));

	// timestamp,disposition,target,pool,dev,thr,sharehash,sharedata
	rv = snprintf(s, sizeof(s), "%lu,%s,%s,%s,%s,%u,%s,%s\n", t, disposition, target, pool->rpc_url, cgpu->proc_repr_ns, thr_id, hash, data);
	free(target);
	free(hash);
	free(data);
	if (rv >= (int)(sizeof(s)))
		s[sizeof(s) - 1] = '\0';
	else if (rv < 0) {
		applog(LOG_ERR, "sharelog printf error");
		return;
	}

	mutex_lock(&sharelog_lock);
	ret = fwrite(s, rv, 1, sharelog_file);
	fflush(sharelog_file);
	mutex_unlock(&sharelog_lock);
	if (ret != 1)
		applog(LOG_ERR, "sharelog fwrite error");
}

static char *getwork_req = "{\"method\": \"getwork\", \"params\": [], \"id\":0}\n";

/* Return value is ignored if not called from add_pool_details */
struct pool *add_pool(void)
{
	struct pool *pool;

	pool = calloc(sizeof(struct pool), 1);
	if (!pool)
		quit(1, "Failed to malloc pool in add_pool");
	pool->pool_no = pool->prio = total_pools;
	mutex_init(&pool->last_work_lock);
	mutex_init(&pool->pool_lock);
	if (unlikely(pthread_cond_init(&pool->cr_cond, NULL)))
		quit(1, "Failed to pthread_cond_init in add_pool");
	mutex_init(&pool->stratum_lock);
	INIT_LIST_HEAD(&pool->curlring);
	pool->swork.transparency_time = (time_t)-1;

	/* Make sure the pool doesn't think we've been idle since time 0 */
	pool->tv_idle.tv_sec = ~0UL;

	pool->rpc_proxy = NULL;

	pool->sock = INVSOCK;
	pool->lp_socket = CURL_SOCKET_BAD;

	pools = realloc(pools, sizeof(struct pool *) * (total_pools + 2));
	pools[total_pools++] = pool;

	return pool;
}

/* Pool variant of test and set */
static bool pool_tset(struct pool *pool, bool *var)
{
	bool ret;

	mutex_lock(&pool->pool_lock);
	ret = *var;
	*var = true;
	mutex_unlock(&pool->pool_lock);
	return ret;
}

bool pool_tclear(struct pool *pool, bool *var)
{
	bool ret;

	mutex_lock(&pool->pool_lock);
	ret = *var;
	*var = false;
	mutex_unlock(&pool->pool_lock);
	return ret;
}

struct pool *current_pool(void)
{
	struct pool *pool;

	mutex_lock(&control_lock);
	pool = currentpool;
	mutex_unlock(&control_lock);
	return pool;
}

char *set_int_range(const char *arg, int *i, int min, int max)
{
	char *err = opt_set_intval(arg, i);

	if (err)
		return err;

	if (*i < min || *i > max)
		return "Value out of range";

	return NULL;
}

static char *set_int_0_to_9999(const char *arg, int *i)
{
	return set_int_range(arg, i, 0, 9999);
}

static char *set_int_1_to_65535(const char *arg, int *i)
{
	return set_int_range(arg, i, 1, 65535);
}

static char *set_int_0_to_10(const char *arg, int *i)
{
	return set_int_range(arg, i, 0, 10);
}

static char *set_int_1_to_10(const char *arg, int *i)
{
	return set_int_range(arg, i, 1, 10);
}

char *set_strdup(const char *arg, char **p)
{
	*p = strdup((char *)arg);
	return NULL;
}

#if BLKMAKER_VERSION > 1
static char *set_b58addr(const char *arg, struct _cbscript_t *p)
{
	size_t scriptsz = blkmk_address_to_script(NULL, 0, arg);
	if (!scriptsz)
		return "Invalid address";
	char *script = malloc(scriptsz);
	if (blkmk_address_to_script(script, scriptsz, arg) != scriptsz) {
		free(script);
		return "Failed to convert address to script";
	}
	p->data = script;
	p->sz = scriptsz;
	return NULL;
}
#endif

static void bdiff_target_leadzero(unsigned char *target, double diff);

char *set_request_diff(const char *arg, float *p)
{
	unsigned char target[32];
	char *e = opt_set_floatval(arg, p);
	if (e)
		return e;
	
	request_bdiff = (double)*p * 0.9999847412109375;
	bdiff_target_leadzero(target, request_bdiff);
	request_target_str = bin2hex(target, 32);
	
	return NULL;
}

#ifdef USE_FPGA_SERIAL
#ifdef HAVE_LIBUDEV
#include <libudev.h>
#endif

static
char* add_serial_all(char*arg, char*p) {
#ifdef HAVE_LIBUDEV

	struct udev *udev = udev_new();
	struct udev_enumerate *enumerate = udev_enumerate_new(udev);
	struct udev_list_entry *list_entry;

	udev_enumerate_add_match_subsystem(enumerate, "tty");
	udev_enumerate_add_match_property(enumerate, "ID_SERIAL", "*");
	udev_enumerate_scan_devices(enumerate);
	udev_list_entry_foreach(list_entry, udev_enumerate_get_list_entry(enumerate)) {
		struct udev_device *device = udev_device_new_from_syspath(
			udev_enumerate_get_udev(enumerate),
			udev_list_entry_get_name(list_entry)
		);
		if (!device)
			continue;

		const char *devpath = udev_device_get_devnode(device);
		if (devpath) {
			size_t pLen = p - arg;
			size_t dLen = strlen(devpath) + 1;
			char dev[dLen + pLen];
			memcpy(dev, arg, pLen);
			memcpy(&dev[pLen], devpath, dLen);
			applog(LOG_DEBUG, "scan-serial: libudev all-adding %s", dev);
			string_elist_add(dev, &scan_devices);
		}

		udev_device_unref(device);
	}
	udev_enumerate_unref(enumerate);
	udev_unref(udev);
	return NULL;

#elif defined(WIN32)

	size_t bufLen = 0x10;  // temp!
tryagain: ;
	char buf[bufLen];
	if (!QueryDosDevice(NULL, buf, bufLen)) {
		if (GetLastError() == ERROR_INSUFFICIENT_BUFFER) {
			bufLen *= 2;
			applog(LOG_DEBUG, "scan-serial: QueryDosDevice returned insufficent buffer error; enlarging to %lx", (unsigned long)bufLen);
			goto tryagain;
		}
		return "scan-serial: Error occurred trying to enumerate COM ports with QueryDosDevice";
	}
	size_t tLen = p - arg;
	char dev[12 + tLen];
	memcpy(dev, arg, tLen);
	memcpy(&dev[tLen], "\\\\.\\", 4);
	char *devp = &dev[tLen + 4];
	for (char *t = buf; *t; t += tLen) {
		tLen = strlen(t) + 1;
		if (strncmp("COM", t, 3))
			continue;
		memcpy(devp, t, tLen);
		applog(LOG_DEBUG, "scan-serial: QueryDosDevice all-adding %s", dev);
		string_elist_add(dev, &scan_devices);
	}
	return NULL;

#else

	DIR *D;
	struct dirent *de;
	const char devdir[] = "/dev";
	const size_t devdirlen = sizeof(devdir) - 1;
	char devpath[sizeof(devdir) + NAME_MAX];
	char *devfile = devpath + devdirlen + 1;
	
	D = opendir(devdir);
	if (!D)
		return "scan-serial 'all' is not supported on this platform";
	memcpy(devpath, devdir, devdirlen);
	devpath[devdirlen] = '/';
	while ( (de = readdir(D)) ) {
		if (strncmp(de->d_name, "tty", 3))
			continue;
		if (strncmp(&de->d_name[3], "USB", 3) && strncmp(&de->d_name[3], "ACM", 3))
			continue;
		
		strcpy(devfile, de->d_name);
		applog(LOG_DEBUG, "scan-serial: /dev glob all-adding %s", devpath);
		string_elist_add(devpath, &scan_devices);
	}
	closedir(D);
	
	return NULL;

#endif
}

static char *add_serial(char *arg)
{
	char *p = strchr(arg, ':');
	if (p)
		++p;
	else
		p = arg;
	if (!strcasecmp(p, "all")) {
		return add_serial_all(arg, p);
	}

	string_elist_add(arg, &scan_devices);
	return NULL;
}
#endif

static char *set_devices(char *arg)
{
	int i = strtol(arg, &arg, 0);

	if (*arg) {
		if (*arg == '?') {
			devices_enabled = -1;
			return NULL;
		}
		return "Invalid device number";
	}

	if (i < 0 || i >= (int)(sizeof(devices_enabled) * 8) - 1)
		return "Invalid device number";
	devices_enabled |= 1 << i;
	return NULL;
}

static char *set_balance(enum pool_strategy *strategy)
{
	*strategy = POOL_BALANCE;
	return NULL;
}

static char *set_loadbalance(enum pool_strategy *strategy)
{
	*strategy = POOL_LOADBALANCE;
	return NULL;
}

static char *set_rotate(const char *arg, int *i)
{
	pool_strategy = POOL_ROTATE;
	return set_int_range(arg, i, 0, 9999);
}

static char *set_rr(enum pool_strategy *strategy)
{
	*strategy = POOL_ROUNDROBIN;
	return NULL;
}

/* Detect that url is for a stratum protocol either via the presence of
 * stratum+tcp or by detecting a stratum server response */
bool detect_stratum(struct pool *pool, char *url)
{
	if (!extract_sockaddr(pool, url))
		return false;

	if (!strncasecmp(url, "stratum+tcp://", 14)) {
		pool->rpc_url = strdup(url);
		pool->has_stratum = true;
		pool->stratum_url = pool->sockaddr_url;
		return true;
	}

	return false;
}

static char *set_url(char *arg)
{
	struct pool *pool;

	total_urls++;
	if (total_urls > total_pools)
		add_pool();
	pool = pools[total_urls - 1];

	if (detect_stratum(pool, arg))
		return NULL;

	opt_set_charp(arg, &pool->rpc_url);
	if (strncmp(arg, "http://", 7) &&
	    strncmp(arg, "https://", 8)) {
		char *httpinput;

		httpinput = malloc(255);
		if (!httpinput)
			quit(1, "Failed to malloc httpinput");
		strcpy(httpinput, "http://");
		strncat(httpinput, arg, 248);
		pool->rpc_url = httpinput;
	}

	return NULL;
}

static char *set_user(const char *arg)
{
	struct pool *pool;

	total_users++;
	if (total_users > total_pools)
		add_pool();

	pool = pools[total_users - 1];
	opt_set_charp(arg, &pool->rpc_user);

	return NULL;
}

static char *set_pass(const char *arg)
{
	struct pool *pool;

	total_passes++;
	if (total_passes > total_pools)
		add_pool();

	pool = pools[total_passes - 1];
	opt_set_charp(arg, &pool->rpc_pass);

	return NULL;
}

static char *set_userpass(const char *arg)
{
	struct pool *pool;
	char *updup;

	if (total_users != total_passes)
		return "User + pass options must be balanced before userpass";
	++total_users;
	++total_passes;
	if (total_users > total_pools)
		add_pool();

	pool = pools[total_users - 1];
	updup = strdup(arg);
	opt_set_charp(arg, &pool->rpc_userpass);
	pool->rpc_user = strtok(updup, ":");
	if (!pool->rpc_user)
		return "Failed to find : delimited user info";
	pool->rpc_pass = strtok(NULL, ":");
	if (!pool->rpc_pass)
		pool->rpc_pass = "";

	return NULL;
}

static char *set_pool_priority(const char *arg)
{
	struct pool *pool;

	if (!total_pools)
		return "Usage of --pool-priority before pools are defined does not make sense";

	pool = pools[total_pools - 1];
	opt_set_intval(arg, &pool->prio);

	return NULL;
}

static char *set_pool_proxy(const char *arg)
{
	struct pool *pool;

	if (!total_pools)
		return "Usage of --pool-proxy before pools are defined does not make sense";

	if (!our_curl_supports_proxy_uris())
		return "Your installed cURL library does not support proxy URIs. At least version 7.21.7 is required.";

	pool = pools[total_pools - 1];
	opt_set_charp(arg, &pool->rpc_proxy);

	return NULL;
}

static char *set_pool_force_rollntime(const char *arg)
{
	struct pool *pool;
	
	if (!total_pools)
		return "Usage of --force-rollntime before pools are defined does not make sense";
	
	pool = pools[total_pools - 1];
	opt_set_intval(arg, &pool->force_rollntime);
	
	return NULL;
}

static char *enable_debug(bool *flag)
{
	*flag = true;
	opt_debug_console = true;
	/* Turn on verbose output, too. */
	opt_log_output = true;
	return NULL;
}

static char *set_schedtime(const char *arg, struct schedtime *st)
{
	if (sscanf(arg, "%d:%d", &st->tm.tm_hour, &st->tm.tm_min) != 2)
	{
		if (strcasecmp(arg, "now"))
		return "Invalid time set, should be HH:MM";
	} else
		schedstop.tm.tm_sec = 0;
	if (st->tm.tm_hour > 23 || st->tm.tm_min > 59 || st->tm.tm_hour < 0 || st->tm.tm_min < 0)
		return "Invalid time set.";
	st->enable = true;
	return NULL;
}

static char* set_sharelog(char *arg)
{
	char *r = "";
	long int i = strtol(arg, &r, 10);

	if ((!*r) && i >= 0 && i <= INT_MAX) {
		sharelog_file = fdopen((int)i, "a");
		if (!sharelog_file)
			applog(LOG_ERR, "Failed to open fd %u for share log", (unsigned int)i);
	} else if (!strcmp(arg, "-")) {
		sharelog_file = stdout;
		if (!sharelog_file)
			applog(LOG_ERR, "Standard output missing for share log");
	} else {
		sharelog_file = fopen(arg, "a");
		if (!sharelog_file)
			applog(LOG_ERR, "Failed to open %s for share log", arg);
	}

	return NULL;
}

static char *temp_cutoff_str = "";
static char *temp_target_str = "";

char *set_temp_cutoff(char *arg)
{
	int val;

	if (!(arg && arg[0]))
		return "Invalid parameters for set temp cutoff";
	val = atoi(arg);
	if (val < 0 || val > 200)
		return "Invalid value passed to set temp cutoff";
	temp_cutoff_str = arg;

	return NULL;
}

char *set_temp_target(char *arg)
{
	int val;

	if (!(arg && arg[0]))
		return "Invalid parameters for set temp target";
	val = atoi(arg);
	if (val < 0 || val > 200)
		return "Invalid value passed to set temp target";
	temp_target_str = arg;

	return NULL;
}

// For a single element string, this always returns the number (for all calls)
// For multi-element strings, it returns each element as a number in order, and 0 when there are no more
static int temp_strtok(char *base, char **n)
{
	char *i = *n;
	char *p = strchr(i, ',');
	if (p) {
		p[0] = '\0';
		*n = &p[1];
	}
	else
	if (base != i)
		*n = strchr(i, '\0');
	return atoi(i);
}

static void load_temp_config()
{
	int i, val = 0, target_off;
	char *cutoff_n, *target_n;
	struct cgpu_info *cgpu;

	cutoff_n = temp_cutoff_str;
	target_n = temp_target_str;

	for (i = 0; i < total_devices; ++i) {
		cgpu = devices[i];
		
		// cutoff default may be specified by driver during probe; otherwise, opt_cutofftemp (const)
		if (!cgpu->cutofftemp)
			cgpu->cutofftemp = opt_cutofftemp;
		
		// target default may be specified by driver, and is moved with offset; otherwise, offset minus 6
		if (cgpu->targettemp)
			target_off = cgpu->targettemp - cgpu->cutofftemp;
		else
			target_off = -6;
		
		val = temp_strtok(temp_cutoff_str, &cutoff_n);
		if (val < 0 || val > 200)
			quit(1, "Invalid value passed to set temp cutoff");
		if (val)
			cgpu->cutofftemp = val;
		
		val = temp_strtok(temp_target_str, &target_n);
		if (val < 0 || val > 200)
			quit(1, "Invalid value passed to set temp target");
		if (val)
			cgpu->targettemp = val;
		else
			cgpu->targettemp = cgpu->cutofftemp + target_off;
		
		applog(LOG_DEBUG, "%"PRIprepr": Set temperature config: target=%d cutoff=%d",
		       cgpu->proc_repr,
		       cgpu->targettemp, cgpu->cutofftemp);
	}
	if (cutoff_n != temp_cutoff_str && cutoff_n[0])
		quit(1, "Too many values passed to set temp cutoff");
	if (target_n != temp_target_str && target_n[0])
		quit(1, "Too many values passed to set temp target");
}

static char *set_api_allow(const char *arg)
{
	opt_set_charp(arg, &opt_api_allow);

	return NULL;
}

static char *set_api_groups(const char *arg)
{
	opt_set_charp(arg, &opt_api_groups);

	return NULL;
}

static char *set_api_description(const char *arg)
{
	opt_set_charp(arg, &opt_api_description);

	return NULL;
}

#ifdef USE_ICARUS
static char *set_icarus_options(const char *arg)
{
	opt_set_charp(arg, &opt_icarus_options);

	return NULL;
}

static char *set_icarus_timing(const char *arg)
{
	opt_set_charp(arg, &opt_icarus_timing);

	return NULL;
}
#endif

#ifdef USE_AVALON
static char *set_avalon_options(const char *arg)
{
	opt_set_charp(arg, &opt_avalon_options);

	return NULL;
}
#endif

__maybe_unused
static char *set_null(const char __maybe_unused *arg)
{
	return NULL;
}

/* These options are available from config file or commandline */
static struct opt_table opt_config_table[] = {
#ifdef WANT_CPUMINE
	OPT_WITH_ARG("--algo|-a",
		     set_algo, show_algo, &opt_algo,
		     "Specify sha256 implementation for CPU mining:\n"
		     "\tauto\t\tBenchmark at startup and pick fastest algorithm"
		     "\n\tc\t\tLinux kernel sha256, implemented in C"
#ifdef WANT_SSE2_4WAY
		     "\n\t4way\t\ttcatm's 4-way SSE2 implementation"
#endif
#ifdef WANT_VIA_PADLOCK
		     "\n\tvia\t\tVIA padlock implementation"
#endif
		     "\n\tcryptopp\tCrypto++ C/C++ implementation"
#ifdef WANT_CRYPTOPP_ASM32
		     "\n\tcryptopp_asm32\tCrypto++ 32-bit assembler implementation"
#endif
#ifdef WANT_X8632_SSE2
		     "\n\tsse2_32\t\tSSE2 32 bit implementation for i386 machines"
#endif
#ifdef WANT_X8664_SSE2
		     "\n\tsse2_64\t\tSSE2 64 bit implementation for x86_64 machines"
#endif
#ifdef WANT_X8664_SSE4
		     "\n\tsse4_64\t\tSSE4.1 64 bit implementation for x86_64 machines"
#endif
#ifdef WANT_ALTIVEC_4WAY
    "\n\taltivec_4way\tAltivec implementation for PowerPC G4 and G5 machines"
#endif
		),
#endif
	OPT_WITH_ARG("--api-allow",
		     set_api_allow, NULL, NULL,
		     "Allow API access only to the given list of [G:]IP[/Prefix] addresses[/subnets]"),
	OPT_WITH_ARG("--api-description",
		     set_api_description, NULL, NULL,
		     "Description placed in the API status header, default: BFGMiner version"),
	OPT_WITH_ARG("--api-groups",
		     set_api_groups, NULL, NULL,
		     "API one letter groups G:cmd:cmd[,P:cmd:*...] defining the cmds a groups can use"),
	OPT_WITHOUT_ARG("--api-listen",
			opt_set_bool, &opt_api_listen,
			"Enable API, default: disabled"),
	OPT_WITHOUT_ARG("--api-network",
			opt_set_bool, &opt_api_network,
			"Allow API (if enabled) to listen on/for any address, default: only 127.0.0.1"),
	OPT_WITH_ARG("--api-port",
		     set_int_1_to_65535, opt_show_intval, &opt_api_port,
		     "Port number of miner API"),
#ifdef HAVE_ADL
	OPT_WITHOUT_ARG("--auto-fan",
			opt_set_bool, &opt_autofan,
			"Automatically adjust all GPU fan speeds to maintain a target temperature"),
	OPT_WITHOUT_ARG("--auto-gpu",
			opt_set_bool, &opt_autoengine,
			"Automatically adjust all GPU engine clock speeds to maintain a target temperature"),
#endif
	OPT_WITHOUT_ARG("--balance",
		     set_balance, &pool_strategy,
		     "Change multipool strategy from failover to even share balance"),
	OPT_WITHOUT_ARG("--benchmark",
			opt_set_bool, &opt_benchmark,
			"Run BFGMiner in benchmark mode - produces no shares"),
#if defined(USE_BITFORCE)
	OPT_WITHOUT_ARG("--bfl-range",
			opt_set_bool, &opt_bfl_noncerange,
			"Use nonce range on bitforce devices if supported"),
#endif
#ifdef WANT_CPUMINE
	OPT_WITH_ARG("--bench-algo|-b",
		     set_int_0_to_9999, opt_show_intval, &opt_bench_algo,
		     opt_hidden),
#endif
#if BLKMAKER_VERSION > 1
	OPT_WITH_ARG("--coinbase-addr",
		     set_b58addr, NULL, &opt_coinbase_script,
		     "Set coinbase payout address for solo mining"),
	OPT_WITH_ARG("--coinbase-payout|--cbaddr|--cb-addr|--payout",
		     set_b58addr, NULL, &opt_coinbase_script,
		     opt_hidden),
#endif
#if BLKMAKER_VERSION > 0
	OPT_WITH_ARG("--coinbase-sig",
		     set_strdup, NULL, &opt_coinbase_sig,
		     "Set coinbase signature when possible"),
	OPT_WITH_ARG("--coinbase|--cbsig|--cb-sig|--cb|--prayer",
		     set_strdup, NULL, &opt_coinbase_sig,
		     opt_hidden),
#endif
#ifdef HAVE_CURSES
	OPT_WITHOUT_ARG("--compact",
			opt_set_bool, &opt_compact,
			"Use compact display without per device statistics"),
#endif
#ifdef WANT_CPUMINE
	OPT_WITH_ARG("--cpu-threads|-t",
		     force_nthreads_int, opt_show_intval, &opt_n_threads,
		     "Number of miner CPU threads"),
#endif
	OPT_WITHOUT_ARG("--debug|-D",
		     enable_debug, &opt_debug,
		     "Enable debug output"),
	OPT_WITHOUT_ARG("--debuglog",
		     opt_set_bool, &opt_debug,
		     "Enable debug logging"),
	OPT_WITH_ARG("--device|-d",
		     set_devices, NULL, NULL,
	             "Select device to use, (Use repeat -d for multiple devices, default: all)"),
	OPT_WITHOUT_ARG("--disable-gpu|-G",
			opt_set_bool, &opt_nogpu,
#ifdef HAVE_OPENCL
			"Disable GPU mining even if suitable devices exist"
#else
			opt_hidden
#endif
	),
	OPT_WITHOUT_ARG("--disable-rejecting",
			opt_set_bool, &opt_disable_pool,
			"Automatically disable pools that continually reject shares"),
#if defined(WANT_CPUMINE) && (defined(HAVE_OPENCL) || defined(USE_FPGA))
	OPT_WITHOUT_ARG("--enable-cpu|-C",
			opt_set_bool, &opt_usecpu,
			"Enable CPU mining with other mining (default: no CPU mining if other devices exist)"),
#endif
	OPT_WITH_ARG("--expiry|-E",
		     set_int_0_to_9999, opt_show_intval, &opt_expiry,
		     "Upper bound on how many seconds after getting work we consider a share from it stale (w/o longpoll active)"),
	OPT_WITH_ARG("--expiry-lp",
		     set_int_0_to_9999, opt_show_intval, &opt_expiry_lp,
		     "Upper bound on how many seconds after getting work we consider a share from it stale (with longpoll active)"),
	OPT_WITHOUT_ARG("--failover-only",
			opt_set_bool, &opt_fail_only,
			"Don't leak work to backup pools when primary pool is lagging"),
#ifdef USE_FPGA
	OPT_WITHOUT_ARG("--force-dev-init",
	        opt_set_bool, &opt_force_dev_init,
	        "Always initialize devices when possible (such as bitstream uploads to some FPGAs)"),
#endif
#ifdef HAVE_OPENCL
	OPT_WITH_ARG("--gpu-dyninterval",
		     set_int_1_to_65535, opt_show_intval, &opt_dynamic_interval,
		     "Set the refresh interval in ms for GPUs using dynamic intensity"),
	OPT_WITH_ARG("--gpu-platform",
		     set_int_0_to_9999, opt_show_intval, &opt_platform_id,
		     "Select OpenCL platform ID to use for GPU mining"),
	OPT_WITH_ARG("--gpu-threads|-g",
		     set_int_1_to_10, opt_show_intval, &opt_g_threads,
		     "Number of threads per GPU (1 - 10)"),
#ifdef HAVE_ADL
	OPT_WITH_ARG("--gpu-engine",
		     set_gpu_engine, NULL, NULL,
		     "GPU engine (over)clock range in MHz - one value, range and/or comma separated list (e.g. 850-900,900,750-850)"),
	OPT_WITH_ARG("--gpu-fan",
		     set_gpu_fan, NULL, NULL,
		     "GPU fan percentage range - one value, range and/or comma separated list (e.g. 0-85,85,65)"),
	OPT_WITH_ARG("--gpu-map",
		     set_gpu_map, NULL, NULL,
		     "Map OpenCL to ADL device order manually, paired CSV (e.g. 1:0,2:1 maps OpenCL 1 to ADL 0, 2 to 1)"),
	OPT_WITH_ARG("--gpu-memclock",
		     set_gpu_memclock, NULL, NULL,
		     "Set the GPU memory (over)clock in MHz - one value for all or separate by commas for per card"),
	OPT_WITH_ARG("--gpu-memdiff",
		     set_gpu_memdiff, NULL, NULL,
		     "Set a fixed difference in clock speed between the GPU and memory in auto-gpu mode"),
	OPT_WITH_ARG("--gpu-powertune",
		     set_gpu_powertune, NULL, NULL,
		     "Set the GPU powertune percentage - one value for all or separate by commas for per card"),
	OPT_WITHOUT_ARG("--gpu-reorder",
			opt_set_bool, &opt_reorder,
			"Attempt to reorder GPU devices according to PCI Bus ID"),
	OPT_WITH_ARG("--gpu-vddc",
		     set_gpu_vddc, NULL, NULL,
		     "Set the GPU voltage in Volts - one value for all or separate by commas for per card"),
#endif
#ifdef USE_SCRYPT
	OPT_WITH_ARG("--lookup-gap",
		     set_lookup_gap, NULL, NULL,
		     "Set GPU lookup gap for scrypt mining, comma separated"),
#endif
	OPT_WITH_ARG("--intensity|-I",
		     set_intensity, NULL, NULL,
		     "Intensity of GPU scanning (d or " _MIN_INTENSITY_STR " -> " _MAX_INTENSITY_STR ", default: d to maintain desktop interactivity)"),
#endif
#if defined(HAVE_OPENCL) || defined(USE_MODMINER) || defined(USE_X6500) || defined(USE_ZTEX)
	OPT_WITH_ARG("--kernel-path|-K",
		     opt_set_charp, opt_show_charp, &opt_kernel_path,
	             "Specify a path to where bitstream and kernel files are"),
#endif
#ifdef HAVE_OPENCL
	OPT_WITH_ARG("--kernel|-k",
		     set_kernel, NULL, NULL,
		     "Override sha256 kernel to use (diablo, poclbm, phatk or diakgcn) - one value or comma separated"),
#endif
#ifdef USE_ICARUS
	OPT_WITH_ARG("--icarus-options",
		     set_icarus_options, NULL, NULL,
		     opt_hidden),
	OPT_WITH_ARG("--icarus-timing",
		     set_icarus_timing, NULL, NULL,
		     opt_hidden),
#endif
#ifdef USE_AVALON
	OPT_WITH_ARG("--avalon-options",
		     set_avalon_options, NULL, NULL,
		     opt_hidden),
#endif
	OPT_WITHOUT_ARG("--load-balance",
		     set_loadbalance, &pool_strategy,
		     "Change multipool strategy from failover to efficiency based balance"),
	OPT_WITH_ARG("--log|-l",
		     set_int_0_to_9999, opt_show_intval, &opt_log_interval,
		     "Interval in seconds between log output"),
#if defined(unix)
	OPT_WITH_ARG("--monitor|-m",
		     opt_set_charp, NULL, &opt_stderr_cmd,
		     "Use custom pipe cmd for output messages"),
#endif // defined(unix)
	OPT_WITHOUT_ARG("--net-delay",
			opt_set_bool, &opt_delaynet,
			"Impose small delays in networking to not overload slow routers"),
	OPT_WITHOUT_ARG("--no-adl",
			opt_set_bool, &opt_noadl,
#ifdef HAVE_ADL
			"Disable the ATI display library used for monitoring and setting GPU parameters"
#else
			opt_hidden
#endif
			),
	OPT_WITHOUT_ARG("--no-gbt",
			opt_set_invbool, &want_gbt,
			"Disable getblocktemplate support"),
	OPT_WITHOUT_ARG("--no-getwork",
			opt_set_invbool, &want_getwork,
			"Disable getwork support"),
	OPT_WITHOUT_ARG("--no-longpoll",
			opt_set_invbool, &want_longpoll,
			"Disable X-Long-Polling support"),
	OPT_WITHOUT_ARG("--no-pool-disable",
			opt_set_invbool, &opt_disable_pool,
			opt_hidden),
	OPT_WITHOUT_ARG("--no-restart",
			opt_set_invbool, &opt_restart,
			"Do not attempt to restart devices that hang"
	),
	OPT_WITHOUT_ARG("--no-show-processors",
			opt_set_invbool, &opt_show_procs,
			opt_hidden),
	OPT_WITHOUT_ARG("--no-show-procs",
			opt_set_invbool, &opt_show_procs,
			opt_hidden),
	OPT_WITHOUT_ARG("--no-stratum",
			opt_set_invbool, &want_stratum,
			"Disable Stratum detection"),
	OPT_WITHOUT_ARG("--no-submit-stale",
			opt_set_invbool, &opt_submit_stale,
		        "Don't submit shares if they are detected as stale"),
#ifdef HAVE_OPENCL
	OPT_WITHOUT_ARG("--no-opencl-binaries",
	                opt_set_invbool, &opt_opencl_binaries,
	                "Don't attempt to use or save OpenCL kernel binaries"),
#endif
	OPT_WITH_ARG("--pass|-p",
		     set_pass, NULL, NULL,
		     "Password for bitcoin JSON-RPC server"),
	OPT_WITHOUT_ARG("--per-device-stats",
			opt_set_bool, &want_per_device_stats,
			"Force verbose mode and output per-device statistics"),
	OPT_WITH_ARG("--pool-priority",
			 set_pool_priority, NULL, NULL,
			 "Priority for just the previous-defined pool"),
	OPT_WITH_ARG("--pool-proxy|-x",
		     set_pool_proxy, NULL, NULL,
		     "Proxy URI to use for connecting to just the previous-defined pool"),
	OPT_WITH_ARG("--force-rollntime",  // NOTE: must be after --pass for config file ordering
			 set_pool_force_rollntime, NULL, NULL,
			 opt_hidden),
	OPT_WITHOUT_ARG("--protocol-dump|-P",
			opt_set_bool, &opt_protocol,
			"Verbose dump of protocol-level activities"),
	OPT_WITH_ARG("--queue|-Q",
		     set_int_0_to_9999, opt_show_intval, &opt_queue,
		     "Minimum number of work items to have queued (0+)"),
	OPT_WITHOUT_ARG("--quiet|-q",
			opt_set_bool, &opt_quiet,
			"Disable logging output, display status and errors"),
	OPT_WITHOUT_ARG("--quiet-work-updates|--quiet-work-update",
			opt_set_bool, &opt_quiet_work_updates,
			opt_hidden),
	OPT_WITHOUT_ARG("--real-quiet",
			opt_set_bool, &opt_realquiet,
			"Disable all output"),
	OPT_WITHOUT_ARG("--remove-disabled",
		     opt_set_bool, &opt_removedisabled,
	         "Remove disabled devices entirely, as if they didn't exist"),
	OPT_WITH_ARG("--request-diff",
	             set_request_diff, opt_show_floatval, &request_pdiff,
	             "Request a specific difficulty from pools"),
	OPT_WITH_ARG("--retries",
		     opt_set_intval, opt_show_intval, &opt_retries,
		     "Number of times to retry failed submissions before giving up (-1 means never)"),
	OPT_WITH_ARG("--retry-pause",
		     set_null, NULL, NULL,
		     opt_hidden),
	OPT_WITH_ARG("--rotate",
		     set_rotate, opt_show_intval, &opt_rotate_period,
		     "Change multipool strategy from failover to regularly rotate at N minutes"),
	OPT_WITHOUT_ARG("--round-robin",
		     set_rr, &pool_strategy,
		     "Change multipool strategy from failover to round robin on failure"),
#ifdef USE_FPGA_SERIAL
	OPT_WITH_ARG("--scan-serial|-S",
		     add_serial, NULL, NULL,
		     "Serial port to probe for mining devices"),
#endif
	OPT_WITH_ARG("--scan-time|-s",
		     set_int_0_to_9999, opt_show_intval, &opt_scantime,
		     "Upper bound on time spent scanning current work, in seconds"),
	OPT_WITH_ARG("--scantime",
		     set_int_0_to_9999, opt_show_intval, &opt_scantime,
		     opt_hidden),
	OPT_WITH_ARG("--sched-start",
		     set_schedtime, NULL, &schedstart,
		     "Set a time of day in HH:MM to start mining (a once off without a stop time)"),
	OPT_WITH_ARG("--sched-stop",
		     set_schedtime, NULL, &schedstop,
		     "Set a time of day in HH:MM to stop mining (will quit without a start time)"),
#ifdef USE_SCRYPT
	OPT_WITHOUT_ARG("--scrypt",
			opt_set_bool, &opt_scrypt,
			"Use the scrypt algorithm for mining (non-bitcoin)"),
#ifdef HAVE_OPENCL
	OPT_WITH_ARG("--shaders",
		     set_shaders, NULL, NULL,
		     "GPU shaders per card for tuning scrypt, comma separated"),
#endif
#endif
	OPT_WITH_ARG("--sharelog",
		     set_sharelog, NULL, NULL,
		     "Append share log to file"),
	OPT_WITH_ARG("--shares",
		     opt_set_intval, NULL, &opt_shares,
		     "Quit after mining N shares (default: unlimited)"),
	OPT_WITHOUT_ARG("--show-processors",
			opt_set_bool, &opt_show_procs,
			"Show per processor statistics in summary"),
	OPT_WITHOUT_ARG("--show-procs",
			opt_set_bool, &opt_show_procs,
			opt_hidden),
	OPT_WITH_ARG("--skip-security-checks",
			set_int_0_to_9999, NULL, &opt_skip_checks,
			"Skip security checks sometimes to save bandwidth; only check 1/<arg>th of the time (default: never skip)"),
	OPT_WITH_ARG("--socks-proxy",
		     opt_set_charp, NULL, &opt_socks_proxy,
		     "Set socks4 proxy (host:port)"),
	OPT_WITHOUT_ARG("--submit-stale",
			opt_set_bool, &opt_submit_stale,
	                opt_hidden),
	OPT_WITHOUT_ARG("--submit-threads",
	                opt_set_intval, &opt_submit_threads,
	                "Minimum number of concurrent share submissions (default: 64)"),
#ifdef HAVE_SYSLOG_H
	OPT_WITHOUT_ARG("--syslog",
			opt_set_bool, &use_syslog,
			"Use system log for output messages (default: standard error)"),
#endif
	OPT_WITH_ARG("--temp-cutoff",
		     set_temp_cutoff, opt_show_intval, &opt_cutofftemp,
		     "Temperature where a device will be automatically disabled, one value or comma separated list"),
	OPT_WITH_ARG("--temp-hysteresis",
		     set_int_1_to_10, opt_show_intval, &opt_hysteresis,
		     "Set how much the temperature can fluctuate outside limits when automanaging speeds"),
#ifdef HAVE_ADL
	OPT_WITH_ARG("--temp-overheat",
		     set_temp_overheat, opt_show_intval, &opt_overheattemp,
		     "Overheat temperature when automatically managing fan and GPU speeds, one value or comma separated list"),
#endif
	OPT_WITH_ARG("--temp-target",
		     set_temp_target, NULL, NULL,
		     "Target temperature when automatically managing fan and clock speeds, one value or comma separated list"),
	OPT_WITHOUT_ARG("--text-only|-T",
			opt_set_invbool, &use_curses,
#ifdef HAVE_CURSES
			"Disable ncurses formatted screen output"
#else
			opt_hidden
#endif
	),
#if defined(USE_SCRYPT) && defined(HAVE_OPENCL)
	OPT_WITH_ARG("--thread-concurrency",
		     set_thread_concurrency, NULL, NULL,
		     "Set GPU thread concurrency for scrypt mining, comma separated"),
#endif
	OPT_WITH_ARG("--url|-o",
		     set_url, NULL, NULL,
		     "URL for bitcoin JSON-RPC server"),
	OPT_WITH_ARG("--user|-u",
		     set_user, NULL, NULL,
		     "Username for bitcoin JSON-RPC server"),
#ifdef HAVE_OPENCL
	OPT_WITH_ARG("--vectors|-v",
		     set_vector, NULL, NULL,
		     "Override detected optimal vector (1, 2 or 4) - one value or comma separated list"),
#endif
	OPT_WITHOUT_ARG("--verbose",
			opt_set_bool, &opt_log_output,
			"Log verbose output to stderr as well as status output"),
#ifdef HAVE_OPENCL
	OPT_WITH_ARG("--worksize|-w",
		     set_worksize, NULL, NULL,
		     "Override detected optimal worksize - one value or comma separated list"),
#endif
	OPT_WITH_ARG("--userpass|-O",
		     set_userpass, NULL, NULL,
		     "Username:Password pair for bitcoin JSON-RPC server"),
	OPT_WITHOUT_ARG("--worktime",
			opt_set_bool, &opt_worktime,
			"Display extra work time debug information"),
	OPT_WITH_ARG("--pools",
			opt_set_bool, NULL, NULL, opt_hidden),
	OPT_ENDTABLE
};

static char *load_config(const char *arg, void __maybe_unused *unused);

static int fileconf_load;

static char *parse_config(json_t *config, bool fileconf)
{
	static char err_buf[200];
	struct opt_table *opt;
	json_t *val;

	if (fileconf && !fileconf_load)
		fileconf_load = 1;

	for (opt = opt_config_table; opt->type != OPT_END; opt++) {
		char *p, *name, *sp;

		/* We don't handle subtables. */
		assert(!(opt->type & OPT_SUBTABLE));

		/* Pull apart the option name(s). */
		name = strdup(opt->names);
		for (p = strtok_r(name, "|", &sp); p; p = strtok_r(NULL, "|", &sp)) {
			char *err = "Invalid value";

			/* Ignore short options. */
			if (p[1] != '-')
				continue;

			val = json_object_get(config, p+2);
			if (!val)
				continue;

			if (opt->type & OPT_HASARG) {
			  if (json_is_string(val)) {
				err = opt->cb_arg(json_string_value(val),
						  opt->u.arg);
			  } else if (json_is_number(val)) {
					char buf[256], *p, *q;
					snprintf(buf, 256, "%f", json_number_value(val));
					if ( (p = strchr(buf, '.')) ) {
						// Trim /\.0*$/ to work properly with integer-only arguments
						q = p;
						while (*(++q) == '0') {}
						if (*q == '\0')
							*p = '\0';
					}
					err = opt->cb_arg(buf, opt->u.arg);
			  } else if (json_is_array(val)) {
				int n, size = json_array_size(val);

				err = NULL;
				for (n = 0; n < size && !err; n++) {
					if (json_is_string(json_array_get(val, n)))
						err = opt->cb_arg(json_string_value(json_array_get(val, n)), opt->u.arg);
					else if (json_is_object(json_array_get(val, n)))
						err = parse_config(json_array_get(val, n), false);
				}
			  }
			} else if (opt->type & OPT_NOARG) {
				if (json_is_true(val))
					err = opt->cb(opt->u.arg);
				else if (json_is_boolean(val)) {
					if (opt->cb == (void*)opt_set_bool)
						err = opt_set_invbool(opt->u.arg);
					else if (opt->cb == (void*)opt_set_invbool)
						err = opt_set_bool(opt->u.arg);
				}
			}

			if (err) {
				/* Allow invalid values to be in configuration
				 * file, just skipping over them provided the
				 * JSON is still valid after that. */
				if (fileconf) {
					applog(LOG_ERR, "Invalid config option %s: %s", p, err);
					fileconf_load = -1;
				} else {
					sprintf(err_buf, "Parsing JSON option %s: %s",
						p, err);
					return err_buf;
				}
			}
		}
		free(name);
	}

	val = json_object_get(config, JSON_INCLUDE_CONF);
	if (val && json_is_string(val))
		return load_config(json_string_value(val), NULL);

	return NULL;
}

char *cnfbuf = NULL;

static char *load_config(const char *arg, void __maybe_unused *unused)
{
	json_error_t err;
	json_t *config;
	char *json_error;

	if (!cnfbuf)
		cnfbuf = strdup(arg);

	if (++include_count > JSON_MAX_DEPTH)
		return JSON_MAX_DEPTH_ERR;

#if JANSSON_MAJOR_VERSION > 1
	config = json_load_file(arg, 0, &err);
#else
	config = json_load_file(arg, &err);
#endif
	if (!json_is_object(config)) {
		json_error = malloc(JSON_LOAD_ERROR_LEN + strlen(arg) + strlen(err.text));
		if (!json_error)
			quit(1, "Malloc failure in json error");

		sprintf(json_error, JSON_LOAD_ERROR, arg, err.text);
		return json_error;
	}

	config_loaded = true;

	/* Parse the config now, so we can override it.  That can keep pointers
	 * so don't free config object. */
	return parse_config(config, true);
}

static void load_default_config(void)
{
	cnfbuf = malloc(PATH_MAX);

#if defined(unix)
	if (getenv("HOME") && *getenv("HOME")) {
	        strcpy(cnfbuf, getenv("HOME"));
		strcat(cnfbuf, "/");
	} else
		strcpy(cnfbuf, "");
	char *dirp = cnfbuf + strlen(cnfbuf);
	strcpy(dirp, ".bfgminer/");
	strcat(dirp, def_conf);
	if (access(cnfbuf, R_OK))
		// No BFGMiner config, try Cgminer's...
		strcpy(dirp, ".cgminer/cgminer.conf");
#else
	strcpy(cnfbuf, "");
	strcat(cnfbuf, def_conf);
#endif
	if (!access(cnfbuf, R_OK))
		load_config(cnfbuf, NULL);
	else {
		free(cnfbuf);
		cnfbuf = NULL;
	}
}

extern const char *opt_argv0;

static char *opt_verusage_and_exit(const char *extra)
{
	printf("%s\nBuilt with "
#ifdef HAVE_OPENCL
		"GPU "
#endif
#ifdef WANT_CPUMINE
		"CPU "
#endif
#ifdef USE_BITFORCE
		"bitforce "
#endif
#ifdef USE_ICARUS
		"icarus "
#endif
#ifdef USE_AVALON
		"avalon "
#endif
#ifdef USE_MODMINER
		"modminer "
#endif
#ifdef USE_X6500
		"x6500 "
#endif
#ifdef USE_ZTEX
		"ztex "
#endif
#ifdef USE_SCRYPT
		"scrypt "
#endif
		"mining support.\n"
		, packagename);
	printf("%s", opt_usage(opt_argv0, extra));
	fflush(stdout);
	exit(0);
}

/* These options are available from commandline only */
static struct opt_table opt_cmdline_table[] = {
	OPT_WITH_ARG("--config|-c",
		     load_config, NULL, NULL,
		     "Load a JSON-format configuration file\n"
		     "See example.conf for an example configuration."),
	OPT_WITHOUT_ARG("--help|-h",
			opt_verusage_and_exit, NULL,
			"Print this message"),
#ifdef HAVE_OPENCL
	OPT_WITHOUT_ARG("--ndevs|-n",
			print_ndevs_and_exit, &nDevs,
			"Display number of detected GPUs, OpenCL platform information, and exit"),
#endif
	OPT_WITHOUT_ARG("--version|-V",
			opt_version_and_exit, packagename,
			"Display version and exit"),
	OPT_ENDTABLE
};

static bool jobj_binary(const json_t *obj, const char *key,
			void *buf, size_t buflen, bool required)
{
	const char *hexstr;
	json_t *tmp;

	tmp = json_object_get(obj, key);
	if (unlikely(!tmp)) {
		if (unlikely(required))
			applog(LOG_ERR, "JSON key '%s' not found", key);
		return false;
	}
	hexstr = json_string_value(tmp);
	if (unlikely(!hexstr)) {
		applog(LOG_ERR, "JSON key '%s' is not a string", key);
		return false;
	}
	if (!hex2bin(buf, hexstr, buflen))
		return false;

	return true;
}

static void calc_midstate(struct work *work)
{
	union {
		unsigned char c[64];
		uint32_t i[16];
	} data;

	swap32yes(&data.i[0], work->data, 16);
	sha2_context ctx;
	sha2_starts(&ctx);
	sha2_update(&ctx, data.c, 64);
	memcpy(work->midstate, ctx.state, sizeof(work->midstate));
	swap32tole(work->midstate, work->midstate, 8);
}

static struct work *make_work(void)
{
	struct work *work = calloc(1, sizeof(struct work));

	if (unlikely(!work))
		quit(1, "Failed to calloc work in make_work");
	mutex_lock(&control_lock);
	work->id = total_work++;
	mutex_unlock(&control_lock);
	return work;
}

/* This is the central place all work that is about to be retired should be
 * cleaned to remove any dynamically allocated arrays within the struct */
void clean_work(struct work *work)
{
	free(work->job_id);
	free(work->nonce2);
	free(work->ntime);
	free(work->nonce1);

	if (work->tmpl) {
		struct pool *pool = work->pool;
		mutex_lock(&pool->pool_lock);
		bool free_tmpl = !--*work->tmpl_refcount;
		mutex_unlock(&pool->pool_lock);
		if (free_tmpl) {
			blktmpl_free(work->tmpl);
			free(work->tmpl_refcount);
		}
	}

	memset(work, 0, sizeof(struct work));
}

/* All dynamically allocated work structs should be freed here to not leak any
 * ram from arrays allocated within the work struct */
void free_work(struct work *work)
{
	clean_work(work);
	free(work);
}

static char *workpadding = "000000800000000000000000000000000000000000000000000000000000000000000000000000000000000080020000";

// Must only be called with ch_lock held!
static
void __update_block_title(const unsigned char *hash_swap)
{
	char *tmp;
	if (hash_swap) {
		// Only provided when the block has actually changed
		free(current_hash);
		current_hash = malloc(3 /* ... */ + 16 /* block hash segment */ + 1);
		tmp = bin2hex(&hash_swap[24], 8);
		sprintf(current_hash, "...%s", tmp);
		free(tmp);
		known_blkheight_current = false;
	} else if (likely(known_blkheight_current)) {
		return;
	}
	if (current_block_id == known_blkheight_blkid) {
		// FIXME: The block number will overflow this sometime around AD 2025-2027
		if (known_blkheight < 1000000) {
			memmove(&current_hash[3], &current_hash[11], 8);
			sprintf(&current_hash[11], " #%6u", known_blkheight);
		}
		known_blkheight_current = true;
	}
}

static
void have_block_height(uint32_t block_id, uint32_t blkheight)
{
	if (known_blkheight == blkheight)
		return;
	applog(LOG_DEBUG, "Learned that block id %08" PRIx32 " is height %" PRIu32, be32toh(block_id), blkheight);
	mutex_lock(&ch_lock);
	known_blkheight = blkheight;
	known_blkheight_blkid = block_id;
	if (block_id == current_block_id)
		__update_block_title(NULL);
	mutex_unlock(&ch_lock);
}

static bool work_decode(struct pool *pool, struct work *work, json_t *val)
{
	json_t *res_val = json_object_get(val, "result");
	json_t *tmp_val;
	bool ret = false;

	if (unlikely(detect_algo == 1)) {
		json_t *tmp = json_object_get(res_val, "algorithm");
		const char *v = tmp ? json_string_value(tmp) : "";
		if (strncasecmp(v, "scrypt", 6))
			detect_algo = 2;
	}
	
	if (work->tmpl) {
		const char *err = blktmpl_add_jansson(work->tmpl, res_val, time(NULL));
		if (err) {
			applog(LOG_ERR, "blktmpl error: %s", err);
			return false;
		}
		work->rolltime = blkmk_time_left(work->tmpl, time(NULL));
#if BLKMAKER_VERSION > 1
		if (opt_coinbase_script.sz)
		{
			bool newcb;
#if BLKMAKER_VERSION > 2
			blkmk_init_generation2(work->tmpl, opt_coinbase_script.data, opt_coinbase_script.sz, &newcb);
#else
			newcb = !work->tmpl->cbtxn;
			blkmk_init_generation(work->tmpl, opt_coinbase_script.data, opt_coinbase_script.sz);
#endif
			if (newcb)
			{
				ssize_t ae = blkmk_append_coinbase_safe(work->tmpl, &template_nonce, sizeof(template_nonce));
				if (ae < (ssize_t)sizeof(template_nonce))
					applog(LOG_WARNING, "Cannot append template-nonce to coinbase on pool %u (%"PRId64") - you might be wasting hashing!", work->pool->pool_no, (int64_t)ae);
				++template_nonce;
			}
		}
#endif
#if BLKMAKER_VERSION > 0
		{
			ssize_t ae = blkmk_append_coinbase_safe(work->tmpl, opt_coinbase_sig, 101);
			static bool appenderr = false;
			if (ae <= 0) {
				if (opt_coinbase_sig) {
					applog((appenderr ? LOG_DEBUG : LOG_WARNING), "Cannot append coinbase signature at all on pool %u (%"PRId64")", pool->pool_no, (int64_t)ae);
					appenderr = true;
				}
			} else if (ae >= 3 || opt_coinbase_sig) {
				const char *cbappend = opt_coinbase_sig;
				if (!cbappend) {
					const char full[] = PACKAGE " " VERSION;
					if ((size_t)ae >= sizeof(full) - 1)
						cbappend = full;
					else if ((size_t)ae >= sizeof(PACKAGE) - 1)
						cbappend = PACKAGE;
					else
						cbappend = "BFG";
				}
				size_t cbappendsz = strlen(cbappend);
				static bool truncatewarning = false;
				if (cbappendsz <= (size_t)ae) {
					if (cbappendsz < (size_t)ae)
						// If we have space, include the trailing \0
						++cbappendsz;
					ae = cbappendsz;
					truncatewarning = false;
				} else {
					char *tmp = malloc(ae + 1);
					memcpy(tmp, opt_coinbase_sig, ae);
					tmp[ae] = '\0';
					applog((truncatewarning ? LOG_DEBUG : LOG_WARNING),
					       "Pool %u truncating appended coinbase signature at %"PRId64" bytes: %s(%s)",
					       pool->pool_no, (int64_t)ae, tmp, &opt_coinbase_sig[ae]);
					free(tmp);
					truncatewarning = true;
				}
				ae = blkmk_append_coinbase_safe(work->tmpl, cbappend, ae);
				if (ae <= 0) {
					applog((appenderr ? LOG_DEBUG : LOG_WARNING), "Error appending coinbase signature (%"PRId64")", (int64_t)ae);
					appenderr = true;
				} else
					appenderr = false;
			}
		}
#endif
		if (blkmk_get_data(work->tmpl, work->data, 80, time(NULL), NULL, &work->dataid) < 76)
			return false;
		swap32yes(work->data, work->data, 80 / 4);
		memcpy(&work->data[80], "\0\0\0\x80\0\0\0\0\0\0\0\0\0\0\0\0\0\0\0\0\0\0\0\0\0\0\0\0\0\0\0\0\0\0\0\0\0\0\0\0\0\0\0\0\x80\x02\0\0", 48);

		const struct blktmpl_longpoll_req *lp;
		if ((lp = blktmpl_get_longpoll(work->tmpl)) && ((!pool->lp_id) || strcmp(lp->id, pool->lp_id))) {
			free(pool->lp_id);
			pool->lp_id = strdup(lp->id);

#if 0  /* This just doesn't work :( */
			curl_socket_t sock = pool->lp_socket;
			if (sock != CURL_SOCKET_BAD) {
				pool->lp_socket = CURL_SOCKET_BAD;
				applog(LOG_WARNING, "Pool %u long poll request hanging, reconnecting", pool->pool_no);
				shutdown(sock, SHUT_RDWR);
			}
#endif
		}
	}
	else
	if (unlikely(!jobj_binary(res_val, "data", work->data, sizeof(work->data), true))) {
		applog(LOG_ERR, "JSON inval data");
		return false;
	}

	if (!jobj_binary(res_val, "midstate", work->midstate, sizeof(work->midstate), false)) {
		// Calculate it ourselves
		applog(LOG_DEBUG, "Calculating midstate locally");
		calc_midstate(work);
	}

	if (unlikely(!jobj_binary(res_val, "target", work->target, sizeof(work->target), true))) {
		applog(LOG_ERR, "JSON inval target");
		return false;
	}
	if (work->tmpl) {
		for (size_t i = 0; i < sizeof(work->target) / 2; ++i)
		{
			int p = (sizeof(work->target) - 1) - i;
			unsigned char c = work->target[i];
			work->target[i] = work->target[p];
			work->target[p] = c;
		}
	}

	if ( (tmp_val = json_object_get(res_val, "height")) ) {
		uint32_t blkheight = json_number_value(tmp_val);
		uint32_t block_id = ((uint32_t*)work->data)[1];
		have_block_height(block_id, blkheight);
	}

	memset(work->hash, 0, sizeof(work->hash));

	gettimeofday(&work->tv_staged, NULL);

	ret = true;

	return ret;
}

int dev_from_id(int thr_id)
{
	return thr_info[thr_id].cgpu->device_id;
}

/* Make the change in the recent value adjust dynamically when the difference
 * is large, but damp it when the values are closer together. This allows the
 * value to change quickly, but not fluctuate too dramatically when it has
 * stabilised. */
void decay_time(double *f, double fadd)
{
	double ratio = 0;

	if (likely(*f > 0)) {
		ratio = fadd / *f;
		if (ratio > 1)
			ratio = 1 / ratio;
	}

	if (ratio > 0.63)
		*f = (fadd * 0.58 + *f) / 1.58;
	else
		*f = (fadd + *f * 0.58) / 1.58;
}

static int __total_staged(void)
{
	return HASH_COUNT(staged_work);
}

static int total_staged(void)
{
	int ret;

	mutex_lock(stgd_lock);
	ret = __total_staged();
	mutex_unlock(stgd_lock);
	return ret;
}

#ifdef HAVE_CURSES
WINDOW *mainwin, *statuswin, *logwin;
#endif
double total_secs = 1.0;
static char statusline[256];
/* logstart is where the log window should start */
static int devcursor, logstart, logcursor;
#ifdef HAVE_CURSES
/* statusy is where the status window goes up to in cases where it won't fit at startup */
static int statusy;
static int devsummaryYOffset;
static int total_lines;
#endif
#ifdef HAVE_OPENCL
struct cgpu_info gpus[MAX_GPUDEVICES]; /* Maximum number apparently possible */
#endif
struct cgpu_info *cpus;

#ifdef HAVE_CURSES
static inline void unlock_curses(void)
{
	mutex_unlock(&console_lock);
}

static inline void lock_curses(void)
{
	mutex_lock(&console_lock);
}

static bool curses_active_locked(void)
{
	bool ret;

	lock_curses();
	ret = curses_active;
	if (!ret)
		unlock_curses();
	return ret;
}

// Cancellable getch
int my_cancellable_getch(void)
{
	// This only works because the macro only hits direct getch() calls
	typedef int (*real_getch_t)(void);
	const real_getch_t real_getch = __real_getch;

	int type, rv;
	bool sct;

	sct = !pthread_setcanceltype(PTHREAD_CANCEL_ASYNCHRONOUS, &type);
	rv = real_getch();
	if (sct)
		pthread_setcanceltype(type, &type);

	return rv;
}
#endif

void tailsprintf(char *f, const char *fmt, ...)
{
	va_list ap;

	va_start(ap, fmt);
	vsprintf(f + strlen(f), fmt, ap);
	va_end(ap);
}

/* Convert a uint64_t value into a truncated string for displaying with its
 * associated suitable for Mega, Giga etc. Buf array needs to be long enough */
static void suffix_string(uint64_t val, char *buf, int sigdigits)
{
	const double  dkilo = 1000.0;
	const uint64_t kilo = 1000ull;
	const uint64_t mega = 1000000ull;
	const uint64_t giga = 1000000000ull;
	const uint64_t tera = 1000000000000ull;
	const uint64_t peta = 1000000000000000ull;
	const uint64_t exa  = 1000000000000000000ull;
	char suffix[2] = "";
	bool decimal = true;
	double dval;

	if (val >= exa) {
		val /= peta;
		dval = (double)val / dkilo;
		sprintf(suffix, "E");
	} else if (val >= peta) {
		val /= tera;
		dval = (double)val / dkilo;
		sprintf(suffix, "P");
	} else if (val >= tera) {
		val /= giga;
		dval = (double)val / dkilo;
		sprintf(suffix, "T");
	} else if (val >= giga) {
		val /= mega;
		dval = (double)val / dkilo;
		sprintf(suffix, "G");
	} else if (val >= mega) {
		val /= kilo;
		dval = (double)val / dkilo;
		sprintf(suffix, "M");
	} else if (val >= kilo) {
		dval = (double)val / dkilo;
		sprintf(suffix, "k");
	} else {
		dval = val;
		decimal = false;
	}

	if (!sigdigits) {
		if (decimal)
			sprintf(buf, "%.3g%s", dval, suffix);
		else
			sprintf(buf, "%d%s", (unsigned int)dval, suffix);
	} else {
		/* Always show sigdigits + 1, padded on right with zeroes
		 * followed by suffix */
		int ndigits = sigdigits - 1 - (dval > 0.0 ? floor(log10(dval)) : 0);

		sprintf(buf, "%*.*f%s", sigdigits + 1, ndigits, dval, suffix);
	}
}

static float
utility_to_hashrate(double utility)
{
	return utility * 0x4444444;
}

static const char*_unitchar = "kMGTPEZY?";

static void
hashrate_pick_unit(float hashrate, unsigned char*unit)
{
	unsigned char i;
	for (i = 0; i <= *unit; ++i)
		hashrate /= 1e3;
	while (hashrate >= 1000)
	{
		hashrate /= 1e3;
		if (likely(_unitchar[*unit] != '?'))
			++*unit;
	}
}

enum h2bs_fmt {
	H2B_NOUNIT,  // "xxx.x"
	H2B_SHORT,   // "xxx.xMH/s"
	H2B_SPACED,  // "xxx.x MH/s"
};
static const size_t h2bs_fmt_size[] = {6, 10, 11};

static char*
hashrate_to_bufstr(char*buf, float hashrate, signed char unitin, enum h2bs_fmt fmt)
{
	unsigned char prec, i, ucp, unit;
	if (unitin == -1)
	{
		unit = 0;
		hashrate_pick_unit(hashrate, &unit);
	}
	else
		unit = unitin;
	
	i = 5;
	switch (fmt) {
	case H2B_SPACED:
		buf[i++] = ' ';
	case H2B_SHORT:
		buf[i++] = _unitchar[unit];
		strcpy(&buf[i], "h/s");
	default:
		break;
	}
	
	for (i = 0; i <= unit; ++i)
		hashrate /= 1000;
	if (hashrate >= 100 || unit < 2)
		prec = 1;
	else
	if (hashrate >= 10)
		prec = 2;
	else
		prec = 3;
	ucp = (fmt == H2B_NOUNIT ? '\0' : buf[5]);
	sprintf(buf, "%5.*f", prec, hashrate);
	buf[5] = ucp;
	return buf;
}

static void
ti_hashrate_bufstr(char**out, float current, float average, float sharebased, enum h2bs_fmt longfmt)
{
	unsigned char unit = 0;
	
	hashrate_pick_unit(current, &unit);
	hashrate_pick_unit(average, &unit);
	hashrate_pick_unit(sharebased, &unit);
	
	hashrate_to_bufstr(out[0], current, unit, H2B_NOUNIT);
	hashrate_to_bufstr(out[1], average, unit, H2B_NOUNIT);
	hashrate_to_bufstr(out[2], sharebased, unit, longfmt);
}

#ifdef HAVE_CURSES
static void adj_width(int var, int *length);
#endif

static void get_statline2(char *buf, struct cgpu_info *cgpu, bool for_curses)
{
#ifdef HAVE_CURSES
	static int awidth = 1, rwidth = 1, hwwidth = 1, uwidth = 1;
#else
	assert(for_curses == false);
#endif
	const struct device_api *api = cgpu->api;
	void (*statline_func)(char *, struct cgpu_info *);
	enum h2bs_fmt hashrate_style = for_curses ? H2B_SHORT : H2B_SPACED;
	char cHr[h2bs_fmt_size[H2B_NOUNIT]], aHr[h2bs_fmt_size[H2B_NOUNIT]], uHr[h2bs_fmt_size[hashrate_style]];
	
	if (!opt_show_procs)
		cgpu = cgpu->device;
	
	cgpu->utility = cgpu->accepted / total_secs * 60;
	cgpu->utility_diff1 = cgpu->diff_accepted / total_secs * 60;
	
	double rolling = cgpu->rolling;
	double mhashes = cgpu->total_mhashes;
	double wutil = cgpu->utility_diff1;
	int accepted = cgpu->accepted;
	int rejected = cgpu->rejected;
	int hwerrs = cgpu->hw_errors;
	double util = cgpu->utility;
	
	if (!opt_show_procs)
		for (struct cgpu_info *slave = cgpu; (slave = slave->next_proc); )
		{
			slave->utility = slave->accepted / total_secs * 60;
			slave->utility_diff1 = slave->diff_accepted / total_secs * 60;
			
			rolling += slave->rolling;
			mhashes += slave->total_mhashes;
			wutil += slave->utility_diff1;
			accepted += slave->accepted;
			rejected += slave->rejected;
			hwerrs += slave->hw_errors;
			util += slave->utility;
		}
	
	ti_hashrate_bufstr(
		(char*[]){cHr, aHr, uHr},
		1e6*rolling,
		1e6*mhashes / total_secs,
		utility_to_hashrate(wutil),
		hashrate_style);

	// Processor representation
#ifdef HAVE_CURSES
	if (for_curses)
	{
		if (opt_show_procs)
			sprintf(buf, " %"PRIprepr": ", cgpu->proc_repr);
		else
			sprintf(buf, " %s: ", cgpu->dev_repr);
	}
	else
#endif
		sprintf(buf, "%s ", opt_show_procs ? cgpu->proc_repr_ns : cgpu->dev_repr_ns);
	
	if (api->get_dev_statline_before || api->get_statline_before)
	{
		if (api->get_dev_statline_before && api->get_statline_before)
			statline_func = opt_show_procs ? api->get_statline_before : api->get_dev_statline_before;
		else
			statline_func = api->get_statline_before ?: api->get_dev_statline_before;
		statline_func(buf, cgpu);
	}
	else
		tailsprintf(buf, "               | ");
	
#ifdef HAVE_CURSES
	if (for_curses)
	{
		const char *cHrStatsOpt[] = {"DEAD ", "SICK ", "OFF  ", "REST ", " ERR ", "WAIT ", cHr};
		int cHrStatsI = (sizeof(cHrStatsOpt) / sizeof(*cHrStatsOpt)) - 1;
		bool all_dead = true, all_off = true;
		for (struct cgpu_info *proc = cgpu; proc; proc = proc->next_proc)
		{
			switch (cHrStatsI) {
				default:
					if (proc->status == LIFE_WAIT)
						cHrStatsI = 5;
				case 5:
					if (proc->deven == DEV_RECOVER_ERR)
						cHrStatsI = 4;
				case 4:
					if (proc->deven == DEV_RECOVER)
						cHrStatsI = 3;
				case 3:
					if (proc->status == LIFE_SICK || proc->status == LIFE_DEAD)
					{
						cHrStatsI = 1;
						all_off = false;
					}
					else
					if (likely(proc->deven != DEV_DISABLED))
						all_off = false;
				case 1:
					break;
			}
			if (likely(proc->status != LIFE_DEAD))
				all_dead = false;
			if (opt_show_procs)
				break;
		}
		if (unlikely(all_dead))
			cHrStatsI = 0;
		else
		if (unlikely(all_off))
			cHrStatsI = 2;
		
		adj_width(accepted, &awidth);
		adj_width(rejected, &rwidth);
		adj_width(hwerrs, &hwwidth);
		adj_width(util, &uwidth);
		
		tailsprintf(buf, "%s/%s/%s | A:%*d R:%*d HW:%*d U:%*.2f/m",
		            cHrStatsOpt[cHrStatsI],
		            aHr, uHr,
		            awidth, accepted,
		            rwidth, rejected,
		            hwwidth, hwerrs,
		            uwidth + 3, util
		);
	}
	else
#endif
	{
		tailsprintf(buf, "%ds:%s avg:%s u:%s | A:%d R:%d HW:%d U:%.1f/m",
			opt_log_interval,
			cHr, aHr, uHr,
			accepted,
			rejected,
			hwerrs,
			util);
	}
	
	if (api->get_dev_statline_after || api->get_statline)
	{
		if (api->get_dev_statline_after && api->get_statline)
			statline_func = opt_show_procs ? api->get_statline : api->get_dev_statline_after;
		else
			statline_func = api->get_statline ?: api->get_dev_statline_after;
		statline_func(buf, cgpu);
	}
}

#define get_statline(buf, cgpu)  get_statline2(buf, cgpu, false)

static void text_print_status(int thr_id)
{
	struct cgpu_info *cgpu = thr_info[thr_id].cgpu;
	char logline[256];

	if (cgpu) {
		get_statline(logline, cgpu);
		printf("%s\n", logline);
	}
}

#ifdef HAVE_CURSES
/* Must be called with curses mutex lock held and curses_active */
static void curses_print_status(void)
{
	struct pool *pool = current_pool();
	struct timeval now, tv;
	float efficiency;

	efficiency = total_bytes_xfer ? total_diff_accepted * 2048. / total_bytes_xfer : 0.0;

	wattron(statuswin, A_BOLD);
	mvwprintw(statuswin, 0, 0, " " PACKAGE " version " VERSION " - Started: %s", datestamp);
	if (!gettimeofday(&now, NULL))
	{
		unsigned int days, hours;
		div_t d;
		
		timersub(&now, &miner_started, &tv);
		d = div(tv.tv_sec, 86400);
		days = d.quot;
		d = div(d.rem, 3600);
		hours = d.quot;
		d = div(d.rem, 60);
		wprintw(statuswin, " - [%3u day%c %02d:%02d:%02d]"
			, days
			, (days == 1) ? ' ' : 's'
			, hours
			, d.quot
			, d.rem
		);
	}
	wattroff(statuswin, A_BOLD);
	mvwhline(statuswin, 1, 0, '-', 80);
	mvwprintw(statuswin, 2, 0, " %s", statusline);
	wclrtoeol(statuswin);
	mvwprintw(statuswin, 3, 0, " ST: %d  DW: %d  GW: %d  LW: %d  GF: %d  NB: %d  AS: %d  RF: %d  E: %.2f",
		total_staged(), total_discarded,
		total_getworks,
		local_work,
		total_go,
		new_blocks,
		total_submitting,
		total_ro,
		efficiency);
	wclrtoeol(statuswin);
	if ((pool_strategy == POOL_LOADBALANCE  || pool_strategy == POOL_BALANCE) && total_pools > 1) {
		mvwprintw(statuswin, 4, 0, " Connected to multiple pools with%s LP",
			have_longpoll ? "": "out");
	} else if (pool->has_stratum) {
		mvwprintw(statuswin, 4, 0, " Connected to %s diff %s with stratum as user %s",
			pool->sockaddr_url, pool->diff, pool->rpc_user);
	} else {
		mvwprintw(statuswin, 4, 0, " Connected to %s diff %s with%s LP as user %s",
			pool->sockaddr_url, pool->diff, have_longpoll ? "": "out", pool->rpc_user);
	}
	wclrtoeol(statuswin);
	mvwprintw(statuswin, 5, 0, " Block: %s  Diff:%s (%s)  Started: %s",
		  current_hash, block_diff, net_hashrate, blocktime);
	mvwhline(statuswin, 6, 0, '-', 80);
	mvwhline(statuswin, statusy - 1, 0, '-', 80);
	mvwprintw(statuswin, devcursor - 1, 1, "[P]ool management %s[S]ettings [D]isplay options [Q]uit",
		have_opencl ? "[G]PU management " : "");
}

static void adj_width(int var, int *length)
{
	if ((int)(log10(var) + 1) > *length)
		(*length)++;
}

static int dev_width;

static void curses_print_devstatus(int thr_id)
{
	struct cgpu_info *cgpu = thr_info[thr_id].cgpu;
	char logline[256];
	int ypos;

	if (opt_compact)
		return;

	/* Check this isn't out of the window size */
	if (opt_show_procs)
	ypos = cgpu->cgminer_id;
	else
	{
		if (cgpu->proc_id)
			return;
		ypos = cgpu->device_line_id;
	}
	ypos += devsummaryYOffset;
	if (ypos < 0)
		return;
	ypos += devcursor;
	if (ypos >= statusy - 1)
		return;

	if (wmove(statuswin, ypos, 0) == ERR)
		return;
	
	get_statline2(logline, cgpu, true);
	waddstr(statuswin, logline);

	wclrtoeol(statuswin);
}
#endif

static void print_status(int thr_id)
{
	if (!curses_active)
		text_print_status(thr_id);
}

#ifdef HAVE_CURSES
/* Check for window resize. Called with curses mutex locked */
static inline void change_logwinsize(void)
{
	int x, y, logx, logy;

	getmaxyx(mainwin, y, x);
	if (x < 80 || y < 25)
		return;

	if (y > statusy + 2 && statusy < logstart) {
		if (y - 2 < logstart)
			statusy = y - 2;
		else
			statusy = logstart;
		logcursor = statusy + 1;
		mvwin(logwin, logcursor, 0);
		wresize(statuswin, statusy, x);
	}

	y -= logcursor;
	getmaxyx(logwin, logy, logx);
	/* Detect screen size change */
	if (x != logx || y != logy)
		wresize(logwin, y, x);
}

static void check_winsizes(void)
{
	if (!use_curses)
		return;
	if (curses_active_locked()) {
		int y, x;

		erase();
		x = getmaxx(statuswin);
		if (logstart > LINES - 2)
			statusy = LINES - 2;
		else
			statusy = logstart;
		logcursor = statusy + 1;
		wresize(statuswin, statusy, x);
		getmaxyx(mainwin, y, x);
		y -= logcursor;
		wresize(logwin, y, x);
		mvwin(logwin, logcursor, 0);
		unlock_curses();
	}
}

static int device_line_id_count;

static void switch_compact(void)
{
	if (opt_compact) {
		logstart = devcursor + 1;
		logcursor = logstart + 1;
	} else {
		total_lines = (opt_show_procs ? total_devices : device_line_id_count);
		logstart = devcursor + total_lines + 1;
		logcursor = logstart + 1;
	}
	check_winsizes();
}

#define change_summarywinsize  switch_compact

/* For mandatory printing when mutex is already locked */
void wlog(const char *f, ...)
{
	va_list ap;

	va_start(ap, f);
	vw_printw(logwin, f, ap);
	va_end(ap);
}

/* Mandatory printing */
void wlogprint(const char *f, ...)
{
	va_list ap;

	if (curses_active_locked()) {
		va_start(ap, f);
		vw_printw(logwin, f, ap);
		va_end(ap);
		unlock_curses();
	}
}
#endif

#ifdef HAVE_CURSES
bool log_curses_only(int prio, const char *f, va_list ap)
{
	bool high_prio;

	high_prio = (prio == LOG_WARNING || prio == LOG_ERR);

	if (curses_active_locked()) {
		if (!opt_loginput || high_prio) {
			vw_printw(logwin, f, ap);
			if (high_prio) {
				touchwin(logwin);
				wrefresh(logwin);
			}
		}
		unlock_curses();
		return true;
	}
	return false;
}

void clear_logwin(void)
{
	if (curses_active_locked()) {
		wclear(logwin);
		unlock_curses();
	}
}
#endif

/* Returns true if the regenerated work->hash solves a block */
static bool solves_block(const struct work *work)
{
	unsigned char target[32];

	real_block_target(target, work->data);
	return hash_target_check(work->hash, target);
}

static void enable_pool(struct pool *pool)
{
	if (pool->enabled != POOL_ENABLED) {
		enabled_pools++;
		pool->enabled = POOL_ENABLED;
	}
}

static void disable_pool(struct pool *pool)
{
	if (pool->enabled == POOL_ENABLED)
		enabled_pools--;
	pool->enabled = POOL_DISABLED;
}

static void reject_pool(struct pool *pool)
{
	if (pool->enabled == POOL_ENABLED)
		enabled_pools--;
	pool->enabled = POOL_REJECTING;
}

static uint64_t share_diff(const struct work *);

static
void share_result_msg(const struct work *work, const char *disp, const char *reason, bool resubmit, const char *worktime) {
	struct cgpu_info *cgpu = thr_info[work->thr_id].cgpu;
	const unsigned char *hashpart = &work->hash[opt_scrypt ? 26 : 24];
	uint64_t shrdiff = share_diff(work);
	char shrdiffdisp[16];
	int tgtdiff = floor(work->work_difficulty);
	char tgtdiffdisp[16];
	char where[20];
	
	suffix_string(shrdiff, shrdiffdisp, 0);
	suffix_string(tgtdiff, tgtdiffdisp, 0);
	
	if (total_pools > 1)
		sprintf(where, " pool %d", work->pool->pool_no);
	else
		where[0] = '\0';
	
	applog(LOG_NOTICE, "%s %02x%02x%02x%02x %"PRIprepr"%s Diff %s/%s%s %s%s",
	       disp,
	       (unsigned)hashpart[3], (unsigned)hashpart[2], (unsigned)hashpart[1], (unsigned)hashpart[0],
	       cgpu->proc_repr,
	       where,
	       shrdiffdisp, tgtdiffdisp,
	       reason,
	       resubmit ? "(resubmit)" : "",
	       worktime
	);
}

static bool test_work_current(struct work *);
static void _submit_work_async(struct work *);

static
void maybe_local_submit(const struct work *work)
{
#if BLKMAKER_VERSION > 3
	if (unlikely(work->block && work->tmpl))
	{
		// This is a block with a full template (GBT)
		// Regardless of the result, submit to local bitcoind(s) as well
		struct work *work_cp;
		char *p;
		
		for (int i = 0; i < total_pools; ++i)
		{
			p = strchr(pools[i]->rpc_url, '#');
			if (likely(!(p && strstr(&p[1], "allblocks"))))
				continue;
			
			work_cp = copy_work(work);
			work_cp->pool = pools[i];
			work_cp->do_foreign_submit = true;
			_submit_work_async(work_cp);
		}
	}
#endif
}

/* Theoretically threads could race when modifying accepted and
 * rejected values but the chance of two submits completing at the
 * same time is zero so there is no point adding extra locking */
static void
share_result(json_t *val, json_t *res, json_t *err, const struct work *work,
	     /*char *hashshow,*/ bool resubmit, char *worktime)
{
	struct pool *pool = work->pool;
	struct cgpu_info *cgpu = thr_info[work->thr_id].cgpu;

	if ((json_is_null(err) || !err) && (json_is_null(res) || json_is_true(res))) {
		mutex_lock(&stats_lock);
		cgpu->accepted++;
		total_accepted++;
		pool->accepted++;
		cgpu->diff_accepted += work->work_difficulty;
		total_diff_accepted += work->work_difficulty;
		pool->diff_accepted += work->work_difficulty;
		mutex_unlock(&stats_lock);

		pool->seq_rejects = 0;
		cgpu->last_share_pool = pool->pool_no;
		cgpu->last_share_pool_time = time(NULL);
		cgpu->last_share_diff = work->work_difficulty;
		pool->last_share_time = cgpu->last_share_pool_time;
		pool->last_share_diff = work->work_difficulty;
		applog(LOG_DEBUG, "PROOF OF WORK RESULT: true (yay!!!)");
		if (!QUIET) {
			share_result_msg(work, "Accepted", "", resubmit, worktime);
		}
		sharelog("accept", work);
		if (opt_shares && total_accepted >= opt_shares) {
			applog(LOG_WARNING, "Successfully mined %d accepted shares as requested and exiting.", opt_shares);
			kill_work();
			return;
		}

		/* Detect if a pool that has been temporarily disabled for
		 * continually rejecting shares has started accepting shares.
		 * This will only happen with the work returned from a
		 * longpoll */
		if (unlikely(pool->enabled == POOL_REJECTING)) {
			applog(LOG_WARNING, "Rejecting pool %d now accepting shares, re-enabling!", pool->pool_no);
			enable_pool(pool);
			switch_pools(NULL);
		}

		if (unlikely(work->block)) {
			// Force moving on to this new block :)
			struct work fakework;
			memset(&fakework, 0, sizeof(fakework));
			fakework.pool = work->pool;

			// Copy block version, bits, and time from share
			memcpy(&fakework.data[ 0], &work->data[ 0], 4);
			memcpy(&fakework.data[68], &work->data[68], 8);

			// Set prevblock to winning hash (swap32'd)
			swap32yes(&fakework.data[4], &work->hash[0], 32 / 4);

			test_work_current(&fakework);
		}
	} else {
		mutex_lock(&stats_lock);
		cgpu->rejected++;
		total_rejected++;
		pool->rejected++;
		cgpu->diff_rejected += work->work_difficulty;
		total_diff_rejected += work->work_difficulty;
		pool->diff_rejected += work->work_difficulty;
		pool->seq_rejects++;
		mutex_unlock(&stats_lock);

		applog(LOG_DEBUG, "PROOF OF WORK RESULT: false (booooo)");
		if (!QUIET) {
			char where[20];
			char disposition[36] = "reject";
			char reason[32];

			strcpy(reason, "");
			if (total_pools > 1)
				sprintf(where, "pool %d", work->pool->pool_no);
			else
				strcpy(where, "");

			if (!json_is_string(res))
				res = json_object_get(val, "reject-reason");
			if (res) {
				const char *reasontmp = json_string_value(res);

				size_t reasonLen = strlen(reasontmp);
				if (reasonLen > 28)
					reasonLen = 28;
				reason[0] = ' '; reason[1] = '(';
				memcpy(2 + reason, reasontmp, reasonLen);
				reason[reasonLen + 2] = ')'; reason[reasonLen + 3] = '\0';
				memcpy(disposition + 7, reasontmp, reasonLen);
				disposition[6] = ':'; disposition[reasonLen + 7] = '\0';
			} else if (work->stratum && err && json_is_array(err)) {
				json_t *reason_val = json_array_get(err, 1);
				char *reason_str;

				if (reason_val && json_is_string(reason_val)) {
					reason_str = (char *)json_string_value(reason_val);
					snprintf(reason, 31, " (%s)", reason_str);
				}
			}

			share_result_msg(work, "Rejected", reason, resubmit, worktime);
			sharelog(disposition, work);
		}

		/* Once we have more than a nominal amount of sequential rejects,
		 * at least 10 and more than 3 mins at the current utility,
		 * disable the pool because some pool error is likely to have
		 * ensued. Do not do this if we know the share just happened to
		 * be stale due to networking delays.
		 */
		if (pool->seq_rejects > 10 && !work->stale && opt_disable_pool && enabled_pools > 1) {
			double utility = total_accepted / total_secs * 60;

			if (pool->seq_rejects > utility * 3) {
				applog(LOG_WARNING, "Pool %d rejected %d sequential shares, disabling!",
				       pool->pool_no, pool->seq_rejects);
				reject_pool(pool);
				if (pool == current_pool())
					switch_pools(NULL);
				pool->seq_rejects = 0;
			}
		}
	}
	
	maybe_local_submit(work);
}

static const uint64_t diffone = 0xFFFF000000000000ull;

static double target_diff(const unsigned char *target);

static uint64_t share_diff(const struct work *work)
{
	uint64_t ret;
	bool new_best = false;

	ret = target_diff(work->hash);
	mutex_lock(&control_lock);
	if (unlikely(ret > best_diff)) {
		new_best = true;
		best_diff = ret;
		suffix_string(best_diff, best_share, 0);
	}
	if (unlikely(ret > work->pool->best_diff))
		work->pool->best_diff = ret;
	mutex_unlock(&control_lock);

	if (unlikely(new_best))
		applog(LOG_INFO, "New best share: %s", best_share);

	return ret;
}

static char *submit_upstream_work_request(struct work *work)
{
	char *hexstr = NULL;
	char *s, *sd;
	struct pool *pool = work->pool;

	if (work->tmpl) {
		json_t *req;
		unsigned char data[80];
		
		swap32yes(data, work->data, 80 / 4);
#if BLKMAKER_VERSION > 3
		if (work->do_foreign_submit)
			req = blkmk_submit_foreign_jansson(work->tmpl, data, work->dataid, le32toh(*((uint32_t*)&work->data[76])));
		else
#endif
			req = blkmk_submit_jansson(work->tmpl, data, work->dataid, le32toh(*((uint32_t*)&work->data[76])));
		s = json_dumps(req, 0);
		json_decref(req);
		sd = bin2hex(data, 80);
	} else {

	/* build hex string */
	hexstr = bin2hex(work->data, sizeof(work->data));

	/* build JSON-RPC request */
		s = strdup("{\"method\": \"getwork\", \"params\": [ \"");
		s = realloc_strcat(s, hexstr);
		s = realloc_strcat(s, "\" ], \"id\":1}");

		free(hexstr);
		sd = s;

	}

	applog(LOG_DEBUG, "DBG: sending %s submit RPC call: %s", pool->rpc_url, sd);
	if (work->tmpl)
		free(sd);
	else
		s = realloc_strcat(s, "\n");

	return s;
}

static bool submit_upstream_work_completed(struct work *work, bool resubmit, struct timeval *ptv_submit, json_t *val) {
	json_t *res, *err;
	bool rc = false;
	int thr_id = work->thr_id;
	struct cgpu_info *cgpu = thr_info[thr_id].cgpu;
	struct pool *pool = work->pool;
	struct timeval tv_submit_reply;
	char worktime[200] = "";

	gettimeofday(&tv_submit_reply, NULL);

	if (unlikely(!val)) {
		applog(LOG_INFO, "submit_upstream_work json_rpc_call failed");
		if (!pool_tset(pool, &pool->submit_fail)) {
			total_ro++;
			pool->remotefail_occasions++;
			applog(LOG_WARNING, "Pool %d communication failure, caching submissions", pool->pool_no);
		}
		goto out;
	} else if (pool_tclear(pool, &pool->submit_fail))
		applog(LOG_WARNING, "Pool %d communication resumed, submitting work", pool->pool_no);

	res = json_object_get(val, "result");
	err = json_object_get(val, "error");

	if (!QUIET) {
		if (opt_worktime) {
			char workclone[20];
			struct tm _tm;
			struct tm *tm, tm_getwork, tm_submit_reply;
			tm = &_tm;
			double getwork_time = tdiff((struct timeval *)&(work->tv_getwork_reply),
							(struct timeval *)&(work->tv_getwork));
			double getwork_to_work = tdiff((struct timeval *)&(work->tv_work_start),
							(struct timeval *)&(work->tv_getwork_reply));
			double work_time = tdiff((struct timeval *)&(work->tv_work_found),
							(struct timeval *)&(work->tv_work_start));
			double work_to_submit = tdiff(ptv_submit,
							(struct timeval *)&(work->tv_work_found));
			double submit_time = tdiff(&tv_submit_reply, ptv_submit);
			int diffplaces = 3;

			localtime_r(&(work->tv_getwork.tv_sec), tm);
			memcpy(&tm_getwork, tm, sizeof(struct tm));
			localtime_r(&(tv_submit_reply.tv_sec), tm);
			memcpy(&tm_submit_reply, tm, sizeof(struct tm));

			if (work->clone) {
				sprintf(workclone, "C:%1.3f",
					tdiff((struct timeval *)&(work->tv_cloned),
						(struct timeval *)&(work->tv_getwork_reply)));
			}
			else
				strcpy(workclone, "O");

			if (work->work_difficulty < 1)
				diffplaces = 6;

			sprintf(worktime, " <-%08lx.%08lx M:%c D:%1.*f G:%02d:%02d:%02d:%1.3f %s (%1.3f) W:%1.3f (%1.3f) S:%1.3f R:%02d:%02d:%02d",
				(unsigned long)swab32(*(uint32_t *)&(work->data[opt_scrypt ? 32 : 28])),
				(unsigned long)swab32(*(uint32_t *)&(work->data[opt_scrypt ? 28 : 24])),
				work->getwork_mode, diffplaces, work->work_difficulty,
				tm_getwork.tm_hour, tm_getwork.tm_min,
				tm_getwork.tm_sec, getwork_time, workclone,
				getwork_to_work, work_time, work_to_submit, submit_time,
				tm_submit_reply.tm_hour, tm_submit_reply.tm_min,
				tm_submit_reply.tm_sec);
		}
	}

	share_result(val, res, err, work, resubmit, worktime);

	if (!opt_realquiet)
		print_status(thr_id);
	if (!want_per_device_stats) {
		char logline[256];

		get_statline(logline, cgpu);
		applog(LOG_INFO, "%s", logline);
	}

	json_decref(val);

	rc = true;
out:
	return rc;
}

/* In balanced mode, the amount of diff1 solutions per pool is monitored as a
 * rolling average per 10 minutes and if pools start getting more, it biases
 * away from them to distribute work evenly. The share count is reset to the
 * rolling average every 10 minutes to not send all work to one pool after it
 * has been disabled/out for an extended period. */
static struct pool *select_balanced(struct pool *cp)
{
	int i, lowest = cp->shares;
	struct pool *ret = cp;

	for (i = 0; i < total_pools; i++) {
		struct pool *pool = pools[i];

		if (pool->idle || pool->enabled != POOL_ENABLED)
			continue;
		if (pool->shares < lowest) {
			lowest = pool->shares;
			ret = pool;
		}
	}

	ret->shares++;
	return ret;
}

static bool pool_active(struct pool *, bool pinging);
static void pool_died(struct pool *);

/* Select any active pool in a rotating fashion when loadbalance is chosen */
static inline struct pool *select_pool(bool lagging)
{
	static int rotating_pool = 0;
	struct pool *pool, *cp;

	cp = current_pool();

retry:
	if (pool_strategy == POOL_BALANCE)
	{
		pool = select_balanced(cp);
		goto have_pool;
	}

	if (pool_strategy != POOL_LOADBALANCE && (!lagging || opt_fail_only))
		pool = cp;
	else
		pool = NULL;

	while (!pool) {
		if (++rotating_pool >= total_pools)
			rotating_pool = 0;
		pool = pools[rotating_pool];
		if ((!pool->idle && pool->enabled == POOL_ENABLED) || pool == cp)
			break;
		pool = NULL;
	}

have_pool:
	if (cp != pool)
	{
		if (!pool_active(pool, false))
		{
			pool_died(pool);
			goto retry;
		}
		pool_tclear(pool, &pool->idle);
	}
	return pool;
}

static double DIFFEXACTONE = 26959946667150639794667015087019630673637144422540572481103610249215.0;

static double target_diff(const unsigned char *target)
{
	double targ = 0;
	signed int i;

	for (i = 31; i >= 0; --i)
		targ = (targ * 0x100) + target[i];

	return DIFFEXACTONE / (targ ?: 1);
}

/*
 * Calculate the work share difficulty
 */
static void calc_diff(struct work *work, int known)
{
	struct cgminer_pool_stats *pool_stats = &(work->pool->cgminer_pool_stats);
	double difficulty;

	if (!known) {
		work->work_difficulty = target_diff(work->target);
	} else
		work->work_difficulty = known;
	difficulty = work->work_difficulty;

	pool_stats->last_diff = difficulty;
	suffix_string((uint64_t)difficulty, work->pool->diff, 0);

	if (difficulty == pool_stats->min_diff)
		pool_stats->min_diff_count++;
	else if (difficulty < pool_stats->min_diff || pool_stats->min_diff == 0) {
		pool_stats->min_diff = difficulty;
		pool_stats->min_diff_count = 1;
	}

	if (difficulty == pool_stats->max_diff)
		pool_stats->max_diff_count++;
	else if (difficulty > pool_stats->max_diff) {
		pool_stats->max_diff = difficulty;
		pool_stats->max_diff_count = 1;
	}
}

static void get_benchmark_work(struct work *work)
{
	// Use a random work block pulled from a pool
	static uint8_t bench_block[] = { CGMINER_BENCHMARK_BLOCK };

	size_t bench_size = sizeof(*work);
	size_t work_size = sizeof(bench_block);
	size_t min_size = (work_size < bench_size ? work_size : bench_size);
	memset(work, 0, sizeof(*work));
	memcpy(work, &bench_block, min_size);
	work->mandatory = true;
	work->pool = pools[0];
	gettimeofday(&(work->tv_getwork), NULL);
	memcpy(&(work->tv_getwork_reply), &(work->tv_getwork), sizeof(struct timeval));
	work->getwork_mode = GETWORK_MODE_BENCHMARK;
	calc_diff(work, 0);
}

static void wake_gws(void);

static void update_last_work(struct work *work)
{
	if (!work->tmpl)
		// Only save GBT jobs, since rollntime isn't coordinated well yet
		return;

	struct pool *pool = work->pool;
	mutex_lock(&pool->last_work_lock);
	if (pool->last_work_copy)
		free_work(pool->last_work_copy);
	pool->last_work_copy = copy_work(work);
	pool->last_work_copy->work_restart_id = pool->work_restart_id;
	mutex_unlock(&pool->last_work_lock);
}

static
void gbt_req_target(json_t *req)
{
	json_t *j;
	json_t *n;
	
	if (!request_target_str)
		return;
	
	j = json_object_get(req, "params");
	if (!j)
	{
		n = json_array();
		if (!n)
			return;
		if (json_object_set_new(req, "params", n))
			goto erradd;
		j = n;
	}
	
	n = json_array_get(j, 0);
	if (!n)
	{
		n = json_object();
		if (!n)
			return;
		if (json_array_append_new(j, n))
			goto erradd;
	}
	j = n;
	
	n = json_string(request_target_str);
	if (!n)
		return;
	if (json_object_set_new(j, "target", n))
		goto erradd;
	
	return;

erradd:
	json_decref(n);
}

static char *prepare_rpc_req2(struct work *work, enum pool_protocol proto, const char *lpid, bool probe)
{
	char *rpc_req;

	clean_work(work);
	switch (proto) {
		case PLP_GETWORK:
			work->getwork_mode = GETWORK_MODE_POOL;
			return strdup(getwork_req);
		case PLP_GETBLOCKTEMPLATE:
			work->getwork_mode = GETWORK_MODE_GBT;
			work->tmpl_refcount = malloc(sizeof(*work->tmpl_refcount));
			if (!work->tmpl_refcount)
				return NULL;
			work->tmpl = blktmpl_create();
			if (!work->tmpl)
				goto gbtfail2;
			*work->tmpl_refcount = 1;
			gbt_capabilities_t caps = blktmpl_addcaps(work->tmpl);
			if (!caps)
				goto gbtfail;
			caps |= GBT_LONGPOLL;
			json_t *req = blktmpl_request_jansson(caps, lpid);
			if (!req)
				goto gbtfail;
			
			if (probe)
				gbt_req_target(req);
			
			rpc_req = json_dumps(req, 0);
			if (!rpc_req)
				goto gbtfail;
			json_decref(req);
			return rpc_req;
		default:
			return NULL;
	}
	return NULL;

gbtfail:
	blktmpl_free(work->tmpl);
	work->tmpl = NULL;
gbtfail2:
	free(work->tmpl_refcount);
	work->tmpl_refcount = NULL;
	return NULL;
}

#define prepare_rpc_req(work, proto, lpid)  prepare_rpc_req2(work, proto, lpid, false)
#define prepare_rpc_req_probe(work, proto, lpid)  prepare_rpc_req2(work, proto, lpid, true)

static const char *pool_protocol_name(enum pool_protocol proto)
{
	switch (proto) {
		case PLP_GETBLOCKTEMPLATE:
			return "getblocktemplate";
		case PLP_GETWORK:
			return "getwork";
		default:
			return "UNKNOWN";
	}
}

static enum pool_protocol pool_protocol_fallback(enum pool_protocol proto)
{
	switch (proto) {
		case PLP_GETBLOCKTEMPLATE:
			if (want_getwork)
			return PLP_GETWORK;
		default:
			return PLP_NONE;
	}
}

static bool get_upstream_work(struct work *work, CURL *curl)
{
	struct pool *pool = work->pool;
	struct cgminer_pool_stats *pool_stats = &(pool->cgminer_pool_stats);
	struct timeval tv_elapsed;
	json_t *val = NULL;
	bool rc = false;
	char *url;
	enum pool_protocol proto;

	char *rpc_req;

	if (pool->proto == PLP_NONE)
		pool->proto = PLP_GETBLOCKTEMPLATE;

tryagain:
	rpc_req = prepare_rpc_req(work, pool->proto, NULL);
	work->pool = pool;
	if (!rpc_req)
		return false;

	applog(LOG_DEBUG, "DBG: sending %s get RPC call: %s", pool->rpc_url, rpc_req);

	url = pool->rpc_url;

	gettimeofday(&(work->tv_getwork), NULL);

	val = json_rpc_call(curl, url, pool->rpc_userpass, rpc_req, false,
			    false, &work->rolltime, pool, false);
	pool_stats->getwork_attempts++;

	free(rpc_req);

	if (likely(val)) {
		rc = work_decode(pool, work, val);
		if (unlikely(!rc))
			applog(LOG_DEBUG, "Failed to decode work in get_upstream_work");
	} else if (PLP_NONE != (proto = pool_protocol_fallback(pool->proto))) {
		applog(LOG_WARNING, "Pool %u failed getblocktemplate request; falling back to getwork protocol", pool->pool_no);
		pool->proto = proto;
		goto tryagain;
	} else
		applog(LOG_DEBUG, "Failed json_rpc_call in get_upstream_work");

	gettimeofday(&(work->tv_getwork_reply), NULL);
	timersub(&(work->tv_getwork_reply), &(work->tv_getwork), &tv_elapsed);
	pool_stats->getwork_wait_rolling += ((double)tv_elapsed.tv_sec + ((double)tv_elapsed.tv_usec / 1000000)) * 0.63;
	pool_stats->getwork_wait_rolling /= 1.63;

	timeradd(&tv_elapsed, &(pool_stats->getwork_wait), &(pool_stats->getwork_wait));
	if (timercmp(&tv_elapsed, &(pool_stats->getwork_wait_max), >)) {
		pool_stats->getwork_wait_max.tv_sec = tv_elapsed.tv_sec;
		pool_stats->getwork_wait_max.tv_usec = tv_elapsed.tv_usec;
	}
	if (timercmp(&tv_elapsed, &(pool_stats->getwork_wait_min), <)) {
		pool_stats->getwork_wait_min.tv_sec = tv_elapsed.tv_sec;
		pool_stats->getwork_wait_min.tv_usec = tv_elapsed.tv_usec;
	}
	pool_stats->getwork_calls++;

	work->pool = pool;
	work->longpoll = false;
	calc_diff(work, 0);
	total_getworks++;
	pool->getwork_requested++;

	if (rc)
		update_last_work(work);

	if (likely(val))
		json_decref(val);

	return rc;
}

#ifdef HAVE_CURSES
static void disable_curses(void)
{
	if (curses_active_locked()) {
		curses_active = false;
		leaveok(logwin, false);
		leaveok(statuswin, false);
		leaveok(mainwin, false);
		nocbreak();
		echo();
		delwin(logwin);
		delwin(statuswin);
		delwin(mainwin);
		endwin();
#ifdef WIN32
		// Move the cursor to after curses output.
		HANDLE hout = GetStdHandle(STD_OUTPUT_HANDLE);
		CONSOLE_SCREEN_BUFFER_INFO csbi;
		COORD coord;

		if (GetConsoleScreenBufferInfo(hout, &csbi)) {
			coord.X = 0;
			coord.Y = csbi.dwSize.Y - 1;
			SetConsoleCursorPosition(hout, coord);
		}
#endif
		unlock_curses();
	}
}
#endif

static void __kill_work(void)
{
	struct thr_info *thr;
	int i;

	if (!successful_connect)
		return;

	applog(LOG_INFO, "Received kill message");

	shutting_down = true;

	applog(LOG_DEBUG, "Prompting submit_work thread to finish");
	notifier_wake(submit_waiting_notifier);

	applog(LOG_DEBUG, "Killing off watchpool thread");
	/* Kill the watchpool thread */
	thr = &thr_info[watchpool_thr_id];
	thr_info_cancel(thr);

	applog(LOG_DEBUG, "Killing off watchdog thread");
	/* Kill the watchdog thread */
	thr = &thr_info[watchdog_thr_id];
	thr_info_cancel(thr);

	applog(LOG_DEBUG, "Stopping mining threads");
	/* Stop the mining threads*/
	for (i = 0; i < mining_threads; i++) {
		thr = &thr_info[i];
		if (thr->cgpu->threads)
			thr_info_freeze(thr);
		thr->pause = true;
	}

	nmsleep(1000);

	applog(LOG_DEBUG, "Killing off mining threads");
	/* Kill the mining threads*/
	for (i = 0; i < mining_threads; i++) {
		thr = &thr_info[i];
		if (thr->cgpu->threads)
			thr_info_cancel(thr);
	}

	applog(LOG_DEBUG, "Killing off stage thread");
	/* Stop the others */
	thr = &thr_info[stage_thr_id];
	thr_info_cancel(thr);

	applog(LOG_DEBUG, "Killing off API thread");
	thr = &thr_info[api_thr_id];
	thr_info_cancel(thr);
}

/* This should be the common exit path */
void kill_work(void)
{
	__kill_work();

	quit(0, "Shutdown signal received.");
}

static
#ifdef WIN32
#ifndef _WIN64
const
#endif
#endif
char **initial_args;

static void clean_up(void);

void app_restart(void)
{
	applog(LOG_WARNING, "Attempting to restart %s", packagename);

	__kill_work();
	clean_up();

#if defined(unix)
	if (forkpid > 0) {
		kill(forkpid, SIGTERM);
		forkpid = 0;
	}
#endif

	execv(initial_args[0], initial_args);
	applog(LOG_WARNING, "Failed to restart application");
}

static void sighandler(int __maybe_unused sig)
{
	/* Restore signal handlers so we can still quit if kill_work fails */
	sigaction(SIGTERM, &termhandler, NULL);
	sigaction(SIGINT, &inthandler, NULL);
	kill_work();
}

static void start_longpoll(void);
static void stop_longpoll(void);

/* Called with pool_lock held. Recruit an extra curl if none are available for
 * this pool. */
static void recruit_curl(struct pool *pool)
{
	struct curl_ent *ce = calloc(sizeof(struct curl_ent), 1);

	if (unlikely(!ce))
		quit(1, "Failed to calloc in recruit_curl");

	ce->curl = curl_easy_init();
	if (unlikely(!ce->curl))
		quit(1, "Failed to init in recruit_curl");

	list_add(&ce->node, &pool->curlring);
	pool->curls++;
	applog(LOG_DEBUG, "Recruited curl %d for pool %d", pool->curls, pool->pool_no);
}

/* Grab an available curl if there is one. If not, then recruit extra curls
 * unless we are in a submit_fail situation, or we have opt_delaynet enabled
 * and there are already 5 curls in circulation. Limit total number to the
 * number of mining threads per pool as well to prevent blasting a pool during
 * network delays/outages. */
static struct curl_ent *pop_curl_entry3(struct pool *pool, int blocking)
{
	int curl_limit = opt_delaynet ? 5 : (mining_threads + opt_queue) * 2;
	struct curl_ent *ce;

	mutex_lock(&pool->pool_lock);
retry:
	if (!pool->curls)
		recruit_curl(pool);
	else if (list_empty(&pool->curlring)) {
		if (blocking < 2 && pool->curls >= curl_limit && (blocking || pool->curls >= opt_submit_threads)) {
			if (!blocking) {
				mutex_unlock(&pool->pool_lock);
				return NULL;
			}
			pthread_cond_wait(&pool->cr_cond, &pool->pool_lock);
			goto retry;
		} else
			recruit_curl(pool);
	}
	ce = list_entry(pool->curlring.next, struct curl_ent, node);
	list_del(&ce->node);
	mutex_unlock(&pool->pool_lock);

	return ce;
}

static struct curl_ent *pop_curl_entry2(struct pool *pool, bool blocking)
{
	return pop_curl_entry3(pool, blocking ? 1 : 0);
}

__maybe_unused
static struct curl_ent *pop_curl_entry(struct pool *pool)
{
	return pop_curl_entry3(pool, 1);
}

static void push_curl_entry(struct curl_ent *ce, struct pool *pool)
{
	mutex_lock(&pool->pool_lock);
	if (!ce || !ce->curl)
		quit(1, "Attempted to add NULL in push_curl_entry");
	list_add_tail(&ce->node, &pool->curlring);
	gettimeofday(&ce->tv, NULL);
	pthread_cond_broadcast(&pool->cr_cond);
	mutex_unlock(&pool->pool_lock);
}

bool stale_work(struct work *work, bool share);

static inline bool should_roll(struct work *work)
{
	struct timeval now;
	time_t expiry;

	if (work->pool != current_pool() && pool_strategy != POOL_LOADBALANCE && pool_strategy != POOL_BALANCE)
		return false;

	if (stale_work(work, false))
		return false;

	if (work->rolltime > opt_scantime)
		expiry = work->rolltime;
	else
		expiry = opt_scantime;
	expiry = expiry * 2 / 3;

	/* We shouldn't roll if we're unlikely to get one shares' duration
	 * work out of doing so */
	gettimeofday(&now, NULL);
	if (now.tv_sec - work->tv_staged.tv_sec > expiry)
		return false;
	
	return true;
}

/* Limit rolls to 7000 to not beyond 2 hours in the future where bitcoind will
 * reject blocks as invalid. */
static inline bool can_roll(struct work *work)
{
	if (work->stratum)
		return false;
	if (!(work->pool && !work->clone))
		return false;
	if (work->tmpl) {
		if (stale_work(work, false))
			return false;
		return blkmk_work_left(work->tmpl);
	}
	return (work->rolltime &&
		work->rolls < 7000 && !stale_work(work, false));
}

static void roll_work(struct work *work)
{
	if (work->tmpl) {
		if (blkmk_get_data(work->tmpl, work->data, 80, time(NULL), NULL, &work->dataid) < 76)
			applog(LOG_ERR, "Failed to get next data from template; spinning wheels!");
		swap32yes(work->data, work->data, 80 / 4);
		calc_midstate(work);
		applog(LOG_DEBUG, "Successfully rolled extranonce to dataid %u", work->dataid);
	} else {

	uint32_t *work_ntime;
	uint32_t ntime;

	work_ntime = (uint32_t *)(work->data + 68);
	ntime = be32toh(*work_ntime);
	ntime++;
	*work_ntime = htobe32(ntime);

		applog(LOG_DEBUG, "Successfully rolled time header in work");
	}

	local_work++;
	work->rolls++;
	work->blk.nonce = 0;

	/* This is now a different work item so it needs a different ID for the
	 * hashtable */
	work->id = total_work++;
}

/* Duplicates any dynamically allocated arrays within the work struct to
 * prevent a copied work struct from freeing ram belonging to another struct */
void __copy_work(struct work *work, const struct work *base_work)
{
	int id = work->id;

	clean_work(work);
	memcpy(work, base_work, sizeof(struct work));
	/* Keep the unique new id assigned during make_work to prevent copied
	 * work from having the same id. */
	work->id = id;
	if (base_work->job_id)
		work->job_id = strdup(base_work->job_id);
	if (base_work->nonce1)
		work->nonce1 = strdup(base_work->nonce1);
	if (base_work->nonce2)
		work->nonce2 = strdup(base_work->nonce2);
	if (base_work->ntime)
		work->ntime = strdup(base_work->ntime);

	if (base_work->tmpl) {
		struct pool *pool = work->pool;
		mutex_lock(&pool->pool_lock);
		++*work->tmpl_refcount;
		mutex_unlock(&pool->pool_lock);
	}
}

/* Generates a copy of an existing work struct, creating fresh heap allocations
 * for all dynamically allocated arrays within the struct */
struct work *copy_work(const struct work *base_work)
{
	struct work *work = make_work();

	__copy_work(work, base_work);

	return work;
}

static struct work *make_clone(struct work *work)
{
	struct work *work_clone = copy_work(work);

	work_clone->clone = true;
	gettimeofday((struct timeval *)&(work_clone->tv_cloned), NULL);
	work_clone->longpoll = false;
	work_clone->mandatory = false;
	/* Make cloned work appear slightly older to bias towards keeping the
	 * master work item which can be further rolled */
	work_clone->tv_staged.tv_sec -= 1;

	return work_clone;
}

static void stage_work(struct work *work);

static bool clone_available(void)
{
	struct work *work_clone = NULL, *work, *tmp;
	bool cloned = false;

	mutex_lock(stgd_lock);
	if (!staged_rollable)
		goto out_unlock;

	HASH_ITER(hh, staged_work, work, tmp) {
		if (can_roll(work) && should_roll(work)) {
			roll_work(work);
			work_clone = make_clone(work);
			roll_work(work);
			applog(LOG_DEBUG, "Pushing cloned available work to stage thread");
			cloned = true;
			break;
		}
	}

out_unlock:
	mutex_unlock(stgd_lock);

	if (cloned)
		stage_work(work_clone);
	return cloned;
}

static void pool_died(struct pool *pool)
{
	if (!pool_tset(pool, &pool->idle)) {
		gettimeofday(&pool->tv_idle, NULL);
		if (pool == current_pool()) {
			applog(LOG_WARNING, "Pool %d %s not responding!", pool->pool_no, pool->rpc_url);
			switch_pools(NULL);
		} else
			applog(LOG_INFO, "Pool %d %s failed to return work", pool->pool_no, pool->rpc_url);
	}
}

bool stale_work(struct work *work, bool share)
{
	unsigned work_expiry;
	struct pool *pool;
	uint32_t block_id;
	unsigned getwork_delay;

	if (opt_benchmark)
		return false;

	block_id = ((uint32_t*)work->data)[1];
	pool = work->pool;

	/* Technically the rolltime should be correct but some pools
	 * advertise a broken expire= that is lower than a meaningful
	 * scantime */
	if (work->rolltime >= opt_scantime || work->tmpl)
		work_expiry = work->rolltime;
	else
		work_expiry = opt_expiry;

	unsigned max_expiry = (have_longpoll ? opt_expiry_lp : opt_expiry);
	if (work_expiry > max_expiry)
		work_expiry = max_expiry;

	if (share) {
		/* If the share isn't on this pool's latest block, it's stale */
		if (pool->block_id && pool->block_id != block_id)
		{
			applog(LOG_DEBUG, "Share stale due to block mismatch (%08lx != %08lx)", (long)block_id, (long)pool->block_id);
			return true;
		}

		/* If the pool doesn't want old shares, then any found in work before
		 * the most recent longpoll is stale */
		if ((!pool->submit_old) && work->work_restart_id != pool->work_restart_id)
		{
			applog(LOG_DEBUG, "Share stale due to mandatory work update (%02x != %02x)", work->work_restart_id, pool->work_restart_id);
			return true;
		}
	} else {
		/* If this work isn't for the latest Bitcoin block, it's stale */
		/* But only care about the current pool if failover-only */
		if (enabled_pools <= 1 || opt_fail_only) {
			if (pool->block_id && block_id != pool->block_id)
			{
				applog(LOG_DEBUG, "Work stale due to block mismatch (%08lx != 1 ? %08lx : %08lx)", (long)block_id, (long)pool->block_id, (long)current_block_id);
				return true;
			}
		} else {
			if (block_id != current_block_id)
			{
				applog(LOG_DEBUG, "Work stale due to block mismatch (%08lx != 0 ? %08lx : %08lx)", (long)block_id, (long)pool->block_id, (long)current_block_id);
				return true;
			}
		}

		/* If the pool has asked us to restart since this work, it's stale */
		if (work->work_restart_id != pool->work_restart_id)
		{
			applog(LOG_DEBUG, "Work stale due to work update (%02x != %02x)", work->work_restart_id, pool->work_restart_id);
			return true;
		}

	if (pool->has_stratum && work->job_id) {
		bool same_job;

		if (!pool->stratum_active || !pool->stratum_notify) {
			applog(LOG_DEBUG, "Work stale due to stratum inactive");
			return true;
		}

		same_job = true;
		mutex_lock(&pool->pool_lock);
		if (strcmp(work->job_id, pool->swork.job_id))
			same_job = false;
		mutex_unlock(&pool->pool_lock);
		if (!same_job) {
			applog(LOG_DEBUG, "Work stale due to stratum job_id mismatch");
			return true;
		}
	}

	/* Factor in the average getwork delay of this pool, rounding it up to
	 * the nearest second */
	getwork_delay = pool->cgminer_pool_stats.getwork_wait_rolling * 5 + 1;
	if (unlikely(work_expiry <= getwork_delay + 5))
		work_expiry = 5;
	else
		work_expiry -= getwork_delay;

	}

	double elapsed_since_staged = difftime(time(NULL), work->tv_staged.tv_sec);
	if (elapsed_since_staged > work_expiry) {
		applog(LOG_DEBUG, "%s stale due to expiry (%.0f >= %u)", share?"Share":"Work", elapsed_since_staged, work_expiry);
		return true;
	}

	/* If the user only wants strict failover, any work from a pool other than
	 * the current one is always considered stale */
	if (opt_fail_only && !share && pool != current_pool() && !work->mandatory &&
	    pool_strategy != POOL_LOADBALANCE && pool_strategy != POOL_BALANCE) {
		applog(LOG_DEBUG, "Work stale due to fail only pool mismatch (pool %u vs %u)", pool->pool_no, current_pool()->pool_no);
		return true;
	}

	return false;
}

static void regen_hash(struct work *work)
{
	hash_data(work->hash, work->data);
}

static void check_solve(struct work *work)
{
	if (opt_scrypt)
		scrypt_outputhash(work);
	else
		regen_hash(work);

	work->block = solves_block(work);
	if (unlikely(work->block)) {
		work->pool->solved++;
		found_blocks++;
		work->mandatory = true;
		applog(LOG_NOTICE, "Found block for pool %d!", work->pool->pool_no);
	}
}

static void submit_discard_share2(const char *reason, struct work *work)
{
	sharelog(reason, work);

	mutex_lock(&stats_lock);
	++total_stale;
	++(work->pool->stale_shares);
	total_diff_stale += work->work_difficulty;
	work->pool->diff_stale += work->work_difficulty;
	mutex_unlock(&stats_lock);
}

static void submit_discard_share(struct work *work)
{
	submit_discard_share2("discard", work);
}

struct submit_work_state {
	struct work *work;
	bool resubmit;
	struct curl_ent *ce;
	int failures;
	time_t staleexpire;
	char *s;
	struct timeval tv_submit;
	struct submit_work_state *next;
};

static int my_curl_timer_set(__maybe_unused CURLM *curlm, long timeout_ms, void *userp)
{
	long *p_timeout_us = userp;
	
	const long max_ms = LONG_MAX / 1000;
	if (max_ms < timeout_ms)
		timeout_ms = max_ms;
	
	*p_timeout_us = timeout_ms * 1000;
	return 0;
}

static void sws_has_ce(struct submit_work_state *sws)
{
	struct pool *pool = sws->work->pool;
	sws->s = submit_upstream_work_request(sws->work);
	gettimeofday(&sws->tv_submit, NULL);
	json_rpc_call_async(sws->ce->curl, pool->rpc_url, pool->rpc_userpass, sws->s, false, pool, true, sws);
}

static struct submit_work_state *begin_submission(struct work *work)
{
	struct pool *pool;
	struct submit_work_state *sws = NULL;

	pool = work->pool;
	sws = malloc(sizeof(*sws));
	*sws = (struct submit_work_state){
		.work = work,
	};

	check_solve(work);

	if (stale_work(work, true)) {
		work->stale = true;
		if (opt_submit_stale)
			applog(LOG_NOTICE, "Pool %d stale share detected, submitting as user requested", pool->pool_no);
		else if (pool->submit_old)
			applog(LOG_NOTICE, "Pool %d stale share detected, submitting as pool requested", pool->pool_no);
		else {
			applog(LOG_NOTICE, "Pool %d stale share detected, discarding", pool->pool_no);
			submit_discard_share(work);
			goto out;
		}
		sws->staleexpire = time(NULL) + 300;
	}

	if (work->stratum) {
		char *s;

		s = malloc(1024);

		sws->s = s;
	} else {
		/* submit solution to bitcoin via JSON-RPC */
		sws->ce = pop_curl_entry2(pool, false);
		if (sws->ce) {
			sws_has_ce(sws);
		} else {
			sws->next = pool->sws_waiting_on_curl;
			pool->sws_waiting_on_curl = sws;
			if (sws->next)
				applog(LOG_DEBUG, "submit_thread queuing submission");
			else
				applog(LOG_WARNING, "submit_thread queuing submissions (see --submit-threads)");
		}
	}

	return sws;

out:
	free(sws);
	return NULL;
}

static bool retry_submission(struct submit_work_state *sws)
{
	struct work *work = sws->work;
	struct pool *pool = work->pool;

		sws->resubmit = true;
		if ((!work->stale) && stale_work(work, true)) {
			work->stale = true;
			if (opt_submit_stale)
				applog(LOG_NOTICE, "Pool %d share became stale during submission failure, will retry as user requested", pool->pool_no);
			else if (pool->submit_old)
				applog(LOG_NOTICE, "Pool %d share became stale during submission failure, will retry as pool requested", pool->pool_no);
			else {
				applog(LOG_NOTICE, "Pool %d share became stale during submission failure, discarding", pool->pool_no);
				submit_discard_share(work);
				return false;
			}
			sws->staleexpire = time(NULL) + 300;
		}
		if (unlikely((opt_retries >= 0) && (++sws->failures > opt_retries))) {
			applog(LOG_ERR, "Pool %d failed %d submission retries, discarding", pool->pool_no, opt_retries);
			submit_discard_share(work);
			return false;
		}
		else if (work->stale) {
			if (unlikely(opt_retries < 0 && sws->staleexpire <= time(NULL))) {
				applog(LOG_NOTICE, "Pool %d stale share failed to submit for 5 minutes, discarding", pool->pool_no);
				submit_discard_share(work);
				return false;
			}
		}

		/* pause, then restart work-request loop */
		applog(LOG_INFO, "json_rpc_call failed on submit_work, retrying");

		gettimeofday(&sws->tv_submit, NULL);
		json_rpc_call_async(sws->ce->curl, pool->rpc_url, pool->rpc_userpass, sws->s, false, pool, true, sws);
	
	return true;
}

static void free_sws(struct submit_work_state *sws)
{
	free(sws->s);
	free_work(sws->work);
	free(sws);
}

static void *submit_work_thread(__maybe_unused void *userdata)
{
	int wip = 0;
	CURLM *curlm;
	long curlm_timeout_us = -1;
	struct timeval curlm_timer;
	struct submit_work_state *sws, **swsp;
	struct submit_work_state *write_sws = NULL;
	unsigned tsreduce = 0;

	pthread_detach(pthread_self());

	RenameThread("submit_work");

	applog(LOG_DEBUG, "Creating extra submit work thread");

	curlm = curl_multi_init();
	curlm_timeout_us = -1;
	curl_multi_setopt(curlm, CURLMOPT_TIMERDATA, &curlm_timeout_us);
	curl_multi_setopt(curlm, CURLMOPT_TIMERFUNCTION, my_curl_timer_set);

	fd_set rfds, wfds, efds;
	int maxfd;
	struct timeval tv_timeout, tv_now;
	int n;
	CURLMsg *cm;
	FD_ZERO(&rfds);
	while (1) {
		mutex_lock(&submitting_lock);
		total_submitting -= tsreduce;
		tsreduce = 0;
		if (FD_ISSET(submit_waiting_notifier[0], &rfds)) {
			notifier_read(submit_waiting_notifier);
		}
		
		// Receive any new submissions
		while (!list_empty(&submit_waiting)) {
			struct work *work = list_entry(submit_waiting.next, struct work, list);
			list_del(&work->list);
			if ( (sws = begin_submission(work)) ) {
				if (sws->ce)
					curl_multi_add_handle(curlm, sws->ce->curl);
				else if (sws->s) {
					sws->next = write_sws;
					write_sws = sws;
				}
				++wip;
			}
			else {
				--total_submitting;
				free_work(work);
			}
		}
		
		if (unlikely(shutting_down && !wip))
			break;
		mutex_unlock(&submitting_lock);
		
		FD_ZERO(&rfds);
		FD_ZERO(&wfds);
		FD_ZERO(&efds);
		tv_timeout.tv_sec = -1;
		
		// Setup cURL with select
		// Need to call perform to ensure the timeout gets updated
		curl_multi_perform(curlm, &n);
		curl_multi_fdset(curlm, &rfds, &wfds, &efds, &maxfd);
		if (curlm_timeout_us >= 0)
		{
			timer_set_delay_from_now(&curlm_timer, curlm_timeout_us);
			reduce_timeout_to(&tv_timeout, &curlm_timer);
		}
		
		// Setup waiting stratum submissions with select
		for (sws = write_sws; sws; sws = sws->next)
		{
			struct pool *pool = sws->work->pool;
			int fd = pool->sock;
			if (fd == INVSOCK || (!pool->stratum_auth) || !pool->stratum_notify)
				continue;
			FD_SET(fd, &wfds);
			set_maxfd(&maxfd, fd);
		}
		
		// Setup "submit waiting" notifier with select
		FD_SET(submit_waiting_notifier[0], &rfds);
		set_maxfd(&maxfd, submit_waiting_notifier[0]);
		
		// Wait for something interesting to happen :)
		gettimeofday(&tv_now, NULL);
		if (select(maxfd+1, &rfds, &wfds, &efds, select_timeout(&tv_timeout, &tv_now)) < 0) {
			FD_ZERO(&rfds);
			continue;
		}
		
		// Handle any stratum ready-to-write results
		for (swsp = &write_sws; (sws = *swsp); ) {
			struct work *work = sws->work;
			struct pool *pool = work->pool;
			int fd = pool->sock;
			bool sessionid_match;
			
			mutex_lock(&pool->pool_lock);
			// NOTE: cgminer only does this check on retries, but BFGMiner does it for even the first/normal submit; therefore, it needs to be such that it always is true on the same connection regardless of session management
			// NOTE: Worst case scenario for a false positive: the pool rejects it as H-not-zero
			sessionid_match = (!pool->nonce1) || !strcmp(work->nonce1, pool->nonce1);
			mutex_unlock(&pool->pool_lock);
			if (!sessionid_match)
			{
				applog(LOG_DEBUG, "No matching session id for resubmitting stratum share");
				submit_discard_share2("disconnect", work);
				++tsreduce;
next_write_sws_del:
				// Clear the fd from wfds, to avoid potentially blocking on other submissions to the same socket
				FD_CLR(fd, &wfds);
				// Delete sws for this submission, since we're done with it
				*swsp = sws->next;
				free_sws(sws);
				--wip;
				continue;
			}
			
			if (fd == INVSOCK || (!pool->stratum_auth) || (!pool->stratum_notify) || !FD_ISSET(fd, &wfds)) {
next_write_sws:
				// TODO: Check if stale, possibly discard etc
				swsp = &sws->next;
				continue;
			}
			
			char *s = sws->s;
			struct stratum_share *sshare = calloc(sizeof(struct stratum_share), 1);
			uint32_t nonce;
			char *noncehex;
			
			sshare->sshare_time = time(NULL);
			sshare->work = copy_work(work);
			nonce = *((uint32_t *)(work->data + 76));
			noncehex = bin2hex((const unsigned char *)&nonce, 4);
			
			mutex_lock(&sshare_lock);
			/* Give the stratum share a unique id */
			sshare->id = swork_id++;
			HASH_ADD_INT(stratum_shares, id, sshare);
			sprintf(s, "{\"params\": [\"%s\", \"%s\", \"%s\", \"%s\", \"%s\"], \"id\": %d, \"method\": \"mining.submit\"}",
				pool->rpc_user, work->job_id, work->nonce2, work->ntime, noncehex, sshare->id);
			mutex_unlock(&sshare_lock);
			
			free(noncehex);
			
			applog(LOG_DEBUG, "DBG: sending %s submit RPC call: %s", pool->stratum_url, s);

			if (likely(stratum_send(pool, s, strlen(s)))) {
				if (pool_tclear(pool, &pool->submit_fail))
					applog(LOG_WARNING, "Pool %d communication resumed, submitting work", pool->pool_no);
				applog(LOG_DEBUG, "Successfully submitted, adding to stratum_shares db");
				goto next_write_sws_del;
			} else if (!pool_tset(pool, &pool->submit_fail)) {
				// Undo stuff
				mutex_lock(&sshare_lock);
				HASH_DEL(stratum_shares, sshare);
				mutex_unlock(&sshare_lock);
				free_work(sshare->work);
				free(sshare);
				
				applog(LOG_WARNING, "Pool %d stratum share submission failure", pool->pool_no);
				total_ro++;
				pool->remotefail_occasions++;
				goto next_write_sws;
			}
		}
		
		// Handle any cURL activities
		curl_multi_perform(curlm, &n);
		while( (cm = curl_multi_info_read(curlm, &n)) ) {
			if (cm->msg == CURLMSG_DONE)
			{
				bool finished;
				json_t *val = json_rpc_call_completed(cm->easy_handle, cm->data.result, false, NULL, &sws);
				curl_multi_remove_handle(curlm, cm->easy_handle);
				finished = submit_upstream_work_completed(sws->work, sws->resubmit, &sws->tv_submit, val);
				if (!finished) {
					if (retry_submission(sws))
						curl_multi_add_handle(curlm, sws->ce->curl);
					else
						finished = true;
				}
				
				if (finished) {
					--wip;
					++tsreduce;
					struct pool *pool = sws->work->pool;
					if (pool->sws_waiting_on_curl) {
						pool->sws_waiting_on_curl->ce = sws->ce;
						sws_has_ce(pool->sws_waiting_on_curl);
						pool->sws_waiting_on_curl = pool->sws_waiting_on_curl->next;
						curl_multi_add_handle(curlm, sws->ce->curl);
					} else {
						push_curl_entry(sws->ce, sws->work->pool);
					}
					free_sws(sws);
				}
			}
		}
	}
	assert(!write_sws);
	mutex_unlock(&submitting_lock);

	curl_multi_cleanup(curlm);

	applog(LOG_DEBUG, "submit_work thread exiting");

	return NULL;
}

/* Find the pool that currently has the highest priority */
static struct pool *priority_pool(int choice)
{
	struct pool *ret = NULL;
	int i;

	for (i = 0; i < total_pools; i++) {
		struct pool *pool = pools[i];

		if (pool->prio == choice) {
			ret = pool;
			break;
		}
	}

	if (unlikely(!ret)) {
		applog(LOG_ERR, "WTF No pool %d found!", choice);
		return pools[choice];
	}
	return ret;
}

int prioritize_pools(char *param, int *pid)
{
	char *ptr, *next;
	int i, pr, prio = 0;

	if (total_pools == 0) {
		return MSG_NOPOOL;
	}

	if (param == NULL || *param == '\0') {
		return MSG_MISPID;
	}

	bool pools_changed[total_pools];
	int new_prio[total_pools];
	for (i = 0; i < total_pools; ++i)
		pools_changed[i] = false;

	next = param;
	while (next && *next) {
		ptr = next;
		next = strchr(ptr, ',');
		if (next)
			*(next++) = '\0';

		i = atoi(ptr);
		if (i < 0 || i >= total_pools) {
			*pid = i;
			return MSG_INVPID;
		}

		if (pools_changed[i]) {
			*pid = i;
			return MSG_DUPPID;
		}

		pools_changed[i] = true;
		new_prio[i] = prio++;
	}

	// Only change them if no errors
	for (i = 0; i < total_pools; i++) {
		if (pools_changed[i])
			pools[i]->prio = new_prio[i];
	}

	// In priority order, cycle through the unchanged pools and append them
	for (pr = 0; pr < total_pools; pr++)
		for (i = 0; i < total_pools; i++) {
			if (!pools_changed[i] && pools[i]->prio == pr) {
				pools[i]->prio = prio++;
				pools_changed[i] = true;
				break;
			}
		}

	if (current_pool()->prio)
		switch_pools(NULL);

	return MSG_POOLPRIO;
}

void validate_pool_priorities(void)
{
	// TODO: this should probably do some sort of logging
	int i, j;
	bool used[total_pools];
	bool valid[total_pools];

	for (i = 0; i < total_pools; i++)
		used[i] = valid[i] = false;

	for (i = 0; i < total_pools; i++) {
		if (pools[i]->prio >=0 && pools[i]->prio < total_pools) {
			if (!used[pools[i]->prio]) {
				valid[i] = true;
				used[pools[i]->prio] = true;
			}
		}
	}

	for (i = 0; i < total_pools; i++) {
		if (!valid[i]) {
			for (j = 0; j < total_pools; j++) {
				if (!used[j]) {
					applog(LOG_WARNING, "Pool %d priority changed from %d to %d", i, pools[i]->prio, j);
					pools[i]->prio = j;
					used[j] = true;
					break;
				}
			}
		}
	}
}

void switch_pools(struct pool *selected)
{
	struct pool *pool, *last_pool;
	int i, pool_no, next_pool;

	mutex_lock(&control_lock);
	last_pool = currentpool;
	pool_no = currentpool->pool_no;

	/* Switch selected to pool number 0 and move the rest down */
	if (selected) {
		if (selected->prio != 0) {
			for (i = 0; i < total_pools; i++) {
				pool = pools[i];
				if (pool->prio < selected->prio)
					pool->prio++;
			}
			selected->prio = 0;
		}
	}

	switch (pool_strategy) {
		/* Both of these set to the master pool */
		case POOL_BALANCE:
		case POOL_FAILOVER:
		case POOL_LOADBALANCE:
			for (i = 0; i < total_pools; i++) {
				pool = priority_pool(i);
				if (!pool->idle && pool->enabled == POOL_ENABLED) {
					pool_no = pool->pool_no;
					break;
				}
			}
			break;
		/* Both of these simply increment and cycle */
		case POOL_ROUNDROBIN:
		case POOL_ROTATE:
			if (selected && !selected->idle) {
				pool_no = selected->pool_no;
				break;
			}
			next_pool = pool_no;
			/* Select the next alive pool */
			for (i = 1; i < total_pools; i++) {
				next_pool++;
				if (next_pool >= total_pools)
					next_pool = 0;
				pool = pools[next_pool];
				if (!pool->idle && pool->enabled == POOL_ENABLED) {
					pool_no = next_pool;
					break;
				}
			}
			break;
		default:
			break;
	}

	currentpool = pools[pool_no];
	pool = currentpool;
	mutex_unlock(&control_lock);

	/* Set the lagging flag to avoid pool not providing work fast enough
	 * messages in failover only mode since  we have to get all fresh work
	 * as in restart_threads */
	if (opt_fail_only)
		pool_tset(pool, &pool->lagging);

	if (pool != last_pool)
	{
		pool->block_id = 0;
		if (pool_strategy != POOL_LOADBALANCE && pool_strategy != POOL_BALANCE) {
			applog(LOG_WARNING, "Switching to pool %d %s", pool->pool_no, pool->rpc_url);
		}
	}

	mutex_lock(&lp_lock);
	pthread_cond_broadcast(&lp_cond);
	mutex_unlock(&lp_lock);

}

static void discard_work(struct work *work)
{
	if (!work->clone && !work->rolls && !work->mined) {
		if (work->pool)
			work->pool->discarded_work++;
		total_discarded++;
		applog(LOG_DEBUG, "Discarded work");
	} else
		applog(LOG_DEBUG, "Discarded cloned or rolled work");
	free_work(work);
}

static void wake_gws(void)
{
	mutex_lock(stgd_lock);
	pthread_cond_signal(&gws_cond);
	mutex_unlock(stgd_lock);
}

static void discard_stale(void)
{
	struct work *work, *tmp;
	int stale = 0;

	mutex_lock(stgd_lock);
	HASH_ITER(hh, staged_work, work, tmp) {
		if (stale_work(work, false)) {
			HASH_DEL(staged_work, work);
			discard_work(work);
			stale++;
		}
	}
	pthread_cond_signal(&gws_cond);
	mutex_unlock(stgd_lock);

	if (stale)
		applog(LOG_DEBUG, "Discarded %d stales that didn't match current hash", stale);
}

bool stale_work_future(struct work *work, bool share, unsigned long ustime)
{
	bool rv;
	struct timeval tv, orig;
	ldiv_t d;
	
	d = ldiv(ustime, 1000000);
	tv = (struct timeval){
		.tv_sec = d.quot,
		.tv_usec = d.rem,
	};
	orig = work->tv_staged;
	timersub(&orig, &tv, &work->tv_staged);
	rv = stale_work(work, share);
	work->tv_staged = orig;
	
	return rv;
}

static void restart_threads(void)
{
	struct pool *cp = current_pool();
	int i;
	struct thr_info *thr;

	/* Artificially set the lagging flag to avoid pool not providing work
	 * fast enough  messages after every long poll */
	pool_tset(cp, &cp->lagging);

	/* Discard staged work that is now stale */
	discard_stale();

	for (i = 0; i < mining_threads; i++)
	{
		thr = &thr_info[i];
		thr->work_restart = true;
	}
	
	for (i = 0; i < mining_threads; i++)
	{
		thr = &thr_info[i];
		notifier_wake(thr->work_restart_notifier);
	}
}

static char *blkhashstr(unsigned char *hash)
{
	unsigned char hash_swap[32];
	swap256(hash_swap, hash);
	swap32tole(hash_swap, hash_swap, 32 / 4);
	return bin2hex(hash_swap, 32);
}

static void set_curblock(char *hexstr, unsigned char *hash)
{
	unsigned char hash_swap[32];
	char *old_hash;

	current_block_id = ((uint32_t*)hash)[0];
	strcpy(current_block, hexstr);
	swap256(hash_swap, hash);
	swap32tole(hash_swap, hash_swap, 32 / 4);

	/* Don't free current_hash directly to avoid dereferencing when read
	 * elsewhere - and update block_timeval inside the same lock */
	mutex_lock(&ch_lock);
	gettimeofday(&block_timeval, NULL);
	__update_block_title(hash_swap);
	old_hash = current_fullhash;
	current_fullhash = bin2hex(hash_swap, 32);
	free(old_hash);
	mutex_unlock(&ch_lock);

	get_timestamp(blocktime, &block_timeval);

	applog(LOG_INFO, "New block: %s diff %s (%s)", current_hash, block_diff, net_hashrate);
}

/* Search to see if this string is from a block that has been seen before */
static bool block_exists(char *hexstr)
{
	struct block *s;

	rd_lock(&blk_lock);
	HASH_FIND_STR(blocks, hexstr, s);
	rd_unlock(&blk_lock);
	if (s)
		return true;
	return false;
}

/* Tests if this work is from a block that has been seen before */
static inline bool from_existing_block(struct work *work)
{
	char *hexstr = bin2hex(work->data + 8, 18);
	bool ret;

	ret = block_exists(hexstr);
	free(hexstr);
	return ret;
}

static int block_sort(struct block *blocka, struct block *blockb)
{
	return blocka->block_no - blockb->block_no;
}

static void set_blockdiff(const struct work *work)
{
	unsigned char target[32];
	double diff;
	uint64_t diff64;

	real_block_target(target, work->data);
	diff = target_diff(target);
	diff64 = diff;

	suffix_string(diff64, block_diff, 0);
	hashrate_to_bufstr(net_hashrate, diff * 7158278, -1, H2B_SHORT);
	if (unlikely(current_diff != diff))
		applog(LOG_NOTICE, "Network difficulty changed to %s (%s)", block_diff, net_hashrate);
	current_diff = diff;
}

static bool test_work_current(struct work *work)
{
	bool ret = true;
	char *hexstr;

	if (work->mandatory)
		return ret;

	uint32_t block_id = ((uint32_t*)(work->data))[1];

	/* Hack to work around dud work sneaking into test */
	hexstr = bin2hex(work->data + 8, 18);
	if (!strncmp(hexstr, "000000000000000000000000000000000000", 36))
		goto out_free;

	/* Search to see if this block exists yet and if not, consider it a
	 * new block and set the current block details to this one */
	if (!block_exists(hexstr)) {
		struct block *s = calloc(sizeof(struct block), 1);
		int deleted_block = 0;
		ret = false;

		if (unlikely(!s))
			quit (1, "test_work_current OOM");
		strcpy(s->hash, hexstr);
		s->block_no = new_blocks++;
		wr_lock(&blk_lock);
		/* Only keep the last hour's worth of blocks in memory since
		 * work from blocks before this is virtually impossible and we
		 * want to prevent memory usage from continually rising */
		if (HASH_COUNT(blocks) > 6) {
			struct block *oldblock;

			HASH_SORT(blocks, block_sort);
			oldblock = blocks;
			deleted_block = oldblock->block_no;
			HASH_DEL(blocks, oldblock);
			free(oldblock);
		}
		HASH_ADD_STR(blocks, hash, s);
		set_blockdiff(work);
		wr_unlock(&blk_lock);
		work->pool->block_id = block_id;
		if (deleted_block)
			applog(LOG_DEBUG, "Deleted block %d from database", deleted_block);
		template_nonce = 0;
		set_curblock(hexstr, &work->data[4]);
		if (unlikely(new_blocks == 1))
			goto out_free;

		if (!work->stratum) {
			if (work->longpoll) {
				applog(LOG_NOTICE, "Longpoll from pool %d detected new block",
				       work->pool->pool_no);
			} else if (have_longpoll)
				applog(LOG_NOTICE, "New block detected on network before longpoll");
			else
				applog(LOG_NOTICE, "New block detected on network");
		}
		restart_threads();
	} else {
		bool restart = false;
		struct pool *curpool = NULL;
		if (unlikely(work->pool->block_id != block_id)) {
			bool was_active = work->pool->block_id != 0;
			work->pool->block_id = block_id;
			if (!work->longpoll)
				update_last_work(work);
			if (was_active) {  // Pool actively changed block
				if (work->pool == (curpool = current_pool()))
					restart = true;
				if (block_id == current_block_id) {
					// Caught up, only announce if this pool is the one in use
					if (restart)
						applog(LOG_NOTICE, "%s %d caught up to new block",
						       work->longpoll ? "Longpoll from pool" : "Pool",
						       work->pool->pool_no);
				} else {
					// Switched to a block we know, but not the latest... why?
					// This might detect pools trying to double-spend or 51%,
					// but let's not make any accusations until it's had time
					// in the real world.
					free(hexstr);
					hexstr = blkhashstr(&work->data[4]);
					applog(LOG_WARNING, "%s %d is issuing work for an old block: %s",
					       work->longpoll ? "Longpoll from pool" : "Pool",
					       work->pool->pool_no,
					       hexstr);
				}
			}
		}
	  if (work->longpoll) {
		++work->pool->work_restart_id;
		update_last_work(work);
		if ((!restart) && work->pool == current_pool()) {
			applog(
			       (opt_quiet_work_updates ? LOG_DEBUG : LOG_NOTICE),
			       "Longpoll from pool %d requested work update",
				work->pool->pool_no);
			restart = true;
		}
	  }
		if (restart)
			restart_threads();
	}
	work->longpoll = false;
out_free:
	free(hexstr);
	return ret;
}

static int tv_sort(struct work *worka, struct work *workb)
{
	return worka->tv_staged.tv_sec - workb->tv_staged.tv_sec;
}

static bool work_rollable(struct work *work)
{
	return (!work->clone && work->rolltime);
}

static bool hash_push(struct work *work)
{
	bool rc = true;

	mutex_lock(stgd_lock);
	if (work_rollable(work))
		staged_rollable++;
	if (likely(!getq->frozen)) {
		HASH_ADD_INT(staged_work, id, work);
		HASH_SORT(staged_work, tv_sort);
	} else
		rc = false;
	pthread_cond_broadcast(&getq->cond);
	mutex_unlock(stgd_lock);

	return rc;
}

static void *stage_thread(void *userdata)
{
	struct thr_info *mythr = userdata;
	bool ok = true;

#ifndef HAVE_PTHREAD_CANCEL
	pthread_setcanceltype(PTHREAD_CANCEL_ASYNCHRONOUS, NULL);
#endif

	RenameThread("stage");

	while (ok) {
		struct work *work = NULL;

		applog(LOG_DEBUG, "Popping work to stage thread");

		work = tq_pop(mythr->q, NULL);
		if (unlikely(!work)) {
			applog(LOG_ERR, "Failed to tq_pop in stage_thread");
			ok = false;
			break;
		}
		work->work_restart_id = work->pool->work_restart_id;

		test_work_current(work);

		applog(LOG_DEBUG, "Pushing work to getwork queue (queued=%c)", work->queued?'Y':'N');

		if (unlikely(!hash_push(work))) {
			applog(LOG_WARNING, "Failed to hash_push in stage_thread");
			continue;
		}
	}

	tq_freeze(mythr->q);
	return NULL;
}

static void stage_work(struct work *work)
{
	applog(LOG_DEBUG, "Pushing work from pool %d to hash queue", work->pool->pool_no);
	work->work_restart_id = work->pool->work_restart_id;
	work->pool->last_work_time = time(NULL);
	test_work_current(work);
	hash_push(work);
}

#ifdef HAVE_CURSES
int curses_int(const char *query)
{
	int ret;
	char *cvar;

	cvar = curses_input(query);
	ret = atoi(cvar);
	free(cvar);
	return ret;
}
#endif

#ifdef HAVE_CURSES
static bool input_pool(bool live);
#endif

#ifdef HAVE_CURSES
static void display_pool_summary(struct pool *pool)
{
	double efficiency = 0.0;

	if (curses_active_locked()) {
		wlog("Pool: %s\n", pool->rpc_url);
		if (pool->solved)
			wlog("SOLVED %d BLOCK%s!\n", pool->solved, pool->solved > 1 ? "S" : "");
		wlog("%s own long-poll support\n", pool->lp_url ? "Has" : "Does not have");
		wlog(" Queued work requests: %d\n", pool->getwork_requested);
		wlog(" Share submissions: %d\n", pool->accepted + pool->rejected);
		wlog(" Accepted shares: %d\n", pool->accepted);
		wlog(" Rejected shares: %d\n", pool->rejected);
		wlog(" Accepted difficulty shares: %1.f\n", pool->diff_accepted);
		wlog(" Rejected difficulty shares: %1.f\n", pool->diff_rejected);
		if (pool->accepted || pool->rejected)
			wlog(" Reject ratio: %.1f%%\n", (double)(pool->rejected * 100) / (double)(pool->accepted + pool->rejected));
		uint64_t pool_bytes_xfer = pool->cgminer_pool_stats.net_bytes_received + pool->cgminer_pool_stats.net_bytes_sent;
		efficiency = pool_bytes_xfer ? pool->diff_accepted * 2048. / pool_bytes_xfer : 0.0;
		wlog(" Efficiency (accepted * difficulty / 2 KB): %.2f\n", efficiency);

		wlog(" Discarded work due to new blocks: %d\n", pool->discarded_work);
		wlog(" Stale submissions discarded due to new blocks: %d\n", pool->stale_shares);
		wlog(" Unable to get work from server occasions: %d\n", pool->getfail_occasions);
		wlog(" Submitting work remotely delay occasions: %d\n\n", pool->remotefail_occasions);
		unlock_curses();
	}
}
#endif

/* We can't remove the memory used for this struct pool because there may
 * still be work referencing it. We just remove it from the pools list */
void remove_pool(struct pool *pool)
{
	int i, last_pool = total_pools - 1;
	struct pool *other;

	/* Boost priority of any lower prio than this one */
	for (i = 0; i < total_pools; i++) {
		other = pools[i];
		if (other->prio > pool->prio)
			other->prio--;
	}

	if (pool->pool_no < last_pool) {
		/* Swap the last pool for this one */
		(pools[last_pool])->pool_no = pool->pool_no;
		pools[pool->pool_no] = pools[last_pool];
	}
	/* Give it an invalid number */
	pool->pool_no = total_pools;
	pool->removed = true;
	pool->has_stratum = false;
	total_pools--;
}

/* add a mutex if this needs to be thread safe in the future */
static struct JE {
	char *buf;
	struct JE *next;
} *jedata = NULL;

static void json_escape_free()
{
	struct JE *jeptr = jedata;
	struct JE *jenext;

	jedata = NULL;

	while (jeptr) {
		jenext = jeptr->next;
		free(jeptr->buf);
		free(jeptr);
		jeptr = jenext;
	}
}

static char *json_escape(char *str)
{
	struct JE *jeptr;
	char *buf, *ptr;

	/* 2x is the max, may as well just allocate that */
	ptr = buf = malloc(strlen(str) * 2 + 1);

	jeptr = malloc(sizeof(*jeptr));

	jeptr->buf = buf;
	jeptr->next = jedata;
	jedata = jeptr;

	while (*str) {
		if (*str == '\\' || *str == '"')
			*(ptr++) = '\\';

		*(ptr++) = *(str++);
	}

	*ptr = '\0';

	return buf;
}

void write_config(FILE *fcfg)
{
	int i;

	/* Write pool values */
	fputs("{\n\"pools\" : [", fcfg);
	for(i = 0; i < total_pools; i++) {
		fprintf(fcfg, "%s\n\t{\n\t\t\"url\" : \"%s\",", i > 0 ? "," : "", json_escape(pools[i]->rpc_url));
		if (pools[i]->rpc_proxy)
			fprintf(fcfg, "\n\t\t\"pool-proxy\" : \"%s\",", json_escape(pools[i]->rpc_proxy));
		fprintf(fcfg, "\n\t\t\"user\" : \"%s\",", json_escape(pools[i]->rpc_user));
		fprintf(fcfg, "\n\t\t\"pass\" : \"%s\",", json_escape(pools[i]->rpc_pass));
		fprintf(fcfg, "\n\t\t\"pool-priority\" : \"%d\"", pools[i]->prio);
		if (pools[i]->force_rollntime)
			fprintf(fcfg, ",\n\t\t\"force-rollntime\" : %d", pools[i]->force_rollntime);
		fprintf(fcfg, "\n\t}");
	}
	fputs("\n]\n", fcfg);

	fputs(",\n\"temp-cutoff\" : \"", fcfg);
	for (i = 0; i < total_devices; ++i)
		fprintf(fcfg, "%s%d", i > 0 ? "," : "", devices[i]->cutofftemp);
	fputs("\",\n\"temp-target\" : \"", fcfg);
	for (i = 0; i < total_devices; ++i)
		fprintf(fcfg, "%s%d", i > 0 ? "," : "", devices[i]->targettemp);
	fputs("\"", fcfg);
#ifdef HAVE_OPENCL
	if (nDevs) {
		/* Write GPU device values */
		fputs(",\n\"intensity\" : \"", fcfg);
		for(i = 0; i < nDevs; i++)
			fprintf(fcfg, gpus[i].dynamic ? "%sd" : "%s%d", i > 0 ? "," : "", gpus[i].intensity);
		fputs("\",\n\"vectors\" : \"", fcfg);
		for(i = 0; i < nDevs; i++)
			fprintf(fcfg, "%s%d", i > 0 ? "," : "",
				gpus[i].vwidth);
		fputs("\",\n\"worksize\" : \"", fcfg);
		for(i = 0; i < nDevs; i++)
			fprintf(fcfg, "%s%d", i > 0 ? "," : "",
				(int)gpus[i].work_size);
		fputs("\",\n\"kernel\" : \"", fcfg);
		for(i = 0; i < nDevs; i++) {
			fprintf(fcfg, "%s", i > 0 ? "," : "");
			switch (gpus[i].kernel) {
				case KL_NONE: // Shouldn't happen
					break;
				case KL_POCLBM:
					fprintf(fcfg, "poclbm");
					break;
				case KL_PHATK:
					fprintf(fcfg, "phatk");
					break;
				case KL_DIAKGCN:
					fprintf(fcfg, "diakgcn");
					break;
				case KL_DIABLO:
					fprintf(fcfg, "diablo");
					break;
				case KL_SCRYPT:
					fprintf(fcfg, "scrypt");
					break;
			}
		}
#ifdef USE_SCRYPT
		fputs("\",\n\"lookup-gap\" : \"", fcfg);
		for(i = 0; i < nDevs; i++)
			fprintf(fcfg, "%s%d", i > 0 ? "," : "",
				(int)gpus[i].opt_lg);
		fputs("\",\n\"thread-concurrency\" : \"", fcfg);
		for(i = 0; i < nDevs; i++)
			fprintf(fcfg, "%s%d", i > 0 ? "," : "",
				(int)gpus[i].opt_tc);
		fputs("\",\n\"shaders\" : \"", fcfg);
		for(i = 0; i < nDevs; i++)
			fprintf(fcfg, "%s%d", i > 0 ? "," : "",
				(int)gpus[i].shaders);
#endif
#ifdef HAVE_ADL
		fputs("\",\n\"gpu-engine\" : \"", fcfg);
		for(i = 0; i < nDevs; i++)
			fprintf(fcfg, "%s%d-%d", i > 0 ? "," : "", gpus[i].min_engine, gpus[i].gpu_engine);
		fputs("\",\n\"gpu-fan\" : \"", fcfg);
		for(i = 0; i < nDevs; i++)
			fprintf(fcfg, "%s%d-%d", i > 0 ? "," : "", gpus[i].min_fan, gpus[i].gpu_fan);
		fputs("\",\n\"gpu-memclock\" : \"", fcfg);
		for(i = 0; i < nDevs; i++)
			fprintf(fcfg, "%s%d", i > 0 ? "," : "", gpus[i].gpu_memclock);
		fputs("\",\n\"gpu-memdiff\" : \"", fcfg);
		for(i = 0; i < nDevs; i++)
			fprintf(fcfg, "%s%d", i > 0 ? "," : "", gpus[i].gpu_memdiff);
		fputs("\",\n\"gpu-powertune\" : \"", fcfg);
		for(i = 0; i < nDevs; i++)
			fprintf(fcfg, "%s%d", i > 0 ? "," : "", gpus[i].gpu_powertune);
		fputs("\",\n\"gpu-vddc\" : \"", fcfg);
		for(i = 0; i < nDevs; i++)
			fprintf(fcfg, "%s%1.3f", i > 0 ? "," : "", gpus[i].gpu_vddc);
		fputs("\",\n\"temp-overheat\" : \"", fcfg);
		for(i = 0; i < nDevs; i++)
			fprintf(fcfg, "%s%d", i > 0 ? "," : "", gpus[i].adl.overtemp);
#endif
		fputs("\"", fcfg);
	}
#endif
#ifdef HAVE_ADL
	if (opt_reorder)
		fprintf(fcfg, ",\n\"gpu-reorder\" : true");
#endif
#ifdef WANT_CPUMINE
	fprintf(fcfg, ",\n\"algo\" : \"%s\"", algo_names[opt_algo]);
#endif

	/* Simple bool and int options */
	struct opt_table *opt;
	for (opt = opt_config_table; opt->type != OPT_END; opt++) {
		char *p, *name = strdup(opt->names);
		for (p = strtok(name, "|"); p; p = strtok(NULL, "|")) {
			if (p[1] != '-')
				continue;
			if (opt->type & OPT_NOARG &&
			   ((void *)opt->cb == (void *)opt_set_bool || (void *)opt->cb == (void *)opt_set_invbool) &&
			   (*(bool *)opt->u.arg == ((void *)opt->cb == (void *)opt_set_bool)))
				fprintf(fcfg, ",\n\"%s\" : true", p+2);

			if (opt->type & OPT_HASARG &&
			   ((void *)opt->cb_arg == (void *)set_int_0_to_9999 ||
			   (void *)opt->cb_arg == (void *)set_int_1_to_65535 ||
			   (void *)opt->cb_arg == (void *)set_int_0_to_10 ||
			   (void *)opt->cb_arg == (void *)set_int_1_to_10) &&
			   opt->desc != opt_hidden &&
			   0 <= *(int *)opt->u.arg)
				fprintf(fcfg, ",\n\"%s\" : \"%d\"", p+2, *(int *)opt->u.arg);
		}
	}

	/* Special case options */
	fprintf(fcfg, ",\n\"shares\" : \"%d\"", opt_shares);
	if (pool_strategy == POOL_BALANCE)
		fputs(",\n\"balance\" : true", fcfg);
	if (pool_strategy == POOL_LOADBALANCE)
		fputs(",\n\"load-balance\" : true", fcfg);
	if (pool_strategy == POOL_ROUNDROBIN)
		fputs(",\n\"round-robin\" : true", fcfg);
	if (pool_strategy == POOL_ROTATE)
		fprintf(fcfg, ",\n\"rotate\" : \"%d\"", opt_rotate_period);
#if defined(unix)
	if (opt_stderr_cmd && *opt_stderr_cmd)
		fprintf(fcfg, ",\n\"monitor\" : \"%s\"", json_escape(opt_stderr_cmd));
#endif // defined(unix)
	if (opt_kernel_path && *opt_kernel_path) {
		char *kpath = strdup(opt_kernel_path);
		if (kpath[strlen(kpath)-1] == '/')
			kpath[strlen(kpath)-1] = 0;
		fprintf(fcfg, ",\n\"kernel-path\" : \"%s\"", json_escape(kpath));
	}
	if (schedstart.enable)
		fprintf(fcfg, ",\n\"sched-time\" : \"%d:%d\"", schedstart.tm.tm_hour, schedstart.tm.tm_min);
	if (schedstop.enable)
		fprintf(fcfg, ",\n\"stop-time\" : \"%d:%d\"", schedstop.tm.tm_hour, schedstop.tm.tm_min);
	if (opt_socks_proxy && *opt_socks_proxy)
		fprintf(fcfg, ",\n\"socks-proxy\" : \"%s\"", json_escape(opt_socks_proxy));
#ifdef HAVE_OPENCL
	for(i = 0; i < nDevs; i++)
		if (gpus[i].deven == DEV_DISABLED)
			break;
	if (i < nDevs)
		for (i = 0; i < nDevs; i++)
			if (gpus[i].deven != DEV_DISABLED)
				fprintf(fcfg, ",\n\"device\" : \"%d\"", i);
#endif
	if (opt_api_allow)
		fprintf(fcfg, ",\n\"api-allow\" : \"%s\"", json_escape(opt_api_allow));
	if (strcmp(opt_api_description, PACKAGE_STRING) != 0)
		fprintf(fcfg, ",\n\"api-description\" : \"%s\"", json_escape(opt_api_description));
	if (opt_api_groups)
		fprintf(fcfg, ",\n\"api-groups\" : \"%s\"", json_escape(opt_api_groups));
	if (opt_icarus_options)
		fprintf(fcfg, ",\n\"icarus-options\" : \"%s\"", json_escape(opt_icarus_options));
	if (opt_icarus_timing)
		fprintf(fcfg, ",\n\"icarus-timing\" : \"%s\"", json_escape(opt_icarus_timing));
	fputs("\n}\n", fcfg);

	json_escape_free();
}

void zero_bestshare(void)
{
	int i;

	best_diff = 0;
	memset(best_share, 0, 8);
	suffix_string(best_diff, best_share, 0);

	for (i = 0; i < total_pools; i++) {
		struct pool *pool = pools[i];
		pool->best_diff = 0;
	}
}

void zero_stats(void)
{
	int i;

	gettimeofday(&total_tv_start, NULL);
	miner_started = total_tv_start;
	total_mhashes_done = 0;
	total_getworks = 0;
	total_accepted = 0;
	total_rejected = 0;
	hw_errors = 0;
	total_stale = 0;
	total_discarded = 0;
	total_bytes_xfer = 0;
	new_blocks = 0;
	local_work = 0;
	total_go = 0;
	total_ro = 0;
	total_secs = 1.0;
	total_diff1 = 0;
	found_blocks = 0;
	total_diff_accepted = 0;
	total_diff_rejected = 0;
	total_diff_stale = 0;

	for (i = 0; i < total_pools; i++) {
		struct pool *pool = pools[i];

		pool->getwork_requested = 0;
		pool->accepted = 0;
		pool->rejected = 0;
		pool->solved = 0;
		pool->getwork_requested = 0;
		pool->stale_shares = 0;
		pool->discarded_work = 0;
		pool->getfail_occasions = 0;
		pool->remotefail_occasions = 0;
		pool->last_share_time = 0;
		pool->diff1 = 0;
		pool->diff_accepted = 0;
		pool->diff_rejected = 0;
		pool->diff_stale = 0;
		pool->last_share_diff = 0;
		pool->cgminer_stats.getwork_calls = 0;
		pool->cgminer_stats.getwork_wait_min.tv_sec = MIN_SEC_UNSET;
		pool->cgminer_stats.getwork_wait_max.tv_sec = 0;
		pool->cgminer_stats.getwork_wait_max.tv_usec = 0;
		pool->cgminer_pool_stats.getwork_calls = 0;
		pool->cgminer_pool_stats.getwork_attempts = 0;
		pool->cgminer_pool_stats.getwork_wait_min.tv_sec = MIN_SEC_UNSET;
		pool->cgminer_pool_stats.getwork_wait_max.tv_sec = 0;
		pool->cgminer_pool_stats.getwork_wait_max.tv_usec = 0;
		pool->cgminer_pool_stats.min_diff = 0;
		pool->cgminer_pool_stats.max_diff = 0;
		pool->cgminer_pool_stats.min_diff_count = 0;
		pool->cgminer_pool_stats.max_diff_count = 0;
		pool->cgminer_pool_stats.times_sent = 0;
		pool->cgminer_pool_stats.bytes_sent = 0;
		pool->cgminer_pool_stats.net_bytes_sent = 0;
		pool->cgminer_pool_stats.times_received = 0;
		pool->cgminer_pool_stats.bytes_received = 0;
		pool->cgminer_pool_stats.net_bytes_received = 0;
	}

	zero_bestshare();

	mutex_lock(&hash_lock);
	for (i = 0; i < total_devices; ++i) {
		struct cgpu_info *cgpu = devices[i];

		cgpu->total_mhashes = 0;
		cgpu->accepted = 0;
		cgpu->rejected = 0;
		cgpu->hw_errors = 0;
		cgpu->utility = 0.0;
		cgpu->utility_diff1 = 0;
		cgpu->last_share_pool_time = 0;
		cgpu->diff1 = 0;
		cgpu->diff_accepted = 0;
		cgpu->diff_rejected = 0;
		cgpu->last_share_diff = 0;
		cgpu->thread_fail_init_count = 0;
		cgpu->thread_zero_hash_count = 0;
		cgpu->thread_fail_queue_count = 0;
		cgpu->dev_sick_idle_60_count = 0;
		cgpu->dev_dead_idle_600_count = 0;
		cgpu->dev_nostart_count = 0;
		cgpu->dev_over_heat_count = 0;
		cgpu->dev_thermal_cutoff_count = 0;
		cgpu->dev_comms_error_count = 0;
		cgpu->dev_throttle_count = 0;
		cgpu->cgminer_stats.getwork_calls = 0;
		cgpu->cgminer_stats.getwork_wait_min.tv_sec = MIN_SEC_UNSET;
		cgpu->cgminer_stats.getwork_wait_max.tv_sec = 0;
		cgpu->cgminer_stats.getwork_wait_max.tv_usec = 0;
	}
	mutex_unlock(&hash_lock);
}

#ifdef HAVE_CURSES
static void display_pools(void)
{
	struct pool *pool;
	int selected, i, j;
	char input;

	opt_loginput = true;
	immedok(logwin, true);
	clear_logwin();
updated:
	for (j = 0; j < total_pools; j++) {
		for (i = 0; i < total_pools; i++) {
			pool = pools[i];

			if (pool->prio != j)
				continue;

			if (pool == current_pool())
				wattron(logwin, A_BOLD);
			if (pool->enabled != POOL_ENABLED)
				wattron(logwin, A_DIM);
			wlogprint("%d: ", pool->prio);
			switch (pool->enabled) {
				case POOL_ENABLED:
					wlogprint("Enabled  ");
					break;
				case POOL_DISABLED:
					wlogprint("Disabled ");
					break;
				case POOL_REJECTING:
					wlogprint("Rejectin ");
					break;
			}
			if (pool->idle)
				wlogprint("Dead ");
			else
			if (pool->has_stratum)
				wlogprint("Strtm");
			else
			if (pool->lp_url && pool->proto != pool->lp_proto)
				wlogprint("Mixed");
			else
				switch (pool->proto) {
					case PLP_GETBLOCKTEMPLATE:
						wlogprint(" GBT ");
						break;
					case PLP_GETWORK:
						wlogprint("GWork");
						break;
					default:
						wlogprint("Alive");
				}
			wlogprint(" Pool %d: %s  User:%s\n",
				pool->pool_no,
				pool->rpc_url, pool->rpc_user);
			wattroff(logwin, A_BOLD | A_DIM);

			break; //for (i = 0; i < total_pools; i++)
		}
	}
retry:
	wlogprint("\nCurrent pool management strategy: %s\n",
		strategies[pool_strategy].s);
	if (pool_strategy == POOL_ROTATE)
		wlogprint("Set to rotate every %d minutes\n", opt_rotate_period);
	wlogprint("[F]ailover only %s\n", opt_fail_only ? "enabled" : "disabled");
	wlogprint("[A]dd pool [R]emove pool [D]isable pool [E]nable pool [P]rioritize pool\n");
	wlogprint("[C]hange management strategy [S]witch pool [I]nformation\n");
	wlogprint("Or press any other key to continue\n");
	input = getch();

	if (!strncasecmp(&input, "a", 1)) {
		input_pool(true);
		goto updated;
	} else if (!strncasecmp(&input, "r", 1)) {
		if (total_pools <= 1) {
			wlogprint("Cannot remove last pool");
			goto retry;
		}
		selected = curses_int("Select pool number");
		if (selected < 0 || selected >= total_pools) {
			wlogprint("Invalid selection\n");
			goto retry;
		}
		pool = pools[selected];
		if (pool == current_pool())
			switch_pools(NULL);
		if (pool == current_pool()) {
			wlogprint("Unable to remove pool due to activity\n");
			goto retry;
		}
		disable_pool(pool);
		remove_pool(pool);
		goto updated;
	} else if (!strncasecmp(&input, "s", 1)) {
		selected = curses_int("Select pool number");
		if (selected < 0 || selected >= total_pools) {
			wlogprint("Invalid selection\n");
			goto retry;
		}
		pool = pools[selected];
		enable_pool(pool);
		switch_pools(pool);
		goto updated;
	} else if (!strncasecmp(&input, "d", 1)) {
		if (enabled_pools <= 1) {
			wlogprint("Cannot disable last pool");
			goto retry;
		}
		selected = curses_int("Select pool number");
		if (selected < 0 || selected >= total_pools) {
			wlogprint("Invalid selection\n");
			goto retry;
		}
		pool = pools[selected];
		disable_pool(pool);
		if (pool == current_pool())
			switch_pools(NULL);
		goto updated;
	} else if (!strncasecmp(&input, "e", 1)) {
		selected = curses_int("Select pool number");
		if (selected < 0 || selected >= total_pools) {
			wlogprint("Invalid selection\n");
			goto retry;
		}
		pool = pools[selected];
		enable_pool(pool);
		if (pool->prio < current_pool()->prio)
			switch_pools(pool);
		goto updated;
	} else if (!strncasecmp(&input, "c", 1)) {
		for (i = 0; i <= TOP_STRATEGY; i++)
			wlogprint("%d: %s\n", i, strategies[i].s);
		selected = curses_int("Select strategy number type");
		if (selected < 0 || selected > TOP_STRATEGY) {
			wlogprint("Invalid selection\n");
			goto retry;
		}
		if (selected == POOL_ROTATE) {
			opt_rotate_period = curses_int("Select interval in minutes");

			if (opt_rotate_period < 0 || opt_rotate_period > 9999) {
				opt_rotate_period = 0;
				wlogprint("Invalid selection\n");
				goto retry;
			}
		}
		pool_strategy = selected;
		switch_pools(NULL);
		goto updated;
	} else if (!strncasecmp(&input, "i", 1)) {
		selected = curses_int("Select pool number");
		if (selected < 0 || selected >= total_pools) {
			wlogprint("Invalid selection\n");
			goto retry;
		}
		pool = pools[selected];
		display_pool_summary(pool);
		goto retry;
	} else if (!strncasecmp(&input, "f", 1)) {
		opt_fail_only ^= true;
		goto updated;
        } else if (!strncasecmp(&input, "p", 1)) {
			char *prilist = curses_input("Enter new pool priority (comma separated list)");
			int res = prioritize_pools(prilist, &i);
			free(prilist);
			switch (res) {
        		case MSG_NOPOOL:
        			wlogprint("No pools\n");
        			goto retry;
        		case MSG_MISPID:
        			wlogprint("Missing pool id parameter\n");
        			goto retry;
        		case MSG_INVPID:
        			wlogprint("Invalid pool id %d - range is 0 - %d\n", i, total_pools - 1);
        			goto retry;
        		case MSG_DUPPID:
        			wlogprint("Duplicate pool specified %d\n", i);
        			goto retry;
        		case MSG_POOLPRIO:
        		default:
        			goto updated;
        	}
	} else
		clear_logwin();

	immedok(logwin, false);
	opt_loginput = false;
}

static const char *summary_detail_level_str(void)
{
	if (opt_compact)
		return "compact";
	if (opt_show_procs)
		return "processors";
	return "devices";
}

static void display_options(void)
{
	int selected;
	char input;

	opt_loginput = true;
	immedok(logwin, true);
	clear_logwin();
retry:
	wlogprint("[N]ormal [C]lear [S]ilent mode (disable all output)\n");
	wlogprint("[D]ebug:%s\n[P]er-device:%s\n[Q]uiet:%s\n[V]erbose:%s\n"
		  "[R]PC debug:%s\n[W]orkTime details:%s\nsu[M]mary detail level:%s\n"
		  "[L]og interval:%d\n[Z]ero statistics\n",
		opt_debug_console ? "on" : "off",
	        want_per_device_stats? "on" : "off",
		opt_quiet ? "on" : "off",
		opt_log_output ? "on" : "off",
		opt_protocol ? "on" : "off",
		opt_worktime ? "on" : "off",
		summary_detail_level_str(),
		opt_log_interval);
	wlogprint("Select an option or any other key to return\n");
	input = getch();
	if (!strncasecmp(&input, "q", 1)) {
		opt_quiet ^= true;
		wlogprint("Quiet mode %s\n", opt_quiet ? "enabled" : "disabled");
		goto retry;
	} else if (!strncasecmp(&input, "v", 1)) {
		opt_log_output ^= true;
		if (opt_log_output)
			opt_quiet = false;
		wlogprint("Verbose mode %s\n", opt_log_output ? "enabled" : "disabled");
		goto retry;
	} else if (!strncasecmp(&input, "n", 1)) {
		opt_log_output = false;
		opt_debug_console = false;
		opt_quiet = false;
		opt_protocol = false;
		opt_compact = false;
		opt_show_procs = false;
		devsummaryYOffset = 0;
		want_per_device_stats = false;
		wlogprint("Output mode reset to normal\n");
		switch_compact();
		goto retry;
	} else if (!strncasecmp(&input, "d", 1)) {
		opt_debug = true;
		opt_debug_console ^= true;
		opt_log_output = opt_debug_console;
		if (opt_debug_console)
			opt_quiet = false;
		wlogprint("Debug mode %s\n", opt_debug_console ? "enabled" : "disabled");
		goto retry;
	} else if (!strncasecmp(&input, "m", 1)) {
		if (opt_compact)
			opt_compact = false;
		else
		if (!opt_show_procs)
			opt_show_procs = true;
		else
		{
			opt_compact = true;
			opt_show_procs = false;
			devsummaryYOffset = 0;
		}
		wlogprint("su[M]mary detail level changed to: %s\n", summary_detail_level_str());
		switch_compact();
		goto retry;
	} else if (!strncasecmp(&input, "p", 1)) {
		want_per_device_stats ^= true;
		opt_log_output = want_per_device_stats;
		wlogprint("Per-device stats %s\n", want_per_device_stats ? "enabled" : "disabled");
		goto retry;
	} else if (!strncasecmp(&input, "r", 1)) {
		opt_protocol ^= true;
		if (opt_protocol)
			opt_quiet = false;
		wlogprint("RPC protocol debugging %s\n", opt_protocol ? "enabled" : "disabled");
		goto retry;
	} else if (!strncasecmp(&input, "c", 1))
		clear_logwin();
	else if (!strncasecmp(&input, "l", 1)) {
		selected = curses_int("Interval in seconds");
		if (selected < 0 || selected > 9999) {
			wlogprint("Invalid selection\n");
			goto retry;
		}
		opt_log_interval = selected;
		wlogprint("Log interval set to %d seconds\n", opt_log_interval);
		goto retry;
	} else if (!strncasecmp(&input, "s", 1)) {
		opt_realquiet = true;
	} else if (!strncasecmp(&input, "w", 1)) {
		opt_worktime ^= true;
		wlogprint("WorkTime details %s\n", opt_worktime ? "enabled" : "disabled");
		goto retry;
	} else if (!strncasecmp(&input, "z", 1)) {
		zero_stats();
		goto retry;
	} else
		clear_logwin();

	immedok(logwin, false);
	opt_loginput = false;
}
#endif

void default_save_file(char *filename)
{
#if defined(unix)
	if (getenv("HOME") && *getenv("HOME")) {
	        strcpy(filename, getenv("HOME"));
		strcat(filename, "/");
	}
	else
		strcpy(filename, "");
	strcat(filename, ".bfgminer/");
	mkdir(filename, 0777);
#else
	strcpy(filename, "");
#endif
	strcat(filename, def_conf);
}

#ifdef HAVE_CURSES
static void set_options(void)
{
	int selected;
	char input;

	opt_loginput = true;
	immedok(logwin, true);
	clear_logwin();
retry:
	wlogprint("\n[L]ongpoll: %s\n", want_longpoll ? "On" : "Off");
	wlogprint("[Q]ueue: %d\n[S]cantime: %d\n[E]xpiry: %d\n[R]etries: %d\n"
		  "[W]rite config file\n[B]FGMiner restart\n",
		opt_queue, opt_scantime, opt_expiry, opt_retries);
	wlogprint("Select an option or any other key to return\n");
	input = getch();

	if (!strncasecmp(&input, "q", 1)) {
		selected = curses_int("Extra work items to queue");
		if (selected < 0 || selected > 9999) {
			wlogprint("Invalid selection\n");
			goto retry;
		}
		opt_queue = selected;
		goto retry;
	} else if (!strncasecmp(&input, "l", 1)) {
		if (want_longpoll)
			stop_longpoll();
		else
			start_longpoll();
		applog(LOG_WARNING, "Longpoll %s", want_longpoll ? "enabled" : "disabled");
		goto retry;
	} else if  (!strncasecmp(&input, "s", 1)) {
		selected = curses_int("Set scantime in seconds");
		if (selected < 0 || selected > 9999) {
			wlogprint("Invalid selection\n");
			goto retry;
		}
		opt_scantime = selected;
		goto retry;
	} else if  (!strncasecmp(&input, "e", 1)) {
		selected = curses_int("Set expiry time in seconds");
		if (selected < 0 || selected > 9999) {
			wlogprint("Invalid selection\n");
			goto retry;
		}
		opt_expiry = selected;
		goto retry;
	} else if  (!strncasecmp(&input, "r", 1)) {
		selected = curses_int("Retries before failing (-1 infinite)");
		if (selected < -1 || selected > 9999) {
			wlogprint("Invalid selection\n");
			goto retry;
		}
		opt_retries = selected;
		goto retry;
	} else if  (!strncasecmp(&input, "w", 1)) {
		FILE *fcfg;
		char *str, filename[PATH_MAX], prompt[PATH_MAX + 50];

		default_save_file(filename);
		sprintf(prompt, "Config filename to write (Enter for default) [%s]", filename);
		str = curses_input(prompt);
		if (strcmp(str, "-1")) {
			struct stat statbuf;

			strcpy(filename, str);
			free(str);
			if (!stat(filename, &statbuf)) {
				wlogprint("File exists, overwrite?\n");
				input = getch();
				if (strncasecmp(&input, "y", 1))
					goto retry;
			}
		}
		else
			free(str);
		fcfg = fopen(filename, "w");
		if (!fcfg) {
			wlogprint("Cannot open or create file\n");
			goto retry;
		}
		write_config(fcfg);
		fclose(fcfg);
		goto retry;

	} else if (!strncasecmp(&input, "b", 1)) {
		wlogprint("Are you sure?\n");
		input = getch();
		if (!strncasecmp(&input, "y", 1))
			app_restart();
		else
			clear_logwin();
	} else
		clear_logwin();

	immedok(logwin, false);
	opt_loginput = false;
}

static void *input_thread(void __maybe_unused *userdata)
{
	RenameThread("input");

	if (!curses_active)
		return NULL;

	while (1) {
		int input;

		input = getch();
		switch (input) {
		case 'q': case 'Q':
			kill_work();
			return NULL;
		case 'd': case 'D':
			display_options();
			break;
		case 'p': case 'P':
			display_pools();
			break;
		case 's': case 'S':
			set_options();
			break;
		case 'g': case 'G':
			if (have_opencl)
				manage_gpu();
			break;
#ifdef HAVE_CURSES
		case KEY_DOWN:
			if (devsummaryYOffset < -(total_lines + devcursor - statusy))
				break;
			devsummaryYOffset -= 2;
		case KEY_UP:
			if (devsummaryYOffset == 0)
				break;
			++devsummaryYOffset;
			if (curses_active_locked()) {
				int i;
				for (i = 0; i < mining_threads; i++)
					curses_print_devstatus(i);
				touchwin(statuswin);
				wrefresh(statuswin);
				unlock_curses();
			}
			break;
#endif
		}
		if (opt_realquiet) {
			disable_curses();
			break;
		}
	}

	return NULL;
}
#endif

static void *api_thread(void *userdata)
{
	struct thr_info *mythr = userdata;

	pthread_detach(pthread_self());
	pthread_setcanceltype(PTHREAD_CANCEL_ASYNCHRONOUS, NULL);

	RenameThread("rpc");

	api(api_thr_id);

	PTH(mythr) = 0L;

	return NULL;
}

void thread_reportin(struct thr_info *thr)
{
	gettimeofday(&thr->last, NULL);
	thr->cgpu->status = LIFE_WELL;
	thr->getwork = 0;
	thr->cgpu->device_last_well = time(NULL);
}

void thread_reportout(struct thr_info *thr)
{
	thr->getwork = time(NULL);
}

static void hashmeter(int thr_id, struct timeval *diff,
		      uint64_t hashes_done)
{
	struct timeval temp_tv_end, total_diff;
	double secs;
	double local_secs;
	double utility;
	static double local_mhashes_done = 0;
	static double rolling = 0;
	double local_mhashes = (double)hashes_done / 1000000.0;
	bool showlog = false;
	char cHr[h2bs_fmt_size[H2B_NOUNIT]], aHr[h2bs_fmt_size[H2B_NOUNIT]], uHr[h2bs_fmt_size[H2B_SPACED]];

	/* Update the last time this thread reported in */
	if (thr_id >= 0) {
		gettimeofday(&thr_info[thr_id].last, NULL);
		thr_info[thr_id].cgpu->device_last_well = time(NULL);
	}

	secs = (double)diff->tv_sec + ((double)diff->tv_usec / 1000000.0);

	/* So we can call hashmeter from a non worker thread */
	if (thr_id >= 0) {
		struct thr_info *thr = &thr_info[thr_id];
		struct cgpu_info *cgpu = thr_info[thr_id].cgpu;
		int threadobj = cgpu->threads ?: 1;
		double thread_rolling = 0.0;
		int i;

		applog(LOG_DEBUG, "[thread %d: %"PRIu64" hashes, %.1f khash/sec]",
			thr_id, hashes_done, hashes_done / 1000 / secs);

		/* Rolling average for each thread and each device */
		decay_time(&thr->rolling, local_mhashes / secs);
		for (i = 0; i < threadobj; i++)
			thread_rolling += cgpu->thr[i]->rolling;

		mutex_lock(&hash_lock);
		decay_time(&cgpu->rolling, thread_rolling);
		cgpu->total_mhashes += local_mhashes;
		mutex_unlock(&hash_lock);

		// If needed, output detailed, per-device stats
		if (want_per_device_stats) {
			struct timeval now;
			struct timeval elapsed;
			struct timeval *last_msg_tv = opt_show_procs ? &thr->cgpu->last_message_tv : &thr->cgpu->device->last_message_tv;

			gettimeofday(&now, NULL);
			timersub(&now, last_msg_tv, &elapsed);
			if (opt_log_interval <= elapsed.tv_sec) {
				struct cgpu_info *cgpu = thr->cgpu;
				char logline[255];

				*last_msg_tv = now;

				get_statline(logline, cgpu);
				if (!curses_active) {
					printf("%s          \r", logline);
					fflush(stdout);
				} else
					applog(LOG_INFO, "%s", logline);
			}
		}
	}

	/* Totals are updated by all threads so can race without locking */
	mutex_lock(&hash_lock);
	gettimeofday(&temp_tv_end, NULL);
	timersub(&temp_tv_end, &total_tv_end, &total_diff);

	total_mhashes_done += local_mhashes;
	local_mhashes_done += local_mhashes;
	if (total_diff.tv_sec < opt_log_interval)
		/* Only update the total every opt_log_interval seconds */
		goto out_unlock;
	showlog = true;
	gettimeofday(&total_tv_end, NULL);

	local_secs = (double)total_diff.tv_sec + ((double)total_diff.tv_usec / 1000000.0);
	decay_time(&rolling, local_mhashes_done / local_secs);
	global_hashrate = roundl(rolling) * 1000000;

	timersub(&total_tv_end, &total_tv_start, &total_diff);
	total_secs = (double)total_diff.tv_sec +
		((double)total_diff.tv_usec / 1000000.0);

	utility = total_accepted / total_secs * 60;

	ti_hashrate_bufstr(
		(char*[]){cHr, aHr, uHr},
		1e6*rolling,
		1e6*total_mhashes_done / total_secs,
		utility_to_hashrate(total_diff_accepted / (total_secs ?: 1) * 60),
		H2B_SPACED);

	sprintf(statusline, "%s%ds:%s avg:%s u:%s | A:%d R:%d S:%d HW:%d U:%.1f/m BS:%s",
		want_per_device_stats ? "ALL " : "",
		opt_log_interval,
		cHr, aHr,
		uHr,
		total_accepted, total_rejected, total_stale,
		hw_errors,
		utility,
		best_share);


	local_mhashes_done = 0;
out_unlock:
	mutex_unlock(&hash_lock);
	if (showlog) {
		if (!curses_active) {
			printf("%s          \r", statusline);
			fflush(stdout);
		} else
			applog(LOG_INFO, "%s", statusline);
	}
}

void hashmeter2(struct thr_info *thr)
{
	struct timeval tv_now, tv_elapsed;
	
	timerclear(&thr->tv_hashes_done);
	
	gettimeofday(&tv_now, NULL);
	timersub(&tv_now, &thr->tv_lastupdate, &tv_elapsed);
	if (tv_elapsed.tv_sec >= opt_log_interval) {
		hashmeter(thr->id, &tv_elapsed, thr->hashes_done);
		thr->hashes_done = 0;
		thr->tv_lastupdate = tv_now;
	}
}

static void stratum_share_result(json_t *val, json_t *res_val, json_t *err_val,
				 struct stratum_share *sshare)
{
	struct work *work = sshare->work;

	share_result(val, res_val, err_val, work, false, "");
}

/* Parses stratum json responses and tries to find the id that the request
 * matched to and treat it accordingly. */
bool parse_stratum_response(struct pool *pool, char *s)
{
	json_t *val = NULL, *err_val, *res_val, *id_val;
	struct stratum_share *sshare;
	json_error_t err;
	bool ret = false;
	int id;

	val = JSON_LOADS(s, &err);
	if (!val) {
		applog(LOG_INFO, "JSON decode failed(%d): %s", err.line, err.text);
		goto out;
	}

	res_val = json_object_get(val, "result");
	err_val = json_object_get(val, "error");
	id_val = json_object_get(val, "id");

	if (json_is_null(id_val) || !id_val) {
		char *ss;

		if (err_val)
			ss = json_dumps(err_val, JSON_INDENT(3));
		else
			ss = strdup("(unknown reason)");

		applog(LOG_INFO, "JSON-RPC non method decode failed: %s", ss);

		free(ss);

		goto out;
	}

	if (!json_is_integer(id_val)) {
		if (json_is_string(id_val)
		 && !strncmp(json_string_value(id_val), "txlist", 6)
		 && !strcmp(json_string_value(id_val) + 6, pool->swork.job_id)
		 && json_is_array(res_val)) {
			// Check that the transactions actually hash to the merkle links
			{
				unsigned maxtx = 1 << pool->swork.merkles;
				unsigned mintx = maxtx >> 1;
				--maxtx;
				unsigned acttx = (unsigned)json_array_size(res_val);
				if (acttx < mintx || acttx > maxtx) {
					applog(LOG_WARNING, "Pool %u is sending mismatched block contents to us (%u is not %u-%u)",
					       pool->pool_no, acttx, mintx, maxtx);
					goto fishy;
				}
				// TODO: Check hashes match actual merkle links
			}

			if (pool->swork.opaque) {
				pool->swork.opaque = false;
				applog(LOG_NOTICE, "Pool %u now providing block contents to us",
				       pool->pool_no);
			}
			pool->swork.transparency_time = (time_t)-1;

fishy:
			ret = true;
		}

		goto out;
	}

	id = json_integer_value(id_val);
	mutex_lock(&sshare_lock);
	HASH_FIND_INT(stratum_shares, &id, sshare);
	if (sshare)
		HASH_DEL(stratum_shares, sshare);
	mutex_unlock(&sshare_lock);
	if (!sshare) {
		if (json_is_true(res_val))
			applog(LOG_NOTICE, "Accepted untracked stratum share from pool %d", pool->pool_no);
		else
			applog(LOG_NOTICE, "Rejected untracked stratum share from pool %d", pool->pool_no);
		goto out;
	}
	else {
		mutex_lock(&submitting_lock);
		--total_submitting;
		mutex_unlock(&submitting_lock);
	}
	stratum_share_result(val, res_val, err_val, sshare);
	free_work(sshare->work);
	free(sshare);

	ret = true;
out:
	if (val)
		json_decref(val);

	return ret;
}

static void shutdown_stratum(struct pool *pool)
{
	// Shut down Stratum as if we never had it
	pool->stratum_active = false;
	pool->stratum_auth = false;
	pool->has_stratum = false;
	shutdown(pool->sock, SHUT_RDWR);
	free(pool->stratum_url);
	if (pool->sockaddr_url == pool->stratum_url)
		pool->sockaddr_url = NULL;
	pool->stratum_url = NULL;
}

void clear_stratum_shares(struct pool *pool)
{
	struct stratum_share *sshare, *tmpshare;
	struct work *work;
	double diff_cleared = 0;
	int cleared = 0;

	mutex_lock(&sshare_lock);
	HASH_ITER(hh, stratum_shares, sshare, tmpshare) {
		if (sshare->work->pool == pool) {
			HASH_DEL(stratum_shares, sshare);
			
			work = sshare->work;
			sharelog("disconnect", work);
			
			diff_cleared += sshare->work->work_difficulty;
			free_work(sshare->work);
			free(sshare);
			cleared++;
		}
	}
	mutex_unlock(&sshare_lock);

	if (cleared) {
		applog(LOG_WARNING, "Lost %d shares due to stratum disconnect on pool %d", cleared, pool->pool_no);
		mutex_lock(&stats_lock);
		pool->stale_shares += cleared;
		total_stale += cleared;
		pool->diff_stale += diff_cleared;
		total_diff_stale += diff_cleared;
		mutex_unlock(&stats_lock);

		mutex_lock(&submitting_lock);
		total_submitting -= cleared;
		mutex_unlock(&submitting_lock);
	}
}

static void resubmit_stratum_shares(struct pool *pool)
{
	struct stratum_share *sshare, *tmpshare;
	struct work *work;
	unsigned resubmitted = 0;

	mutex_lock(&sshare_lock);
	mutex_lock(&submitting_lock);
	HASH_ITER(hh, stratum_shares, sshare, tmpshare) {
		if (sshare->work->pool != pool)
			continue;
		
		HASH_DEL(stratum_shares, sshare);
		
		work = sshare->work;
		list_add_tail(&work->list, &submit_waiting);
		
		free(sshare);
		++resubmitted;
	}
	mutex_unlock(&submitting_lock);
	mutex_unlock(&sshare_lock);

	if (resubmitted) {
		notifier_wake(submit_waiting_notifier);
		applog(LOG_DEBUG, "Resubmitting %u shares due to stratum disconnect on pool %u", resubmitted, pool->pool_no);
	}
}

static void clear_pool_work(struct pool *pool)
{
	struct work *work, *tmp;
	int cleared = 0;

	mutex_lock(stgd_lock);
	HASH_ITER(hh, staged_work, work, tmp) {
		if (work->pool == pool) {
			HASH_DEL(staged_work, work);
			free_work(work);
			cleared++;
		}
	}
	mutex_unlock(stgd_lock);
}

/* We only need to maintain a secondary pool connection when we need the
 * capacity to get work from the backup pools while still on the primary */
static bool cnx_needed(struct pool *pool)
{
	struct pool *cp;

	/* Balance strategies need all pools online */
	if (pool_strategy == POOL_BALANCE)
		return true;
	if (pool_strategy == POOL_LOADBALANCE)
		return true;

	/* Idle stratum pool needs something to kick it alive again */
	if (pool->has_stratum && pool->idle)
		return true;

	/* Getwork pools without opt_fail_only need backup pools up to be able
	 * to leak shares */
	cp = current_pool();
	if (cp == pool)
		return true;
	if (!cp->has_stratum && (!opt_fail_only || !cp->hdr_path))
		return true;

	/* Keep the connection open to allow any stray shares to be submitted
	 * on switching pools for 2 minutes. */
	if (difftime(time(NULL), pool->last_work_time) < 120)
		return true;

	return false;
}

static void wait_lpcurrent(struct pool *pool);
static void pool_resus(struct pool *pool);
static void gen_stratum_work(struct pool *pool, struct work *work);

static void stratum_resumed(struct pool *pool)
{
	if (!pool->stratum_notify)
		return;
	if (pool_tclear(pool, &pool->idle)) {
		applog(LOG_INFO, "Stratum connection to pool %d resumed", pool->pool_no);
		pool_resus(pool);
	}
}

static bool supports_resume(struct pool *pool)
{
	bool ret;

	mutex_lock(&pool->pool_lock);
	ret = (pool->sessionid != NULL);
	mutex_unlock(&pool->pool_lock);
	return ret;
}

/* One stratum thread per pool that has stratum waits on the socket checking
 * for new messages and for the integrity of the socket connection. We reset
 * the connection based on the integrity of the receive side only as the send
 * side will eventually expire data it fails to send. */
static void *stratum_thread(void *userdata)
{
	struct pool *pool = (struct pool *)userdata;

	pthread_detach(pthread_self());

	char threadname[20];
	snprintf(threadname, 20, "stratum%u", pool->pool_no);
	RenameThread(threadname);

	srand(time(NULL) + (intptr_t)userdata);

	while (42) {
		struct timeval timeout;
		fd_set rd;
		char *s;

		if (unlikely(!pool->has_stratum))
			break;

		/* Check to see whether we need to maintain this connection
		 * indefinitely or just bring it up when we switch to this
		 * pool */
		if (!sock_full(pool) && !cnx_needed(pool)) {
			suspend_stratum(pool);
			clear_stratum_shares(pool);
			clear_pool_work(pool);

			wait_lpcurrent(pool);
			if (!restart_stratum(pool)) {
				pool_died(pool);
				while (!restart_stratum(pool)) {
					if (pool->removed)
						goto out;
					nmsleep(30000);
				}
			}
		}

		FD_ZERO(&rd);
		FD_SET(pool->sock, &rd);
		timeout.tv_sec = 120;
		timeout.tv_usec = 0;

		/* If we fail to receive any notify messages for 2 minutes we
		 * assume the connection has been dropped and treat this pool
		 * as dead */
		if (!sock_full(pool) && select(pool->sock + 1, &rd, NULL, NULL, &timeout) < 1) {
			applog(LOG_DEBUG, "Stratum select timeout on pool %d", pool->pool_no);
			s = NULL;
		} else
			s = recv_line(pool);
		if (!s) {
			if (!pool->has_stratum)
				break;

			applog(LOG_NOTICE, "Stratum connection to pool %d interrupted", pool->pool_no);
			pool->getfail_occasions++;
			total_go++;

			pool->sock = INVSOCK;

			/* If the socket to our stratum pool disconnects, all
			 * submissions need to be discarded or resent. */
			if (!supports_resume(pool))
				clear_stratum_shares(pool);
			else
				resubmit_stratum_shares(pool);
			clear_pool_work(pool);
			if (pool == current_pool())
				restart_threads();

			if (restart_stratum(pool))
				continue;

			shutdown_stratum(pool);
			pool_died(pool);
			break;
		}

		/* Check this pool hasn't died while being a backup pool and
		 * has not had its idle flag cleared */
		stratum_resumed(pool);

		if (!parse_method(pool, s) && !parse_stratum_response(pool, s))
			applog(LOG_INFO, "Unknown stratum msg: %s", s);
		free(s);
		if (pool->swork.clean) {
			struct work *work = make_work();

			/* Generate a single work item to update the current
			 * block database */
			pool->swork.clean = false;
			gen_stratum_work(pool, work);

			/* Try to extract block height from coinbase scriptSig */
			char *hex_height = &pool->swork.coinbase1[8 /*version*/ + 2 /*txin count*/ + 72 /*prevout*/ + 2 /*scriptSig len*/ + 2 /*push opcode*/];
			unsigned char cb_height_sz;
			hex2bin(&cb_height_sz, &hex_height[-2], 1);
			if (cb_height_sz == 3) {
				// FIXME: The block number will overflow this by AD 2173
				uint32_t block_id = ((uint32_t*)work->data)[1];
				uint32_t height = 0;
				hex2bin((unsigned char*)&height, hex_height, 3);
				height = le32toh(height);
				have_block_height(block_id, height);
			}

			++pool->work_restart_id;
			if (test_work_current(work)) {
				/* Only accept a work update if this stratum
				 * connection is from the current pool */
				if (pool == current_pool()) {
					restart_threads();
					applog(
					       (opt_quiet_work_updates ? LOG_DEBUG : LOG_NOTICE),
					       "Stratum from pool %d requested work update", pool->pool_no);
				}
			} else
				applog(LOG_NOTICE, "Stratum from pool %d detected new block", pool->pool_no);
			free_work(work);
		}

		if (pool->swork.transparency_time != (time_t)-1 && difftime(time(NULL), pool->swork.transparency_time) > 21.09375) {
			// More than 4 timmills past since requested transactions
			pool->swork.transparency_time = (time_t)-1;
			pool->swork.opaque = true;
			applog(LOG_WARNING, "Pool %u is hiding block contents from us",
			       pool->pool_no);
		}
	}

out:
	return NULL;
}

static void init_stratum_thread(struct pool *pool)
{
	if (unlikely(pthread_create(&pool->stratum_thread, NULL, stratum_thread, (void *)pool)))
		quit(1, "Failed to create stratum thread");
}

static void *longpoll_thread(void *userdata);

static bool stratum_works(struct pool *pool)
{
	applog(LOG_INFO, "Testing pool %d stratum %s", pool->pool_no, pool->stratum_url);
	if (!extract_sockaddr(pool, pool->stratum_url))
		return false;

	if (!initiate_stratum(pool))
		return false;

	return true;
}

static bool pool_active(struct pool *pool, bool pinging)
{
	struct timeval tv_getwork, tv_getwork_reply;
	bool ret = false;
	json_t *val;
	CURL *curl;
	int rolltime;
	char *rpc_req;
	struct work *work;
	enum pool_protocol proto;

		applog(LOG_INFO, "Testing pool %s", pool->rpc_url);

	/* This is the central point we activate stratum when we can */
	curl = curl_easy_init();
	if (unlikely(!curl)) {
		applog(LOG_ERR, "CURL initialisation failed");
		return false;
	}

	if (!(want_gbt || want_getwork))
		goto nohttp;

	work = make_work();

	/* Probe for GBT support on first pass */
	proto = want_gbt ? PLP_GETBLOCKTEMPLATE : PLP_GETWORK;

tryagain:
	rpc_req = prepare_rpc_req_probe(work, proto, NULL);
	work->pool = pool;
	if (!rpc_req)
		goto out;

	pool->probed = false;
	gettimeofday(&tv_getwork, NULL);
	val = json_rpc_call(curl, pool->rpc_url, pool->rpc_userpass, rpc_req,
			true, false, &rolltime, pool, false);
	gettimeofday(&tv_getwork_reply, NULL);

	free(rpc_req);

	/* Detect if a http getwork pool has an X-Stratum header at startup,
	 * and if so, switch to that in preference to getwork if it works */
	if (pool->stratum_url && want_stratum && (pool->has_stratum || stratum_works(pool))) {
		if (!pool->has_stratum) {

		applog(LOG_NOTICE, "Switching pool %d %s to %s", pool->pool_no, pool->rpc_url, pool->stratum_url);
		if (!pool->rpc_url)
			pool->rpc_url = strdup(pool->stratum_url);
		pool->has_stratum = true;

		}

		free_work(work);
		if (val)
			json_decref(val);

retry_stratum:
		curl_easy_cleanup(curl);
		
		/* We create the stratum thread for each pool just after
		 * successful authorisation. Once the auth flag has been set
		 * we never unset it and the stratum thread is responsible for
		 * setting/unsetting the active flag */
		if (pool->stratum_auth)
			return pool->stratum_active;
		if (!(pool->stratum_active ? auth_stratum(pool) : restart_stratum(pool)))
			return false;
		init_stratum_thread(pool);
		detect_algo = 2;
		return true;
	}
	else if (pool->has_stratum)
		shutdown_stratum(pool);

	if (val) {
		bool rc;
		json_t *res;

		res = json_object_get(val, "result");
		if ((!json_is_object(res)) || (proto == PLP_GETBLOCKTEMPLATE && !json_object_get(res, "bits")))
			goto badwork;

		work->rolltime = rolltime;
		rc = work_decode(pool, work, val);
		if (rc) {
			applog(LOG_DEBUG, "Successfully retrieved and deciphered work from pool %u %s",
			       pool->pool_no, pool->rpc_url);
			work->pool = pool;
			memcpy(&(work->tv_getwork), &tv_getwork, sizeof(struct timeval));
			memcpy(&(work->tv_getwork_reply), &tv_getwork_reply, sizeof(struct timeval));
			work->getwork_mode = GETWORK_MODE_TESTPOOL;
			calc_diff(work, 0);

			update_last_work(work);

			applog(LOG_DEBUG, "Pushing pooltest work to base pool");

			tq_push(thr_info[stage_thr_id].q, work);
			total_getworks++;
			pool->getwork_requested++;
			ret = true;
			gettimeofday(&pool->tv_idle, NULL);
		} else {
badwork:
			json_decref(val);
			applog(LOG_DEBUG, "Successfully retrieved but FAILED to decipher work from pool %u %s",
			       pool->pool_no, pool->rpc_url);
			pool->proto = proto = pool_protocol_fallback(proto);
			if (PLP_NONE != proto)
				goto tryagain;
			free_work(work);
			goto out;
		}
		json_decref(val);

		if (proto != pool->proto) {
			pool->proto = proto;
			applog(LOG_INFO, "Selected %s protocol for pool %u", pool_protocol_name(proto), pool->pool_no);
		}

		if (pool->lp_url)
			goto out;

		/* Decipher the longpoll URL, if any, and store it in ->lp_url */

		const struct blktmpl_longpoll_req *lp;
		if (work->tmpl && (lp = blktmpl_get_longpoll(work->tmpl))) {
			// NOTE: work_decode takes care of lp id
			pool->lp_url = lp->uri ? absolute_uri(lp->uri, pool->rpc_url) : pool->rpc_url;
			if (!pool->lp_url)
			{
				ret = false;
				goto out;
			}
			pool->lp_proto = PLP_GETBLOCKTEMPLATE;
		}
		else
		if (pool->hdr_path && want_getwork) {
			pool->lp_url = absolute_uri(pool->hdr_path, pool->rpc_url);
			if (!pool->lp_url)
			{
				ret = false;
				goto out;
			}
			pool->lp_proto = PLP_GETWORK;
		} else
			pool->lp_url = NULL;

		if (want_longpoll && !pool->lp_started) {
			pool->lp_started = true;
			if (unlikely(pthread_create(&pool->longpoll_thread, NULL, longpoll_thread, (void *)pool)))
				quit(1, "Failed to create pool longpoll thread");
		}
	} else if (PLP_NONE != (proto = pool_protocol_fallback(proto))) {
		pool->proto = proto;
		goto tryagain;
	} else {
		free_work(work);
nohttp:
		/* If we failed to parse a getwork, this could be a stratum
		 * url without the prefix stratum+tcp:// so let's check it */
		if (extract_sockaddr(pool, pool->rpc_url) && initiate_stratum(pool)) {
			pool->has_stratum = true;
			goto retry_stratum;
		}
		applog(LOG_DEBUG, "FAILED to retrieve work from pool %u %s",
		       pool->pool_no, pool->rpc_url);
		if (!pinging)
			applog(LOG_WARNING, "Pool %u slow/down or URL or credentials invalid", pool->pool_no);
	}
out:
	curl_easy_cleanup(curl);
	return ret;
}

static inline int cp_prio(void)
{
	int prio;

	mutex_lock(&control_lock);
	prio = currentpool->prio;
	mutex_unlock(&control_lock);
	return prio;
}

static void pool_resus(struct pool *pool)
{
	if (pool->prio < cp_prio() && pool_strategy == POOL_FAILOVER) {
		applog(LOG_WARNING, "Pool %d %s alive", pool->pool_no, pool->rpc_url);
		switch_pools(NULL);
	} else
		applog(LOG_INFO, "Pool %d %s resumed returning work", pool->pool_no, pool->rpc_url);
}

static struct work *hash_pop(void)
{
	struct work *work = NULL, *tmp;
	int hc;

retry:
	mutex_lock(stgd_lock);
	while (!getq->frozen && !HASH_COUNT(staged_work))
		pthread_cond_wait(&getq->cond, stgd_lock);

	hc = HASH_COUNT(staged_work);
	/* Find clone work if possible, to allow masters to be reused */
	if (hc > staged_rollable) {
		HASH_ITER(hh, staged_work, work, tmp) {
			if (!work_rollable(work))
				break;
		}
	} else
		work = staged_work;
	
	if (can_roll(work) && should_roll(work))
	{
		// Instead of consuming it, force it to be cloned and grab the clone
		mutex_unlock(stgd_lock);
		clone_available();
		goto retry;
	}
	
	HASH_DEL(staged_work, work);
	if (work_rollable(work))
		staged_rollable--;

	/* Signal the getwork scheduler to look for more work */
	pthread_cond_signal(&gws_cond);

	/* Signal hash_pop again in case there are mutliple hash_pop waiters */
	pthread_cond_signal(&getq->cond);
	mutex_unlock(stgd_lock);
	work->pool->last_work_time = time(NULL);

	return work;
}

/* Clones work by rolling it if possible, and returning a clone instead of the
 * original work item which gets staged again to possibly be rolled again in
 * the future */
static struct work *clone_work(struct work *work)
{
	int mrs = mining_threads + opt_queue - total_staged();
	struct work *work_clone;
	bool cloned;

	if (mrs < 1)
		return work;

	cloned = false;
	work_clone = make_clone(work);
	while (mrs-- > 0 && can_roll(work) && should_roll(work)) {
		applog(LOG_DEBUG, "Pushing rolled converted work to stage thread");
		stage_work(work_clone);
		roll_work(work);
		work_clone = make_clone(work);
		/* Roll it again to prevent duplicates should this be used
		 * directly later on */
		roll_work(work);
		cloned = true;
	}

	if (cloned) {
		stage_work(work);
		return work_clone;
	}

	free_work(work_clone);

	return work;
}

void gen_hash(unsigned char *data, unsigned char *hash, int len)
{
	unsigned char hash1[32];

	sha2(data, len, hash1);
	sha2(hash1, 32, hash);
}

/* Diff 1 is a 256 bit unsigned integer of
 * 0x00000000ffff0000000000000000000000000000000000000000000000000000
 * so we use a big endian 64 bit unsigned integer centred on the 5th byte to
 * cover a huge range of difficulty targets, though not all 256 bits' worth */
static void bdiff_target_leadzero(unsigned char *target, double diff)
{
	uint64_t *data64, h64;
	double d64;

	d64 = diffone;
	d64 /= diff;
	d64 = ceil(d64);
	h64 = d64;

	memset(target, 0, 32);
	if (d64 < 18446744073709551616.0) {
		unsigned char *rtarget = target;
		memset(rtarget, 0, 32);
		if (opt_scrypt)
			data64 = (uint64_t *)(rtarget + 2);
		else
			data64 = (uint64_t *)(rtarget + 4);
		*data64 = htobe64(h64);
	} else {
		/* Support for the classic all FFs just-below-1 diff */
		if (opt_scrypt)
			memset(&target[2], 0xff, 30);
		else
			memset(&target[4], 0xff, 28);
	}
}

static inline
void set_work_target(struct work *work, double diff)
{
	unsigned char rtarget[32];
	bdiff_target_leadzero(rtarget, diff);
	swab256(work->target, rtarget);
	
	if (opt_debug) {
		char *htarget = bin2hex(rtarget, 32);

		applog(LOG_DEBUG, "Generated target %s", htarget);
		free(htarget);
	}
}

/* Generates stratum based work based on the most recent notify information
 * from the pool. This will keep generating work while a pool is down so we use
 * other means to detect when the pool has died in stratum_thread */
static void gen_stratum_work(struct pool *pool, struct work *work)
{
	unsigned char *coinbase, merkle_root[32], merkle_sha[64];
	char *header, *merkle_hash;
	uint32_t *data32, *swap32;
	size_t alloc_len;
	int i;

	clean_work(work);

	mutex_lock(&pool->pool_lock);

	/* Generate coinbase */
	work->nonce2 = bin2hex((const unsigned char *)&pool->nonce2, pool->n2size);
	pool->nonce2++;
	alloc_len = pool->swork.cb_len;
	align_len(&alloc_len);
	coinbase = calloc(alloc_len, 1);
	if (unlikely(!coinbase))
		quit(1, "Failed to calloc coinbase in gen_stratum_work");
	hex2bin(coinbase, pool->swork.coinbase1, pool->swork.cb1_len);
	hex2bin(coinbase + pool->swork.cb1_len, pool->nonce1, pool->n1_len);
	hex2bin(coinbase + pool->swork.cb1_len + pool->n1_len, work->nonce2, pool->n2size);
	hex2bin(coinbase + pool->swork.cb1_len + pool->n1_len + pool->n2size, pool->swork.coinbase2, pool->swork.cb2_len);

	/* Generate merkle root */
	gen_hash(coinbase, merkle_root, pool->swork.cb_len);
	free(coinbase);
	memcpy(merkle_sha, merkle_root, 32);
	for (i = 0; i < pool->swork.merkles; i++) {
		unsigned char merkle_bin[32];

		hex2bin(merkle_bin, pool->swork.merkle[i], 32);
		memcpy(merkle_sha + 32, merkle_bin, 32);
		gen_hash(merkle_sha, merkle_root, 64);
		memcpy(merkle_sha, merkle_root, 32);
	}
	data32 = (uint32_t *)merkle_sha;
	swap32 = (uint32_t *)merkle_root;
	for (i = 0; i < 32 / 4; i++)
		swap32[i] = swab32(data32[i]);
	merkle_hash = bin2hex((const unsigned char *)merkle_root, 32);

	header = calloc(pool->swork.header_len, 1);
	if (unlikely(!header))
		quit(1, "Failed to calloc header in gen_stratum_work");
	sprintf(header, "%s%s%s%s%s%s%s",
		pool->swork.bbversion,
		pool->swork.prev_hash,
		merkle_hash,
		pool->swork.ntime,
		pool->swork.nbit,
		"00000000", /* nonce */
		workpadding);

	/* Store the stratum work diff to check it still matches the pool's
	 * stratum diff when submitting shares */
	work->sdiff = pool->swork.diff;

	/* Copy parameters required for share submission */
	work->job_id = strdup(pool->swork.job_id);
	work->nonce1 = strdup(pool->nonce1);
	work->ntime = strdup(pool->swork.ntime);
	mutex_unlock(&pool->pool_lock);

	applog(LOG_DEBUG, "Generated stratum merkle %s", merkle_hash);
	applog(LOG_DEBUG, "Generated stratum header %s", header);
	applog(LOG_DEBUG, "Work job_id %s nonce2 %s ntime %s", work->job_id, work->nonce2, work->ntime);

	free(merkle_hash);

	/* Convert hex data to binary data for work */
	if (unlikely(!hex2bin(work->data, header, 128)))
		quit(1, "Failed to convert header to data in gen_stratum_work");
	free(header);
	calc_midstate(work);

	set_work_target(work, work->sdiff);

	local_work++;
	work->pool = pool;
	work->stratum = true;
	work->blk.nonce = 0;
	work->id = total_work++;
	work->longpoll = false;
	work->getwork_mode = GETWORK_MODE_STRATUM;
	work->work_restart_id = work->pool->work_restart_id;
	calc_diff(work, 0);

	gettimeofday(&work->tv_staged, NULL);
}

void request_work(struct thr_info *thr)
{
	struct cgpu_info *cgpu = thr->cgpu;
	struct cgminer_stats *dev_stats = &(cgpu->cgminer_stats);

	/* Tell the watchdog thread this thread is waiting on getwork and
	 * should not be restarted */
	thread_reportout(thr);
	
	// HACK: Since get_work still blocks, reportout all processors dependent on this thread
	for (struct cgpu_info *proc = thr->cgpu->next_proc; proc; proc = proc->next_proc)
	{
		if (proc->threads)
			break;
		thread_reportout(proc->thr[0]);
	}

	gettimeofday(&dev_stats->_get_start, NULL);
}

// FIXME: Make this non-blocking (and remove HACK above)
struct work *get_work(struct thr_info *thr)
{
	const int thr_id = thr->id;
	struct cgpu_info *cgpu = thr->cgpu;
	struct cgminer_stats *dev_stats = &(cgpu->cgminer_stats);
	struct cgminer_stats *pool_stats;
	struct timeval tv_get;
	struct work *work = NULL;

	applog(LOG_DEBUG, "%"PRIpreprv": Popping work from get queue to get work", cgpu->proc_repr);
	while (!work) {
		work = hash_pop();
		if (stale_work(work, false)) {
			discard_work(work);
			work = NULL;
			wake_gws();
		}
	}
	applog(LOG_DEBUG, "%"PRIpreprv": Got work from get queue to get work for thread %d", cgpu->proc_repr, thr_id);

	work->thr_id = thr_id;
	thread_reportin(thr);
	
	// HACK: Since get_work still blocks, reportin all processors dependent on this thread
	for (struct cgpu_info *proc = thr->cgpu->next_proc; proc; proc = proc->next_proc)
	{
		if (proc->threads)
			break;
		thread_reportin(proc->thr[0]);
	}
	
	work->mined = true;
	work->blk.nonce = 0;

	gettimeofday(&tv_get, NULL);
	timersub(&tv_get, &dev_stats->_get_start, &tv_get);

	timeradd(&tv_get, &dev_stats->getwork_wait, &dev_stats->getwork_wait);
	if (timercmp(&tv_get, &dev_stats->getwork_wait_max, >))
		dev_stats->getwork_wait_max = tv_get;
	if (timercmp(&tv_get, &dev_stats->getwork_wait_min, <))
		dev_stats->getwork_wait_min = tv_get;
	++dev_stats->getwork_calls;

	pool_stats = &(work->pool->cgminer_stats);
	timeradd(&tv_get, &pool_stats->getwork_wait, &pool_stats->getwork_wait);
	if (timercmp(&tv_get, &pool_stats->getwork_wait_max, >))
		pool_stats->getwork_wait_max = tv_get;
	if (timercmp(&tv_get, &pool_stats->getwork_wait_min, <))
		pool_stats->getwork_wait_min = tv_get;
	++pool_stats->getwork_calls;

	return work;
}

static
void _submit_work_async(struct work *work)
{
	applog(LOG_DEBUG, "Pushing submit work to work thread");

	mutex_lock(&submitting_lock);
	++total_submitting;
	list_add_tail(&work->list, &submit_waiting);
	mutex_unlock(&submitting_lock);

	notifier_wake(submit_waiting_notifier);
}

void submit_work_async(struct work *work_in, struct timeval *tv_work_found)
{
	struct work *work = copy_work(work_in);

	if (tv_work_found)
		memcpy(&(work->tv_work_found), tv_work_found, sizeof(struct timeval));
	
	_submit_work_async(work);
}

enum test_nonce2_result hashtest2(struct work *work, bool checktarget)
{
	uint32_t *hash2_32 = (uint32_t *)&work->hash[0];

	hash_data(work->hash, work->data);

	if (hash2_32[7] != 0)
		return TNR_BAD;

	if (!checktarget)
		return TNR_GOOD;

	if (!hash_target_check_v(work->hash, work->target))
		return TNR_HIGH;

	return TNR_GOOD;
}

enum test_nonce2_result _test_nonce2(struct work *work, uint32_t nonce, bool checktarget)
{
	uint32_t *work_nonce = (uint32_t *)(work->data + 64 + 12);
	*work_nonce = htole32(nonce);

#ifdef USE_SCRYPT
	if (opt_scrypt) {
		if (!scrypt_test(work->data, work->target, nonce))
			return TNR_BAD;
		return TNR_GOOD;
	}
#endif

	return hashtest2(work, checktarget);
}

void submit_nonce(struct thr_info *thr, struct work *work, uint32_t nonce)
{
	uint32_t *work_nonce = (uint32_t *)(work->data + 64 + 12);
	uint32_t bak_nonce = *work_nonce;
	struct timeval tv_work_found;
	enum test_nonce2_result res;

	gettimeofday(&tv_work_found, NULL);
	*work_nonce = htole32(nonce);

	mutex_lock(&stats_lock);
	total_diff1++;
	thr->cgpu->diff1++;
	work->pool->diff1++;
	mutex_unlock(&stats_lock);

	/* Do one last check before attempting to submit the work */
	/* Side effect: sets work->data for us */
	res = test_nonce2(work, nonce);
	
	if (unlikely(res == TNR_BAD))
		{
			struct cgpu_info *cgpu = thr->cgpu;
			applog(LOG_WARNING, "%"PRIpreprv": invalid nonce - HW error",
			       cgpu->proc_repr);
			mutex_lock(&stats_lock);
			++hw_errors;
			++thr->cgpu->hw_errors;
			mutex_unlock(&stats_lock);

			if (thr->cgpu->api->hw_error)
				thr->cgpu->api->hw_error(thr);
			goto out;
		}
	
	mutex_lock(&stats_lock);
	thr->cgpu->last_device_valid_work = time(NULL);
	mutex_unlock(&stats_lock);
	
	if (res == TNR_HIGH)
	{
			// Share above target, normal
			/* Check the diff of the share, even if it didn't reach the
			 * target, just to set the best share value if it's higher. */
			share_diff(work);
			goto out;
	}
	
	submit_work_async(work, &tv_work_found);
out:
	*work_nonce = bak_nonce;
}

bool abandon_work(struct work *work, struct timeval *wdiff, uint64_t hashes)
{
	if (wdiff->tv_sec > opt_scantime ||
	    work->blk.nonce >= MAXTHREADS - hashes ||
	    hashes >= 0xfffffffe ||
	    stale_work(work, false))
		return true;
	return false;
}

static
void __thr_being_msg(struct thr_info *thr, const char *being)
{
	struct cgpu_info *proc = thr->cgpu;
	
	if (proc->threads > 1)
		applog(LOG_WARNING, "%"PRIpreprv" (thread %d) being %s", proc->proc_repr, thr->id, being);
	else
		applog(LOG_WARNING, "%"PRIpreprv" being %s", proc->proc_repr, being);
}

void mt_disable_start(struct thr_info *mythr)
{
	hashmeter2(mythr);
	mythr->prev_work = mythr->work;
	mythr->work = NULL;
	mythr->_job_transition_in_progress = false;
	__thr_being_msg(mythr, "disabled");
	mythr->rolling = mythr->cgpu->rolling = 0;
	thread_reportout(mythr);
}

void mt_disable_finish(struct thr_info *mythr)
{
	const struct device_api *api = mythr->cgpu->api;
	
	thread_reportin(mythr);
	__thr_being_msg(mythr, "re-enabled");
	if (api->thread_enable)
		api->thread_enable(mythr);
}

void mt_disable(struct thr_info *mythr)
{
	mt_disable_start(mythr);
	applog(LOG_DEBUG, "Waiting for wakeup notification in miner thread");
	do {
		notifier_read(mythr->notifier);
	} while (mythr->pause);
	mt_disable_finish(mythr);
}


enum {
	STAT_SLEEP_INTERVAL		= 1,
	STAT_CTR_INTERVAL		= 10000000,
	FAILURE_INTERVAL		= 30,
};

/* Stage another work item from the work returned in a longpoll */
static void convert_to_work(json_t *val, int rolltime, struct pool *pool, struct work *work, struct timeval *tv_lp, struct timeval *tv_lp_reply)
{
	bool rc;

	work->rolltime = rolltime;
	rc = work_decode(pool, work, val);
	if (unlikely(!rc)) {
		applog(LOG_ERR, "Could not convert longpoll data to work");
		free_work(work);
		return;
	}
	total_getworks++;
	pool->getwork_requested++;
	work->pool = pool;
	memcpy(&(work->tv_getwork), tv_lp, sizeof(struct timeval));
	memcpy(&(work->tv_getwork_reply), tv_lp_reply, sizeof(struct timeval));
	calc_diff(work, 0);

	if (pool->enabled == POOL_REJECTING)
		work->mandatory = true;

	work->longpoll = true;
	work->getwork_mode = GETWORK_MODE_LP;

	update_last_work(work);

	/* We'll be checking this work item twice, but we already know it's
	 * from a new block so explicitly force the new block detection now
	 * rather than waiting for it to hit the stage thread. This also
	 * allows testwork to know whether LP discovered the block or not. */
	test_work_current(work);

	/* Don't use backup LPs as work if we have failover-only enabled. Use
	 * the longpoll work from a pool that has been rejecting shares as a
	 * way to detect when the pool has recovered.
	 */
	if (pool != current_pool() && opt_fail_only && pool->enabled != POOL_REJECTING) {
		free_work(work);
		return;
	}

	work = clone_work(work);

	applog(LOG_DEBUG, "Pushing converted work to stage thread");

	stage_work(work);
	applog(LOG_DEBUG, "Converted longpoll data to work");
}

/* If we want longpoll, enable it for the chosen default pool, or, if
 * the pool does not support longpoll, find the first one that does
 * and use its longpoll support */
static struct pool *select_longpoll_pool(struct pool *cp)
{
	int i;

	if (cp->lp_url)
		return cp;
	for (i = 0; i < total_pools; i++) {
		struct pool *pool = pools[i];

		if (pool->has_stratum || pool->lp_url)
			return pool;
	}
	return NULL;
}

/* This will make the longpoll thread wait till it's the current pool, or it
 * has been flagged as rejecting, before attempting to open any connections.
 */
static void wait_lpcurrent(struct pool *pool)
{
	if (cnx_needed(pool))
		return;

	while (pool != current_pool() && pool_strategy != POOL_LOADBALANCE && pool_strategy != POOL_BALANCE) {
		mutex_lock(&lp_lock);
		pthread_cond_wait(&lp_cond, &lp_lock);
		mutex_unlock(&lp_lock);
	}
}

static curl_socket_t save_curl_socket(void *vpool, __maybe_unused curlsocktype purpose, struct curl_sockaddr *addr) {
	struct pool *pool = vpool;
	curl_socket_t sock = socket(addr->family, addr->socktype, addr->protocol);
	pool->lp_socket = sock;
	return sock;
}

static void *longpoll_thread(void *userdata)
{
	struct pool *cp = (struct pool *)userdata;
	/* This *pool is the source of the actual longpoll, not the pool we've
	 * tied it to */
	struct timeval start, reply, end;
	struct pool *pool = NULL;
	char threadname[20];
	CURL *curl = NULL;
	int failures = 0;
	char *lp_url;
	int rolltime;

#ifndef HAVE_PTHREAD_CANCEL
	pthread_setcanceltype(PTHREAD_CANCEL_ASYNCHRONOUS, NULL);
#endif

	snprintf(threadname, 20, "longpoll%u", cp->pool_no);
	RenameThread(threadname);

	curl = curl_easy_init();
	if (unlikely(!curl)) {
		applog(LOG_ERR, "CURL initialisation failed");
		return NULL;
	}

retry_pool:
	pool = select_longpoll_pool(cp);
	if (!pool) {
		applog(LOG_WARNING, "No suitable long-poll found for %s", cp->rpc_url);
		while (!pool) {
			nmsleep(60000);
			pool = select_longpoll_pool(cp);
		}
	}

	if (pool->has_stratum) {
		applog(LOG_WARNING, "Block change for %s detection via %s stratum",
		       cp->rpc_url, pool->rpc_url);
		goto out;
	}

	/* Any longpoll from any pool is enough for this to be true */
	have_longpoll = true;

	wait_lpcurrent(cp);

	{
		lp_url = pool->lp_url;
		if (cp == pool)
			applog(LOG_WARNING, "Long-polling activated for %s (%s)", lp_url, pool_protocol_name(pool->lp_proto));
		else
			applog(LOG_WARNING, "Long-polling activated for %s via %s (%s)", cp->rpc_url, lp_url, pool_protocol_name(pool->lp_proto));
	}

	while (42) {
		json_t *val, *soval;

		struct work *work = make_work();
		char *lpreq;
		lpreq = prepare_rpc_req(work, pool->lp_proto, pool->lp_id);
		work->pool = pool;
		if (!lpreq)
		{
			free_work(work);
			goto lpfail;
		}

		wait_lpcurrent(cp);

		gettimeofday(&start, NULL);

		/* Longpoll connections can be persistent for a very long time
		 * and any number of issues could have come up in the meantime
		 * so always establish a fresh connection instead of relying on
		 * a persistent one. */
		curl_easy_setopt(curl, CURLOPT_FRESH_CONNECT, 1);
		curl_easy_setopt(curl, CURLOPT_OPENSOCKETFUNCTION, save_curl_socket);
		curl_easy_setopt(curl, CURLOPT_OPENSOCKETDATA, pool);
		val = json_rpc_call(curl, lp_url, pool->rpc_userpass,
				    lpreq, false, true, &rolltime, pool, false);
		pool->lp_socket = CURL_SOCKET_BAD;

		gettimeofday(&reply, NULL);

		free(lpreq);

		if (likely(val)) {
			soval = json_object_get(json_object_get(val, "result"), "submitold");
			if (soval)
				pool->submit_old = json_is_true(soval);
			else
				pool->submit_old = false;
			convert_to_work(val, rolltime, pool, work, &start, &reply);
			failures = 0;
			json_decref(val);
		} else {
			/* Some pools regularly drop the longpoll request so
			 * only see this as longpoll failure if it happens
			 * immediately and just restart it the rest of the
			 * time. */
			gettimeofday(&end, NULL);
			free_work(work);
			if (end.tv_sec - start.tv_sec > 30)
				continue;
			if (failures == 1)
				applog(LOG_WARNING, "longpoll failed for %s, retrying every 30s", lp_url);
lpfail:
			nmsleep(30000);
		}

		if (pool != cp) {
			pool = select_longpoll_pool(cp);
			if (pool->has_stratum) {
				applog(LOG_WARNING, "Block change for %s detection via %s stratum",
				       cp->rpc_url, pool->rpc_url);
				break;
			}
			if (unlikely(!pool))
				goto retry_pool;
		}

		if (unlikely(pool->removed))
			break;
	}

out:
	curl_easy_cleanup(curl);

	return NULL;
}

static void stop_longpoll(void)
{
	int i;
	
	want_longpoll = false;
	for (i = 0; i < total_pools; ++i)
	{
		struct pool *pool = pools[i];
		
		if (unlikely(!pool->lp_started))
			continue;
		
		pool->lp_started = false;
		pthread_cancel(pool->longpoll_thread);
	}
	have_longpoll = false;
}

static void start_longpoll(void)
{
	int i;
	
	want_longpoll = true;
	for (i = 0; i < total_pools; ++i)
	{
		struct pool *pool = pools[i];
		
		if (unlikely(pool->removed || pool->lp_started || !pool->lp_url))
			continue;
		
		pool->lp_started = true;
		if (unlikely(pthread_create(&pool->longpoll_thread, NULL, longpoll_thread, (void *)pool)))
			quit(1, "Failed to create pool longpoll thread");
	}
}

void reinit_device(struct cgpu_info *cgpu)
{
	if (cgpu->api->reinit_device)
		cgpu->api->reinit_device(cgpu);
}

static struct timeval rotate_tv;

/* We reap curls if they are unused for over a minute */
static void reap_curl(struct pool *pool)
{
	struct curl_ent *ent, *iter;
	struct timeval now;
	int reaped = 0;

	gettimeofday(&now, NULL);
	mutex_lock(&pool->pool_lock);
	list_for_each_entry_safe(ent, iter, &pool->curlring, node) {
		if (pool->curls < 2)
			break;
		if (now.tv_sec - ent->tv.tv_sec > 300) {
			reaped++;
			pool->curls--;
			list_del(&ent->node);
			curl_easy_cleanup(ent->curl);
			free(ent);
		}
	}
	mutex_unlock(&pool->pool_lock);
	if (reaped)
		applog(LOG_DEBUG, "Reaped %d curl%s from pool %d", reaped, reaped > 1 ? "s" : "", pool->pool_no);
}

static void *watchpool_thread(void __maybe_unused *userdata)
{
	int intervals = 0;

#ifndef HAVE_PTHREAD_CANCEL
	pthread_setcanceltype(PTHREAD_CANCEL_ASYNCHRONOUS, NULL);
#endif

	RenameThread("watchpool");

	while (42) {
		struct timeval now;
		int i;

		if (++intervals > 20)
			intervals = 0;
		gettimeofday(&now, NULL);

		for (i = 0; i < total_pools; i++) {
			struct pool *pool = pools[i];

			if (!opt_benchmark)
				reap_curl(pool);

			/* Get a rolling utility per pool over 10 mins */
			if (intervals > 19) {
				int shares = pool->diff1 - pool->last_shares;

				pool->last_shares = pool->diff1;
				pool->utility = (pool->utility + (double)shares * 0.63) / 1.63;
				pool->shares = pool->utility;
			}

			if ((pool->enabled == POOL_DISABLED || pool->has_stratum) && pool->probed)
				continue;

			/* Test pool is idle once every minute */
			if (pool->idle && now.tv_sec - pool->tv_idle.tv_sec > 30) {
				gettimeofday(&pool->tv_idle, NULL);
				if (pool_active(pool, true) && pool_tclear(pool, &pool->idle))
					pool_resus(pool);
			}

		}

		if (pool_strategy == POOL_ROTATE && now.tv_sec - rotate_tv.tv_sec > 60 * opt_rotate_period) {
			gettimeofday(&rotate_tv, NULL);
			switch_pools(NULL);
		}

		nmsleep(30000);
			
	}
	return NULL;
}

void mt_enable(struct thr_info *thr)
{
	applog(LOG_DEBUG, "Waking up thread %d", thr->id);
	notifier_wake(thr->notifier);
}

void proc_enable(struct cgpu_info *cgpu)
{
	int j;

	cgpu->deven = DEV_ENABLED;
	for (j = cgpu->threads ?: 1; j--; )
		mt_enable(cgpu->thr[j]);
}

#define device_recovered(cgpu)  proc_enable(cgpu)

/* Makes sure the hashmeter keeps going even if mining threads stall, updates
 * the screen at regular intervals, and restarts threads if they appear to have
 * died. */
#define WATCHDOG_INTERVAL		3
#define WATCHDOG_SICK_TIME		60
#define WATCHDOG_DEAD_TIME		600
#define WATCHDOG_SICK_COUNT		(WATCHDOG_SICK_TIME/WATCHDOG_INTERVAL)
#define WATCHDOG_DEAD_COUNT		(WATCHDOG_DEAD_TIME/WATCHDOG_INTERVAL)

static void *watchdog_thread(void __maybe_unused *userdata)
{
	const unsigned int interval = WATCHDOG_INTERVAL;
	struct timeval zero_tv;

#ifndef HAVE_PTHREAD_CANCEL
	pthread_setcanceltype(PTHREAD_CANCEL_ASYNCHRONOUS, NULL);
#endif

	RenameThread("watchdog");

	memset(&zero_tv, 0, sizeof(struct timeval));
	gettimeofday(&rotate_tv, NULL);

	while (1) {
		int i;
		struct timeval now;

		sleep(interval);

		discard_stale();

		hashmeter(-1, &zero_tv, 0);

#ifdef HAVE_CURSES
		if (curses_active_locked()) {
			change_logwinsize();
			curses_print_status();
			for (i = 0; i < mining_threads; i++)
				curses_print_devstatus(i);
			touchwin(statuswin);
			wrefresh(statuswin);
			touchwin(logwin);
			wrefresh(logwin);
			unlock_curses();
		}
#endif

		gettimeofday(&now, NULL);

		if (!sched_paused && !should_run()) {
			applog(LOG_WARNING, "Pausing execution as per stop time %02d:%02d scheduled",
			       schedstop.tm.tm_hour, schedstop.tm.tm_min);
			if (!schedstart.enable) {
				quit(0, "Terminating execution as planned");
				break;
			}

			applog(LOG_WARNING, "Will restart execution as scheduled at %02d:%02d",
			       schedstart.tm.tm_hour, schedstart.tm.tm_min);
			sched_paused = true;
			for (i = 0; i < mining_threads; i++) {
				struct thr_info *thr;
				thr = &thr_info[i];

				thr->pause = true;
			}
		} else if (sched_paused && should_run()) {
			applog(LOG_WARNING, "Restarting execution as per start time %02d:%02d scheduled",
				schedstart.tm.tm_hour, schedstart.tm.tm_min);
			if (schedstop.enable)
				applog(LOG_WARNING, "Will pause execution as scheduled at %02d:%02d",
					schedstop.tm.tm_hour, schedstop.tm.tm_min);
			sched_paused = false;

			for (i = 0; i < mining_threads; i++) {
				struct thr_info *thr;
				thr = &thr_info[i];
				thr->pause = false;
			}
			
			for (i = 0; i < total_devices; ++i)
			{
				struct cgpu_info *cgpu = devices[i];
				
				/* Don't touch disabled devices */
				if (cgpu->deven == DEV_DISABLED)
					continue;
				proc_enable(cgpu);
			}
		}

		for (i = 0; i < total_devices; ++i) {
			struct cgpu_info *cgpu = devices[i];
			struct thr_info *thr;
			thr = cgpu->thr[0];
			enum dev_enable *denable;
			char *dev_str = cgpu->proc_repr;
			int gpu;

			if (cgpu->api->get_stats)
			  cgpu->api->get_stats(cgpu);

			gpu = cgpu->device_id;
			denable = &cgpu->deven;

#ifdef HAVE_ADL
			if (adl_active && cgpu->has_adl)
				gpu_autotune(gpu, denable);
			if (opt_debug && cgpu->has_adl) {
				int engineclock = 0, memclock = 0, activity = 0, fanspeed = 0, fanpercent = 0, powertune = 0;
				float temp = 0, vddc = 0;

				if (gpu_stats(gpu, &temp, &engineclock, &memclock, &vddc, &activity, &fanspeed, &fanpercent, &powertune))
					applog(LOG_DEBUG, "%.1f C  F: %d%%(%dRPM)  E: %dMHz  M: %dMHz  V: %.3fV  A: %d%%  P: %d%%",
					temp, fanpercent, fanspeed, engineclock, memclock, vddc, activity, powertune);
			}
#endif
			
			/* Thread is disabled */
			if (*denable == DEV_DISABLED)
				continue;
			else
			if (*denable == DEV_RECOVER_ERR) {
				if (opt_restart && difftime(time(NULL), cgpu->device_last_not_well) > cgpu->reinit_backoff) {
					applog(LOG_NOTICE, "Attempting to reinitialize %s",
					       dev_str);
					if (cgpu->reinit_backoff < 300)
						cgpu->reinit_backoff *= 2;
					device_recovered(cgpu);
				}
				continue;
			}
			else
			if (*denable == DEV_RECOVER) {
				if (opt_restart && cgpu->temp < cgpu->targettemp) {
					applog(LOG_NOTICE, "%s recovered to temperature below target, re-enabling",
					       dev_str);
					device_recovered(cgpu);
				}
				cgpu->device_last_not_well = time(NULL);
				cgpu->device_not_well_reason = REASON_DEV_THERMAL_CUTOFF;
				continue;
			}
			else
			if (cgpu->temp > cgpu->cutofftemp)
			{
				applog(LOG_WARNING, "%s hit thermal cutoff limit, disabling!",
				       dev_str);
				*denable = DEV_RECOVER;

				dev_error(cgpu, REASON_DEV_THERMAL_CUTOFF);
			}

			if (thr->getwork) {
				if (cgpu->status == LIFE_WELL && thr->getwork < now.tv_sec - opt_log_interval) {
					int thrid;
					bool cgpu_idle = true;
					thr->rolling = 0;
					for (thrid = 0; thrid < cgpu->threads; ++thrid)
						if (!cgpu->thr[thrid]->getwork)
							cgpu_idle = false;
					if (cgpu_idle) {
						cgpu->rolling = 0;
						cgpu->status = LIFE_WAIT;
					}
				}
				continue;
			}
			else if (cgpu->status == LIFE_WAIT)
				cgpu->status = LIFE_WELL;

#ifdef WANT_CPUMINE
			if (!strcmp(cgpu->api->dname, "cpu"))
				continue;
#endif
			if (cgpu->status != LIFE_WELL && (now.tv_sec - thr->last.tv_sec < WATCHDOG_SICK_TIME)) {
				if (cgpu->status != LIFE_INIT)
				applog(LOG_ERR, "%s: Recovered, declaring WELL!", dev_str);
				cgpu->status = LIFE_WELL;
				cgpu->device_last_well = time(NULL);
			} else if (cgpu->status == LIFE_WELL && (now.tv_sec - thr->last.tv_sec > WATCHDOG_SICK_TIME)) {
				thr->rolling = cgpu->rolling = 0;
				cgpu->status = LIFE_SICK;
				applog(LOG_ERR, "%s: Idle for more than 60 seconds, declaring SICK!", dev_str);
				gettimeofday(&thr->sick, NULL);

				dev_error(cgpu, REASON_DEV_SICK_IDLE_60);
#ifdef HAVE_ADL
				if (adl_active && cgpu->has_adl && gpu_activity(gpu) > 50) {
					applog(LOG_ERR, "GPU still showing activity suggesting a hard hang.");
					applog(LOG_ERR, "Will not attempt to auto-restart it.");
				} else
#endif
				if (opt_restart) {
					applog(LOG_ERR, "%s: Attempting to restart", dev_str);
					reinit_device(cgpu);
				}
			} else if (cgpu->status == LIFE_SICK && (now.tv_sec - thr->last.tv_sec > WATCHDOG_DEAD_TIME)) {
				cgpu->status = LIFE_DEAD;
				applog(LOG_ERR, "%s: Not responded for more than 10 minutes, declaring DEAD!", dev_str);
				gettimeofday(&thr->sick, NULL);

				dev_error(cgpu, REASON_DEV_DEAD_IDLE_600);
			} else if (now.tv_sec - thr->sick.tv_sec > 60 &&
				   (cgpu->status == LIFE_SICK || cgpu->status == LIFE_DEAD)) {
				/* Attempt to restart a GPU that's sick or dead once every minute */
				gettimeofday(&thr->sick, NULL);
#ifdef HAVE_ADL
				if (adl_active && cgpu->has_adl && gpu_activity(gpu) > 50) {
					/* Again do not attempt to restart a device that may have hard hung */
				} else
#endif
				if (opt_restart)
					reinit_device(cgpu);
			}
		}
	}

	return NULL;
}

static void log_print_status(struct cgpu_info *cgpu)
{
	char logline[255];

	get_statline(logline, cgpu);
	applog(LOG_WARNING, "%s", logline);
}

void print_summary(void)
{
	struct timeval diff;
	int hours, mins, secs, i;
	double utility, efficiency = 0.0;

	timersub(&total_tv_end, &total_tv_start, &diff);
	hours = diff.tv_sec / 3600;
	mins = (diff.tv_sec % 3600) / 60;
	secs = diff.tv_sec % 60;

	utility = total_accepted / total_secs * 60;
	efficiency = total_bytes_xfer ? total_diff_accepted * 2048. / total_bytes_xfer : 0.0;

	applog(LOG_WARNING, "\nSummary of runtime statistics:\n");
	applog(LOG_WARNING, "Started at %s", datestamp);
	if (total_pools == 1)
		applog(LOG_WARNING, "Pool: %s", pools[0]->rpc_url);
#ifdef WANT_CPUMINE
	if (opt_n_threads)
		applog(LOG_WARNING, "CPU hasher algorithm used: %s", algo_names[opt_algo]);
#endif
	applog(LOG_WARNING, "Runtime: %d hrs : %d mins : %d secs", hours, mins, secs);
	applog(LOG_WARNING, "Average hashrate: %.1f Megahash/s", total_mhashes_done / total_secs);
	applog(LOG_WARNING, "Solved blocks: %d", found_blocks);
	applog(LOG_WARNING, "Best share difficulty: %s", best_share);
	applog(LOG_WARNING, "Queued work requests: %d", total_getworks);
	applog(LOG_WARNING, "Share submissions: %d", total_accepted + total_rejected);
	applog(LOG_WARNING, "Accepted shares: %d", total_accepted);
	applog(LOG_WARNING, "Rejected shares: %d", total_rejected);
	applog(LOG_WARNING, "Accepted difficulty shares: %1.f", total_diff_accepted);
	applog(LOG_WARNING, "Rejected difficulty shares: %1.f", total_diff_rejected);
	if (total_accepted || total_rejected)
		applog(LOG_WARNING, "Reject ratio: %.1f%%", (double)(total_rejected * 100) / (double)(total_accepted + total_rejected));
	applog(LOG_WARNING, "Hardware errors: %d", hw_errors);
	applog(LOG_WARNING, "Efficiency (accepted shares * difficulty / 2 KB): %.2f", efficiency);
	applog(LOG_WARNING, "Utility (accepted shares / min): %.2f/min\n", utility);

	applog(LOG_WARNING, "Discarded work due to new blocks: %d", total_discarded);
	applog(LOG_WARNING, "Stale submissions discarded due to new blocks: %d", total_stale);
	applog(LOG_WARNING, "Unable to get work from server occasions: %d", total_go);
	applog(LOG_WARNING, "Work items generated locally: %d", local_work);
	applog(LOG_WARNING, "Submitting work remotely delay occasions: %d", total_ro);
	applog(LOG_WARNING, "New blocks detected on network: %d\n", new_blocks);

	if (total_pools > 1) {
		for (i = 0; i < total_pools; i++) {
			struct pool *pool = pools[i];

			applog(LOG_WARNING, "Pool: %s", pool->rpc_url);
			if (pool->solved)
				applog(LOG_WARNING, "SOLVED %d BLOCK%s!", pool->solved, pool->solved > 1 ? "S" : "");
			applog(LOG_WARNING, " Queued work requests: %d", pool->getwork_requested);
			applog(LOG_WARNING, " Share submissions: %d", pool->accepted + pool->rejected);
			applog(LOG_WARNING, " Accepted shares: %d", pool->accepted);
			applog(LOG_WARNING, " Rejected shares: %d", pool->rejected);
			applog(LOG_WARNING, " Accepted difficulty shares: %1.f", pool->diff_accepted);
			applog(LOG_WARNING, " Rejected difficulty shares: %1.f", pool->diff_rejected);
			if (pool->accepted || pool->rejected)
				applog(LOG_WARNING, " Reject ratio: %.1f%%", (double)(pool->rejected * 100) / (double)(pool->accepted + pool->rejected));
			uint64_t pool_bytes_xfer = pool->cgminer_pool_stats.net_bytes_received + pool->cgminer_pool_stats.net_bytes_sent;
			efficiency = pool_bytes_xfer ? pool->diff_accepted * 2048. / pool_bytes_xfer : 0.0;
			applog(LOG_WARNING, " Efficiency (accepted * difficulty / 2 KB): %.2f", efficiency);

			applog(LOG_WARNING, " Discarded work due to new blocks: %d", pool->discarded_work);
			applog(LOG_WARNING, " Stale submissions discarded due to new blocks: %d", pool->stale_shares);
			applog(LOG_WARNING, " Unable to get work from server occasions: %d", pool->getfail_occasions);
			applog(LOG_WARNING, " Submitting work remotely delay occasions: %d\n", pool->remotefail_occasions);
		}
	}

	applog(LOG_WARNING, "Summary of per device statistics:\n");
	for (i = 0; i < total_devices; ++i)
	{
		struct cgpu_info *cgpu = devices[i];
		if ((!cgpu->proc_id) && cgpu->next_proc)
		{
			// Device summary line
			opt_show_procs = false;
			log_print_status(cgpu);
			opt_show_procs = true;
		}
		log_print_status(devices[i]);
	}

	if (opt_shares)
		applog(LOG_WARNING, "Mined %d accepted shares of %d requested\n", total_accepted, opt_shares);
	fflush(stdout);
	fflush(stderr);
	if (opt_shares > total_accepted)
		applog(LOG_WARNING, "WARNING - Mined only %d shares of %d requested.", total_accepted, opt_shares);
}

static void clean_up(void)
{
#ifdef HAVE_OPENCL
	clear_adl(nDevs);
#endif
#ifdef HAVE_LIBUSB
        libusb_exit(NULL);
#endif

	gettimeofday(&total_tv_end, NULL);
#ifdef HAVE_CURSES
	disable_curses();
#endif
	if (!opt_realquiet && successful_connect)
		print_summary();

	if (opt_n_threads)
		free(cpus);

	curl_global_cleanup();
}

void quit(int status, const char *format, ...)
{
	va_list ap;

	clean_up();

	if (format) {
		va_start(ap, format);
		vfprintf(stderr, format, ap);
		va_end(ap);
	}
	fprintf(stderr, "\n");
	fflush(stderr);

	if (status) {
		const char *ev = getenv("__BFGMINER_SEGFAULT_ERRQUIT");
		if (unlikely(ev && ev[0] && ev[0] != '0')) {
			const char **p = NULL;
			// NOTE debugger can bypass with: p = &p
			*p = format;  // Segfault, hopefully dumping core
		}
	}

#if defined(unix)
	if (forkpid > 0) {
		kill(forkpid, SIGTERM);
		forkpid = 0;
	}
#endif

	exit(status);
}

#ifdef HAVE_CURSES
char *curses_input(const char *query)
{
	char *input;

	echo();
	input = malloc(255);
	if (!input)
		quit(1, "Failed to malloc input");
	leaveok(logwin, false);
	wlogprint("%s:\n", query);
	wgetnstr(logwin, input, 255);
	if (!strlen(input))
		strcpy(input, "-1");
	leaveok(logwin, true);
	noecho();
	return input;
}
#endif

void add_pool_details(struct pool *pool, bool live, char *url, char *user, char *pass)
{
	pool->rpc_url = url;
	pool->rpc_user = user;
	pool->rpc_pass = pass;
	pool->rpc_userpass = malloc(strlen(pool->rpc_user) + strlen(pool->rpc_pass) + 2);
	if (!pool->rpc_userpass)
		quit(1, "Failed to malloc userpass");
	sprintf(pool->rpc_userpass, "%s:%s", pool->rpc_user, pool->rpc_pass);

	enable_pool(pool);

	/* Prevent noise on startup */
	pool->lagging = true;

	/* Test the pool is not idle if we're live running, otherwise
	 * it will be tested separately */
	if (live && !pool_active(pool, false)) {
		gettimeofday(&pool->tv_idle, NULL);
		pool->idle = true;
	}
}

#ifdef HAVE_CURSES
static bool input_pool(bool live)
{
	char *url = NULL, *user = NULL, *pass = NULL;
	struct pool *pool;
	bool ret = false;

	immedok(logwin, true);
	wlogprint("Input server details.\n");

	url = curses_input("URL");
	if (!url)
		goto out;

	user = curses_input("Username");
	if (!user)
		goto out;

	pass = curses_input("Password");
	if (!pass)
		goto out;

	pool = add_pool();

	if (!detect_stratum(pool, url) && strncmp(url, "http://", 7) &&
	    strncmp(url, "https://", 8)) {
		char *httpinput;

		httpinput = malloc(256);
		if (!httpinput)
			quit(1, "Failed to malloc httpinput");
		strcpy(httpinput, "http://");
		strncat(httpinput, url, 248);
		free(url);
		url = httpinput;
	}

	add_pool_details(pool, live, url, user, pass);
	ret = true;
out:
	immedok(logwin, false);

	if (!ret) {
		if (url)
			free(url);
		if (user)
			free(user);
		if (pass)
			free(pass);
	}
	return ret;
}
#endif

#if defined(unix)
static void fork_monitor()
{
	// Make a pipe: [readFD, writeFD]
	int pfd[2];
	int r = pipe(pfd);

	if (r < 0) {
		perror("pipe - failed to create pipe for --monitor");
		exit(1);
	}

	// Make stderr write end of pipe
	fflush(stderr);
	r = dup2(pfd[1], 2);
	if (r < 0) {
		perror("dup2 - failed to alias stderr to write end of pipe for --monitor");
		exit(1);
	}
	r = close(pfd[1]);
	if (r < 0) {
		perror("close - failed to close write end of pipe for --monitor");
		exit(1);
	}

	// Don't allow a dying monitor to kill the main process
	sighandler_t sr0 = signal(SIGPIPE, SIG_IGN);
	sighandler_t sr1 = signal(SIGPIPE, SIG_IGN);
	if (SIG_ERR == sr0 || SIG_ERR == sr1) {
		perror("signal - failed to edit signal mask for --monitor");
		exit(1);
	}

	// Fork a child process
	forkpid = fork();
	if (forkpid < 0) {
		perror("fork - failed to fork child process for --monitor");
		exit(1);
	}

	// Child: launch monitor command
	if (0 == forkpid) {
		// Make stdin read end of pipe
		r = dup2(pfd[0], 0);
		if (r < 0) {
			perror("dup2 - in child, failed to alias read end of pipe to stdin for --monitor");
			exit(1);
		}
		close(pfd[0]);
		if (r < 0) {
			perror("close - in child, failed to close read end of  pipe for --monitor");
			exit(1);
		}

		// Launch user specified command
		execl("/bin/bash", "/bin/bash", "-c", opt_stderr_cmd, (char*)NULL);
		perror("execl - in child failed to exec user specified command for --monitor");
		exit(1);
	}

	// Parent: clean up unused fds and bail
	r = close(pfd[0]);
	if (r < 0) {
		perror("close - failed to close read end of pipe for --monitor");
		exit(1);
	}
}
#endif // defined(unix)

#ifdef HAVE_CURSES
void enable_curses(void) {
	int x;
	__maybe_unused int y;

	lock_curses();
	if (curses_active) {
		unlock_curses();
		return;
	}

	mainwin = initscr();
	keypad(mainwin, true);
	getmaxyx(mainwin, y, x);
	statuswin = newwin(logstart, x, 0, 0);
	leaveok(statuswin, true);
	// For whatever reason, PDCurses crashes if the logwin is initialized to height y-logcursor
	// We resize the window later anyway, so just start it off at 1 :)
	logwin = newwin(1, 0, logcursor, 0);
	idlok(logwin, true);
	scrollok(logwin, true);
	leaveok(logwin, true);
	cbreak();
	noecho();
	curses_active = true;
	statusy = logstart;
	unlock_curses();
}
#endif

/* TODO: fix need a dummy CPU device_api even if no support for CPU mining */
#ifndef WANT_CPUMINE
struct device_api cpu_api;
struct device_api cpu_api = {
	.name = "CPU",
};
#endif

#ifdef USE_BITFORCE
extern struct device_api bitforce_api;
#endif

#ifdef USE_ICARUS
extern struct device_api cairnsmore_api;
extern struct device_api icarus_api;
#endif

#ifdef USE_AVALON
extern struct device_api avalon_api;
#endif

#ifdef USE_MODMINER
extern struct device_api modminer_api;
#endif

#ifdef USE_X6500
extern struct device_api x6500_api;
#endif

#ifdef USE_ZTEX
extern struct device_api ztex_api;
#endif


static int cgminer_id_count = 0;
static int device_line_id_count;

void register_device(struct cgpu_info *cgpu)
{
	cgpu->deven = DEV_ENABLED;
	devices[cgpu->cgminer_id = cgminer_id_count++] = cgpu;
	if (!cgpu->proc_id)
		cgpu->device_line_id = device_line_id_count++;
	mining_threads += cgpu->threads ?: 1;
#ifdef HAVE_CURSES
	adj_width(mining_threads, &dev_width);
#endif
#ifdef HAVE_OPENCL
	if (cgpu->api == &opencl_api) {
		gpu_threads += cgpu->threads;
	}
#endif
}

struct _cgpu_devid_counter {
	char name[4];
	int lastid;
	UT_hash_handle hh;
};

void renumber_cgpu(struct cgpu_info *cgpu)
{
	static struct _cgpu_devid_counter *devids = NULL;
	struct _cgpu_devid_counter *d;
	
	HASH_FIND_STR(devids, cgpu->api->name, d);
	if (d)
		cgpu->device_id = ++d->lastid;
	else {
		d = malloc(sizeof(*d));
		memcpy(d->name, cgpu->api->name, sizeof(d->name));
		cgpu->device_id = d->lastid = 0;
		HASH_ADD_STR(devids, name, d);
	}
}

static bool my_blkmaker_sha256_callback(void *digest, const void *buffer, size_t length)
{
	sha2(buffer, length, digest);
	return true;
}

<<<<<<< HEAD
#ifndef HAVE_PTHREAD_CANCEL
extern void setup_pthread_cancel_workaround();
extern struct sigaction pcwm_orig_term_handler;
#endif
=======
static void raise_fd_limits(void)
{
#ifdef HAVE_SETRLIMIT
	struct rlimit fdlimit;
	unsigned long old_soft_limit;
	
	if (getrlimit(RLIMIT_NOFILE, &fdlimit))
		applogr(, LOG_DEBUG, "setrlimit: Failed to getrlimit(RLIMIT_NOFILE)");
	
	if (fdlimit.rlim_cur == RLIM_INFINITY)
		applogr(, LOG_DEBUG, "setrlimit: Soft fd limit already infinite");
	
	if (fdlimit.rlim_cur == fdlimit.rlim_max)
		applogr(, LOG_DEBUG, "setrlimit: Soft fd limit already identical to hard limit (%lu)", (unsigned long)fdlimit.rlim_max);
	
	old_soft_limit = fdlimit.rlim_cur;
	fdlimit.rlim_cur = fdlimit.rlim_max;
	if (setrlimit(RLIMIT_NOFILE, &fdlimit))
		applogr(, LOG_DEBUG, "setrlimit: Failed to increase soft fd limit from %lu to hard limit of %lu", old_soft_limit, (unsigned long)fdlimit.rlim_max);
	
	applog(LOG_DEBUG, "setrlimit: Increased soft fd limit from %lu to hard limit of %lu", old_soft_limit, (unsigned long)fdlimit.rlim_max);
#else
	applog(LOG_DEBUG, "setrlimit: Not supported by platform");
#endif
}
>>>>>>> c4105a63

int main(int argc, char *argv[])
{
	bool pools_active = false;
	struct sigaction handler;
	struct thr_info *thr;
	struct block *block;
	unsigned int k;
	int i, j;
	char *s;

	blkmk_sha256_impl = my_blkmaker_sha256_callback;

#ifndef HAVE_PTHREAD_CANCEL
	setup_pthread_cancel_workaround();
#endif

	/* This dangerous functions tramples random dynamically allocated
	 * variables so do it before anything at all */
	if (unlikely(curl_global_init(CURL_GLOBAL_ALL)))
		quit(1, "Failed to curl_global_init");

	initial_args = malloc(sizeof(char *) * (argc + 1));
	for  (i = 0; i < argc; i++)
		initial_args[i] = strdup(argv[i]);
	initial_args[argc] = NULL;

#ifdef HAVE_LIBUSB
	int err = libusb_init(NULL);
	if (err) {
		fprintf(stderr, "libusb_init() failed err %d", err);
		fflush(stderr);
		quit(1, "libusb_init() failed");
	}
#endif

	mutex_init(&hash_lock);
	mutex_init(&qd_lock);
	mutex_init(&console_lock);
	mutex_init(&control_lock);
	mutex_init(&stats_lock);
	mutex_init(&sharelog_lock);
	mutex_init(&ch_lock);
	mutex_init(&sshare_lock);
	rwlock_init(&blk_lock);
	rwlock_init(&netacc_lock);

	mutex_init(&lp_lock);
	if (unlikely(pthread_cond_init(&lp_cond, NULL)))
		quit(1, "Failed to pthread_cond_init lp_cond");

	if (unlikely(pthread_cond_init(&gws_cond, NULL)))
		quit(1, "Failed to pthread_cond_init gws_cond");

	notifier_init(submit_waiting_notifier);

	sprintf(packagename, "%s %s", PACKAGE, VERSION);

#ifdef WANT_CPUMINE
	init_max_name_len();
#endif

	handler.sa_handler = &sighandler;
	handler.sa_flags = 0;
	sigemptyset(&handler.sa_mask);
#ifdef HAVE_PTHREAD_CANCEL
	sigaction(SIGTERM, &handler, &termhandler);
#else
	// Need to let pthread_cancel emulation handle SIGTERM first
	termhandler = pcwm_orig_term_handler;
	pcwm_orig_term_handler = handler;
#endif
	sigaction(SIGINT, &handler, &inthandler);
#ifndef WIN32
	signal(SIGPIPE, SIG_IGN);
#endif
	opt_kernel_path = alloca(PATH_MAX);
	strcpy(opt_kernel_path, CGMINER_PREFIX);
	cgminer_path = alloca(PATH_MAX);
	s = strdup(argv[0]);
	strcpy(cgminer_path, dirname(s));
	free(s);
	strcat(cgminer_path, "/");
#ifdef WANT_CPUMINE
	// Hack to make cgminer silent when called recursively on WIN32
	int skip_to_bench = 0;
	#if defined(WIN32)
		char buf[32];
		if (GetEnvironmentVariable("BFGMINER_BENCH_ALGO", buf, 16))
			skip_to_bench = 1;
		if (GetEnvironmentVariable("CGMINER_BENCH_ALGO", buf, 16))
			skip_to_bench = 1;
	#endif // defined(WIN32)
#endif

	devcursor = 8;
	logstart = devcursor + 1;
	logcursor = logstart + 1;

	block = calloc(sizeof(struct block), 1);
	if (unlikely(!block))
		quit (1, "main OOM");
	for (i = 0; i < 36; i++)
		strcat(block->hash, "0");
	HASH_ADD_STR(blocks, hash, block);
	strcpy(current_block, block->hash);

	INIT_LIST_HEAD(&scan_devices);

	mutex_init(&submitting_lock);
	INIT_LIST_HEAD(&submit_waiting);

#ifdef HAVE_OPENCL
	memset(gpus, 0, sizeof(gpus));
	for (i = 0; i < MAX_GPUDEVICES; i++)
		gpus[i].dynamic = true;
#endif

	schedstart.tm.tm_sec = 1;
	schedstop .tm.tm_sec = 1;

	/* parse command line */
	opt_register_table(opt_config_table,
			   "Options for both config file and command line");
	opt_register_table(opt_cmdline_table,
			   "Options for command line only");

	opt_parse(&argc, argv, applog_and_exit);
	if (argc != 1)
		quit(1, "Unexpected extra commandline arguments");

	if (!config_loaded)
		load_default_config();

<<<<<<< HEAD
#ifndef HAVE_PTHREAD_CANCEL
	// Can't do this any earlier, or config isn't loaded
	applog(LOG_DEBUG, "pthread_cancel workaround in use");
#endif

=======
	raise_fd_limits();
	
>>>>>>> c4105a63
	if (opt_benchmark) {
		struct pool *pool;

		want_longpoll = false;
		pool = add_pool();
		pool->rpc_url = malloc(255);
		strcpy(pool->rpc_url, "Benchmark");
		pool->rpc_user = pool->rpc_url;
		pool->rpc_pass = pool->rpc_url;
		enable_pool(pool);
		pool->idle = false;
		successful_connect = true;
	}

#ifdef USE_X6500
	ft232r_scan();
#endif

#ifdef HAVE_CURSES
	if (opt_realquiet || devices_enabled == -1)
		use_curses = false;

	if (use_curses)
		enable_curses();
#endif

	applog(LOG_WARNING, "Started %s", packagename);
	if (cnfbuf) {
		applog(LOG_NOTICE, "Loaded configuration file %s", cnfbuf);
		switch (fileconf_load) {
			case 0:
				applog(LOG_WARNING, "Fatal JSON error in configuration file.");
				applog(LOG_WARNING, "Configuration file could not be used.");
				break;
			case -1:
				applog(LOG_WARNING, "Error in configuration file, partially loaded.");
				if (use_curses)
					applog(LOG_WARNING, "Start BFGMiner with -T to see what failed to load.");
				break;
			default:
				break;
		}
		free(cnfbuf);
		cnfbuf = NULL;
	}

	strcat(opt_kernel_path, "/");

	if (want_per_device_stats)
		opt_log_output = true;

#ifdef WANT_CPUMINE
#ifdef USE_SCRYPT
	if (opt_scrypt)
		set_scrypt_algo(&opt_algo);
	else
#endif
	if (0 <= opt_bench_algo) {
		double rate = bench_algo_stage3(opt_bench_algo);

		if (!skip_to_bench)
			printf("%.5f (%s)\n", rate, algo_names[opt_bench_algo]);
		else {
			// Write result to shared memory for parent
#if defined(WIN32)
				char unique_name[64];

				if (GetEnvironmentVariable("BFGMINER_SHARED_MEM", unique_name, 32) || GetEnvironmentVariable("CGMINER_SHARED_MEM", unique_name, 32)) {
					HANDLE map_handle = CreateFileMapping(
						INVALID_HANDLE_VALUE,   // use paging file
						NULL,                   // default security attributes
						PAGE_READWRITE,         // read/write access
						0,                      // size: high 32-bits
						4096,			// size: low 32-bits
						unique_name		// name of map object
					);
					if (NULL != map_handle) {
						void *shared_mem = MapViewOfFile(
							map_handle,	// object to map view of
							FILE_MAP_WRITE, // read/write access
							0,              // high offset:  map from
							0,              // low offset:   beginning
							0		// default: map entire file
						);
						if (NULL != shared_mem)
							CopyMemory(shared_mem, &rate, sizeof(rate));
						(void)UnmapViewOfFile(shared_mem);
					}
					(void)CloseHandle(map_handle);
				}
#endif
		}
		exit(0);
	}
#endif

#ifdef HAVE_OPENCL
	if (!opt_nogpu)
		opencl_api.api_detect();
	gpu_threads = 0;
#endif

#ifdef USE_ICARUS
	if (!opt_scrypt)
	{
		cairnsmore_api.api_detect();
		icarus_api.api_detect();
	}
#endif

#ifdef USE_AVALON
	if (!opt_scrypt)
		avalon_api.api_detect();
#endif

#ifdef USE_BITFORCE
	if (!opt_scrypt)
		bitforce_api.api_detect();
#endif

#ifdef USE_MODMINER
	if (!opt_scrypt)
		modminer_api.api_detect();
#endif

#ifdef USE_X6500
	if (!opt_scrypt)
		x6500_api.api_detect();
#endif

#ifdef USE_ZTEX
	if (!opt_scrypt)
		ztex_api.api_detect();
#endif

#ifdef WANT_CPUMINE
	cpu_api.api_detect();
#endif

#ifdef USE_X6500
	ft232r_scan_free();
#endif

	for (i = 0; i < total_devices; ++i)
		if (!devices[i]->devtype)
			devices[i]->devtype = "PGA";

	if (devices_enabled == -1) {
		applog(LOG_ERR, "Devices detected:");
		for (i = 0; i < total_devices; ++i) {
			struct cgpu_info *cgpu = devices[i];
			if (cgpu->name)
				applog(LOG_ERR, " %2d. %"PRIprepr": %s (driver: %s)", i, cgpu->proc_repr, cgpu->name, cgpu->api->dname);
			else
				applog(LOG_ERR, " %2d. %"PRIprepr" (driver: %s)", i, cgpu->proc_repr, cgpu->api->dname);
		}
		quit(0, "%d devices listed", total_devices);
	}

	mining_threads = 0;
	if (devices_enabled) {
		for (i = 0; i < (int)(sizeof(devices_enabled) * 8) - 1; ++i) {
			if (devices_enabled & (1 << i)) {
				if (i >= total_devices)
					quit (1, "Command line options set a device that doesn't exist");
				register_device(devices[i]);
			} else if (i < total_devices) {
				if (opt_removedisabled) {
					if (devices[i]->api == &cpu_api)
						--opt_n_threads;
				} else {
					register_device(devices[i]);
				}
				devices[i]->deven = DEV_DISABLED;
			}
		}
		total_devices = cgminer_id_count;
	} else {
		for (i = 0; i < total_devices; ++i)
			register_device(devices[i]);
	}

	if (!total_devices)
		quit(1, "All devices disabled, cannot mine!");

	load_temp_config();

	for (i = 0; i < total_devices; ++i)
		devices[i]->cgminer_stats.getwork_wait_min.tv_sec = MIN_SEC_UNSET;

#ifdef HAVE_CURSES
	change_summarywinsize();
#endif

	if (!total_pools) {
		applog(LOG_WARNING, "Need to specify at least one pool server.");
#ifdef HAVE_CURSES
		if (!use_curses || !input_pool(false))
#endif
			quit(1, "Pool setup failed");
	}

	for (i = 0; i < total_pools; i++) {
		struct pool *pool = pools[i];

		pool->cgminer_stats.getwork_wait_min.tv_sec = MIN_SEC_UNSET;
		pool->cgminer_pool_stats.getwork_wait_min.tv_sec = MIN_SEC_UNSET;

		if (!pool->rpc_url)
			quit(1, "No URI supplied for pool %u", i);
		
		if (!pool->rpc_userpass) {
			if (!pool->rpc_user || !pool->rpc_pass)
				quit(1, "No login credentials supplied for pool %u %s", i, pool->rpc_url);
			pool->rpc_userpass = malloc(strlen(pool->rpc_user) + strlen(pool->rpc_pass) + 2);
			if (!pool->rpc_userpass)
				quit(1, "Failed to malloc userpass");
			sprintf(pool->rpc_userpass, "%s:%s", pool->rpc_user, pool->rpc_pass);
		}
	}
	/* Set the currentpool to pool with priority 0 */
	validate_pool_priorities();
	for (i = 0; i < total_pools; i++) {
		struct pool *pool  = pools[i];

		if (!pool->prio)
			currentpool = pool;
	}

#ifdef HAVE_SYSLOG_H
	if (use_syslog)
		openlog(PACKAGE, LOG_PID, LOG_USER);
#endif

	#if defined(unix)
		if (opt_stderr_cmd)
			fork_monitor();
	#endif // defined(unix)

	total_threads = mining_threads + 7;
	thr_info = calloc(total_threads, sizeof(*thr));
	if (!thr_info)
		quit(1, "Failed to calloc thr_info");

	gwsched_thr_id = mining_threads;
	stage_thr_id = mining_threads + 1;
	thr = &thr_info[stage_thr_id];
	thr->q = tq_new();
	if (!thr->q)
		quit(1, "Failed to tq_new");
	/* start stage thread */
	if (thr_info_create(thr, NULL, stage_thread, thr))
		quit(1, "stage thread create failed");
	pthread_detach(thr->pth);

	/* Create a unique get work queue */
	getq = tq_new();
	if (!getq)
		quit(1, "Failed to create getq");
	/* We use the getq mutex as the staged lock */
	stgd_lock = &getq->mutex;

	if (opt_benchmark)
		goto begin_bench;

	for (i = 0; i < total_pools; i++) {
		struct pool *pool  = pools[i];

		enable_pool(pool);
		pool->idle = true;
	}

	applog(LOG_NOTICE, "Probing for an alive pool");
	do {
		/* Look for at least one active pool before starting */
		for (j = 0; j < total_pools; j++) {
			for (i = 0; i < total_pools; i++) {
				struct pool *pool  = pools[i];

				if (pool->prio != j)
					continue;

				if (pool_active(pool, false)) {
					pool_tset(pool, &pool->lagging);
					pool_tclear(pool, &pool->idle);
					if (!currentpool)
						currentpool = pool;
					applog(LOG_INFO, "Pool %d %s active", pool->pool_no, pool->rpc_url);
					pools_active = true;
					goto found_active_pool;
				} else {
					if (pool == currentpool)
						currentpool = NULL;
					applog(LOG_WARNING, "Unable to get work from pool %d %s", pool->pool_no, pool->rpc_url);
				}
			}
		}

		if (!pools_active) {
			applog(LOG_ERR, "No servers were found that could be used to get work from.");
			applog(LOG_ERR, "Please check the details from the list below of the servers you have input");
			applog(LOG_ERR, "Most likely you have input the wrong URL, forgotten to add a port, or have not set up workers");
			for (i = 0; i < total_pools; i++) {
				struct pool *pool;

				pool = pools[i];
				applog(LOG_WARNING, "Pool: %d  URL: %s  User: %s  Password: %s",
				       i, pool->rpc_url, pool->rpc_user, pool->rpc_pass);
			}
#ifdef HAVE_CURSES
			if (use_curses) {
				halfdelay(150);
				applog(LOG_ERR, "Press any key to exit, or BFGMiner will try again in 15s.");
				if (getch() != ERR)
					quit(0, "No servers could be used! Exiting.");
				cbreak();
			} else
#endif
				quit(0, "No servers could be used! Exiting.");
		}
	} while (!pools_active);
found_active_pool: ;

#ifdef USE_SCRYPT
	if (detect_algo == 1 && !opt_scrypt) {
		applog(LOG_NOTICE, "Detected scrypt algorithm");
		opt_scrypt = true;
	}
#endif
	detect_algo = 0;

begin_bench:
	total_mhashes_done = 0;
	for (i = 0; i < total_devices; i++) {
		struct cgpu_info *cgpu = devices[i];

		cgpu->rolling = cgpu->total_mhashes = 0;
	}
	
	gettimeofday(&total_tv_start, NULL);
	gettimeofday(&total_tv_end, NULL);
	miner_started = total_tv_start;
	if (schedstart.tm.tm_sec)
		localtime_r(&miner_started.tv_sec, &schedstart.tm);
	if (schedstop.tm.tm_sec)
		localtime_r(&miner_started.tv_sec, &schedstop .tm);
	get_datestamp(datestamp, &total_tv_start);

	// Initialise processors and threads
	k = 0;
	for (i = 0; i < total_devices; ++i) {
		struct cgpu_info *cgpu = devices[i];
		const struct device_api *api = cgpu->api;
		int threadobj = cgpu->threads;
		if (!threadobj)
			// Create a fake thread object to handle hashmeter etc
			threadobj = 1;
		cgpu->thr = calloc(threadobj + 1, sizeof(*cgpu->thr));
		cgpu->thr[threadobj] = NULL;
		cgpu->status = LIFE_INIT;

		cgpu->max_hashes = 0;

		// Setup thread structs before starting any of the threads, in case they try to interact
		for (j = 0; j < threadobj; ++j, ++k) {
			thr = &thr_info[k];
			thr->id = k;
			thr->cgpu = cgpu;
			thr->device_thread = j;
			thr->work_restart_notifier[1] = INVSOCK;
			thr->mutex_request[1] = INVSOCK;
			thr->_job_transition_in_progress = true;
			timerclear(&thr->tv_morework);
			thr->_last_sbr_state = true;

			thr->scanhash_working = true;
			thr->hashes_done = 0;
			timerclear(&thr->tv_hashes_done);
			gettimeofday(&thr->tv_lastupdate, NULL);
			thr->tv_poll.tv_sec = -1;
			thr->_max_nonce = api->can_limit_work ? api->can_limit_work(thr) : 0xffffffff;

			cgpu->thr[j] = thr;
		}
	}

	// Start threads
	for (i = 0; i < total_devices; ++i) {
		struct cgpu_info *cgpu = devices[i];
		if (!cgpu->threads)
			memcpy(&cgpu->thr[0]->notifier, &cgpu->device->thr[0]->notifier, sizeof(cgpu->thr[0]->notifier));
		for (j = 0; j < cgpu->threads; ++j) {
			thr = cgpu->thr[j];

			notifier_init(thr->notifier);

			/* Enable threads for devices set not to mine but disable
			 * their queue in case we wish to enable them later */
			if (cgpu->api->thread_prepare && !cgpu->api->thread_prepare(thr))
				continue;

			thread_reportout(thr);

			if (unlikely(thr_info_create(thr, NULL, miner_thread, thr)))
				quit(1, "thread %d create failed", thr->id);
		}
		if (cgpu->deven == DEV_ENABLED)
			proc_enable(cgpu);
	}

#ifdef HAVE_OPENCL
	applog(LOG_INFO, "%d gpu miner threads started", gpu_threads);
	for (i = 0; i < nDevs; i++)
		pause_dynamic_threads(i);
#endif

#ifdef WANT_CPUMINE
	applog(LOG_INFO, "%d cpu miner threads started, "
		"using SHA256 '%s' algorithm.",
		opt_n_threads,
		algo_names[opt_algo]);
#endif

	gettimeofday(&total_tv_start, NULL);
	gettimeofday(&total_tv_end, NULL);

	{
		pthread_t submit_thread;
		if (unlikely(pthread_create(&submit_thread, NULL, submit_work_thread, NULL)))
			quit(1, "submit_work thread create failed");
	}

	watchpool_thr_id = mining_threads + 2;
	thr = &thr_info[watchpool_thr_id];
	/* start watchpool thread */
	if (thr_info_create(thr, NULL, watchpool_thread, NULL))
		quit(1, "watchpool thread create failed");
	pthread_detach(thr->pth);

	watchdog_thr_id = mining_threads + 3;
	thr = &thr_info[watchdog_thr_id];
	/* start watchdog thread */
	if (thr_info_create(thr, NULL, watchdog_thread, NULL))
		quit(1, "watchdog thread create failed");
	pthread_detach(thr->pth);

#ifdef HAVE_OPENCL
	/* Create reinit gpu thread */
	gpur_thr_id = mining_threads + 4;
	thr = &thr_info[gpur_thr_id];
	thr->q = tq_new();
	if (!thr->q)
		quit(1, "tq_new failed for gpur_thr_id");
	if (thr_info_create(thr, NULL, reinit_gpu, thr))
		quit(1, "reinit_gpu thread create failed");
#endif	

	/* Create API socket thread */
	api_thr_id = mining_threads + 5;
	thr = &thr_info[api_thr_id];
	if (thr_info_create(thr, NULL, api_thread, thr))
		quit(1, "API thread create failed");

#ifdef HAVE_CURSES
	/* Create curses input thread for keyboard input. Create this last so
	 * that we know all threads are created since this can call kill_work
	 * to try and shut down ll previous threads. */
	input_thr_id = mining_threads + 6;
	thr = &thr_info[input_thr_id];
	if (thr_info_create(thr, NULL, input_thread, thr))
		quit(1, "input thread create failed");
	pthread_detach(thr->pth);
#endif

	/* Once everything is set up, main() becomes the getwork scheduler */
	while (42) {
		int ts, max_staged = opt_queue;
		struct pool *pool, *cp;
		bool lagging = false;
		struct curl_ent *ce;
		struct work *work;

		cp = current_pool();

		/* If the primary pool is a getwork pool and cannot roll work,
		 * try to stage one extra work per mining thread */
		if (!cp->has_stratum && cp->proto != PLP_GETBLOCKTEMPLATE && !staged_rollable)
			max_staged += mining_threads;

		mutex_lock(stgd_lock);
		ts = __total_staged();

		if (!cp->has_stratum && cp->proto != PLP_GETBLOCKTEMPLATE && !ts && !opt_fail_only)
			lagging = true;

		/* Wait until hash_pop tells us we need to create more work */
		if (ts > max_staged) {
			pthread_cond_wait(&gws_cond, stgd_lock);
			ts = __total_staged();
		}
		mutex_unlock(stgd_lock);

		if (ts > max_staged)
			continue;

		work = make_work();

		if (lagging && !pool_tset(cp, &cp->lagging)) {
			applog(LOG_WARNING, "Pool %d not providing work fast enough", cp->pool_no);
			cp->getfail_occasions++;
			total_go++;
		}
		pool = select_pool(lagging);
retry:
		if (pool->has_stratum) {
			while (!pool->stratum_active || !pool->stratum_notify) {
				struct pool *altpool = select_pool(true);

				if (altpool == pool && pool->has_stratum)
					nmsleep(5000);
				pool = altpool;
				goto retry;
			}
			gen_stratum_work(pool, work);
			applog(LOG_DEBUG, "Generated stratum work");
			stage_work(work);
			continue;
		}

		if (pool->last_work_copy) {
			mutex_lock(&pool->last_work_lock);
			struct work *last_work = pool->last_work_copy;
			if (!last_work)
				{}
			else
			if (can_roll(last_work) && should_roll(last_work)) {
				free_work(work);
				work = make_clone(pool->last_work_copy);
				mutex_unlock(&pool->last_work_lock);
				roll_work(work);
				applog(LOG_DEBUG, "Generated work from latest GBT job in get_work_thread with %d seconds left", (int)blkmk_time_left(work->tmpl, time(NULL)));
				stage_work(work);
				continue;
			} else if (last_work->tmpl && pool->proto == PLP_GETBLOCKTEMPLATE && blkmk_work_left(last_work->tmpl) > (unsigned long)mining_threads) {
				// Don't free last_work_copy, since it is used to detect upstream provides plenty of work per template
			} else {
				free_work(last_work);
				pool->last_work_copy = NULL;
			}
			mutex_unlock(&pool->last_work_lock);
		}

		if (clone_available()) {
			applog(LOG_DEBUG, "Cloned getwork work");
			free_work(work);
			continue;
		}

		if (opt_benchmark) {
			get_benchmark_work(work);
			applog(LOG_DEBUG, "Generated benchmark work");
			stage_work(work);
			continue;
		}

		work->pool = pool;
		ce = pop_curl_entry3(pool, 2);
		/* obtain new work from bitcoin via JSON-RPC */
		if (!get_upstream_work(work, ce->curl)) {
			struct pool *next_pool;

			/* Make sure the pool just hasn't stopped serving
			 * requests but is up as we'll keep hammering it */
			push_curl_entry(ce, pool);
			++pool->seq_getfails;
			pool_died(pool);
			next_pool = select_pool(!opt_fail_only);
			if (pool == next_pool) {
				applog(LOG_DEBUG, "Pool %d json_rpc_call failed on get work, retrying in 5s", pool->pool_no);
				nmsleep(5000);
			} else {
				applog(LOG_DEBUG, "Pool %d json_rpc_call failed on get work, failover activated", pool->pool_no);
				pool = next_pool;
			}
			goto retry;
		}
		if (ts >= max_staged)
			pool_tclear(pool, &pool->lagging);
		if (pool_tclear(pool, &pool->idle))
			pool_resus(pool);

		applog(LOG_DEBUG, "Generated getwork work");
		stage_work(work);
		push_curl_entry(ce, pool);
	}

	return 0;
}<|MERGE_RESOLUTION|>--- conflicted
+++ resolved
@@ -7947,12 +7947,11 @@
 	return true;
 }
 
-<<<<<<< HEAD
 #ifndef HAVE_PTHREAD_CANCEL
 extern void setup_pthread_cancel_workaround();
 extern struct sigaction pcwm_orig_term_handler;
 #endif
-=======
+
 static void raise_fd_limits(void)
 {
 #ifdef HAVE_SETRLIMIT
@@ -7978,7 +7977,6 @@
 	applog(LOG_DEBUG, "setrlimit: Not supported by platform");
 #endif
 }
->>>>>>> c4105a63
 
 int main(int argc, char *argv[])
 {
@@ -8113,16 +8111,13 @@
 	if (!config_loaded)
 		load_default_config();
 
-<<<<<<< HEAD
 #ifndef HAVE_PTHREAD_CANCEL
 	// Can't do this any earlier, or config isn't loaded
 	applog(LOG_DEBUG, "pthread_cancel workaround in use");
 #endif
 
-=======
 	raise_fd_limits();
 	
->>>>>>> c4105a63
 	if (opt_benchmark) {
 		struct pool *pool;
 
