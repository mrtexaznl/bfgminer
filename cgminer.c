/*
 * Copyright 2011-2012 Con Kolivas
 * Copyright 2011-2012 Luke Dashjr
 * Copyright 2010 Jeff Garzik
 *
 * This program is free software; you can redistribute it and/or modify it
 * under the terms of the GNU General Public License as published by the Free
 * Software Foundation; either version 3 of the License, or (at your option)
 * any later version.  See COPYING for more details.
 */

#include "config.h"

#ifdef HAVE_CURSES
#include <curses.h>
#endif

#include <stdio.h>
#include <stdlib.h>
#include <string.h>
#include <stdbool.h>
#include <stdint.h>
#include <unistd.h>
#include <sys/time.h>
#include <time.h>
#include <math.h>
#include <stdarg.h>
#include <assert.h>
#include <signal.h>

#include <sys/stat.h>
#include <sys/types.h>

#ifndef WIN32
#include <sys/resource.h>
#endif
#include <ccan/opt/opt.h>
#include <jansson.h>
#include <curl/curl.h>
#include <libgen.h>
#include <sha2.h>

#include "compat.h"
#include "miner.h"
#include "findnonce.h"
#include "adl.h"
#include "driver-cpu.h"
#include "driver-opencl.h"
#include "bench_block.h"

#if defined(unix)
	#include <errno.h>
	#include <fcntl.h>
	#include <sys/wait.h>
#endif

#if defined(USE_BITFORCE) || defined(USE_ICARUS) || defined(USE_MODMINER)
#	define USE_FPGA
#	define USE_FPGA_SERIAL
#elif defined(USE_ZTEX)
#	define USE_FPGA
#endif

enum workio_commands {
	WC_GET_WORK,
	WC_SUBMIT_WORK,
};

struct workio_cmd {
	enum workio_commands	cmd;
	struct thr_info		*thr;
	union {
		struct work	*work;
	} u;
	bool			lagging;
};

struct strategies strategies[] = {
	{ "Failover" },
	{ "Round Robin" },
	{ "Rotate" },
	{ "Load Balance" },
};

static char packagename[255];

int gpu_threads;

bool opt_protocol;
static bool opt_benchmark;
static bool have_longpoll;
static bool want_per_device_stats;
bool use_syslog;
static bool opt_quiet;
static bool opt_realquiet;
bool opt_loginput;
const int opt_cutofftemp = 95;
static int opt_retries = -1;
static int opt_fail_pause = 5;
static int fail_pause = 5;
int opt_log_interval = 5;
static int opt_queue = 1;
int opt_scantime = 60;
int opt_expiry = 120;
int opt_bench_algo = -1;
static const bool opt_time = true;

#ifdef HAVE_OPENCL
int opt_dynamic_interval = 7;
#endif
bool opt_restart = true;
static bool opt_nogpu;

struct list_head scan_devices;
int nDevs;
int opt_g_threads = 2;
static signed int devices_enabled;
static bool opt_removedisabled;
int total_devices;
struct cgpu_info *devices[MAX_DEVICES];
bool have_opencl;
int gpu_threads;
int opt_n_threads = -1;
int mining_threads;
int num_processors;
#ifdef HAVE_CURSES
bool use_curses = true;
#else
bool use_curses;
#endif
static bool opt_submit_stale = true;
static int opt_shares;
static bool opt_fail_only;
bool opt_autofan;
bool opt_autoengine;
bool opt_noadl;
char *opt_api_allow = NULL;
char *opt_api_description = PACKAGE_STRING;
int opt_api_port = 4028;
bool opt_api_listen;
bool opt_api_network;
bool opt_delaynet;
bool opt_disable_pool = true;
char *opt_icarus_timing = NULL;

char *opt_kernel_path;
char *cgminer_path;

#define QUIET	(opt_quiet || opt_realquiet)

struct thr_info *thr_info;
static int work_thr_id;
static int stage_thr_id;
static int watchpool_thr_id;
static int watchdog_thr_id;
#ifdef HAVE_CURSES
static int input_thr_id;
#endif
int gpur_thr_id;
static int api_thr_id;
static int total_threads;

struct work_restart *work_restart = NULL;

static pthread_mutex_t hash_lock;
static pthread_mutex_t qd_lock;
static pthread_mutex_t *stgd_lock;
#ifdef HAVE_CURSES
static pthread_mutex_t curses_lock;
#endif
static pthread_mutex_t ch_lock;
static pthread_rwlock_t blk_lock;

pthread_rwlock_t netacc_lock;

static pthread_mutex_t lp_lock;
static pthread_cond_t lp_cond;

double total_mhashes_done;
static struct timeval total_tv_start, total_tv_end;

pthread_mutex_t control_lock;

int hw_errors;
int total_accepted, total_rejected;
int total_getworks, total_stale, total_discarded;
static int total_queued;
unsigned int new_blocks;
static unsigned int work_block;
unsigned int found_blocks;

unsigned int local_work;
unsigned int total_go, total_ro;

struct pool *pools[MAX_POOLS];
static struct pool *currentpool = NULL;

int total_pools;
enum pool_strategy pool_strategy = POOL_FAILOVER;
int opt_rotate_period;
static int total_urls, total_users, total_passes, total_userpasses;

#ifndef HAVE_CURSES
const
#endif
static bool curses_active;

static char current_block[37];
static char *current_hash;
static char datestamp[40];
static char blocktime[30];

struct block {
	char hash[37];
	UT_hash_handle hh;
};

static struct block *blocks = NULL;

char *opt_socks_proxy = NULL;

static const char def_conf[] = "cgminer.conf";
static bool config_loaded;
static int include_count;
#define JSON_INCLUDE_CONF "include"
#define JSON_LOAD_ERROR "JSON decode of file '%s' failed"
#define JSON_LOAD_ERROR_LEN strlen(JSON_LOAD_ERROR)
#define JSON_MAX_DEPTH 10
#define JSON_MAX_DEPTH_ERR "Too many levels of JSON includes (limit 10) or a loop"

#if defined(unix)
	static char *opt_stderr_cmd = NULL;
	static int forkpid;
#endif // defined(unix)

bool ping = true;

struct sigaction termhandler, inthandler;

struct thread_q *getq;

static int total_work;
struct work *staged_work = NULL;
static int staged_extras;

struct schedtime {
	bool enable;
	struct tm tm;
};

struct schedtime schedstart;
struct schedtime schedstop;
bool sched_paused;

static bool time_before(struct tm *tm1, struct tm *tm2)
{
	if (tm1->tm_hour < tm2->tm_hour)
		return true;
	if (tm1->tm_hour == tm2->tm_hour && tm1->tm_min < tm2->tm_min)
		return true;
	return false;
}

static bool should_run(void)
{
	struct timeval tv;
	struct tm *tm;

	if (!schedstart.enable && !schedstop.enable)
		return true;

	gettimeofday(&tv, NULL);
	tm = localtime(&tv.tv_sec);
	if (schedstart.enable) {
		if (!schedstop.enable) {
			if (time_before(tm, &schedstart.tm))
				return false;

			/* This is a once off event with no stop time set */
			schedstart.enable = false;
			return true;
		}
		if (time_before(&schedstart.tm, &schedstop.tm)) {
			if (time_before(tm, &schedstop.tm) && !time_before(tm, &schedstart.tm))
				return true;
			return false;
		} /* Times are reversed */
		if (time_before(tm, &schedstart.tm)) {
			if (time_before(tm, &schedstop.tm))
				return true;
			return false;
		}
		return true;
	}
	/* only schedstop.enable == true */
	if (!time_before(tm, &schedstop.tm))
		return false;
	return true;
}

void get_datestamp(char *f, struct timeval *tv)
{
	struct tm *tm;

	tm = localtime(&tv->tv_sec);
	sprintf(f, "[%d-%02d-%02d %02d:%02d:%02d]",
		tm->tm_year + 1900,
		tm->tm_mon + 1,
		tm->tm_mday,
		tm->tm_hour,
		tm->tm_min,
		tm->tm_sec);
}

void get_timestamp(char *f, struct timeval *tv)
{
	struct tm *tm;

	tm = localtime(&tv->tv_sec);
	sprintf(f, "[%02d:%02d:%02d]",
		tm->tm_hour,
		tm->tm_min,
		tm->tm_sec);
}

static void applog_and_exit(const char *fmt, ...)
{
	va_list ap;

	va_start(ap, fmt);
	vapplog(LOG_ERR, fmt, ap);
	va_end(ap);
	exit(1);
}

static pthread_mutex_t sharelog_lock;
static FILE *sharelog_file = NULL;

static void sharelog(const char*disposition, const struct work*work)
{
	if (!sharelog_file)
		return;

	int thr_id = work->thr_id;
	struct cgpu_info *cgpu = thr_info[thr_id].cgpu;
	struct pool *pool = work->pool;
	unsigned long int t = (unsigned long int)work->share_found_time;
	char *target = bin2hex(work->target, sizeof(work->target));
	if (unlikely(!target)) {
		applog(LOG_ERR, "sharelog target OOM");
		return;
	}
	char *hash = bin2hex(work->hash, sizeof(work->hash));
	if (unlikely(!hash)) {
		free(target);
		applog(LOG_ERR, "sharelog hash OOM");
		return;
	}
	char *data = bin2hex(work->data, sizeof(work->data));
	if (unlikely(!data)) {
		free(target);
		free(hash);
		applog(LOG_ERR, "sharelog data OOM");
		return;
	}

	// timestamp,disposition,target,pool,dev,thr,sharehash,sharedata
	char s[1024];
	int rv;
	rv = snprintf(s, sizeof(s), "%lu,%s,%s,%s,%s%u,%u,%s,%s\n", t, disposition, target, pool->rpc_url, cgpu->api->name, cgpu->device_id, thr_id, hash, data);
	free(target);
	free(hash);
	free(data);
	if (rv >= (int)(sizeof(s)))
		s[sizeof(s) - 1] = '\0';
	else
	if (rv < 0) {
		applog(LOG_ERR, "sharelog printf error");
		return;
	}

	size_t ret;
	mutex_lock(&sharelog_lock);
	ret = fwrite(s, rv, 1, sharelog_file);
	fflush(sharelog_file);
	mutex_unlock(&sharelog_lock);
	if (1 != ret)
		applog(LOG_ERR, "sharelog fwrite error");
}

/* Return value is ignored if not called from add_pool_details */
static struct pool *add_pool(void)
{
	struct pool *pool;

	pool = calloc(sizeof(struct pool), 1);
	if (!pool)
		quit(1, "Failed to malloc pool in add_pool");
	pool->pool_no = pool->prio = total_pools;
	pools[total_pools++] = pool;
	if (unlikely(pthread_mutex_init(&pool->pool_lock, NULL)))
		quit(1, "Failed to pthread_mutex_init in add_pool");
	if (unlikely(pthread_cond_init(&pool->cr_cond, NULL)))
		quit(1, "Failed to pthread_cond_init in add_pool");
	INIT_LIST_HEAD(&pool->curlring);

	/* Make sure the pool doesn't think we've been idle since time 0 */
	pool->tv_idle.tv_sec = ~0UL;

	return pool;
}

/* Pool variant of test and set */
static bool pool_tset(struct pool *pool, bool *var)
{
	bool ret;

	mutex_lock(&pool->pool_lock);
	ret = *var;
	*var = true;
	mutex_unlock(&pool->pool_lock);
	return ret;
}

bool pool_tclear(struct pool *pool, bool *var)
{
	bool ret;

	mutex_lock(&pool->pool_lock);
	ret = *var;
	*var = false;
	mutex_unlock(&pool->pool_lock);
	return ret;
}

struct pool *current_pool(void)
{
	struct pool *pool;

	mutex_lock(&control_lock);
	pool = currentpool;
	mutex_unlock(&control_lock);
	return pool;
}

char *set_int_range(const char *arg, int *i, int min, int max)
{
	char *err = opt_set_intval(arg, i);
	if (err)
		return err;

	if (*i < min || *i > max)
		return "Value out of range";

	return NULL;
}

static char *set_int_0_to_9999(const char *arg, int *i)
{
	return set_int_range(arg, i, 0, 9999);
}

static char *set_int_1_to_65535(const char *arg, int *i)
{
	return set_int_range(arg, i, 1, 65535);
}

static char *set_int_0_to_10(const char *arg, int *i)
{
	return set_int_range(arg, i, 0, 10);
}

static char *set_int_1_to_10(const char *arg, int *i)
{
	return set_int_range(arg, i, 1, 10);
}

#ifdef USE_FPGA_SERIAL
static char *add_serial(char *arg)
{
	string_elist_add(arg, &scan_devices);
	return NULL;
}
#endif

static char *set_devices(char *arg)
{
	int i = strtol(arg, &arg, 0);

	if (*arg) {
		if (*arg == '?') {
			devices_enabled = -1;
			return NULL;
		}
		return "Invalid device number";
	}

	if (i < 0 || i >= (int)(sizeof(devices_enabled) * 8) - 1)
		return "Invalid device number";
	devices_enabled |= 1 << i;
	return NULL;
}

static char *set_loadbalance(enum pool_strategy *strategy)
{
	*strategy = POOL_LOADBALANCE;
	return NULL;
}

static char *set_rotate(const char *arg, int *i)
{
	pool_strategy = POOL_ROTATE;
	return set_int_range(arg, i, 0, 9999);
}

static char *set_rr(enum pool_strategy *strategy)
{
	*strategy = POOL_ROUNDROBIN;
	return NULL;
}

static char *set_url(char *arg)
{
	struct pool *pool;

	total_urls++;
	if (total_urls > total_pools)
		add_pool();
	pool = pools[total_urls - 1];

	opt_set_charp(arg, &pool->rpc_url);
	if (strncmp(arg, "http://", 7) &&
	    strncmp(arg, "https://", 8)) {
		char *httpinput;

		httpinput = malloc(255);
		if (!httpinput)
			quit(1, "Failed to malloc httpinput");
		strcpy(httpinput, "http://");
		strncat(httpinput, arg, 248);
		pool->rpc_url = httpinput;
	}

	return NULL;
}

static char *set_user(const char *arg)
{
	struct pool *pool;

	if (total_userpasses)
		return "Use only user + pass or userpass, but not both";
	total_users++;
	if (total_users > total_pools)
		add_pool();

	pool = pools[total_users - 1];
	opt_set_charp(arg, &pool->rpc_user);

	return NULL;
}

static char *set_pass(const char *arg)
{
	struct pool *pool;

	if (total_userpasses)
		return "Use only user + pass or userpass, but not both";
	total_passes++;
	if (total_passes > total_pools)
		add_pool();

	pool = pools[total_passes - 1];
	opt_set_charp(arg, &pool->rpc_pass);

	return NULL;
}

static char *set_userpass(const char *arg)
{
	struct pool *pool;

	if (total_users || total_passes)
		return "Use only user + pass or userpass, but not both";
	total_userpasses++;
	if (total_userpasses > total_pools)
		add_pool();

	pool = pools[total_userpasses - 1];
	opt_set_charp(arg, &pool->rpc_userpass);

	return NULL;
}

static char *enable_debug(bool *flag)
{
	*flag = true;
	/* Turn out verbose output, too. */
	opt_log_output = true;
	return NULL;
}

static char *set_schedtime(const char *arg, struct schedtime *st)
{
	if (sscanf(arg, "%d:%d", &st->tm.tm_hour, &st->tm.tm_min) != 2)
		return "Invalid time set, should be HH:MM";
	if (st->tm.tm_hour > 23 || st->tm.tm_min > 59 || st->tm.tm_hour < 0 || st->tm.tm_min < 0)
		return "Invalid time set.";
	st->enable = true;
	return NULL;
}

static char*
set_sharelog(char *arg) {
	char *r = "";
	long int i = strtol(arg, &r, 10);

	if ((!*r) && i >= 0 && i <= INT_MAX) {
		sharelog_file = fdopen((int)i, "a");
		if (!sharelog_file)
			applog(LOG_ERR, "Failed to open fd %u for share log", (unsigned int)i);
	} else if (!strcmp(arg, "-")) {
		sharelog_file = stdout;
		if (!sharelog_file)
			applog(LOG_ERR, "Standard output missing for share log");
	} else {
		sharelog_file = fopen(arg, "a");
		if (!sharelog_file)
			applog(LOG_ERR, "Failed to open %s for share log", arg);
	}

	return NULL;
}

static char *temp_cutoff_str = NULL;

char *set_temp_cutoff(char *arg)
{
	int val;

	if (!(arg && arg[0]))
		return "Invalid parameters for set temp cutoff";
	val = atoi(arg);
	if (val < 0 || val > 200)
		return "Invalid value passed to set temp cutoff";
	temp_cutoff_str = arg;

	return NULL;
}

static void load_temp_cutoffs()
{
	int i, val = 0, device = 0;
	char *nextptr;

	if (temp_cutoff_str) {
		for (device = 0, nextptr = strtok(temp_cutoff_str, ","); nextptr; ++device, nextptr = strtok(NULL, ",")) {
			if (device >= total_devices)
				quit(1, "Too many values passed to set temp cutoff");
			val = atoi(nextptr);
			if (val < 0 || val > 200)
				quit(1, "Invalid value passed to set temp cutoff");

			devices[device]->cutofftemp = val;
		}
	}
	else {
		for (i = device; i < total_devices; ++i)
			if (!devices[i]->cutofftemp)
				devices[i]->cutofftemp = opt_cutofftemp;
		return;
	}
	if (device <= 1) {
		for (i = device; i < total_devices; ++i)
			devices[i]->cutofftemp = val;
	}
}

static char *set_api_allow(const char *arg)
{
	opt_set_charp(arg, &opt_api_allow);

	return NULL;
}

static char *set_api_description(const char *arg)
{
	opt_set_charp(arg, &opt_api_description);

	return NULL;
}

#ifdef USE_ICARUS
static char *set_icarus_timing(const char *arg)
{
	opt_set_charp(arg, &opt_icarus_timing);

	return NULL;
}
#endif

/* These options are available from config file or commandline */
static struct opt_table opt_config_table[] = {
#ifdef WANT_CPUMINE
	OPT_WITH_ARG("--algo|-a",
		     set_algo, show_algo, &opt_algo,
		     "Specify sha256 implementation for CPU mining:\n"
		     "\tauto\t\tBenchmark at startup and pick fastest algorithm"
		     "\n\tc\t\tLinux kernel sha256, implemented in C"
#ifdef WANT_SSE2_4WAY
		     "\n\t4way\t\ttcatm's 4-way SSE2 implementation"
#endif
#ifdef WANT_VIA_PADLOCK
		     "\n\tvia\t\tVIA padlock implementation"
#endif
		     "\n\tcryptopp\tCrypto++ C/C++ implementation"
#ifdef WANT_CRYPTOPP_ASM32
		     "\n\tcryptopp_asm32\tCrypto++ 32-bit assembler implementation"
#endif
#ifdef WANT_X8632_SSE2
		     "\n\tsse2_32\t\tSSE2 32 bit implementation for i386 machines"
#endif
#ifdef WANT_X8664_SSE2
		     "\n\tsse2_64\t\tSSE2 64 bit implementation for x86_64 machines"
#endif
#ifdef WANT_X8664_SSE4
		     "\n\tsse4_64\t\tSSE4.1 64 bit implementation for x86_64 machines"
#endif
#ifdef WANT_ALTIVEC_4WAY
    "\n\taltivec_4way\tAltivec implementation for PowerPC G4 and G5 machines"
#endif
		),
#endif
	OPT_WITH_ARG("--api-allow",
		     set_api_allow, NULL, NULL,
		     "Allow API access only to the given list of IP[/Prefix] addresses[/subnets]"),
	OPT_WITH_ARG("--api-description",
		     set_api_description, NULL, NULL,
		     "Description placed in the API status header, default: cgminer version"),
	OPT_WITHOUT_ARG("--api-listen",
			opt_set_bool, &opt_api_listen,
			"Enable API, default: disabled"),
	OPT_WITHOUT_ARG("--api-network",
			opt_set_bool, &opt_api_network,
			"Allow API (if enabled) to listen on/for any address, default: only 127.0.0.1"),
	OPT_WITH_ARG("--api-port",
		     set_int_1_to_65535, opt_show_intval, &opt_api_port,
		     "Port number of miner API"),
#ifdef HAVE_ADL
	OPT_WITHOUT_ARG("--auto-fan",
			opt_set_bool, &opt_autofan,
			"Automatically adjust all GPU fan speeds to maintain a target temperature"),
	OPT_WITHOUT_ARG("--auto-gpu",
			opt_set_bool, &opt_autoengine,
			"Automatically adjust all GPU engine clock speeds to maintain a target temperature"),
#endif
	OPT_WITHOUT_ARG("--benchmark",
			opt_set_bool, &opt_benchmark,
			"Run cgminer in benchmark mode - produces no shares"),
#ifdef WANT_CPUMINE
	OPT_WITH_ARG("--bench-algo|-b",
		     set_int_0_to_9999, opt_show_intval, &opt_bench_algo,
		     opt_hidden),
	OPT_WITH_ARG("--cpu-threads|-t",
		     force_nthreads_int, opt_show_intval, &opt_n_threads,
		     "Number of miner CPU threads"),
#endif
	OPT_WITHOUT_ARG("--debug|-D",
		     enable_debug, &opt_debug,
		     "Enable debug output"),
	OPT_WITH_ARG("--device|-d",
		     set_devices, NULL, NULL,
	             "Select device to use, (Use repeat -d for multiple devices, default: all)"),
	OPT_WITHOUT_ARG("--disable-gpu|-G",
			opt_set_bool, &opt_nogpu,
#ifdef HAVE_OPENCL
			"Disable GPU mining even if suitable devices exist"
#else
			opt_hidden
#endif
	),
#if defined(WANT_CPUMINE) && (defined(HAVE_OPENCL) || defined(USE_FPGA))
	OPT_WITHOUT_ARG("--enable-cpu|-C",
			opt_set_bool, &opt_usecpu,
			"Enable CPU mining with other mining (default: no CPU mining if other devices exist)"),
#endif
	OPT_WITH_ARG("--expiry|-E",
		     set_int_0_to_9999, opt_show_intval, &opt_expiry,
		     "Upper bound on how many seconds after getting work we consider a share from it stale"),
	OPT_WITHOUT_ARG("--failover-only",
			opt_set_bool, &opt_fail_only,
			"Don't leak work to backup pools when primary pool is lagging"),
#ifdef HAVE_OPENCL
	OPT_WITH_ARG("--gpu-dyninterval",
		     set_int_1_to_65535, opt_show_intval, &opt_dynamic_interval,
		     "Set the refresh interval in ms for GPUs using dynamic intensity"),
	OPT_WITH_ARG("--gpu-platform",
		     set_int_0_to_9999, opt_show_intval, &opt_platform_id,
		     "Select OpenCL platform ID to use for GPU mining"),
	OPT_WITH_ARG("--gpu-threads|-g",
		     set_int_1_to_10, opt_show_intval, &opt_g_threads,
		     "Number of threads per GPU (1 - 10)"),
#ifdef HAVE_ADL
	OPT_WITH_ARG("--gpu-engine",
		     set_gpu_engine, NULL, NULL,
		     "GPU engine (over)clock range in Mhz - one value, range and/or comma separated list (e.g. 850-900,900,750-850)"),
	OPT_WITH_ARG("--gpu-fan",
		     set_gpu_fan, NULL, NULL,
		     "GPU fan percentage range - one value, range and/or comma separated list (e.g. 0-85,85,65)"),
	OPT_WITH_ARG("--gpu-map",
		     set_gpu_map, NULL, NULL,
		     "Map OpenCL to ADL device order manually, paired CSV (e.g. 1:0,2:1 maps OpenCL 1 to ADL 0, 2 to 1)"),
	OPT_WITH_ARG("--gpu-memclock",
		     set_gpu_memclock, NULL, NULL,
		     "Set the GPU memory (over)clock in Mhz - one value for all or separate by commas for per card"),
	OPT_WITH_ARG("--gpu-memdiff",
		     set_gpu_memdiff, NULL, NULL,
		     "Set a fixed difference in clock speed between the GPU and memory in auto-gpu mode"),
	OPT_WITH_ARG("--gpu-powertune",
		     set_gpu_powertune, NULL, NULL,
		     "Set the GPU powertune percentage - one value for all or separate by commas for per card"),
	OPT_WITHOUT_ARG("--gpu-reorder",
			opt_set_bool, &opt_reorder,
			"Attempt to reorder GPU devices according to PCI Bus ID"),
	OPT_WITH_ARG("--gpu-vddc",
		     set_gpu_vddc, NULL, NULL,
		     "Set the GPU voltage in Volts - one value for all or separate by commas for per card"),
#endif
	OPT_WITH_ARG("--intensity|-I",
		     set_intensity, NULL, NULL,
		     "Intensity of GPU scanning (d or " _MIN_INTENSITY_STR " -> " _MAX_INTENSITY_STR ", default: d to maintain desktop interactivity)"),
#endif
#if defined(HAVE_OPENCL) || defined(HAVE_MODMINER)
	OPT_WITH_ARG("--kernel-path|-K",
		     opt_set_charp, opt_show_charp, &opt_kernel_path,
	             "Specify a path to where bitstream and kernel files are"),
#endif
#ifdef HAVE_OPENCL
	OPT_WITH_ARG("--kernel|-k",
		     set_kernel, NULL, NULL,
		     "Override kernel to use (diablo, poclbm, phatk or diakgcn) - one value or comma separated"),
#endif
#ifdef USE_ICARUS
	OPT_WITH_ARG("--icarus-timing",
		     set_icarus_timing, NULL, NULL,
		     opt_hidden),
#endif
	OPT_WITHOUT_ARG("--load-balance",
		     set_loadbalance, &pool_strategy,
		     "Change multipool strategy from failover to even load balance"),
	OPT_WITH_ARG("--log|-l",
		     set_int_0_to_9999, opt_show_intval, &opt_log_interval,
		     "Interval in seconds between log output"),
#if defined(unix)
	OPT_WITH_ARG("--monitor|-m",
		     opt_set_charp, NULL, &opt_stderr_cmd,
		     "Use custom pipe cmd for output messages"),
#endif // defined(unix)
	OPT_WITHOUT_ARG("--net-delay",
			opt_set_bool, &opt_delaynet,
			"Impose small delays in networking to not overload slow routers"),
	OPT_WITHOUT_ARG("--no-adl",
			opt_set_bool, &opt_noadl,
#ifdef HAVE_ADL
			"Disable the ATI display library used for monitoring and setting GPU parameters"
#else
			opt_hidden
#endif
	),
	OPT_WITHOUT_ARG("--no-pool-disable",
			opt_set_invbool, &opt_disable_pool,
			"Do not automatically disable pools that continually reject shares"),
	OPT_WITHOUT_ARG("--no-restart",
			opt_set_invbool, &opt_restart,
#ifdef HAVE_OPENCL
			"Do not attempt to restart GPUs that hang"
#else
			opt_hidden
#endif
	),
	OPT_WITHOUT_ARG("--no-submit-stale",
			opt_set_invbool, &opt_submit_stale,
		        "Don't submit shares if they are detected as stale"),
	OPT_WITH_ARG("--pass|-p",
		     set_pass, NULL, NULL,
		     "Password for bitcoin JSON-RPC server"),
	OPT_WITHOUT_ARG("--per-device-stats",
			opt_set_bool, &want_per_device_stats,
			"Force verbose mode and output per-device statistics"),
	OPT_WITHOUT_ARG("--protocol-dump|-P",
			opt_set_bool, &opt_protocol,
			"Verbose dump of protocol-level activities"),
	OPT_WITH_ARG("--queue|-Q",
		     set_int_0_to_9999, opt_show_intval, &opt_queue,
		     "Minimum number of work items to have queued (0+)"),
	OPT_WITHOUT_ARG("--quiet|-q",
			opt_set_bool, &opt_quiet,
			"Disable logging output, display status and errors"),
	OPT_WITHOUT_ARG("--real-quiet",
			opt_set_bool, &opt_realquiet,
			"Disable all output"),
	OPT_WITHOUT_ARG("--remove-disabled",
		     opt_set_bool, &opt_removedisabled,
	         "Remove disabled devices entirely, as if they didn't exist"),
	OPT_WITH_ARG("--retries|-r",
		     opt_set_intval, opt_show_intval, &opt_retries,
		     "Number of times to retry before giving up, if JSON-RPC call fails (-1 means never)"),
	OPT_WITH_ARG("--retry-pause|-R",
		     set_int_0_to_9999, opt_show_intval, &opt_fail_pause,
		     "Number of seconds to pause, between retries"),
	OPT_WITH_ARG("--rotate",
		     set_rotate, opt_show_intval, &opt_rotate_period,
		     "Change multipool strategy from failover to regularly rotate at N minutes"),
	OPT_WITHOUT_ARG("--round-robin",
		     set_rr, &pool_strategy,
		     "Change multipool strategy from failover to round robin on failure"),
#ifdef USE_FPGA_SERIAL
	OPT_WITH_ARG("--scan-serial|-S",
		     add_serial, NULL, NULL,
		     "Serial port to probe for FPGA Mining device"),
#endif
	OPT_WITH_ARG("--scan-time|-s",
		     set_int_0_to_9999, opt_show_intval, &opt_scantime,
		     "Upper bound on time spent scanning current work, in seconds"),
	OPT_WITH_ARG("--sched-start",
		     set_schedtime, NULL, &schedstart,
		     "Set a time of day in HH:MM to start mining (a once off without a stop time)"),
	OPT_WITH_ARG("--sched-stop",
		     set_schedtime, NULL, &schedstop,
		     "Set a time of day in HH:MM to stop mining (will quit without a start time)"),
	OPT_WITH_ARG("--sharelog",
		     set_sharelog, NULL, NULL,
		     "Append share log to file"),
	OPT_WITH_ARG("--shares",
		     opt_set_intval, NULL, &opt_shares,
		     "Quit after mining N shares (default: unlimited)"),
	OPT_WITH_ARG("--socks-proxy",
		     opt_set_charp, NULL, &opt_socks_proxy,
		     "Set socks4 proxy (host:port)"),
#ifdef HAVE_SYSLOG_H
	OPT_WITHOUT_ARG("--syslog",
			opt_set_bool, &use_syslog,
			"Use system log for output messages (default: standard error)"),
#endif
#if defined(HAVE_ADL) || defined(USE_BITFORCE) || defined(USE_MODMINER)
	OPT_WITH_ARG("--temp-cutoff",
		     set_temp_cutoff, opt_show_intval, &opt_cutofftemp,
		     "Temperature where a device will be automatically disabled, one value or comma separated list"),
#endif
#ifdef HAVE_ADL
	OPT_WITH_ARG("--temp-hysteresis",
		     set_int_1_to_10, opt_show_intval, &opt_hysteresis,
		     "Set how much the temperature can fluctuate outside limits when automanaging speeds"),
	OPT_WITH_ARG("--temp-overheat",
		     set_temp_overheat, opt_show_intval, &opt_overheattemp,
		     "Overheat temperature when automatically managing fan and GPU speeds, one value or comma separated list"),
	OPT_WITH_ARG("--temp-target",
		     set_temp_target, opt_show_intval, &opt_targettemp,
		     "Target temperature when automatically managing fan and GPU speeds, one value or comma separated list"),
#endif
	OPT_WITHOUT_ARG("--text-only|-T",
			opt_set_invbool, &use_curses,
#ifdef HAVE_CURSES
			"Disable ncurses formatted screen output"
#else
			opt_hidden
#endif
	),
	OPT_WITH_ARG("--url|-o",
		     set_url, NULL, NULL,
		     "URL for bitcoin JSON-RPC server"),
	OPT_WITH_ARG("--user|-u",
		     set_user, NULL, NULL,
		     "Username for bitcoin JSON-RPC server"),
#ifdef HAVE_OPENCL
	OPT_WITH_ARG("--vectors|-v",
		     set_vector, NULL, NULL,
		     "Override detected optimal vector (1, 2 or 4) - one value or comma separated list"),
#endif
	OPT_WITHOUT_ARG("--verbose",
			opt_set_bool, &opt_log_output,
			"Log verbose output to stderr as well as status output"),
#ifdef HAVE_OPENCL
	OPT_WITH_ARG("--worksize|-w",
		     set_worksize, NULL, NULL,
		     "Override detected optimal worksize - one value or comma separated list"),
#endif
	OPT_WITH_ARG("--userpass|-O",
		     set_userpass, NULL, NULL,
		     "Username:Password pair for bitcoin JSON-RPC server"),
	OPT_WITH_ARG("--pools",
			opt_set_bool, NULL, NULL, opt_hidden),
	OPT_ENDTABLE
};

static char *load_config(const char *arg, void __maybe_unused *unused);

static int fileconf_load;

static char *parse_config(json_t *config, bool fileconf)
{
	static char err_buf[200];
	json_t *val;
	struct opt_table *opt;

	if (fileconf && !fileconf_load)
		fileconf_load = 1;

	for (opt = opt_config_table; opt->type != OPT_END; opt++) {
		char *p, *name;

		/* We don't handle subtables. */
		assert(!(opt->type & OPT_SUBTABLE));

		/* Pull apart the option name(s). */
		name = strdup(opt->names);
		for (p = strtok(name, "|"); p; p = strtok(NULL, "|")) {
			char *err = NULL;
			/* Ignore short options. */
			if (p[1] != '-')
				continue;

			val = json_object_get(config, p+2);
			if (!val)
				continue;

			if ((opt->type & OPT_HASARG) && json_is_string(val)) {
				err = opt->cb_arg(json_string_value(val),
						  opt->u.arg);
			} else if ((opt->type & OPT_HASARG) && json_is_array(val)) {
				int n, size = json_array_size(val);

				for (n = 0; n < size && !err; n++) {
					if (json_is_string(json_array_get(val, n)))
						err = opt->cb_arg(json_string_value(json_array_get(val, n)), opt->u.arg);
					else if (json_is_object(json_array_get(val, n)))
						err = parse_config(json_array_get(val, n), false);
				}
			} else if ((opt->type & OPT_NOARG) && json_is_true(val))
				err = opt->cb(opt->u.arg);
			else
				err = "Invalid value";

			if (err) {
				/* Allow invalid values to be in configuration
				 * file, just skipping over them provided the
				 * JSON is still valid after that. */
				if (fileconf) {
					applog(LOG_ERR, "Invalid config option %s: %s", p, err);
					fileconf_load = -1;
				} else {
					sprintf(err_buf, "Parsing JSON option %s: %s",
						p, err);
					return err_buf;
				}
			}
		}
		free(name);
	}

	val = json_object_get(config, JSON_INCLUDE_CONF);
	if (val && json_is_string(val))
		return load_config(json_string_value(val), NULL);

	return NULL;
}

char *cnfbuf = NULL;

static char *load_config(const char *arg, void __maybe_unused *unused)
{
	json_error_t err;
	json_t *config;
	char *json_error;

	if (!cnfbuf)
		cnfbuf = strdup(arg);

	if (++include_count > JSON_MAX_DEPTH)
		return JSON_MAX_DEPTH_ERR;

#if JANSSON_MAJOR_VERSION > 1
	config = json_load_file(arg, 0, &err);
#else
	config = json_load_file(arg, &err);
#endif
	if (!json_is_object(config)) {
		json_error = malloc(JSON_LOAD_ERROR_LEN + strlen(arg));
		if (!json_error)
			quit(1, "Malloc failure in json error");

		sprintf(json_error, JSON_LOAD_ERROR, arg);
		return json_error;
	}

	config_loaded = true;

	/* Parse the config now, so we can override it.  That can keep pointers
	 * so don't free config object. */
	return parse_config(config, true);
}

static void load_default_config(void)
{
	cnfbuf = malloc(PATH_MAX);

#if defined(unix)
	if (getenv("HOME") && *getenv("HOME")) {
	        strcpy(cnfbuf, getenv("HOME"));
		strcat(cnfbuf, "/");
	}
	else
		strcpy(cnfbuf, "");
	strcat(cnfbuf, ".cgminer/");
#else
	strcpy(cnfbuf, "");
#endif
	strcat(cnfbuf, def_conf);
	if (!access(cnfbuf, R_OK))
		load_config(cnfbuf, NULL);
	else {
		free(cnfbuf);
		cnfbuf = NULL;
	}
}

extern const char *opt_argv0;

static char *opt_verusage_and_exit(const char *extra)
{
	printf("%s\nBuilt with "
#ifdef HAVE_OPENCL
		"GPU "
#endif
#ifdef WANT_CPUMINE
		"CPU "
#endif
#ifdef USE_BITFORCE
		"bitforce "
#endif
#ifdef USE_ICARUS
		"icarus "
#endif
#ifdef USE_MODMINER
		"modminer "
#endif
#ifdef USE_ZTEX
		"ztex "
#endif
		"mining support.\n"
		, packagename);
	printf("%s", opt_usage(opt_argv0, extra));
	fflush(stdout);
	exit(0);
}

/* These options are available from commandline only */
static struct opt_table opt_cmdline_table[] = {
	OPT_WITH_ARG("--config|-c",
		     load_config, NULL, NULL,
		     "Load a JSON-format configuration file\n"
		     "See example.conf for an example configuration."),
	OPT_WITHOUT_ARG("--help|-h",
			opt_verusage_and_exit, NULL,
			"Print this message"),
#ifdef HAVE_OPENCL
	OPT_WITHOUT_ARG("--ndevs|-n",
			print_ndevs_and_exit, &nDevs,
			"Display number of detected GPUs, OpenCL platform information, and exit"),
#endif
	OPT_WITHOUT_ARG("--version|-V",
			opt_version_and_exit, packagename,
			"Display version and exit"),
	OPT_ENDTABLE
};

static bool jobj_binary(const json_t *obj, const char *key,
			void *buf, size_t buflen, bool required)
{
	const char *hexstr;
	json_t *tmp;

	tmp = json_object_get(obj, key);
	if (unlikely(!tmp)) {
		if (unlikely(required))
			applog(LOG_ERR, "JSON key '%s' not found", key);
		return false;
	}
	hexstr = json_string_value(tmp);
	if (unlikely(!hexstr)) {
		applog(LOG_ERR, "JSON key '%s' is not a string", key);
		return false;
	}
	if (!hex2bin(buf, hexstr, buflen))
		return false;

	return true;
}

static bool work_decode(const json_t *val, struct work *work)
{
	if (unlikely(!jobj_binary(val, "data", work->data, sizeof(work->data), true))) {
		applog(LOG_ERR, "JSON inval data");
		goto err_out;
	}

	if (likely(!jobj_binary(val, "midstate",
			 work->midstate, sizeof(work->midstate), false))) {
		// Calculate it ourselves
		union {
			unsigned char c[64];
			uint32_t i[16];
		} data;
		int swapcounter;
		for (swapcounter = 0; swapcounter < 16; swapcounter++)
			data.i[swapcounter] = swab32(((uint32_t*) (work->data))[swapcounter]);
		sha2_context ctx;
		sha2_starts( &ctx, 0 );
		sha2_update( &ctx, data.c, 64 );
		memcpy(work->midstate, ctx.state, sizeof(work->midstate));
#if defined(__BIG_ENDIAN__) || defined(MIPSEB)
		int i;
		for (i = 0; i < 8; i++)
			(((uint32_t*) (work->midstate))[i]) = swab32(((uint32_t*) (work->midstate))[i]);
#endif
	}

	if (likely(!jobj_binary(val, "hash1", work->hash1, sizeof(work->hash1), false))) {
		// Always the same anyway
		memcpy(work->hash1, "\0\0\0\0\0\0\0\0\0\0\0\0\0\0\0\0\0\0\0\0\0\0\0\0\0\0\0\0\0\0\0\0\0\0\0\x80\0\0\0\0\0\0\0\0\0\0\0\0\0\0\0\0\0\0\0\0\0\0\0\0\0\1\0\0", 64);
	}

	if (unlikely(!jobj_binary(val, "target", work->target, sizeof(work->target), true))) {
		applog(LOG_ERR, "JSON inval target");
		goto err_out;
	}

	memset(work->hash, 0, sizeof(work->hash));

	gettimeofday(&work->tv_staged, NULL);

	return true;

err_out:
	return false;
}

int dev_from_id(int thr_id)
{
	return thr_info[thr_id].cgpu->device_id;
}

/* Make the change in the recent value adjust dynamically when the difference
 * is large, but damp it when the values are closer together. This allows the
 * value to change quickly, but not fluctuate too dramatically when it has
 * stabilised. */
void decay_time(double *f, double fadd)
{
	double ratio = 0;

	if (likely(*f > 0)) {
		ratio = fadd / *f;
		if (ratio > 1)
			ratio = 1 / ratio;
	}

	if (ratio > 0.63)
		*f = (fadd * 0.58 + *f) / 1.58;
	else
		*f = (fadd + *f * 0.58) / 1.58;
}

static int requests_staged(void)
{
	int ret;

	mutex_lock(stgd_lock);
	ret = HASH_COUNT(staged_work);
	mutex_unlock(stgd_lock);
	return ret;
}

#ifdef HAVE_CURSES
WINDOW *mainwin, *statuswin, *logwin;
#endif
double total_secs = 0.1;
static char statusline[256];
/* logstart is where the log window should start */
static int devcursor, logstart, logcursor;
/* statusy is where the status window goes up to in cases where it won't fit at startup */
static int statusy;
struct cgpu_info gpus[MAX_GPUDEVICES]; /* Maximum number apparently possible */
struct cgpu_info *cpus;

#ifdef HAVE_CURSES
static inline void unlock_curses(void)
{
	mutex_unlock(&curses_lock);
}

static inline void lock_curses(void)
{
	mutex_lock(&curses_lock);
}

static bool curses_active_locked(void)
{
	bool ret;

	lock_curses();
	ret = curses_active;
	if (!ret)
		unlock_curses();
	return ret;
}
#endif

void tailsprintf(char *f, const char *fmt, ...)
{
	va_list ap;

	va_start(ap, fmt);
	vsprintf(f + strlen(f), fmt, ap);
	va_end(ap);
}

static void get_statline(char *buf, struct cgpu_info *cgpu)
{
	sprintf(buf, "%s%d ", cgpu->api->name, cgpu->device_id);
	if (cgpu->api->get_statline_before)
		cgpu->api->get_statline_before(buf, cgpu);
	else
		tailsprintf(buf, "               | ");
	tailsprintf(buf, "(%ds):%.1f (avg):%.1f Mh/s | A:%d R:%d HW:%d U:%.1f/m",
		opt_log_interval,
		cgpu->rolling,
		cgpu->total_mhashes / total_secs,
		cgpu->accepted,
		cgpu->rejected,
		cgpu->hw_errors,
		cgpu->utility);
	if (cgpu->api->get_statline)
		cgpu->api->get_statline(buf, cgpu);
}

static void text_print_status(int thr_id)
{
	struct cgpu_info *cgpu = thr_info[thr_id].cgpu;
	char logline[255];

	if (cgpu) {
		get_statline(logline, cgpu);
		printf("%s\n", logline);
	}
}

#ifdef HAVE_CURSES
/* Must be called with curses mutex lock held and curses_active */
static void curses_print_status(void)
{
	struct pool *pool = current_pool();

	wattron(statuswin, A_BOLD);
	mvwprintw(statuswin, 0, 0, " " PACKAGE " version " VERSION " - Started: %s", datestamp);
#ifdef WANT_CPUMINE
	if (opt_n_threads)
		wprintw(statuswin, " CPU Algo: %s", algo_names[opt_algo]);
#endif
	wattroff(statuswin, A_BOLD);
	mvwhline(statuswin, 1, 0, '-', 80);
	mvwprintw(statuswin, 2, 0, " %s", statusline);
	wclrtoeol(statuswin);
	mvwprintw(statuswin, 3, 0, " TQ: %d  ST: %d  SS: %d  DW: %d  NB: %d  LW: %d  GF: %d  RF: %d",
		total_queued, requests_staged(), total_stale, total_discarded, new_blocks,
		local_work, total_go, total_ro);
	wclrtoeol(statuswin);
	if (pool_strategy == POOL_LOADBALANCE && total_pools > 1)
		mvwprintw(statuswin, 4, 0, " Connected to multiple pools with%s LP",
			have_longpoll ? "": "out");
	else
		mvwprintw(statuswin, 4, 0, " Connected to %s with%s LP as user %s",
			pool->rpc_url, have_longpoll ? "": "out", pool->rpc_user);
	wclrtoeol(statuswin);
	mvwprintw(statuswin, 5, 0, " Block: %s...  Started: %s", current_hash, blocktime);
	mvwhline(statuswin, 6, 0, '-', 80);
	mvwhline(statuswin, statusy - 1, 0, '-', 80);
	mvwprintw(statuswin, devcursor - 1, 1, "[P]ool management %s[S]ettings [D]isplay options [Q]uit",
		have_opencl ? "[G]PU management " : "");
}

static void adj_width(int var, int *length)
{
	if ((int)(log10(var) + 1) > *length)
		(*length)++;
}

static void curses_print_devstatus(int thr_id)
{
	static int awidth = 1, rwidth = 1, hwwidth = 1, uwidth = 1;
	struct cgpu_info *cgpu = thr_info[thr_id].cgpu;
	char logline[255];

	cgpu->utility = cgpu->accepted / ( total_secs ? total_secs : 1 ) * 60;

	/* Check this isn't out of the window size */
	if (wmove(statuswin,devcursor + cgpu->cgminer_id, 0) == ERR)
		return;
	wprintw(statuswin, " %s %d: ", cgpu->api->name, cgpu->device_id);
	if (cgpu->api->get_statline_before) {
		logline[0] = '\0';
		cgpu->api->get_statline_before(logline, cgpu);
		wprintw(statuswin, "%s", logline);
	}
	else
		wprintw(statuswin, "               | ");

	if (cgpu->status == LIFE_DEAD)
		wprintw(statuswin, "DEAD ");
	else if (cgpu->status == LIFE_SICK)
		wprintw(statuswin, "SICK ");
	else if (cgpu->deven == DEV_DISABLED)
		wprintw(statuswin, "OFF  ");
	else if (cgpu->deven == DEV_RECOVER)
		wprintw(statuswin, "REST  ");
	else
		wprintw(statuswin, "%5.1f", cgpu->rolling);
	adj_width(cgpu->accepted, &awidth);
	adj_width(cgpu->rejected, &rwidth);
	adj_width(cgpu->hw_errors, &hwwidth);
	adj_width(cgpu->utility, &uwidth);
	wprintw(statuswin, "/%5.1fMh/s | A:%*d R:%*d HW:%*d U:%*.2f/m",
			cgpu->total_mhashes / total_secs,
			awidth, cgpu->accepted,
			rwidth, cgpu->rejected,
			hwwidth, cgpu->hw_errors,
		uwidth + 3, cgpu->utility);

	if (cgpu->api->get_statline) {
		logline[0] = '\0';
		cgpu->api->get_statline(logline, cgpu);
		wprintw(statuswin, "%s", logline);
	}

	wclrtoeol(statuswin);
}
#endif

static void print_status(int thr_id)
{
	if (!curses_active)
		text_print_status(thr_id);
}

#ifdef HAVE_CURSES
/* Check for window resize. Called with curses mutex locked */
static inline bool change_logwinsize(void)
{
	int x, y, logx, logy;
	bool ret = false;

	getmaxyx(mainwin, y, x);
	if (x < 80 || y < 25)
		return ret;

	if (y > statusy + 2 && statusy < logstart) {
		if (y - 2 < logstart)
			statusy = y - 2;
		else
			statusy = logstart;
		logcursor = statusy + 1;
		mvwin(logwin, logcursor, 0);
		wresize(statuswin, statusy, x);
		ret = true;
	}

	y -= logcursor;
	getmaxyx(logwin, logy, logx);
	/* Detect screen size change */
	if (x != logx || y != logy) {
		wresize(logwin, y, x);
		ret = true;
	}
	return ret;
}

static void check_winsizes(void)
{
	if (!use_curses)
		return;
	if (curses_active_locked()) {
		int y, x;

		x = getmaxx(statuswin);
		if (logstart > LINES - 2)
			statusy = LINES - 2;
		else
			statusy = logstart;
		logcursor = statusy + 1;
		wresize(statuswin, statusy, x);
		getmaxyx(mainwin, y, x);
		y -= logcursor;
		wresize(logwin, y, x);
		mvwin(logwin, logcursor, 0);
		unlock_curses();
	}
}

/* For mandatory printing when mutex is already locked */
void wlog(const char *f, ...)
{
	va_list ap;

	va_start(ap, f);
	vw_printw(logwin, f, ap);
	va_end(ap);
}

/* Mandatory printing */
void wlogprint(const char *f, ...)
{
	va_list ap;

	if (curses_active_locked()) {
		va_start(ap, f);
		vw_printw(logwin, f, ap);
		va_end(ap);
		unlock_curses();
	}
}
#endif

#ifdef HAVE_CURSES
void log_curses(int prio, const char *f, va_list ap)
{
	bool high_prio;

	if (opt_quiet && prio != LOG_ERR)
		return;

	high_prio = (prio == LOG_WARNING || prio == LOG_ERR);

	if (curses_active_locked()) {
		if (!opt_loginput || high_prio) {
			vw_printw(logwin, f, ap);
			if (high_prio) {
				touchwin(logwin);
				wrefresh(logwin);
			}
		}
		unlock_curses();
	} else
		vprintf(f, ap);
}

void clear_logwin(void)
{
	if (curses_active_locked()) {
		wclear(logwin);
		unlock_curses();
	}
}
#endif

/* regenerate the full work->hash value and also return true if it's a block */
bool regeneratehash(const struct work *work)
{
	uint32_t *data32 = (uint32_t *)(work->data);
	unsigned char swap[128];
	uint32_t *swap32 = (uint32_t *)swap;
	unsigned char hash1[32];
	uint32_t *hash32 = (uint32_t *)(work->hash);
	uint32_t difficulty = 0;
	uint32_t diffbytes = 0;
	uint32_t diffvalue = 0;
	uint32_t diffcmp[8];
	int diffshift = 0;
	int i;

	for (i = 0; i < 80 / 4; i++)
		swap32[i] = swab32(data32[i]);

	sha2(swap, 80, hash1, false);
	sha2(hash1, 32, (unsigned char *)(work->hash), false);

	difficulty = swab32(*((uint32_t *)(work->data + 72)));

	diffbytes = ((difficulty >> 24) & 0xff) - 3;
	diffvalue = difficulty & 0x00ffffff;

	diffshift = (diffbytes % 4) * 8;
	if (diffshift == 0) {
		diffshift = 32;
		diffbytes--;
	}

	memset(diffcmp, 0, 32);
	diffcmp[(diffbytes >> 2) + 1] = diffvalue >> (32 - diffshift);
	diffcmp[diffbytes >> 2] = diffvalue << diffshift;

	for (i = 7; i >= 0; i--) {
		if (hash32[i] > diffcmp[i])
			return false;
		if (hash32[i] < diffcmp[i])
			return true;
	}

	// https://en.bitcoin.it/wiki/Block says: "numerically below"
	// https://en.bitcoin.it/wiki/Target says: "lower than or equal to"
	// code in bitcoind 0.3.24 main.cpp CheckWork() says: if (hash > hashTarget) return false;
	if (hash32[0] == diffcmp[0])
		return true;
	else
		return false;
}

static bool submit_upstream_work(const struct work *work, CURL *curl)
{
	char *hexstr = NULL;
	json_t *val, *res;
	char s[345], sd[345];
	bool rc = false;
	int thr_id = work->thr_id;
	struct cgpu_info *cgpu = thr_info[thr_id].cgpu;
	struct pool *pool = work->pool;
	bool rolltime;
	uint32_t *hash32;
	char hashshow[64+1] = "";
	bool isblock;

#ifdef __BIG_ENDIAN__
        int swapcounter = 0;
        for (swapcounter = 0; swapcounter < 32; swapcounter++)
            (((uint32_t*) (work->data))[swapcounter]) = swab32(((uint32_t*) (work->data))[swapcounter]);
#endif

	/* build hex string */
	hexstr = bin2hex(work->data, sizeof(work->data));
	if (unlikely(!hexstr)) {
		applog(LOG_ERR, "submit_upstream_work OOM");
		goto out_nofree;
	}

	/* build JSON-RPC request */
	sprintf(s,
	      "{\"method\": \"getwork\", \"params\": [ \"%s\" ], \"id\":1}\r\n",
		hexstr);
	sprintf(sd,
	      "{\"method\": \"getwork\", \"params\": [ \"%s\" ], \"id\":1}",
		hexstr);

	applog(LOG_DEBUG, "DBG: sending %s submit RPC call: %s", pool->rpc_url, sd);

	/* issue JSON-RPC request */
	val = json_rpc_call(curl, pool->rpc_url, pool->rpc_userpass, s, false, false, &rolltime, pool, true);
	if (unlikely(!val)) {
		applog(LOG_INFO, "submit_upstream_work json_rpc_call failed");
		if (!pool_tset(pool, &pool->submit_fail)) {
			total_ro++;
			pool->remotefail_occasions++;
			applog(LOG_WARNING, "Pool %d communication failure, caching submissions", pool->pool_no);
		}
		goto out;
	} else if (pool_tclear(pool, &pool->submit_fail))
		applog(LOG_WARNING, "Pool %d communication resumed, submitting work", pool->pool_no);

	res = json_object_get(val, "result");

	if (!QUIET) {
#ifndef MIPSEB
// This one segfaults on my router for some reason
		isblock = regeneratehash(work);
		if (unlikely(isblock)) {
			pool->solved++;
			found_blocks++;
		}
		hash32 = (uint32_t *)(work->hash);
		sprintf(hashshow, "%08lx.%08lx%s", (unsigned long)(hash32[6]), (unsigned long)(hash32[5]),
			isblock ? " BLOCK!" : "");
#endif
	}

	/* Theoretically threads could race when modifying accepted and
	 * rejected values but the chance of two submits completing at the
	 * same time is zero so there is no point adding extra locking */
	if (json_is_true(res)) {
		cgpu->accepted++;
		total_accepted++;
		pool->accepted++;
		pool->seq_rejects = 0;
		cgpu->last_share_pool = pool->pool_no;
		cgpu->last_share_pool_time = time(NULL);
		pool->last_share_time = cgpu->last_share_pool_time;
		applog(LOG_DEBUG, "PROOF OF WORK RESULT: true (yay!!!)");
		if (!QUIET) {
			if (total_pools > 1)
				applog(LOG_NOTICE, "Accepted %s %s %d pool %d",
				       hashshow, cgpu->api->name, cgpu->device_id, work->pool->pool_no);
			else
				applog(LOG_NOTICE, "Accepted %s %s %d",
				       hashshow, cgpu->api->name, cgpu->device_id);
		}
		sharelog("accept", work);
		if (opt_shares && total_accepted >= opt_shares) {
			applog(LOG_WARNING, "Successfully mined %d accepted shares as requested and exiting.", opt_shares);
			kill_work();
			goto out;
		}

		/* Detect if a pool that has been temporarily disabled for
		 * continually rejecting shares has started accepting shares.
		 * This will only happen with the work returned from a
		 * longpoll */
		if (unlikely(pool->enabled == POOL_REJECTING)) {
			applog(LOG_WARNING, "Rejecting pool %d now accepting shares, re-enabling!", pool->pool_no);
			pool->enabled = POOL_ENABLED;
			switch_pools(NULL);
		}
	} else {
		cgpu->rejected++;
		total_rejected++;
		pool->rejected++;
		pool->seq_rejects++;
		applog(LOG_DEBUG, "PROOF OF WORK RESULT: false (booooo)");
		if (!QUIET) {
			char where[17];
			char disposition[36] = "reject";
			char reason[32];

			if (total_pools > 1)
				sprintf(where, "pool %d", work->pool->pool_no);
			else
				strcpy(where, "");

			res = json_object_get(val, "reject-reason");
			if (res) {
				const char *reasontmp = json_string_value(res);

				size_t reasonLen = strlen(reasontmp);
				if (reasonLen > 28)
					reasonLen = 28;
				reason[0] = ' '; reason[1] = '(';
				memcpy(2 + reason, reasontmp, reasonLen);
				reason[reasonLen + 2] = ')'; reason[reasonLen + 3] = '\0';
				memcpy(disposition + 7, reasontmp, reasonLen);
				disposition[6] = ':'; disposition[reasonLen + 7] = '\0';
			} else
				strcpy(reason, "");

			applog(LOG_NOTICE, "Rejected %s %s %d %s%s",
			       hashshow, cgpu->api->name, cgpu->device_id, where, reason);
			sharelog(disposition, work);
		}

		/* Once we have more than a nominal amount of sequential rejects,
		 * at least 10 and more than 3 mins at the current utility,
		 * disable the pool because some pool error is likely to have
		 * ensued. Do not do this if we know the share just happened to
		 * be stale due to networking delays.
		 */
		if (pool->seq_rejects > 10 && !work->stale && opt_disable_pool && total_pools > 1) {
			double utility = total_accepted / ( total_secs ? total_secs : 1 ) * 60;

			if (pool->seq_rejects > utility * 3) {
				applog(LOG_WARNING, "Pool %d rejected %d sequential shares, disabling!",
				       pool->pool_no, pool->seq_rejects);
				pool->enabled = POOL_REJECTING;
				if (pool == current_pool())
					switch_pools(NULL);
				pool->seq_rejects = 0;
			}
		}
	}

	cgpu->utility = cgpu->accepted / ( total_secs ? total_secs : 1 ) * 60;

	if (!opt_realquiet)
		print_status(thr_id);
	if (!want_per_device_stats) {
		char logline[255];

		get_statline(logline, cgpu);
		applog(LOG_INFO, "%s", logline);
	}

	json_decref(val);

	rc = true;
out:
	free(hexstr);
out_nofree:
	return rc;
}

static const char *rpc_req =
	"{\"method\": \"getwork\", \"params\": [], \"id\":0}\r\n";

/* Select any active pool in a rotating fashion when loadbalance is chosen */
static inline struct pool *select_pool(bool lagging)
{
	static int rotating_pool = 0;
	struct pool *pool, *cp;

	cp = current_pool();

	if (pool_strategy != POOL_LOADBALANCE && !lagging)
		pool = cp;
	else
		pool = NULL;

	while (!pool) {
		if (++rotating_pool >= total_pools)
			rotating_pool = 0;
		pool = pools[rotating_pool];
		if ((!pool->idle && pool->enabled == POOL_ENABLED) || pool == cp)
			break;
		pool = NULL;
	}

	return pool;
}

static void get_benchmark_work(struct work *work)
{
	// Use a random work block pulled from a pool
	static uint8_t bench_block[] = { CGMINER_BENCHMARK_BLOCK };

	size_t bench_size = sizeof(work);
	size_t work_size = sizeof(bench_block);
	size_t min_size = (work_size < bench_size ? work_size : bench_size);
	memset(work, 0, sizeof(work));
	memcpy(work, &bench_block, min_size);
}

static bool get_upstream_work(struct work *work, CURL *curl)
{
	struct pool *pool = work->pool;
	struct cgminer_pool_stats *pool_stats = &(pool->cgminer_pool_stats);
	struct timeval tv_start, tv_end, tv_elapsed;
	json_t *val = NULL;
	bool rc = false;
	int retries = 0;
	char *url;

	applog(LOG_DEBUG, "DBG: sending %s get RPC call: %s", pool->rpc_url, rpc_req);

	url = pool->rpc_url;

retry:
	/* A single failure response here might be reported as a dead pool and
	 * there may be temporary denied messages etc. falsely reporting
	 * failure so retry a few times before giving up */
	while (!val && retries++ < 3) {
		pool_stats->getwork_attempts++;
		gettimeofday(&tv_start, NULL);
		val = json_rpc_call(curl, url, pool->rpc_userpass, rpc_req,
			    false, false, &work->rolltime, pool, false);
		gettimeofday(&tv_end, NULL);
	}
	if (unlikely(!val)) {
		applog(LOG_DEBUG, "Failed json_rpc_call in get_upstream_work");
		goto out;
	}

	rc = work_decode(json_object_get(val, "result"), work);
	if (!rc && retries < 3)
		goto retry;
	work->pool = pool;
	work->longpoll = false;
	total_getworks++;
	pool->getwork_requested++;

	timersub(&tv_end, &tv_start, &tv_elapsed);
	timeradd(&tv_elapsed, &(pool_stats->getwork_wait), &(pool_stats->getwork_wait));
	if (timercmp(&tv_elapsed, &(pool_stats->getwork_wait_max), >)) {
		pool_stats->getwork_wait_max.tv_sec = tv_elapsed.tv_sec;
		pool_stats->getwork_wait_max.tv_usec = tv_elapsed.tv_usec;
	}
	if (timercmp(&tv_elapsed, &(pool_stats->getwork_wait_min), <)) {
		pool_stats->getwork_wait_min.tv_sec = tv_elapsed.tv_sec;
		pool_stats->getwork_wait_min.tv_usec = tv_elapsed.tv_usec;
	}
	pool_stats->getwork_calls++;

	json_decref(val);
out:

	return rc;
}

static struct work *make_work(void)
{
	struct work *work = calloc(1, sizeof(struct work));

	if (unlikely(!work))
		quit(1, "Failed to calloc work in make_work");
	work->id = total_work++;
	return work;
}

static void free_work(struct work *work)
{
	free(work);
}

static void workio_cmd_free(struct workio_cmd *wc)
{
	if (!wc)
		return;

	switch (wc->cmd) {
	case WC_SUBMIT_WORK:
		free_work(wc->u.work);
		break;
	default: /* do nothing */
		break;
	}

	memset(wc, 0, sizeof(*wc));	/* poison */
	free(wc);
}

#ifdef HAVE_CURSES
static void disable_curses(void)
{
	if (curses_active_locked()) {
		curses_active = false;
		leaveok(logwin, false);
		leaveok(statuswin, false);
		leaveok(mainwin, false);
		nocbreak();
		echo();
		delwin(logwin);
		delwin(statuswin);
		delwin(mainwin);
		endwin();
#ifdef WIN32
		// Move the cursor to after curses output.
		HANDLE hout = GetStdHandle(STD_OUTPUT_HANDLE);
		CONSOLE_SCREEN_BUFFER_INFO csbi;
		COORD coord;

		if (GetConsoleScreenBufferInfo(hout, &csbi)) {
			coord.X = 0;
			coord.Y = csbi.dwSize.Y - 1;
			SetConsoleCursorPosition(hout, coord);
		}
#endif
		unlock_curses();
	}
}
#endif

static void print_summary(void);

static void __kill_work(void)
{
	struct thr_info *thr;
	int i;

	applog(LOG_INFO, "Received kill message");

	applog(LOG_DEBUG, "Killing off watchpool thread");
	/* Kill the watchpool thread */
	thr = &thr_info[watchpool_thr_id];
	thr_info_cancel(thr);

	applog(LOG_DEBUG, "Killing off watchdog thread");
	/* Kill the watchdog thread */
	thr = &thr_info[watchdog_thr_id];
	thr_info_cancel(thr);

	applog(LOG_DEBUG, "Stopping mining threads");
	/* Stop the mining threads*/
	for (i = 0; i < mining_threads; i++) {
		thr = &thr_info[i];
		thr_info_freeze(thr);
		thr->pause = true;
	}

	sleep(1);

	applog(LOG_DEBUG, "Killing off mining threads");
	/* Kill the mining threads*/
	for (i = 0; i < mining_threads; i++) {
		thr = &thr_info[i];
		thr_info_cancel(thr);
	}

	applog(LOG_DEBUG, "Killing off stage thread");
	/* Stop the others */
	thr = &thr_info[stage_thr_id];
	thr_info_cancel(thr);

	applog(LOG_DEBUG, "Killing off API thread");
	thr = &thr_info[api_thr_id];
	thr_info_cancel(thr);
}

/* This should be the common exit path */
void kill_work(void)
{
	__kill_work();

	quit(0, "Shutdown signal received.");
}

static
#ifdef WIN32
const
#endif
char **initial_args;

static void clean_up(void);

void app_restart(void)
{
	applog(LOG_WARNING, "Attempting to restart %s", packagename);

	__kill_work();
	clean_up();

#if defined(unix)
	if (forkpid > 0) {
		kill(forkpid, SIGTERM);
		forkpid = 0;
	}
#endif

	execv(initial_args[0], initial_args);
	applog(LOG_WARNING, "Failed to restart application");
}

static void sighandler(int __maybe_unused sig)
{
	/* Restore signal handlers so we can still quit if kill_work fails */
	sigaction(SIGTERM, &termhandler, NULL);
	sigaction(SIGINT, &inthandler, NULL);
	kill_work();
}

/* Called with pool_lock held. Recruit an extra curl if none are available for
 * this pool. */
static void recruit_curl(struct pool *pool)
{
	struct curl_ent *ce = calloc(sizeof(struct curl_ent), 1);

	ce->curl = curl_easy_init();
	if (unlikely(!ce->curl || !ce))
		quit(1, "Failed to init in recruit_curl");

	list_add(&ce->node, &pool->curlring);
	pool->curls++;
	applog(LOG_DEBUG, "Recruited curl %d for pool %d", pool->curls, pool->pool_no);
}

/* Grab an available curl if there is one. If not, then recruit extra curls
 * unless we are in a submit_fail situation, or we have opt_delaynet enabled
 * and there are already 5 curls in circulation */
static struct curl_ent *pop_curl_entry(struct pool *pool)
{
	struct curl_ent *ce;

	mutex_lock(&pool->pool_lock);
	if (!pool->curls)
		recruit_curl(pool);
	else if (list_empty(&pool->curlring)) {
		if ((pool->submit_fail || opt_delaynet) && pool->curls > 4)
			pthread_cond_wait(&pool->cr_cond, &pool->pool_lock);
		else
			recruit_curl(pool);
	}
	ce = list_entry(pool->curlring.next, struct curl_ent, node);
	list_del(&ce->node);
	mutex_unlock(&pool->pool_lock);

	return ce;
}

static void push_curl_entry(struct curl_ent *ce, struct pool *pool)
{
	mutex_lock(&pool->pool_lock);
	list_add_tail(&ce->node, &pool->curlring);
	gettimeofday(&ce->tv, NULL);
	pthread_cond_signal(&pool->cr_cond);
	mutex_unlock(&pool->pool_lock);
}

/* ce and pool may appear uninitialised at push_curl_entry, but they're always
 * set when we don't have opt_benchmark enabled */
static void *get_work_thread(void *userdata)
{
	struct workio_cmd *wc = (struct workio_cmd *)userdata;
	struct curl_ent * uninitialised_var(ce);
	struct pool * uninitialised_var(pool);
	struct work *ret_work = make_work();
	int failures = 0;

	pthread_detach(pthread_self());

	applog(LOG_DEBUG, "Creating extra get work thread");

	if (wc->thr)
		ret_work->thr = wc->thr;
	else
		ret_work->thr = NULL;

	if (opt_benchmark)
		get_benchmark_work(ret_work);
	else {
		pool = ret_work->pool = select_pool(wc->lagging);
		
		ce = pop_curl_entry(pool);

		/* obtain new work from bitcoin via JSON-RPC */
		while (!get_upstream_work(ret_work, ce->curl)) {
			if (unlikely((opt_retries >= 0) && (++failures > opt_retries))) {
				applog(LOG_ERR, "json_rpc_call failed, terminating workio thread");
				free_work(ret_work);
				kill_work();
				goto out;
			}

			/* pause, then restart work-request loop */
			applog(LOG_DEBUG, "json_rpc_call failed on get work, retry after %d seconds",
				fail_pause);
			sleep(fail_pause);
			fail_pause += opt_fail_pause;
		}
		fail_pause = opt_fail_pause;
	}

	applog(LOG_DEBUG, "Pushing work to requesting thread");

	/* send work to requesting thread */
	if (unlikely(!tq_push(thr_info[stage_thr_id].q, ret_work))) {
		applog(LOG_ERR, "Failed to tq_push work in workio_get_work");
		kill_work();
		free_work(ret_work);
	}

out:
	workio_cmd_free(wc);
	if (!opt_benchmark)
		push_curl_entry(ce, pool);
	return NULL;
}

/* As per the submit work system, we try to reuse the existing curl handles,
 * but start recruiting extra connections if we start accumulating queued
 * requests */
static bool workio_get_work(struct workio_cmd *wc)
{
	pthread_t get_thread;

	if (unlikely(pthread_create(&get_thread, NULL, get_work_thread, (void *)wc))) {
		applog(LOG_ERR, "Failed to create get_work_thread");
		return false;
	}
	return true;
}

static bool stale_work(struct work *work, bool share)
{
	struct timeval now;
	struct pool *pool;

	if (opt_benchmark)
		return false;

	gettimeofday(&now, NULL);
	if (share) {
		if ((now.tv_sec - work->tv_staged.tv_sec) >= opt_expiry)
			return true;
	} else if ((now.tv_sec - work->tv_staged.tv_sec) >= opt_scantime)
		return true;

	if (work->work_block != work_block)
		return true;

	pool = work->pool;
	if (opt_fail_only && !share && pool != current_pool() && pool->enabled != POOL_REJECTING)
		return true;

	return false;
}


static void *submit_work_thread(void *userdata)
{
	struct workio_cmd *wc = (struct workio_cmd *)userdata;
	struct work *work = wc->u.work;
	struct pool *pool = work->pool;
	struct curl_ent *ce;
	int failures = 0;

	pthread_detach(pthread_self());

	applog(LOG_DEBUG, "Creating extra submit work thread");

	if (stale_work(work, true)) {
		if (opt_submit_stale)
			applog(LOG_NOTICE, "Stale share detected, submitting as user requested");
		else if (pool->submit_old)
			applog(LOG_NOTICE, "Stale share detected, submitting as pool requested");
		else {
			applog(LOG_NOTICE, "Stale share detected, discarding");
			sharelog("discard", work);
			total_stale++;
			pool->stale_shares++;
			goto out;
		}
		work->stale = true;
	}

	ce = pop_curl_entry(pool);
	/* submit solution to bitcoin via JSON-RPC */
	while (!submit_upstream_work(work, ce->curl)) {
		if (stale_work(work, true)) {
			applog(LOG_NOTICE, "Share became stale while retrying submit, discarding");
			total_stale++;
			pool->stale_shares++;
			break;
		}
		if (unlikely((opt_retries >= 0) && (++failures > opt_retries))) {
			applog(LOG_ERR, "Failed %d retries ...terminating workio thread", opt_retries);
			kill_work();
			break;
		}

		/* pause, then restart work-request loop */
		applog(LOG_INFO, "json_rpc_call failed on submit_work, retry after %d seconds",
			fail_pause);
		sleep(fail_pause);
		fail_pause += opt_fail_pause;
	}
	fail_pause = opt_fail_pause;
	push_curl_entry(ce, pool);
out:
	workio_cmd_free(wc);
	return NULL;
}

/* We try to reuse curl handles as much as possible, but if there is already
 * work queued to be submitted, we start generating extra handles to submit
 * the shares to avoid ever increasing backlogs. This allows us to scale to
 * any size hardware */
static bool workio_submit_work(struct workio_cmd *wc)
{
	pthread_t submit_thread;

	if (unlikely(pthread_create(&submit_thread, NULL, submit_work_thread, (void *)wc))) {
		applog(LOG_ERR, "Failed to create submit_work_thread");
		return false;
	}
	return true;
}

/* Find the pool that currently has the highest priority */
static struct pool *priority_pool(int choice)
{
	struct pool *ret = NULL;
	int i;

	for (i = 0; i < total_pools; i++) {
		struct pool *pool = pools[i];

		if (pool->prio == choice) {
			ret = pool;
			break;
		}
	}

	if (unlikely(!ret)) {
		applog(LOG_ERR, "WTF No pool %d found!", choice);
		return pools[choice];
	}
	return ret;
}

void switch_pools(struct pool *selected)
{
	struct pool *pool, *last_pool;
	int i, pool_no;

	mutex_lock(&control_lock);
	last_pool = currentpool;
	pool_no = currentpool->pool_no;

	/* Switch selected to pool number 0 and move the rest down */
	if (selected) {
		if (selected->prio != 0) {
			for (i = 0; i < total_pools; i++) {
				pool = pools[i];
				if (pool->prio < selected->prio)
					pool->prio++;
			}
			selected->prio = 0;
		}
	}

	switch (pool_strategy) {
		/* Both of these set to the master pool */
		case POOL_FAILOVER:
		case POOL_LOADBALANCE:
			for (i = 0; i < total_pools; i++) {
				pool = priority_pool(i);
				if (!pool->idle && pool->enabled == POOL_ENABLED) {
					pool_no = pool->pool_no;
					break;
				}
			}
			break;
		/* Both of these simply increment and cycle */
		case POOL_ROUNDROBIN:
		case POOL_ROTATE:
			if (selected) {
				pool_no = selected->pool_no;
				break;
			}
			pool_no++;
			if (pool_no >= total_pools)
				pool_no = 0;
			break;
		default:
			break;
	}

	currentpool = pools[pool_no];
	pool = currentpool;
	mutex_unlock(&control_lock);

	if (pool != last_pool)
		applog(LOG_WARNING, "Switching to %s", pool->rpc_url);

	/* Reset the queued amount to allow more to be queued for the new pool */
	mutex_lock(&qd_lock);
	total_queued = 0;
	mutex_unlock(&qd_lock);

	mutex_lock(&lp_lock);
	pthread_cond_broadcast(&lp_cond);
	mutex_unlock(&lp_lock);
}

static void discard_work(struct work *work)
{
	if (!work->clone && !work->rolls && !work->mined) {
		if (work->pool)
			work->pool->discarded_work++;
		total_discarded++;
		applog(LOG_DEBUG, "Discarded work");
	} else
		applog(LOG_DEBUG, "Discarded cloned or rolled work");
	free_work(work);
}

/* This is overkill, but at least we'll know accurately how much work is
 * queued to prevent ever being left without work */
static void inc_queued(void)
{
	mutex_lock(&qd_lock);
	total_queued++;
	mutex_unlock(&qd_lock);
}

static void dec_queued(void)
{
	mutex_lock(&qd_lock);
	if (total_queued > 0)
		total_queued--;
	mutex_unlock(&qd_lock);
}

static int requests_queued(void)
{
	int ret;

	mutex_lock(&qd_lock);
	ret = total_queued;
	mutex_unlock(&qd_lock);
	return ret;
}

static int discard_stale(void)
{
	struct work *work, *tmp;
	int i, stale = 0;

	mutex_lock(stgd_lock);
	HASH_ITER(hh, staged_work, work, tmp) {
		if (stale_work(work, false)) {
			HASH_DEL(staged_work, work);
			if (work->clone || work->longpoll)
				--staged_extras;
			discard_work(work);
			stale++;
		}
	}
	mutex_unlock(stgd_lock);

	applog(LOG_DEBUG, "Discarded %d stales that didn't match current hash", stale);

	/* Dec queued outside the loop to not have recursive locks */
	for (i = 0; i < stale; i++)
		dec_queued();

	return stale;
}

static bool queue_request(struct thr_info *thr, bool needed);

static void restart_threads(void)
{
	int i, stale;

	/* Discard staged work that is now stale */
	stale = discard_stale();

	for (i = 0; i < stale; i++)
		queue_request(NULL, true);

	for (i = 0; i < mining_threads; i++)
		work_restart[i].restart = 1;
}

static void set_curblock(char *hexstr, unsigned char *hash)
{
	unsigned char hash_swap[32];
	struct timeval tv_now;
	char *old_hash;

	strcpy(current_block, hexstr);
	gettimeofday(&tv_now, NULL);
	get_timestamp(blocktime, &tv_now);
	swap256(hash_swap, hash);

	/* Don't free current_hash directly to avoid dereferencing when read
	 * elsewhere */
	mutex_lock(&ch_lock);
	old_hash = current_hash;
	current_hash = bin2hex(hash_swap, 16);
	free(old_hash);
	mutex_unlock(&ch_lock);

	if (unlikely(!current_hash))
		quit (1, "set_curblock OOM");
	applog(LOG_INFO, "New block: %s...", current_hash);
}

/* Search to see if this string is from a block that has been seen before */
static bool block_exists(char *hexstr)
{
	struct block *s;

	rd_lock(&blk_lock);
	HASH_FIND_STR(blocks, hexstr, s);
	rd_unlock(&blk_lock);
	if (s)
		return true;
	return false;
}

/* Tests if this work is from a block that has been seen before */
static inline bool from_existing_block(struct work *work)
{
	char *hexstr = bin2hex(work->data, 18);
	bool ret;

	if (unlikely(!hexstr)) {
		applog(LOG_ERR, "from_existing_block OOM");
		return true;
	}
	ret = block_exists(hexstr);
	free(hexstr);
	return ret;
}

static void test_work_current(struct work *work)
{
	char *hexstr;

	if (opt_benchmark)
		return;

	hexstr = bin2hex(work->data, 18);
	if (unlikely(!hexstr)) {
		applog(LOG_ERR, "stage_thread OOM");
		return;
	}

	/* Search to see if this block exists yet and if not, consider it a
	 * new block and set the current block details to this one */
	if (!block_exists(hexstr)) {
		struct block *s = calloc(sizeof(struct block), 1);

		if (unlikely(!s))
			quit (1, "test_work_current OOM");
		strcpy(s->hash, hexstr);
		wr_lock(&blk_lock);
		HASH_ADD_STR(blocks, hash, s);
		wr_unlock(&blk_lock);
		set_curblock(hexstr, work->data);
		if (unlikely(++new_blocks == 1))
			goto out_free;

		work_block++;

		if (work->longpoll) {
			applog(LOG_NOTICE, "LONGPOLL from pool %d detected new block",
			       work->pool->pool_no);
			work->longpoll = false;
		} else if (have_longpoll)
			applog(LOG_NOTICE, "New block detected on network before longpoll");
		else
			applog(LOG_NOTICE, "New block detected on network");
		restart_threads();
	} else if (work->longpoll) {
		work->longpoll = false;
		if (work->pool == current_pool()) {
			applog(LOG_NOTICE, "LONGPOLL from pool %d requested work restart",
				work->pool->pool_no);
			work_block++;
			restart_threads();
		}
	}
out_free:
	free(hexstr);
}

static int tv_sort(struct work *worka, struct work *workb)
{
	return worka->tv_staged.tv_sec - workb->tv_staged.tv_sec;
}

static bool hash_push(struct work *work)
{
	bool rc = true;

	mutex_lock(stgd_lock);
	if (likely(!getq->frozen)) {
		HASH_ADD_INT(staged_work, id, work);
		HASH_SORT(staged_work, tv_sort);
		if (work->clone || work->longpoll)
			++staged_extras;
	} else
		rc = false;
	pthread_cond_signal(&getq->cond);
	mutex_unlock(stgd_lock);
	return rc;
}

static void *stage_thread(void *userdata)
{
	struct thr_info *mythr = userdata;
	bool ok = true;

	pthread_setcanceltype(PTHREAD_CANCEL_ASYNCHRONOUS, NULL);

	while (ok) {
		struct work *work = NULL;

		applog(LOG_DEBUG, "Popping work to stage thread");

		work = tq_pop(mythr->q, NULL);
		if (unlikely(!work)) {
			applog(LOG_ERR, "Failed to tq_pop in stage_thread");
			ok = false;
			break;
		}
		work->work_block = work_block;

		test_work_current(work);

		applog(LOG_DEBUG, "Pushing work to getwork queue");

		if (unlikely(!hash_push(work))) {
			applog(LOG_WARNING, "Failed to hash_push in stage_thread");
			continue;
		}
	}

	tq_freeze(mythr->q);
	return NULL;
}

static bool stage_work(struct work *work)
{
	applog(LOG_DEBUG, "Pushing work to stage thread");

	if (unlikely(!tq_push(thr_info[stage_thr_id].q, work))) {
		applog(LOG_ERR, "Could not tq_push work in stage_work");
		return false;
	}
	return true;
}

#ifdef HAVE_CURSES
int curses_int(const char *query)
{
	int ret;
	char *cvar;

	cvar = curses_input(query);
	ret = atoi(cvar);
	free(cvar);
	return ret;
}
#endif

#ifdef HAVE_CURSES
static bool input_pool(bool live);
#endif

int active_pools(void)
{
	int ret = 0;
	int i;

	for (i = 0; i < total_pools; i++) {
		if ((pools[i])->enabled == POOL_ENABLED)
			ret++;
	}
	return ret;
}

#ifdef HAVE_CURSES
static void display_pool_summary(struct pool *pool)
{
	double efficiency = 0.0;

	if (curses_active_locked()) {
		wlog("Pool: %s\n", pool->rpc_url);
		if (pool->solved)
			wlog("SOLVED %d BLOCK%s!\n", pool->solved, pool->solved > 1 ? "S" : "");
		wlog("%s own long-poll support\n", pool->hdr_path ? "Has" : "Does not have");
		wlog(" Queued work requests: %d\n", pool->getwork_requested);
		wlog(" Share submissions: %d\n", pool->accepted + pool->rejected);
		wlog(" Accepted shares: %d\n", pool->accepted);
		wlog(" Rejected shares: %d\n", pool->rejected);
		if (pool->accepted || pool->rejected)
			wlog(" Reject ratio: %.1f%%\n", (double)(pool->rejected * 100) / (double)(pool->accepted + pool->rejected));
		efficiency = pool->getwork_requested ? pool->accepted * 100.0 / pool->getwork_requested : 0.0;
		wlog(" Efficiency (accepted / queued): %.0f%%\n", efficiency);

		wlog(" Discarded work due to new blocks: %d\n", pool->discarded_work);
		wlog(" Stale submissions discarded due to new blocks: %d\n", pool->stale_shares);
		wlog(" Unable to get work from server occasions: %d\n", pool->getfail_occasions);
		wlog(" Submitting work remotely delay occasions: %d\n\n", pool->remotefail_occasions);
		unlock_curses();
	}
}
#endif

/* We can't remove the memory used for this struct pool because there may
 * still be work referencing it. We just remove it from the pools list */
void remove_pool(struct pool *pool)
{
	int i, last_pool = total_pools - 1;
	struct pool *other;

	/* Boost priority of any lower prio than this one */
	for (i = 0; i < total_pools; i++) {
		other = pools[i];
		if (other->prio > pool->prio)
			other->prio--;
	}

	if (pool->pool_no < last_pool) {
		/* Swap the last pool for this one */
		(pools[last_pool])->pool_no = pool->pool_no;
		pools[pool->pool_no] = pools[last_pool];
	}
	/* Give it an invalid number */
	pool->pool_no = total_pools;
	pool->removed = true;
	total_pools--;
}

void write_config(FILE *fcfg)
{
	int i;

	/* Write pool values */
	fputs("{\n\"pools\" : [", fcfg);
	for(i = 0; i < total_pools; i++) {
		fprintf(fcfg, "%s\n\t{\n\t\t\"url\" : \"%s\",", i > 0 ? "," : "", pools[i]->rpc_url);
		fprintf(fcfg, "\n\t\t\"user\" : \"%s\",", pools[i]->rpc_user);
		fprintf(fcfg, "\n\t\t\"pass\" : \"%s\"\n\t}", pools[i]->rpc_pass);
		}
	fputs("\n]\n", fcfg);

	if (nDevs) {
		/* Write GPU device values */
		fputs(",\n\"intensity\" : \"", fcfg);
		for(i = 0; i < nDevs; i++)
			fprintf(fcfg, gpus[i].dynamic ? "%sd" : "%s%d", i > 0 ? "," : "", gpus[i].intensity);
#ifdef HAVE_OPENCL
		fputs("\",\n\"vectors\" : \"", fcfg);
		for(i = 0; i < nDevs; i++)
			fprintf(fcfg, "%s%d", i > 0 ? "," : "",
				gpus[i].vwidth);
		fputs("\",\n\"worksize\" : \"", fcfg);
		for(i = 0; i < nDevs; i++)
			fprintf(fcfg, "%s%d", i > 0 ? "," : "",
				(int)gpus[i].work_size);
		fputs("\",\n\"kernel\" : \"", fcfg);
		for(i = 0; i < nDevs; i++) {
			fprintf(fcfg, "%s", i > 0 ? "," : "");
			switch (gpus[i].kernel) {
				case KL_NONE: // Shouldn't happen
					break;
				case KL_POCLBM:
					fprintf(fcfg, "poclbm");
					break;
				case KL_PHATK:
					fprintf(fcfg, "phatk");
					break;
				case KL_DIAKGCN:
					fprintf(fcfg, "diakgcn");
					break;
				case KL_DIABLO:
					fprintf(fcfg, "diablo");
					break;
			}
		}
#ifdef HAVE_ADL
		fputs("\",\n\"gpu-engine\" : \"", fcfg);
		for(i = 0; i < nDevs; i++)
			fprintf(fcfg, "%s%d-%d", i > 0 ? "," : "", gpus[i].min_engine, gpus[i].gpu_engine);
		fputs("\",\n\"gpu-fan\" : \"", fcfg);
		for(i = 0; i < nDevs; i++)
			fprintf(fcfg, "%s%d-%d", i > 0 ? "," : "", gpus[i].min_fan, gpus[i].gpu_fan);
		fputs("\",\n\"gpu-memclock\" : \"", fcfg);
		for(i = 0; i < nDevs; i++)
			fprintf(fcfg, "%s%d", i > 0 ? "," : "", gpus[i].gpu_memclock);
		fputs("\",\n\"gpu-memdiff\" : \"", fcfg);
		for(i = 0; i < nDevs; i++)
			fprintf(fcfg, "%s%d", i > 0 ? "," : "", gpus[i].gpu_memdiff);
		fputs("\",\n\"gpu-powertune\" : \"", fcfg);
		for(i = 0; i < nDevs; i++)
			fprintf(fcfg, "%s%d", i > 0 ? "," : "", gpus[i].gpu_powertune);
		fputs("\",\n\"gpu-vddc\" : \"", fcfg);
		for(i = 0; i < nDevs; i++)
			fprintf(fcfg, "%s%1.3f", i > 0 ? "," : "", gpus[i].gpu_vddc);
		fputs("\",\n\"temp-cutoff\" : \"", fcfg);
		for(i = 0; i < nDevs; i++)
			fprintf(fcfg, "%s%d", i > 0 ? "," : "", gpus[i].cutofftemp);
		fputs("\",\n\"temp-overheat\" : \"", fcfg);
		for(i = 0; i < nDevs; i++)
			fprintf(fcfg, "%s%d", i > 0 ? "," : "", gpus[i].adl.overtemp);
		fputs("\",\n\"temp-target\" : \"", fcfg);
		for(i = 0; i < nDevs; i++)
			fprintf(fcfg, "%s%d", i > 0 ? "," : "", gpus[i].adl.targettemp);
#endif
#endif
		fputs("\"", fcfg);
	}
#ifdef HAVE_ADL
	if (opt_reorder)
		fprintf(fcfg, ",\n\"gpu-reorder\" : true");
#endif
#ifdef WANT_CPUMINE
	fprintf(fcfg, ",\n\"algo\" : \"%s\"", algo_names[opt_algo]);
#endif

	/* Simple bool and int options */
	struct opt_table *opt;
	for (opt = opt_config_table; opt->type != OPT_END; opt++) {
		char *p, *name = strdup(opt->names);
		for (p = strtok(name, "|"); p; p = strtok(NULL, "|")) {
			if (p[1] != '-')
				continue;
			if (opt->type & OPT_NOARG &&
			   ((void *)opt->cb == (void *)opt_set_bool || (void *)opt->cb == (void *)opt_set_invbool) &&
			   (*(bool *)opt->u.arg == ((void *)opt->cb == (void *)opt_set_bool)))
				fprintf(fcfg, ",\n\"%s\" : true", p+2);

			if (opt->type & OPT_HASARG &&
			   ((void *)opt->cb_arg == (void *)set_int_0_to_9999 ||
			   (void *)opt->cb_arg == (void *)set_int_1_to_65535 ||
			   (void *)opt->cb_arg == (void *)set_int_0_to_10 ||
			   (void *)opt->cb_arg == (void *)set_int_1_to_10) && opt->desc != opt_hidden)
				fprintf(fcfg, ",\n\"%s\" : \"%d\"", p+2, *(int *)opt->u.arg);
		}
	}

	/* Special case options */
	fprintf(fcfg, ",\n\"shares\" : \"%d\"", opt_shares);
	if (pool_strategy == POOL_LOADBALANCE)
		fputs(",\n\"load-balance\" : true", fcfg);
	if (pool_strategy == POOL_ROUNDROBIN)
		fputs(",\n\"round-robin\" : true", fcfg);
	if (pool_strategy == POOL_ROTATE)
		fprintf(fcfg, ",\n\"rotate\" : \"%d\"", opt_rotate_period);
#if defined(unix)
	if (opt_stderr_cmd && *opt_stderr_cmd)
		fprintf(fcfg, ",\n\"monitor\" : \"%s\"", opt_stderr_cmd);
#endif // defined(unix)
	if (opt_kernel_path && *opt_kernel_path) {
		char *kpath = strdup(opt_kernel_path);
		if (kpath[strlen(kpath)-1] == '/')
			kpath[strlen(kpath)-1] = 0;
		fprintf(fcfg, ",\n\"kernel-path\" : \"%s\"", kpath);
	}
	if (schedstart.enable)
		fprintf(fcfg, ",\n\"sched-time\" : \"%d:%d\"", schedstart.tm.tm_hour, schedstart.tm.tm_min);
	if (schedstop.enable)
		fprintf(fcfg, ",\n\"stop-time\" : \"%d:%d\"", schedstop.tm.tm_hour, schedstop.tm.tm_min);
	if (opt_socks_proxy && *opt_socks_proxy)
		fprintf(fcfg, ",\n\"socks-proxy\" : \"%s\"", opt_socks_proxy);
	for(i = 0; i < nDevs; i++)
		if (gpus[i].deven == DEV_DISABLED)
			break;
	if (i < nDevs)
		for (i = 0; i < nDevs; i++)
			if (gpus[i].deven != DEV_DISABLED)
				fprintf(fcfg, ",\n\"device\" : \"%d\"", i);
	if (opt_api_allow)
		fprintf(fcfg, ",\n\"api-allow\" : \"%s\"", opt_api_allow);
	if (strcmp(opt_api_description, PACKAGE_STRING) != 0)
		fprintf(fcfg, ",\n\"api-description\" : \"%s\"", opt_api_description);
	if (opt_icarus_timing)
		fprintf(fcfg, ",\n\"icarus-timing\" : \"%s\"", opt_icarus_timing);
	fputs("\n}", fcfg);
}

#ifdef HAVE_CURSES
static void display_pools(void)
{
	struct pool *pool;
	int selected, i;
	char input;

	opt_loginput = true;
	immedok(logwin, true);
	clear_logwin();
updated:
	for (i = 0; i < total_pools; i++) {
		pool = pools[i];

		if (pool == current_pool())
			wattron(logwin, A_BOLD);
		if (pool->enabled != POOL_ENABLED)
			wattron(logwin, A_DIM);
		wlogprint("%d: ", pool->pool_no);
		switch (pool->enabled) {
			case POOL_ENABLED:
				wlogprint("Enabled ");
				break;
			case POOL_DISABLED:
				wlogprint("Disabled ");
				break;
			case POOL_REJECTING:
				wlogprint("Rejecting ");
				break;
		}
		wlogprint("%s Priority %d: %s  User:%s\n",
			pool->idle? "Dead" : "Alive",
			pool->prio,
			pool->rpc_url, pool->rpc_user);
		wattroff(logwin, A_BOLD | A_DIM);
	}
retry:
	wlogprint("\nCurrent pool management strategy: %s\n",
		strategies[pool_strategy]);
	if (pool_strategy == POOL_ROTATE)
		wlogprint("Set to rotate every %d minutes\n", opt_rotate_period);
	wlogprint("[A]dd pool [R]emove pool [D]isable pool [E]nable pool\n");
	wlogprint("[C]hange management strategy [S]witch pool [I]nformation\n");
	wlogprint("Or press any other key to continue\n");
	input = getch();

	if (!strncasecmp(&input, "a", 1)) {
		input_pool(true);
		goto updated;
	} else if (!strncasecmp(&input, "r", 1)) {
		if (total_pools <= 1) {
			wlogprint("Cannot remove last pool");
			goto retry;
		}
		selected = curses_int("Select pool number");
		if (selected < 0 || selected >= total_pools) {
			wlogprint("Invalid selection\n");
			goto retry;
		}
		pool = pools[selected];
		if (pool == current_pool())
			switch_pools(NULL);
		if (pool == current_pool()) {
			wlogprint("Unable to remove pool due to activity\n");
			goto retry;
		}
		pool->enabled = POOL_DISABLED;
		remove_pool(pool);
		goto updated;
	} else if (!strncasecmp(&input, "s", 1)) {
		selected = curses_int("Select pool number");
		if (selected < 0 || selected >= total_pools) {
			wlogprint("Invalid selection\n");
			goto retry;
		}
		pool = pools[selected];
		pool->enabled = POOL_ENABLED;
		switch_pools(pool);
		goto updated;
	} else if (!strncasecmp(&input, "d", 1)) {
		if (active_pools() <= 1) {
			wlogprint("Cannot disable last pool");
			goto retry;
		}
		selected = curses_int("Select pool number");
		if (selected < 0 || selected >= total_pools) {
			wlogprint("Invalid selection\n");
			goto retry;
		}
		pool = pools[selected];
		pool->enabled = POOL_DISABLED;
		if (pool == current_pool())
			switch_pools(NULL);
		goto updated;
	} else if (!strncasecmp(&input, "e", 1)) {
		selected = curses_int("Select pool number");
		if (selected < 0 || selected >= total_pools) {
			wlogprint("Invalid selection\n");
			goto retry;
		}
		pool = pools[selected];
		pool->enabled = POOL_ENABLED;
		if (pool->prio < current_pool()->prio)
			switch_pools(pool);
		goto updated;
	} else if (!strncasecmp(&input, "c", 1)) {
		for (i = 0; i <= TOP_STRATEGY; i++)
			wlogprint("%d: %s\n", i, strategies[i]);
		selected = curses_int("Select strategy number type");
		if (selected < 0 || selected > TOP_STRATEGY) {
			wlogprint("Invalid selection\n");
			goto retry;
		}
		if (selected == POOL_ROTATE) {
			opt_rotate_period = curses_int("Select interval in minutes");

			if (opt_rotate_period < 0 || opt_rotate_period > 9999) {
				opt_rotate_period = 0;
				wlogprint("Invalid selection\n");
				goto retry;
			}
		}
		pool_strategy = selected;
		switch_pools(NULL);
		goto updated;
	} else if (!strncasecmp(&input, "i", 1)) {
		selected = curses_int("Select pool number");
		if (selected < 0 || selected >= total_pools) {
			wlogprint("Invalid selection\n");
			goto retry;
		}
		pool = pools[selected];
		display_pool_summary(pool);
		goto retry;
	} else
		clear_logwin();

	immedok(logwin, false);
	opt_loginput = false;
}

static void display_options(void)
{
	int selected;
	char input;

	opt_loginput = true;
	immedok(logwin, true);
	clear_logwin();
retry:
	wlogprint("[N]ormal [C]lear [S]ilent mode (disable all output)\n");
	wlogprint("[D]ebug:%s\n[P]er-device:%s\n[Q]uiet:%s\n[V]erbose:%s\n[R]PC debug:%s\n[L]og interval:%d\n",
		opt_debug ? "on" : "off",
	        want_per_device_stats? "on" : "off",
		opt_quiet ? "on" : "off",
		opt_log_output ? "on" : "off",
		opt_protocol ? "on" : "off",
		opt_log_interval);
	wlogprint("Select an option or any other key to return\n");
	input = getch();
	if (!strncasecmp(&input, "q", 1)) {
		opt_quiet ^= true;
		wlogprint("Quiet mode %s\n", opt_quiet ? "enabled" : "disabled");
		goto retry;
	} else if (!strncasecmp(&input, "v", 1)) {
		opt_log_output ^= true;
		if (opt_log_output)
			opt_quiet = false;
		wlogprint("Verbose mode %s\n", opt_log_output ? "enabled" : "disabled");
		goto retry;
	} else if (!strncasecmp(&input, "n", 1)) {
		opt_log_output = false;
		opt_debug = false;
		opt_quiet = false;
		opt_protocol = false;
		want_per_device_stats = false;
		wlogprint("Output mode reset to normal\n");
		goto retry;
	} else if (!strncasecmp(&input, "d", 1)) {
		opt_debug ^= true;
		opt_log_output = opt_debug;
		if (opt_debug)
			opt_quiet = false;
		wlogprint("Debug mode %s\n", opt_debug ? "enabled" : "disabled");
		goto retry;
	} else if (!strncasecmp(&input, "p", 1)) {
		want_per_device_stats ^= true;
		opt_log_output = want_per_device_stats;
		wlogprint("Per-device stats %s\n", want_per_device_stats ? "enabled" : "disabled");
		goto retry;
	} else if (!strncasecmp(&input, "r", 1)) {
		opt_protocol ^= true;
		if (opt_protocol)
			opt_quiet = false;
		wlogprint("RPC protocol debugging %s\n", opt_protocol ? "enabled" : "disabled");
		goto retry;
	} else if (!strncasecmp(&input, "c", 1))
		clear_logwin();
	else if (!strncasecmp(&input, "l", 1)) {
		selected = curses_int("Interval in seconds");
		if (selected < 0 || selected > 9999) {
			wlogprint("Invalid selection\n");
			goto retry;
		}
		opt_log_interval = selected;
		wlogprint("Log interval set to %d seconds\n", opt_log_interval);
		goto retry;
	} else if (!strncasecmp(&input, "s", 1)) {
		opt_realquiet = true;
	} else
		clear_logwin();

	immedok(logwin, false);
	opt_loginput = false;
}
#endif

void default_save_file(char *filename)
{
#if defined(unix)
	if (getenv("HOME") && *getenv("HOME")) {
	        strcpy(filename, getenv("HOME"));
		strcat(filename, "/");
	}
	else
		strcpy(filename, "");
	strcat(filename, ".cgminer/");
	mkdir(filename, 0777);
#else
	strcpy(filename, "");
#endif
	strcat(filename, def_conf);
}

#ifdef HAVE_CURSES
static void set_options(void)
{
	int selected;
	char input;

	opt_loginput = true;
	immedok(logwin, true);
	clear_logwin();
retry:
	wlogprint("[Q]ueue: %d\n[S]cantime: %d\n[E]xpiry: %d\n[R]etries: %d\n"
		  "[P]ause: %d\n[W]rite config file\n[C]gminer restart\n",
		opt_queue, opt_scantime, opt_expiry, opt_retries, opt_fail_pause);
	wlogprint("Select an option or any other key to return\n");
	input = getch();

	if (!strncasecmp(&input, "q", 1)) {
		selected = curses_int("Extra work items to queue");
		if (selected < 0 || selected > 9999) {
			wlogprint("Invalid selection\n");
			goto retry;
		}
		opt_queue = selected;
		goto retry;
	} else if  (!strncasecmp(&input, "s", 1)) {
		selected = curses_int("Set scantime in seconds");
		if (selected < 0 || selected > 9999) {
			wlogprint("Invalid selection\n");
			goto retry;
		}
		opt_scantime = selected;
		goto retry;
	} else if  (!strncasecmp(&input, "e", 1)) {
		selected = curses_int("Set expiry time in seconds");
		if (selected < 0 || selected > 9999) {
			wlogprint("Invalid selection\n");
			goto retry;
		}
		opt_expiry = selected;
		goto retry;
	} else if  (!strncasecmp(&input, "r", 1)) {
		selected = curses_int("Retries before failing (-1 infinite)");
		if (selected < -1 || selected > 9999) {
			wlogprint("Invalid selection\n");
			goto retry;
		}
		opt_retries = selected;
		goto retry;
	} else if  (!strncasecmp(&input, "p", 1)) {
		selected = curses_int("Seconds to pause before network retries");
		if (selected < 1 || selected > 9999) {
			wlogprint("Invalid selection\n");
			goto retry;
		}
		opt_fail_pause = selected;
		goto retry;
	} else if  (!strncasecmp(&input, "w", 1)) {
		FILE *fcfg;
		char *str, filename[PATH_MAX], prompt[PATH_MAX + 50];

		default_save_file(filename);
		sprintf(prompt, "Config filename to write (Enter for default) [%s]", filename);
		str = curses_input(prompt);
		if (strcmp(str, "-1")) {
			struct stat statbuf;

			strcpy(filename, str);
			if (!stat(filename, &statbuf)) {
				wlogprint("File exists, overwrite?\n");
				input = getch();
				if (strncasecmp(&input, "y", 1))
					goto retry;
			}
		}
		fcfg = fopen(filename, "w");
		if (!fcfg) {
			wlogprint("Cannot open or create file\n");
			goto retry;
		}
		write_config(fcfg);
		fclose(fcfg);
		goto retry;

	} else if (!strncasecmp(&input, "c", 1)) {
		wlogprint("Are you sure?\n");
		input = getch();
		if (!strncasecmp(&input, "y", 1))
			app_restart();
		else
			clear_logwin();
	} else
		clear_logwin();

	immedok(logwin, false);
	opt_loginput = false;
}

static void *input_thread(void __maybe_unused *userdata)
{
	pthread_setcanceltype(PTHREAD_CANCEL_ASYNCHRONOUS, NULL);

	if (!curses_active)
		return NULL;

	while (1) {
		char input;

		input = getch();
		if (!strncasecmp(&input, "q", 1)) {
			kill_work();
			return NULL;
		} else if (!strncasecmp(&input, "d", 1))
			display_options();
		else if (!strncasecmp(&input, "p", 1))
			display_pools();
		else if (!strncasecmp(&input, "s", 1))
			set_options();
		else if (have_opencl && !strncasecmp(&input, "g", 1))
			manage_gpu();
		if (opt_realquiet) {
			disable_curses();
			break;
		}
	}

	return NULL;
}
#endif

/* This thread should not be shut down unless a problem occurs */
static void *workio_thread(void *userdata)
{
	struct thr_info *mythr = userdata;
	bool ok = true;

	pthread_setcanceltype(PTHREAD_CANCEL_ASYNCHRONOUS, NULL);

	while (ok) {
		struct workio_cmd *wc;

		applog(LOG_DEBUG, "Popping work to work thread");

		/* wait for workio_cmd sent to us, on our queue */
		wc = tq_pop(mythr->q, NULL);
		if (unlikely(!wc)) {
			applog(LOG_ERR, "Failed to tq_pop in workio_thread");
			ok = false;
			break;
		}

		/* process workio_cmd */
		switch (wc->cmd) {
		case WC_GET_WORK:
			ok = workio_get_work(wc);
			break;
		case WC_SUBMIT_WORK:
			ok = workio_submit_work(wc);
			break;
		default:
			ok = false;
			break;
		}
	}

	tq_freeze(mythr->q);

	return NULL;
}

static void *api_thread(void *userdata)
{
	struct thr_info *mythr = userdata;

	pthread_setcanceltype(PTHREAD_CANCEL_ASYNCHRONOUS, NULL);

	api(api_thr_id);

	PTH(mythr) = 0L;

	return NULL;
}

void thread_reportin(struct thr_info *thr)
{
	gettimeofday(&thr->last, NULL);
	thr->cgpu->status = LIFE_WELL;
	thr->getwork = false;
	thr->cgpu->device_last_well = time(NULL);
}

static inline void thread_reportout(struct thr_info *thr)
{
	thr->getwork = true;
}

static void hashmeter(int thr_id, struct timeval *diff,
		      unsigned long long hashes_done)
{
	struct timeval temp_tv_end, total_diff;
	double secs;
	double local_secs;
	double utility, efficiency = 0.0;
	static double local_mhashes_done = 0;
	static double rolling = 0;
	double local_mhashes = (double)hashes_done / 1000000.0;
	bool showlog = false;

	/* Update the last time this thread reported in */
	if (thr_id >= 0) {
		gettimeofday(&thr_info[thr_id].last, NULL);
		thr_info[thr_id].cgpu->device_last_well = time(NULL);
	}

	/* Don't bother calculating anything if we're not displaying it */
	if (opt_realquiet || !opt_log_interval)
		return;

	secs = (double)diff->tv_sec + ((double)diff->tv_usec / 1000000.0);

	/* So we can call hashmeter from a non worker thread */
	if (thr_id >= 0) {
		struct thr_info *thr = &thr_info[thr_id];
		struct cgpu_info *cgpu = thr_info[thr_id].cgpu;
		double thread_rolling = 0.0;
		int i;

		applog(LOG_DEBUG, "[thread %d: %llu hashes, %.0f khash/sec]",
			thr_id, hashes_done, hashes_done / secs);

		/* Rolling average for each thread and each device */
		decay_time(&thr->rolling, local_mhashes / secs);
		for (i = 0; i < mining_threads; i++) {
			struct thr_info *th = &thr_info[i];

			if (th->cgpu == cgpu)
				thread_rolling += th->rolling;
		}
		mutex_lock(&hash_lock);
		decay_time(&cgpu->rolling, thread_rolling);
		cgpu->total_mhashes += local_mhashes;
		mutex_unlock(&hash_lock);

		// If needed, output detailed, per-device stats
		if (want_per_device_stats) {
			struct timeval now;
			struct timeval elapsed;
			gettimeofday(&now, NULL);
			timeval_subtract(&elapsed, &now, &thr->cgpu->last_message_tv);
			if (opt_log_interval <= elapsed.tv_sec) {
				struct cgpu_info *cgpu = thr->cgpu;
				char logline[255];

				cgpu->last_message_tv = now;

				get_statline(logline, cgpu);
				if (!curses_active) {
					printf("%s          \r", logline);
					fflush(stdout);
				} else
					applog(LOG_INFO, "%s", logline);
			}
		}
	}

	/* Totals are updated by all threads so can race without locking */
	mutex_lock(&hash_lock);
	gettimeofday(&temp_tv_end, NULL);
	timeval_subtract(&total_diff, &temp_tv_end, &total_tv_end);

	total_mhashes_done += local_mhashes;
	local_mhashes_done += local_mhashes;
	if (total_diff.tv_sec < opt_log_interval)
		/* Only update the total every opt_log_interval seconds */
		goto out_unlock;
	showlog = true;
	gettimeofday(&total_tv_end, NULL);

	local_secs = (double)total_diff.tv_sec + ((double)total_diff.tv_usec / 1000000.0);
	decay_time(&rolling, local_mhashes_done / local_secs);

	timeval_subtract(&total_diff, &total_tv_end, &total_tv_start);
	total_secs = (double)total_diff.tv_sec +
		((double)total_diff.tv_usec / 1000000.0);

	utility = total_accepted / ( total_secs ? total_secs : 1 ) * 60;
	efficiency = total_getworks ? total_accepted * 100.0 / total_getworks : 0.0;

	sprintf(statusline, "%s(%ds):%.1f (avg):%.1f Mh/s | Q:%d  A:%d  R:%d  HW:%d  E:%.0f%%  U:%.1f/m",
		want_per_device_stats ? "ALL " : "",
		opt_log_interval, rolling, total_mhashes_done / total_secs,
		total_getworks, total_accepted, total_rejected, hw_errors, efficiency, utility);


	local_mhashes_done = 0;
out_unlock:
	mutex_unlock(&hash_lock);
	if (showlog) {
		if (!curses_active) {
			printf("%s          \r", statusline);
			fflush(stdout);
		} else
			applog(LOG_INFO, "%s", statusline);
	}
}

static void *longpoll_thread(void *userdata);

static bool pool_active(struct pool *pool, bool pinging)
{
	bool ret = false;
	json_t *val;
	CURL *curl;
	bool rolltime;

	curl = curl_easy_init();
	if (unlikely(!curl)) {
		applog(LOG_ERR, "CURL initialisation failed");
		return false;
	}

	applog(LOG_INFO, "Testing pool %s", pool->rpc_url);
	val = json_rpc_call(curl, pool->rpc_url, pool->rpc_userpass, rpc_req,
			true, false, &rolltime, pool, false);

	if (val) {
		struct work *work = make_work();
		bool rc;

		rc = work_decode(json_object_get(val, "result"), work);
		if (rc) {
			applog(LOG_DEBUG, "Successfully retrieved and deciphered work from pool %u %s",
			       pool->pool_no, pool->rpc_url);
			work->pool = pool;
			work->rolltime = rolltime;
			applog(LOG_DEBUG, "Pushing pooltest work to base pool");

			tq_push(thr_info[stage_thr_id].q, work);
			total_getworks++;
			pool->getwork_requested++;
			inc_queued();
			ret = true;
			gettimeofday(&pool->tv_idle, NULL);
		} else {
			applog(LOG_DEBUG, "Successfully retrieved but FAILED to decipher work from pool %u %s",
			       pool->pool_no, pool->rpc_url);
			free_work(work);
		}
		json_decref(val);

		if (pool->lp_url)
			goto out;

		/* Decipher the longpoll URL, if any, and store it in ->lp_url */
		if (pool->hdr_path) {
			char *copy_start, *hdr_path;
			bool need_slash = false;

			hdr_path = pool->hdr_path;
			if (strstr(hdr_path, "://")) {
				pool->lp_url = hdr_path;
				hdr_path = NULL;
			} else {
				/* absolute path, on current server */
				copy_start = (*hdr_path == '/') ? (hdr_path + 1) : hdr_path;
				if (pool->rpc_url[strlen(pool->rpc_url) - 1] != '/')
					need_slash = true;

				pool->lp_url = malloc(strlen(pool->rpc_url) + strlen(copy_start) + 2);
				if (!pool->lp_url) {
					applog(LOG_ERR, "Malloc failure in pool_active");
					return false;
				}

				sprintf(pool->lp_url, "%s%s%s", pool->rpc_url, need_slash ? "/" : "", copy_start);
			}
		} else
			pool->lp_url = NULL;

		if (!pool->lp_started) {
			pool->lp_started = true;
			if (unlikely(pthread_create(&pool->longpoll_thread, NULL, longpoll_thread, (void *)pool)))
				quit(1, "Failed to create pool longpoll thread");
		}
	} else {
		applog(LOG_DEBUG, "FAILED to retrieve work from pool %u %s",
		       pool->pool_no, pool->rpc_url);
		if (!pinging)
			applog(LOG_WARNING, "Pool %u slow/down or URL or credentials invalid", pool->pool_no);
	}
out:
	curl_easy_cleanup(curl);
	return ret;
}

static void pool_died(struct pool *pool)
{
	if (!pool_tset(pool, &pool->idle)) {
		applog(LOG_WARNING, "Pool %d %s not responding!", pool->pool_no, pool->rpc_url);
		gettimeofday(&pool->tv_idle, NULL);
		switch_pools(NULL);
	}
}

static inline int cp_prio(void)
{
	int prio;

	mutex_lock(&control_lock);
	prio = currentpool->prio;
	mutex_unlock(&control_lock);
	return prio;
}

static void pool_resus(struct pool *pool)
{
	applog(LOG_WARNING, "Pool %d %s alive", pool->pool_no, pool->rpc_url);
	if (pool->prio < cp_prio() && pool_strategy == POOL_FAILOVER)
		switch_pools(NULL);
}

static long requested_tv_sec;

static bool queue_request(struct thr_info *thr, bool needed)
{
	int rq = requests_queued();
	struct workio_cmd *wc;
	struct timeval now;

	gettimeofday(&now, NULL);

	/* Space out retrieval of extra work according to the number of mining
	 * threads */
	if (rq >= mining_threads + staged_extras &&
	    (now.tv_sec - requested_tv_sec) < opt_scantime / (mining_threads + 1))
		return true;

	/* fill out work request message */
	wc = calloc(1, sizeof(*wc));
	if (unlikely(!wc)) {
		applog(LOG_ERR, "Failed to calloc wc in queue_request");
		return false;
	}

	wc->cmd = WC_GET_WORK;
	if (thr)
		wc->thr = thr;
	else
		wc->thr = NULL;

	/* If we're queueing work faster than we can stage it, consider the
	 * system lagging and allow work to be gathered from another pool if
	 * possible */
	if (rq && needed && !requests_staged() && !opt_fail_only)
		wc->lagging = true;

	applog(LOG_DEBUG, "Queueing getwork request to work thread");

	/* send work request to workio thread */
	if (unlikely(!tq_push(thr_info[work_thr_id].q, wc))) {
		applog(LOG_ERR, "Failed to tq_push in queue_request");
		workio_cmd_free(wc);
		return false;
	}

	requested_tv_sec = now.tv_sec;
	inc_queued();
	return true;
}

static struct work *hash_pop(const struct timespec *abstime)
{
	struct work *work = NULL;
	int rc = 0;

	mutex_lock(stgd_lock);
	while (!getq->frozen && !HASH_COUNT(staged_work) && !rc)
		rc = pthread_cond_timedwait(&getq->cond, stgd_lock, abstime);

	if (HASH_COUNT(staged_work)) {
		work = staged_work;
		HASH_DEL(staged_work, work);
		if (work->clone || work->longpoll)
			--staged_extras;
	}
	mutex_unlock(stgd_lock);

	return work;
}

static inline bool should_roll(struct work *work)
{
	if (work->pool == current_pool() || pool_strategy == POOL_LOADBALANCE)
		return true;
	return false;
}

static inline bool can_roll(struct work *work)
{
	return (work->pool && !stale_work(work, false) && work->rolltime &&
		work->rolls < 11 && !work->clone);
}

static void roll_work(struct work *work)
{
	uint32_t *work_ntime;
	uint32_t ntime;

	work_ntime = (uint32_t *)(work->data + 68);
	ntime = be32toh(*work_ntime);
	ntime++;
	*work_ntime = htobe32(ntime);
	local_work++;
	work->rolls++;
	work->blk.nonce = 0;
	applog(LOG_DEBUG, "Successfully rolled work");

	/* This is now a different work item so it needs a different ID for the
	 * hashtable */
	work->id = total_work++;
}

static bool reuse_work(struct work *work)
{
	if (can_roll(work) && should_roll(work)) {
		roll_work(work);
		return true;
	}
	return false;
}

static bool get_work(struct work *work, bool requested, struct thr_info *thr,
		     const int thr_id)
{
	bool newreq = false, ret = false;
	struct timespec abstime = {0, 0};
	struct timeval now;
	struct work *work_heap;
	struct pool *pool;
	int failures = 0;

	/* Tell the watchdog thread this thread is waiting on getwork and
	 * should not be restarted */
	thread_reportout(thr);

	if (opt_benchmark) {
		get_benchmark_work(work);
		thread_reportin(thr);
		return true;
	}
retry:
	pool = current_pool();
	if (!requested || requests_queued() < opt_queue) {
		if (unlikely(!queue_request(thr, true))) {
			applog(LOG_WARNING, "Failed to queue_request in get_work");
			goto out;
		}
		newreq = true;
	}

	if (reuse_work(work)) {
		ret = true;
		goto out;
	}

	if (requested && !newreq && !requests_staged() && requests_queued() >= mining_threads &&
	    !pool_tset(pool, &pool->lagging)) {
		applog(LOG_WARNING, "Pool %d not providing work fast enough", pool->pool_no);
		pool->getfail_occasions++;
		total_go++;
	}

	newreq = requested = false;
	gettimeofday(&now, NULL);
	abstime.tv_sec = now.tv_sec + 60;

	applog(LOG_DEBUG, "Popping work from get queue to get work");

	/* wait for 1st response, or get cached response */
	work_heap = hash_pop(&abstime);
	if (unlikely(!work_heap)) {
		/* Attempt to switch pools if this one times out */
		pool_died(pool);
		goto retry;
	}

	if (stale_work(work_heap, false)) {
		dec_queued();
		discard_work(work_heap);
		goto retry;
	}

	pool = work_heap->pool;
	/* If we make it here we have succeeded in getting fresh work */
	if (!work_heap->mined) {
		pool_tclear(pool, &pool->lagging);
		if (pool_tclear(pool, &pool->idle))
			pool_resus(pool);
	}

	memcpy(work, work_heap, sizeof(*work));

	/* Hand out a clone if we can roll this work item */
	if (reuse_work(work_heap)) {
		applog(LOG_DEBUG, "Pushing divided work to get queue head");

		stage_work(work_heap);
		work->clone = true;
	} else {
		dec_queued();
		free_work(work_heap);
	}

	ret = true;
out:
	if (unlikely(ret == false)) {
		if ((opt_retries >= 0) && (++failures > opt_retries)) {
			applog(LOG_ERR, "Failed %d times to get_work");
			return ret;
		}
		applog(LOG_DEBUG, "Retrying after %d seconds", fail_pause);
		sleep(fail_pause);
		fail_pause += opt_fail_pause;
		goto retry;
	}
	fail_pause = opt_fail_pause;

	work->thr_id = thr_id;
	thread_reportin(thr);
	if (ret)
		work->mined = true;
	return ret;
}

bool submit_work_sync(struct thr_info *thr, const struct work *work_in)
{
	struct workio_cmd *wc;

	/* fill out work request message */
	wc = calloc(1, sizeof(*wc));
	if (unlikely(!wc)) {
		applog(LOG_ERR, "Failed to calloc wc in submit_work_sync");
		return false;
	}

	wc->u.work = make_work();
	wc->cmd = WC_SUBMIT_WORK;
	wc->thr = thr;
	memcpy(wc->u.work, work_in, sizeof(*work_in));
	wc->u.work->share_found_time = time(NULL);

	applog(LOG_DEBUG, "Pushing submit work to work thread");

	/* send solution to workio thread */
	if (unlikely(!tq_push(thr_info[work_thr_id].q, wc))) {
		applog(LOG_ERR, "Failed to tq_push work in submit_work_sync");
		goto err_out;
	}

	return true;
err_out:
	workio_cmd_free(wc);
	return false;
}

bool hashtest(const struct work *work)
{
	uint32_t *data32 = (uint32_t *)(work->data);
	unsigned char swap[128];
	uint32_t *swap32 = (uint32_t *)swap;
	unsigned char hash1[32];
	unsigned char hash2[32];
	uint32_t *hash2_32 = (uint32_t *)hash2;
	int i;

	for (i = 0; i < 80 / 4; i++)
		swap32[i] = swab32(data32[i]);

	sha2(swap, 80, hash1, false);
	sha2(hash1, 32, hash2, false);

	for (i = 0; i < 32 / 4; i++)
		hash2_32[i] = swab32(hash2_32[i]);

	memcpy((void*)work->hash, hash2, 32);

	return fulltest(work->hash, work->target);

}

bool test_nonce(struct work *work, uint32_t nonce)
{
	work->data[64 + 12 + 0] = (nonce >> 0) & 0xff;
	work->data[64 + 12 + 1] = (nonce >> 8) & 0xff;
	work->data[64 + 12 + 2] = (nonce >> 16) & 0xff;
	work->data[64 + 12 + 3] = (nonce >> 24) & 0xff;

	return hashtest(work);
}

bool submit_nonce(struct thr_info *thr, struct work *work, uint32_t nonce)
{
	/* Do one last check before attempting to submit the work */
	/* Side effect: sets work->data for us */
	if (!test_nonce(work, nonce)) {
		applog(LOG_INFO, "Share below target");
		return true;
	}
	return submit_work_sync(thr, work);
}

static inline bool abandon_work(struct work *work, struct timeval *wdiff, uint64_t hashes)
{
	if (wdiff->tv_sec > opt_scantime ||
	    work->blk.nonce >= MAXTHREADS - hashes ||
	    hashes >= 0xfffffffe ||
	    stale_work(work, false))
		return true;
	return false;
}

void *miner_thread(void *userdata)
{
	struct thr_info *mythr = userdata;
	const int thr_id = mythr->id;
	struct cgpu_info *cgpu = mythr->cgpu;
	struct device_api *api = cgpu->api;
	struct cgminer_stats *dev_stats = &(cgpu->cgminer_stats);
	struct cgminer_stats *pool_stats;
	struct timeval getwork_start;

	/* Try to cycle approximately 5 times before each log update */
	const unsigned long def_cycle = opt_log_interval / 5 ? : 1;
	long cycle;
	struct timeval tv_start, tv_end, tv_workstart, tv_lastupdate;
	struct timeval diff, sdiff, wdiff;
	uint32_t max_nonce = api->can_limit_work ? api->can_limit_work(mythr) : 0xffffffff;
	unsigned long long hashes_done = 0;
	unsigned long long hashes;
	struct work *work = make_work();
	unsigned const int request_interval = opt_scantime * 2 / 3 ? : 1;
	unsigned const long request_nonce = MAXTHREADS / 3 * 2;
	bool requested = false;
	pthread_setcanceltype(PTHREAD_CANCEL_ASYNCHRONOUS, NULL);

	gettimeofday(&getwork_start, NULL);

	if (api->thread_init && !api->thread_init(mythr)) {
		cgpu->device_last_not_well = time(NULL);
		cgpu->device_not_well_reason = REASON_THREAD_FAIL_INIT;
		cgpu->thread_fail_init_count++;

		goto out;
	}

	thread_reportout(mythr);
	applog(LOG_DEBUG, "Popping ping in miner thread");
	tq_pop(mythr->q, NULL); /* Wait for a ping to start */

	sdiff.tv_sec = sdiff.tv_usec = 0;
	gettimeofday(&tv_lastupdate, NULL);

	while (1) {
		work_restart[thr_id].restart = 0;
		if (api->free_work && likely(work->pool))
			api->free_work(mythr, work);
		if (unlikely(!get_work(work, requested, mythr, thr_id))) {
			applog(LOG_ERR, "work retrieval failed, exiting "
				"mining thread %d", thr_id);
			break;
		}
		requested = false;
		cycle = (can_roll(work) && should_roll(work)) ? 1 : def_cycle;
		gettimeofday(&tv_workstart, NULL);
		work->blk.nonce = 0;
		cgpu->max_hashes = 0;
		if (api->prepare_work && !api->prepare_work(mythr, work)) {
			applog(LOG_ERR, "work prepare failed, exiting "
				"mining thread %d", thr_id);
			break;
		}

		do {
			gettimeofday(&tv_start, NULL);

			timersub(&tv_start, &getwork_start, &getwork_start);

			timeradd(&getwork_start,
				&(dev_stats->getwork_wait),
				&(dev_stats->getwork_wait));
			if (timercmp(&getwork_start, &(dev_stats->getwork_wait_max), >)) {
				dev_stats->getwork_wait_max.tv_sec = getwork_start.tv_sec;
				dev_stats->getwork_wait_max.tv_usec = getwork_start.tv_usec;
			}
			if (timercmp(&getwork_start, &(dev_stats->getwork_wait_min), <)) {
				dev_stats->getwork_wait_min.tv_sec = getwork_start.tv_sec;
				dev_stats->getwork_wait_min.tv_usec = getwork_start.tv_usec;
			}
			dev_stats->getwork_calls++;

			pool_stats = &(work->pool->cgminer_stats);

			timeradd(&getwork_start,
				&(pool_stats->getwork_wait),
				&(pool_stats->getwork_wait));
			if (timercmp(&getwork_start, &(pool_stats->getwork_wait_max), >)) {
				pool_stats->getwork_wait_max.tv_sec = getwork_start.tv_sec;
				pool_stats->getwork_wait_max.tv_usec = getwork_start.tv_usec;
			}
			if (timercmp(&getwork_start, &(pool_stats->getwork_wait_min), <)) {
				pool_stats->getwork_wait_min.tv_sec = getwork_start.tv_sec;
				pool_stats->getwork_wait_min.tv_usec = getwork_start.tv_usec;
			}
			pool_stats->getwork_calls++;

			hashes = api->scanhash(mythr, work, work->blk.nonce + max_nonce);

			gettimeofday(&getwork_start, NULL);

			if (unlikely(work_restart[thr_id].restart)) {

				/* Apart from device_thread 0, we stagger the
				 * starting of every next thread to try and get
				 * all devices busy before worrying about
				 * getting work for their extra threads */
				if (mythr->device_thread) {
					struct timespec rgtp;

					rgtp.tv_sec = 0;
					rgtp.tv_nsec = 250 * mythr->device_thread * 1000000;
					nanosleep(&rgtp, NULL);
				}
				break;
			}

			if (unlikely(!hashes)) {
				applog(LOG_ERR, "%s %d failure, disabling!", api->name, cgpu->device_id);
				cgpu->deven = DEV_DISABLED;

				cgpu->device_last_not_well = time(NULL);
				cgpu->device_not_well_reason = REASON_THREAD_ZERO_HASH;
				cgpu->thread_zero_hash_count++;

				goto disabled;
			}

			hashes_done += hashes;
			if (hashes > cgpu->max_hashes)
				cgpu->max_hashes = hashes;

			gettimeofday(&tv_end, NULL);
			timeval_subtract(&diff, &tv_end, &tv_start);
			sdiff.tv_sec += diff.tv_sec;
			sdiff.tv_usec += diff.tv_usec;
			if (sdiff.tv_usec > 1000000) {
				++sdiff.tv_sec;
				sdiff.tv_usec -= 1000000;
			}

			timeval_subtract(&wdiff, &tv_end, &tv_workstart);
			if (!requested) {
				if (wdiff.tv_sec > request_interval || work->blk.nonce > request_nonce) {
					thread_reportout(mythr);
					if (unlikely(!queue_request(mythr, false))) {
						applog(LOG_ERR, "Failed to queue_request in miner_thread %d", thr_id);

						cgpu->device_last_not_well = time(NULL);
						cgpu->device_not_well_reason = REASON_THREAD_FAIL_QUEUE;
						cgpu->thread_fail_queue_count++;

						goto out;
					}
					thread_reportin(mythr);
					requested = true;
				}
			}

			if (unlikely(sdiff.tv_sec < cycle)) {
				if (likely(!api->can_limit_work || max_nonce == 0xffffffff))
					continue;

				{
					int mult = 1000000 / ((sdiff.tv_usec + 0x400) / 0x400) + 0x10;
					mult *= cycle;
					if (max_nonce > (0xffffffff * 0x400) / mult)
						max_nonce = 0xffffffff;
					else
						max_nonce = (max_nonce * mult) / 0x400;
				}
			} else if (unlikely(sdiff.tv_sec > cycle) && api->can_limit_work) {
				max_nonce = max_nonce * cycle / sdiff.tv_sec;
			} else if (unlikely(sdiff.tv_usec > 100000) && api->can_limit_work) {
				max_nonce = max_nonce * 0x400 / (((cycle * 1000000) + sdiff.tv_usec) / (cycle * 1000000 / 0x400));
			}

			timeval_subtract(&diff, &tv_end, &tv_lastupdate);
			if (diff.tv_sec >= opt_log_interval) {
				hashmeter(thr_id, &diff, hashes_done);
				hashes_done = 0;
				tv_lastupdate = tv_end;
			}

			if (unlikely(mythr->pause || cgpu->deven != DEV_ENABLED)) {
				applog(LOG_WARNING, "Thread %d being disabled", thr_id);
disabled:
				mythr->rolling = mythr->cgpu->rolling = 0;
				applog(LOG_DEBUG, "Popping wakeup ping in miner thread");
				thread_reportout(mythr);
				tq_pop(mythr->q, NULL); /* Ignore ping that's popped */
				thread_reportin(mythr);
				applog(LOG_WARNING, "Thread %d being re-enabled", thr_id);
				if (api->thread_enable) api->thread_enable(mythr);
			}

			sdiff.tv_sec = sdiff.tv_usec = 0;
		} while (!abandon_work(work, &wdiff, cgpu->max_hashes));
	}

out:
	if (api->thread_shutdown)
		api->thread_shutdown(mythr);

	thread_reportin(mythr);
	applog(LOG_ERR, "Thread %d failure, exiting", thr_id);
	tq_freeze(mythr->q);

	return NULL;
}

enum {
	STAT_SLEEP_INTERVAL		= 1,
	STAT_CTR_INTERVAL		= 10000000,
	FAILURE_INTERVAL		= 30,
};

/* Stage another work item from the work returned in a longpoll */
static void convert_to_work(json_t *val, bool rolltime, struct pool *pool)
{
	struct work *work, *work_clone;
	bool rc;

	work = make_work();

	rc = work_decode(json_object_get(val, "result"), work);
	if (unlikely(!rc)) {
		applog(LOG_ERR, "Could not convert longpoll data to work");
		free_work(work);
		return;
	}
	work->pool = pool;
	work->rolltime = rolltime;
	work->longpoll = true;

	/* We'll be checking this work item twice, but we already know it's
	 * from a new block so explicitly force the new block detection now
	 * rather than waiting for it to hit the stage thread. This also
	 * allows testwork to know whether LP discovered the block or not. */
	test_work_current(work);

	/* Don't use backup LPs as work if we have failover-only enabled. Use
	 * the longpoll work from a pool that has been rejecting shares as a
	 * way to detect when the pool has recovered.
	 */
	if (pool != current_pool() && opt_fail_only && pool->enabled != POOL_REJECTING) {
		free_work(work);
		return;
	}

	work_clone = make_work();
	memcpy(work_clone, work, sizeof(struct work));
	while (reuse_work(work)) {
		work_clone->clone = true;
		work_clone->longpoll = false;
		applog(LOG_DEBUG, "Pushing rolled converted work to stage thread");
		if (unlikely(!stage_work(work_clone)))
			break;
		work_clone = make_work();
		memcpy(work_clone, work, sizeof(struct work));
	}
	free_work(work_clone);

	applog(LOG_DEBUG, "Pushing converted work to stage thread");

	if (unlikely(!stage_work(work)))
		free_work(work);
	else
		applog(LOG_DEBUG, "Converted longpoll data to work");
}

/* If we want longpoll, enable it for the chosen default pool, or, if
 * the pool does not support longpoll, find the first one that does
 * and use its longpoll support */
static struct pool *select_longpoll_pool(struct pool *cp)
{
	int i;

	if (cp->hdr_path)
		return cp;
	for (i = 0; i < total_pools; i++) {
		struct pool *pool = pools[i];

		if (pool->hdr_path)
			return pool;
	}
	return NULL;
}

/* This will make the longpoll thread wait till it's the current pool, or it
 * has been flagged as rejecting, before attempting to open any connections.
 */
static void wait_lpcurrent(struct pool *pool)
{
	if (pool->enabled == POOL_REJECTING)
		return;

	while (pool != current_pool()) {
		mutex_lock(&lp_lock);
		pthread_cond_wait(&lp_cond, &lp_lock);
		mutex_unlock(&lp_lock);
	}
}

static void *longpoll_thread(void *userdata)
{
	struct pool *cp = (struct pool *)userdata;
	/* This *pool is the source of the actual longpoll, not the pool we've
	 * tied it to */
	struct pool *pool = NULL;
	struct timeval start, end;
	CURL *curl = NULL;
	int failures = 0;
	bool rolltime;

	curl = curl_easy_init();
	if (unlikely(!curl)) {
		applog(LOG_ERR, "CURL initialisation failed");
		goto out;
	}

retry_pool:
	pool = select_longpoll_pool(cp);
	if (!pool) {
		applog(LOG_WARNING, "No suitable long-poll found for pool %s", cp->rpc_url);
		while (!pool) {
			sleep(60);
			pool = select_longpoll_pool(cp);
		}
	}

	/* Any longpoll from any pool is enough for this to be true */
	have_longpoll = true;

	wait_lpcurrent(cp);

	if (cp == pool)
		applog(LOG_WARNING, "Long-polling activated for %s", pool->lp_url);
	else
		applog(LOG_WARNING, "Long-polling activated for pool %s via %s", cp->rpc_url, pool->lp_url);

	while (42) {
		json_t *val, *soval;

		wait_lpcurrent(cp);

		gettimeofday(&start, NULL);

		/* Longpoll connections can be persistent for a very long time
		 * and any number of issues could have come up in the meantime
		 * so always establish a fresh connection instead of relying on
		 * a persistent one. */
		curl_easy_setopt(curl, CURLOPT_FRESH_CONNECT, 1);
		val = json_rpc_call(curl, pool->lp_url, pool->rpc_userpass, rpc_req,
				    false, true, &rolltime, pool, false);
		if (likely(val)) {
			soval = json_object_get(json_object_get(val, "result"), "submitold");
			if (soval)
				pool->submit_old = json_is_true(soval);
			else
				pool->submit_old = false;
			convert_to_work(val, rolltime, pool);
			failures = 0;
			json_decref(val);
		} else {
			/* Some pools regularly drop the longpoll request so
			 * only see this as longpoll failure if it happens
			 * immediately and just restart it the rest of the
			 * time. */
			gettimeofday(&end, NULL);
			if (end.tv_sec - start.tv_sec > 30)
				continue;
			if (opt_retries == -1 || failures++ < opt_retries) {
				if (failures == 1)
					applog(LOG_WARNING,
					       "longpoll failed for %s, retrying every 30s", pool->lp_url);
				sleep(30);
			} else {
				applog(LOG_ERR,
					"longpoll failed for %s, ending thread", pool->lp_url);
				goto out;
			}
		}
		if (pool != cp) {
			pool = select_longpoll_pool(cp);
			if (unlikely(!pool))
				goto retry_pool;
		}

		if (unlikely(pool->removed))
			break;
	}

out:
	if (curl)
		curl_easy_cleanup(curl);

	return NULL;
}

void reinit_device(struct cgpu_info *cgpu)
{
	if (cgpu->api->reinit_device)
		cgpu->api->reinit_device(cgpu);
}

static struct timeval rotate_tv;

/* We reap curls if they are unused for over a minute */
static void reap_curl(struct pool *pool)
{
	struct curl_ent *ent, *iter;
	struct timeval now;

	gettimeofday(&now, NULL);
	mutex_lock(&pool->pool_lock);
	list_for_each_entry_safe(ent, iter, &pool->curlring, node) {
		if (now.tv_sec - ent->tv.tv_sec > 60) {
			applog(LOG_DEBUG, "Reaped curl %d from pool %d", pool->curls, pool->pool_no);
			pool->curls--;
			list_del(&ent->node);
			curl_easy_cleanup(ent->curl);
			free(ent);
		}
	}
	mutex_unlock(&pool->pool_lock);
}

static void *watchpool_thread(void __maybe_unused *userdata)
{
	pthread_setcanceltype(PTHREAD_CANCEL_ASYNCHRONOUS, NULL);

	while (42) {
		struct timeval now;
		int i;

		gettimeofday(&now, NULL);

		for (i = 0; i < total_pools; i++) {
			struct pool *pool = pools[i];

			if (!opt_benchmark)
				reap_curl(pool);
			if (pool->enabled == POOL_DISABLED)
				continue;

			/* Test pool is idle once every minute */
			if (pool->idle && now.tv_sec - pool->tv_idle.tv_sec > 60) {
				gettimeofday(&pool->tv_idle, NULL);
				if (pool_active(pool, true) && pool_tclear(pool, &pool->idle))
					pool_resus(pool);
			}
		}

		if (pool_strategy == POOL_ROTATE && now.tv_sec - rotate_tv.tv_sec > 60 * opt_rotate_period) {
			gettimeofday(&rotate_tv, NULL);
			switch_pools(NULL);
		}

		sleep(30);
	}
	return NULL;
}


/* Makes sure the hashmeter keeps going even if mining threads stall, updates
 * the screen at regular intervals, and restarts threads if they appear to have
 * died. */
static void *watchdog_thread(void __maybe_unused *userdata)
{
	const unsigned int interval = 3;
	struct timeval zero_tv;

	pthread_setcanceltype(PTHREAD_CANCEL_ASYNCHRONOUS, NULL);

	memset(&zero_tv, 0, sizeof(struct timeval));
	gettimeofday(&rotate_tv, NULL);

	while (1) {
		int i;
		struct timeval now;

		sleep(interval);
		if (requests_queued() < opt_queue)
			queue_request(NULL, false);

		hashmeter(-1, &zero_tv, 0);

#ifdef HAVE_CURSES
		if (curses_active_locked()) {
			change_logwinsize();
			curses_print_status();
			for (i = 0; i < mining_threads; i++)
				curses_print_devstatus(i);
			touchwin(statuswin);
			wrefresh(statuswin);
			touchwin(logwin);
			wrefresh(logwin);
			unlock_curses();
		}
#endif

		gettimeofday(&now, NULL);

		if (!sched_paused && !should_run()) {
			applog(LOG_WARNING, "Pausing execution as per stop time %02d:%02d scheduled",
			       schedstop.tm.tm_hour, schedstop.tm.tm_min);
			if (!schedstart.enable) {
				quit(0, "Terminating execution as planned");
				break;
			}

			applog(LOG_WARNING, "Will restart execution as scheduled at %02d:%02d",
			       schedstart.tm.tm_hour, schedstart.tm.tm_min);
			sched_paused = true;
			for (i = 0; i < mining_threads; i++) {
				struct thr_info *thr;
				thr = &thr_info[i];

				thr->pause = true;
			}
		} else if (sched_paused && should_run()) {
			applog(LOG_WARNING, "Restarting execution as per start time %02d:%02d scheduled",
				schedstart.tm.tm_hour, schedstart.tm.tm_min);
			if (schedstop.enable)
				applog(LOG_WARNING, "Will pause execution as scheduled at %02d:%02d",
					schedstop.tm.tm_hour, schedstop.tm.tm_min);
			sched_paused = false;

			for (i = 0; i < mining_threads; i++) {
				struct thr_info *thr;
				thr = &thr_info[i];

				/* Don't touch disabled devices */
				if (thr->cgpu->deven == DEV_DISABLED)
					continue;
				thr->pause = false;
				tq_push(thr->q, &ping);
			}
		}

		for (i = 0; i < total_devices; ++i) {
			struct cgpu_info *cgpu = devices[i];
			struct thr_info *thr = cgpu->thr[0];
			enum dev_enable *denable;
			int gpu;
			
			if (cgpu->api->get_stats) {
				cgpu->api->get_stats(cgpu);
			}

#ifdef HAVE_OPENCL
			if (cgpu->api != &opencl_api)
				continue;
			/* Use only one thread per device to determine if the GPU is healthy */
			if (i >= nDevs)
				break;
			gpu = thr->cgpu->device_id;
			denable = &cgpu->deven;
#ifdef HAVE_ADL
			if (adl_active && gpus[gpu].has_adl)
				gpu_autotune(gpu, denable);
			if (opt_debug && gpus[gpu].has_adl) {
				int engineclock = 0, memclock = 0, activity = 0, fanspeed = 0, fanpercent = 0, powertune = 0;
				float temp = 0, vddc = 0;

				if (gpu_stats(gpu, &temp, &engineclock, &memclock, &vddc, &activity, &fanspeed, &fanpercent, &powertune))
					applog(LOG_DEBUG, "%.1f C  F: %d%%(%dRPM)  E: %dMHz  M: %dMhz  V: %.3fV  A: %d%%  P: %d%%",
					temp, fanpercent, fanspeed, engineclock, memclock, vddc, activity, powertune);
			}
#endif
			
			/* Thread is waiting on getwork or disabled */
			if (thr->getwork || *denable == DEV_DISABLED)
				continue;

			if (gpus[gpu].status != LIFE_WELL && now.tv_sec - thr->last.tv_sec < 60) {
				applog(LOG_ERR, "Device %d recovered, GPU %d declared WELL!", i, gpu);
				gpus[gpu].status = LIFE_WELL;
				gpus[gpu].device_last_well = time(NULL);
			} else if (now.tv_sec - thr->last.tv_sec > 60 && gpus[gpu].status == LIFE_WELL) {
				thr->rolling = thr->cgpu->rolling = 0;
				gpus[gpu].status = LIFE_SICK;
				applog(LOG_ERR, "Device %d idle for more than 60 seconds, GPU %d declared SICK!", i, gpu);
				gettimeofday(&thr->sick, NULL);

				gpus[gpu].device_last_not_well = time(NULL);
				gpus[gpu].device_not_well_reason = REASON_DEV_SICK_IDLE_60;
				gpus[gpu].dev_sick_idle_60_count++;
#ifdef HAVE_ADL
				if (adl_active && gpus[gpu].has_adl && gpu_activity(gpu) > 50) {
					applog(LOG_ERR, "GPU still showing activity suggesting a hard hang.");
					applog(LOG_ERR, "Will not attempt to auto-restart it.");
				} else
#endif
				if (opt_restart) {
					applog(LOG_ERR, "Attempting to restart GPU");
					reinit_device(thr->cgpu);
				}
			} else if (now.tv_sec - thr->last.tv_sec > 600 && gpus[i].status == LIFE_SICK) {
				gpus[gpu].status = LIFE_DEAD;
				applog(LOG_ERR, "Device %d not responding for more than 10 minutes, GPU %d declared DEAD!", i, gpu);
				gettimeofday(&thr->sick, NULL);

				gpus[gpu].device_last_not_well = time(NULL);
				gpus[gpu].device_not_well_reason = REASON_DEV_DEAD_IDLE_600;
				gpus[gpu].dev_dead_idle_600_count++;
			} else if (now.tv_sec - thr->sick.tv_sec > 60 &&
				   (gpus[i].status == LIFE_SICK || gpus[i].status == LIFE_DEAD)) {
				/* Attempt to restart a GPU that's sick or dead once every minute */
				gettimeofday(&thr->sick, NULL);
#ifdef HAVE_ADL
				if (adl_active && gpus[gpu].has_adl && gpu_activity(gpu) > 50) {
					/* Again do not attempt to restart a device that may have hard hung */
				} else
#endif
				if (opt_restart)
					reinit_device(thr->cgpu);
			}
#endif /* HAVE_OPENCL */
		}

	}

	return NULL;
}

static void log_print_status(struct cgpu_info *cgpu)
{
	char logline[255];

	get_statline(logline, cgpu);
	applog(LOG_WARNING, "%s", logline);
}

static void print_summary(void)
{
	struct timeval diff;
	int hours, mins, secs, i;
	double utility, efficiency = 0.0;

	timeval_subtract(&diff, &total_tv_end, &total_tv_start);
	hours = diff.tv_sec / 3600;
	mins = (diff.tv_sec % 3600) / 60;
	secs = diff.tv_sec % 60;

	utility = total_accepted / ( total_secs ? total_secs : 1 ) * 60;
	efficiency = total_getworks ? total_accepted * 100.0 / total_getworks : 0.0;

	applog(LOG_WARNING, "\nSummary of runtime statistics:\n");
	applog(LOG_WARNING, "Started at %s", datestamp);
	if (total_pools == 1)
		applog(LOG_WARNING, "Pool: %s", pools[0]->rpc_url);
#ifdef WANT_CPUMINE
	if (opt_n_threads)
		applog(LOG_WARNING, "CPU hasher algorithm used: %s", algo_names[opt_algo]);
#endif
	applog(LOG_WARNING, "Runtime: %d hrs : %d mins : %d secs", hours, mins, secs);
	if (total_secs)
		applog(LOG_WARNING, "Average hashrate: %.1f Megahash/s", total_mhashes_done / total_secs);
	applog(LOG_WARNING, "Solved blocks: %d", found_blocks);
	applog(LOG_WARNING, "Queued work requests: %d", total_getworks);
	applog(LOG_WARNING, "Share submissions: %d", total_accepted + total_rejected);
	applog(LOG_WARNING, "Accepted shares: %d", total_accepted);
	applog(LOG_WARNING, "Rejected shares: %d", total_rejected);
	if (total_accepted || total_rejected)
		applog(LOG_WARNING, "Reject ratio: %.1f%%", (double)(total_rejected * 100) / (double)(total_accepted + total_rejected));
	applog(LOG_WARNING, "Hardware errors: %d", hw_errors);
	applog(LOG_WARNING, "Efficiency (accepted / queued): %.0f%%", efficiency);
	applog(LOG_WARNING, "Utility (accepted shares / min): %.2f/min\n", utility);

	applog(LOG_WARNING, "Discarded work due to new blocks: %d", total_discarded);
	applog(LOG_WARNING, "Stale submissions discarded due to new blocks: %d", total_stale);
	applog(LOG_WARNING, "Unable to get work from server occasions: %d", total_go);
	applog(LOG_WARNING, "Work items generated locally: %d", local_work);
	applog(LOG_WARNING, "Submitting work remotely delay occasions: %d", total_ro);
	applog(LOG_WARNING, "New blocks detected on network: %d\n", new_blocks);

	if (total_pools > 1) {
		for (i = 0; i < total_pools; i++) {
			struct pool *pool = pools[i];

			applog(LOG_WARNING, "Pool: %s", pool->rpc_url);
			if (pool->solved)
				applog(LOG_WARNING, "SOLVED %d BLOCK%s!", pool->solved, pool->solved > 1 ? "S" : "");
			applog(LOG_WARNING, " Queued work requests: %d", pool->getwork_requested);
			applog(LOG_WARNING, " Share submissions: %d", pool->accepted + pool->rejected);
			applog(LOG_WARNING, " Accepted shares: %d", pool->accepted);
			applog(LOG_WARNING, " Rejected shares: %d", pool->rejected);
			if (pool->accepted || pool->rejected)
				applog(LOG_WARNING, " Reject ratio: %.1f%%", (double)(pool->rejected * 100) / (double)(pool->accepted + pool->rejected));
			efficiency = pool->getwork_requested ? pool->accepted * 100.0 / pool->getwork_requested : 0.0;
			applog(LOG_WARNING, " Efficiency (accepted / queued): %.0f%%", efficiency);

			applog(LOG_WARNING, " Discarded work due to new blocks: %d", pool->discarded_work);
			applog(LOG_WARNING, " Stale submissions discarded due to new blocks: %d", pool->stale_shares);
			applog(LOG_WARNING, " Unable to get work from server occasions: %d", pool->getfail_occasions);
			applog(LOG_WARNING, " Submitting work remotely delay occasions: %d\n", pool->remotefail_occasions);
		}
	}

	applog(LOG_WARNING, "Summary of per device statistics:\n");
	for (i = 0; i < total_devices; ++i)
		log_print_status(devices[i]);

	if (opt_shares)
		applog(LOG_WARNING, "Mined %d accepted shares of %d requested\n", total_accepted, opt_shares);
	fflush(stdout);
	fflush(stderr);
	if (opt_shares > total_accepted)
		applog(LOG_WARNING, "WARNING - Mined only %d shares of %d requested.", total_accepted, opt_shares);
}

static void clean_up(void)
{
#ifdef HAVE_OPENCL
	clear_adl(nDevs);
#endif
#ifdef HAVE_LIBUSB
        libusb_exit(NULL);
#endif

	gettimeofday(&total_tv_end, NULL);
#ifdef HAVE_CURSES
	disable_curses();
#endif
	if (!opt_realquiet && successful_connect)
		print_summary();

	if (opt_n_threads)
		free(cpus);

	curl_global_cleanup();
}

void quit(int status, const char *format, ...)
{
	va_list ap;

	clean_up();

	if (format) {
		va_start(ap, format);
		vfprintf(stderr, format, ap);
		va_end(ap);
	}
	fprintf(stderr, "\n");
	fflush(stderr);

#if defined(unix)
	if (forkpid > 0) {
		kill(forkpid, SIGTERM);
		forkpid = 0;
	}
#endif

	exit(status);
}

#ifdef HAVE_CURSES
char *curses_input(const char *query)
{
	char *input;

	echo();
	input = malloc(255);
	if (!input)
		quit(1, "Failed to malloc input");
	leaveok(logwin, false);
	wlogprint("%s:\n", query);
	wgetnstr(logwin, input, 255);
	if (!strlen(input))
		strcpy(input, "-1");
	leaveok(logwin, true);
	noecho();
	return input;
}
#endif

int add_pool_details(bool live, char *url, char *user, char *pass)
{
	struct pool *pool;

	if (total_pools == MAX_POOLS)
		return ADD_POOL_MAXIMUM;

	pool = add_pool();

	pool->rpc_url = url;
	pool->rpc_user = user;
	pool->rpc_pass = pass;
	pool->rpc_userpass = malloc(strlen(pool->rpc_user) + strlen(pool->rpc_pass) + 2);
	if (!pool->rpc_userpass)
		quit(1, "Failed to malloc userpass");
	sprintf(pool->rpc_userpass, "%s:%s", pool->rpc_user, pool->rpc_pass);

	/* Test the pool is not idle if we're live running, otherwise
	 * it will be tested separately */
	pool->enabled = POOL_ENABLED;
	if (live && !pool_active(pool, false))
		pool->idle = true;

	return ADD_POOL_OK;
}

#ifdef HAVE_CURSES
static bool input_pool(bool live)
{
	char *url = NULL, *user = NULL, *pass = NULL;
	bool ret = false;

	immedok(logwin, true);
	if (total_pools == MAX_POOLS) {
		wlogprint("Reached maximum number of pools.\n");
		goto out;
	}
	wlogprint("Input server details.\n");

	url = curses_input("URL");
	if (!url)
		goto out;

	if (strncmp(url, "http://", 7) &&
	    strncmp(url, "https://", 8)) {
		char *httpinput;

		httpinput = malloc(255);
		if (!httpinput)
			quit(1, "Failed to malloc httpinput");
		strcpy(httpinput, "http://");
		strncat(httpinput, url, 248);
		free(url);
		url = httpinput;
	}

	user = curses_input("Username");
	if (!user)
		goto out;

	pass = curses_input("Password");
	if (!pass)
		goto out;

	ret = (add_pool_details(live, url, user, pass) == ADD_POOL_OK);
out:
	immedok(logwin, false);

	if (!ret) {
		if (url)
			free(url);
		if (user)
			free(user);
		if (pass)
			free(pass);
	}
	return ret;
}
#endif

#if defined(unix)
	static void fork_monitor()
	{
		// Make a pipe: [readFD, writeFD]
		int pfd[2];
		int r = pipe(pfd);
		if (r<0) {
			perror("pipe - failed to create pipe for --monitor");
			exit(1);
		}

		// Make stderr write end of pipe
		fflush(stderr);
		r = dup2(pfd[1], 2);
		if (r<0) {
			perror("dup2 - failed to alias stderr to write end of pipe for --monitor");
			exit(1);
		}
		r = close(pfd[1]);
		if (r<0) {
			perror("close - failed to close write end of pipe for --monitor");
			exit(1);
		}

		// Don't allow a dying monitor to kill the main process
		sighandler_t sr0 = signal(SIGPIPE, SIG_IGN);
		sighandler_t sr1 = signal(SIGPIPE, SIG_IGN);
		if (SIG_ERR==sr0 || SIG_ERR==sr1) {
			perror("signal - failed to edit signal mask for --monitor");
			exit(1);
		}

		// Fork a child process
		forkpid = fork();
		if (forkpid<0) {
			perror("fork - failed to fork child process for --monitor");
			exit(1);
		}

		// Child: launch monitor command
		if (0==forkpid) {
			// Make stdin read end of pipe
			r = dup2(pfd[0], 0);
			if (r<0) {
				perror("dup2 - in child, failed to alias read end of pipe to stdin for --monitor");
				exit(1);
			}
			close(pfd[0]);
			if (r<0) {
				perror("close - in child, failed to close read end of  pipe for --monitor");
				exit(1);
			}

			// Launch user specified command
			execl("/bin/bash", "/bin/bash", "-c", opt_stderr_cmd, (char*)NULL);
			perror("execl - in child failed to exec user specified command for --monitor");
			exit(1);
		}

		// Parent: clean up unused fds and bail
		r = close(pfd[0]);
		if (r<0) {
			perror("close - failed to close read end of pipe for --monitor");
			exit(1);
		}
	}
#endif // defined(unix)

#ifdef HAVE_CURSES
void enable_curses(void) {
	int x,y;

	lock_curses();
	if (curses_active) {
		unlock_curses();
		return;
	}

	mainwin = initscr();
	getmaxyx(mainwin, y, x);
	statuswin = newwin(logstart, x, 0, 0);
	leaveok(statuswin, true);
	logwin = newwin(y - logcursor, 0, logcursor, 0);
	idlok(logwin, true);
	scrollok(logwin, true);
	leaveok(logwin, true);
	cbreak();
	noecho();
	curses_active = true;
	statusy = logstart;
	unlock_curses();
}
#endif

/* TODO: fix need a dummy CPU device_api even if no support for CPU mining */
#ifndef WANT_CPUMINE
struct device_api cpu_api;
struct device_api cpu_api = {
	.name = "CPU",
};
#endif

#ifdef USE_BITFORCE
extern struct device_api bitforce_api;
#endif

#ifdef USE_ICARUS
extern struct device_api icarus_api;
#endif

#ifdef USE_MODMINER
extern struct device_api modminer_api;
#endif

#ifdef USE_ZTEX
extern struct device_api ztex_api;
#endif


static int cgminer_id_count = 0;

void enable_device(struct cgpu_info *cgpu)
{
	cgpu->deven = DEV_ENABLED;
	devices[cgpu->cgminer_id = cgminer_id_count++] = cgpu;
	mining_threads += cgpu->threads;
#ifdef HAVE_OPENCL
	if (cgpu->api == &opencl_api) {
		gpu_threads += cgpu->threads;
	}
#endif
}

struct _cgpu_devid_counter {
	char name[4];
	int lastid;
	UT_hash_handle hh;
};

bool add_cgpu(struct cgpu_info*cgpu)
{
	static struct _cgpu_devid_counter *devids = NULL;
	struct _cgpu_devid_counter *d;
	
	HASH_FIND_STR(devids, cgpu->api->name, d);
	if (d)
		cgpu->device_id = ++d->lastid;
	else
	{
		d = malloc(sizeof(*d));
		memcpy(d->name, cgpu->api->name, sizeof(d->name));
		cgpu->device_id = d->lastid = 0;
		HASH_ADD_STR(devids, name, d);
	}
	devices[total_devices++] = cgpu;
	return true;
}

int main(int argc, char *argv[])
{
	struct block *block, *tmpblock;
	struct work *work, *tmpwork;
	bool pools_active = false;
	struct sigaction handler;
	struct thr_info *thr;
	unsigned int k;
	int i, j;

	/* This dangerous functions tramples random dynamically allocated
	 * variables so do it before anything at all */
	if (unlikely(curl_global_init(CURL_GLOBAL_ALL)))
		quit(1, "Failed to curl_global_init");

	initial_args = malloc(sizeof(char *) * (argc + 1));
	for  (i = 0; i < argc; i++)
		initial_args[i] = strdup(argv[i]);
	initial_args[argc] = NULL;
#ifdef HAVE_LIBUSB
        libusb_init(NULL);
#endif

	mutex_init(&hash_lock);
	mutex_init(&qd_lock);
#ifdef HAVE_CURSES
	mutex_init(&curses_lock);
#endif
	mutex_init(&control_lock);
	mutex_init(&sharelog_lock);
	mutex_init(&ch_lock);
	rwlock_init(&blk_lock);
	rwlock_init(&netacc_lock);

	mutex_init(&lp_lock);
	if (unlikely(pthread_cond_init(&lp_cond, NULL)))
		quit(1, "Failed to pthread_cond_init lp_cond");

	sprintf(packagename, "%s %s", PACKAGE, VERSION);

#ifdef WANT_CPUMINE
	init_max_name_len();
#endif

	handler.sa_handler = &sighandler;
	handler.sa_flags = 0;
	sigemptyset(&handler.sa_mask);
	sigaction(SIGTERM, &handler, &termhandler);
	sigaction(SIGINT, &handler, &inthandler);

	opt_kernel_path = alloca(PATH_MAX);
	strcpy(opt_kernel_path, CGMINER_PREFIX);
	cgminer_path = alloca(PATH_MAX);
	strcpy(cgminer_path, dirname(argv[0]));
	strcat(cgminer_path, "/");
#ifdef WANT_CPUMINE
	// Hack to make cgminer silent when called recursively on WIN32
	int skip_to_bench = 0;
	#if defined(WIN32)
		char buf[32];
		if (GetEnvironmentVariable("CGMINER_BENCH_ALGO", buf, 16))
			skip_to_bench = 1;
	#endif // defined(WIN32)
#endif

	devcursor = 8;
	logstart = devcursor + 1;
	logcursor = logstart + 1;

	block = calloc(sizeof(struct block), 1);
	if (unlikely(!block))
		quit (1, "main OOM");
	for (i = 0; i < 36; i++)
		strcat(block->hash, "0");
	HASH_ADD_STR(blocks, hash, block);
	strcpy(current_block, block->hash);

	INIT_LIST_HEAD(&scan_devices);

	memset(gpus, 0, sizeof(gpus));
	for (i = 0; i < MAX_GPUDEVICES; i++)
		gpus[i].dynamic = true;

	memset(devices, 0, sizeof(devices));

	/* parse command line */
	opt_register_table(opt_config_table,
			   "Options for both config file and command line");
	opt_register_table(opt_cmdline_table,
			   "Options for command line only");

	opt_parse(&argc, argv, applog_and_exit);
	if (argc != 1)
		quit(1, "Unexpected extra commandline arguments");

	if (!config_loaded)
		load_default_config();

	if (opt_benchmark) {
		struct pool *pool;

		pool = calloc(sizeof(struct pool), 1);
		pool->pool_no = 0;
		pools[total_pools++] = pool;
		pthread_mutex_init(&pool->pool_lock, NULL);
		pool->rpc_url = malloc(255);
		strcpy(pool->rpc_url, "Benchmark");
		pool->rpc_user = pool->rpc_url;
		pool->rpc_pass = pool->rpc_url;
		pool->enabled = POOL_ENABLED;
		pool->idle = false;
		successful_connect = true;
	}

#ifdef HAVE_CURSES
	if (opt_realquiet || devices_enabled == -1)
		use_curses = false;

	if (use_curses)
		enable_curses();
#endif

	applog(LOG_WARNING, "Started %s", packagename);
	if (cnfbuf) {
		applog(LOG_NOTICE, "Loaded configuration file %s", cnfbuf);
		switch (fileconf_load) {
			case 0:
				applog(LOG_WARNING, "Fatal JSON error in configuration file.");
				applog(LOG_WARNING, "Configuration file could not be used.");
				break;
			case -1:
				applog(LOG_WARNING, "Error in configuration file, partially loaded.");
				if (use_curses)
					applog(LOG_WARNING, "Start cgminer with -T to see what failed to load.");
				break;
			default:
				break;
		}
		free(cnfbuf);
		cnfbuf = NULL;
	}

	strcat(opt_kernel_path, "/");

	if (want_per_device_stats)
		opt_log_output = true;

#ifdef WANT_CPUMINE
	if (0<=opt_bench_algo) {
		double rate = bench_algo_stage3(opt_bench_algo);
		if (!skip_to_bench) {
			printf("%.5f (%s)\n", rate, algo_names[opt_bench_algo]);
		} else {
			// Write result to shared memory for parent
			#if defined(WIN32)
				char unique_name[64];
				if (GetEnvironmentVariable("CGMINER_SHARED_MEM", unique_name, 32)) {
					HANDLE map_handle = CreateFileMapping(
						INVALID_HANDLE_VALUE,   // use paging file
						NULL,                   // default security attributes
						PAGE_READWRITE,         // read/write access
						0,                      // size: high 32-bits
						4096,			// size: low 32-bits
						unique_name		// name of map object
					);
					if (NULL!=map_handle) {
						void *shared_mem = MapViewOfFile(
							map_handle,	// object to map view of
							FILE_MAP_WRITE, // read/write access
							0,              // high offset:  map from
							0,              // low offset:   beginning
							0		// default: map entire file
						);
						if (NULL!=shared_mem)
							CopyMemory(shared_mem, &rate, sizeof(rate));
						(void)UnmapViewOfFile(shared_mem);
					}
					(void)CloseHandle(map_handle);
				}
			#endif
		}
		exit(0);
	}
#endif

#ifdef HAVE_OPENCL
	if (!opt_nogpu)
		opencl_api.api_detect();
#endif

#ifdef USE_ICARUS
	icarus_api.api_detect();
#endif

#ifdef USE_BITFORCE
	bitforce_api.api_detect();
#endif

#ifdef USE_MODMINER
	modminer_api.api_detect();
#endif

#ifdef USE_ZTEX
	ztex_api.api_detect();
#endif

#ifdef WANT_CPUMINE
	cpu_api.api_detect();
#endif

	if (devices_enabled == -1) {
		applog(LOG_ERR, "Devices detected:");
		for (i = 0; i < total_devices; ++i) {
			struct cgpu_info *cgpu = devices[i];
			if (cgpu->name)
				applog(LOG_ERR, " %2d. %s %d: %s (driver: %s)", i, cgpu->api->name, cgpu->device_id, cgpu->name, cgpu->api->dname);
			else
				applog(LOG_ERR, " %2d. %s %d (driver: %s)", i, cgpu->api->name, cgpu->device_id, cgpu->api->dname);
		}
		quit(0, "%d devices listed", total_devices);
	}

	mining_threads = 0;
	gpu_threads = 0;
	if (devices_enabled) {
		for (i = 0; i < (int)(sizeof(devices_enabled) * 8) - 1; ++i) {
			if (devices_enabled & (1 << i)) {
				if (i >= total_devices)
					quit (1, "Command line options set a device that doesn't exist");
				enable_device(devices[i]);
			} else if (i < total_devices) {
				if (opt_removedisabled) {
					if (devices[i]->api == &cpu_api)
						--opt_n_threads;
				} else {
					enable_device(devices[i]);
				}
				devices[i]->deven = DEV_DISABLED;
			}
		}
		total_devices = cgminer_id_count;
	} else {
		for (i = 0; i < total_devices; ++i)
			enable_device(devices[i]);
	}

	if (!total_devices)
		quit(1, "All devices disabled, cannot mine!");

	load_temp_cutoffs();

	for (i = 0; i < total_devices; ++i)
		devices[i]->cgminer_stats.getwork_wait_min.tv_sec = MIN_SEC_UNSET;

	logstart += total_devices;
	logcursor = logstart + 1;

#ifdef HAVE_CURSES
	check_winsizes();
#endif

	if (!total_pools) {
		applog(LOG_WARNING, "Need to specify at least one pool server.");
#ifdef HAVE_CURSES
		if (!use_curses || !input_pool(false))
#endif
			quit(1, "Pool setup failed");
	}

	for (i = 0; i < total_pools; i++) {
		struct pool *pool = pools[i];

		pool->cgminer_stats.getwork_wait_min.tv_sec = MIN_SEC_UNSET;
		pool->cgminer_pool_stats.getwork_wait_min.tv_sec = MIN_SEC_UNSET;

		if (!pool->rpc_userpass) {
			if (!pool->rpc_user || !pool->rpc_pass)
				quit(1, "No login credentials supplied for pool %u %s", i, pool->rpc_url);
			pool->rpc_userpass = malloc(strlen(pool->rpc_user) + strlen(pool->rpc_pass) + 2);
			if (!pool->rpc_userpass)
				quit(1, "Failed to malloc userpass");
			sprintf(pool->rpc_userpass, "%s:%s", pool->rpc_user, pool->rpc_pass);
		} else {
			pool->rpc_user = malloc(strlen(pool->rpc_userpass) + 1);
			if (!pool->rpc_user)
				quit(1, "Failed to malloc user");
			strcpy(pool->rpc_user, pool->rpc_userpass);
			pool->rpc_user = strtok(pool->rpc_user, ":");
			if (!pool->rpc_user)
				quit(1, "Failed to find colon delimiter in userpass");
		}
	}
	/* Set the currentpool to pool 0 */
	currentpool = pools[0];

#ifdef HAVE_SYSLOG_H
	if (use_syslog)
		openlog(PACKAGE, LOG_PID, LOG_USER);
#endif

	#if defined(unix)
		if (opt_stderr_cmd)
			fork_monitor();
	#endif // defined(unix)

	total_threads = mining_threads + 7;
	work_restart = calloc(total_threads, sizeof(*work_restart));
	if (!work_restart)
		quit(1, "Failed to calloc work_restart");

	thr_info = calloc(total_threads, sizeof(*thr));
	if (!thr_info)
		quit(1, "Failed to calloc thr_info");

	/* init workio thread info */
	work_thr_id = mining_threads;
	thr = &thr_info[work_thr_id];
	thr->id = work_thr_id;
	thr->q = tq_new();
	if (!thr->q)
		quit(1, "Failed to tq_new");

	/* start work I/O thread */
	if (thr_info_create(thr, NULL, workio_thread, thr))
		quit(1, "workio thread create failed");

	stage_thr_id = mining_threads + 1;
	thr = &thr_info[stage_thr_id];
	thr->q = tq_new();
	if (!thr->q)
		quit(1, "Failed to tq_new");
	/* start stage thread */
	if (thr_info_create(thr, NULL, stage_thread, thr))
		quit(1, "stage thread create failed");
	pthread_detach(thr->pth);

	/* Create a unique get work queue */
	getq = tq_new();
	if (!getq)
		quit(1, "Failed to create getq");
	/* We use the getq mutex as the staged lock */
	stgd_lock = &getq->mutex;

	if (opt_benchmark)
		goto begin_bench;

	for (i = 0; i < total_pools; i++) {
		struct pool *pool  = pools[i];

		pool->enabled = POOL_ENABLED;
		pool->idle = true;
	}

	applog(LOG_NOTICE, "Probing for an alive pool");
	do {
		/* Look for at least one active pool before starting */
		for (i = 0; i < total_pools; i++) {
			struct pool *pool  = pools[i];
			if (pool_active(pool, false)) {
				if (!currentpool)
					currentpool = pool;
				applog(LOG_INFO, "Pool %d %s active", pool->pool_no, pool->rpc_url);
				pools_active = true;
				break;
			} else {
				if (pool == currentpool)
					currentpool = NULL;
				applog(LOG_WARNING, "Unable to get work from pool %d %s", pool->pool_no, pool->rpc_url);
			}
		}

		if (!pools_active) {
			applog(LOG_ERR, "No servers were found that could be used to get work from.");
			applog(LOG_ERR, "Please check the details from the list below of the servers you have input");
			applog(LOG_ERR, "Most likely you have input the wrong URL, forgotten to add a port, or have not set up workers");
			for (i = 0; i < total_pools; i++) {
				struct pool *pool;

				pool = pools[i];
				applog(LOG_WARNING, "Pool: %d  URL: %s  User: %s  Password: %s",
				       i, pool->rpc_url, pool->rpc_user, pool->rpc_pass);
			}
#ifdef HAVE_CURSES
			if (use_curses) {
				halfdelay(150);
				applog(LOG_ERR, "Press any key to exit, or cgminer will try again in 15s.");
				if (getch() != ERR)
					quit(0, "No servers could be used! Exiting.");
				nocbreak();
			} else
#endif
				quit(0, "No servers could be used! Exiting.");
		}
	} while (!pools_active);

begin_bench:
	total_mhashes_done = 0;
	for (i = 0; i < total_devices; i++) {
		struct cgpu_info *cgpu = devices[i];

		cgpu->rolling = cgpu->total_mhashes = 0;
	}
	
	gettimeofday(&total_tv_start, NULL);
	gettimeofday(&total_tv_end, NULL);
	get_datestamp(datestamp, &total_tv_start);

#ifndef HAVE_OPENCL
	opt_g_threads = 0;
#endif

	// Start threads
	k = 0;
	for (i = 0; i < total_devices; ++i) {
		struct cgpu_info *cgpu = devices[i];
		cgpu->thr = malloc(sizeof(*cgpu->thr) * (cgpu->threads+1));
		cgpu->thr[cgpu->threads] = NULL;

		for (j = 0; j < cgpu->threads; ++j, ++k) {
			thr = &thr_info[k];
			thr->id = k;
			thr->cgpu = cgpu;
			thr->device_thread = j;

			thr->q = tq_new();
			if (!thr->q)
				quit(1, "tq_new failed in starting %s%d mining thread (#%d)", cgpu->api->name, cgpu->device_id, i);

			/* Enable threads for devices set not to mine but disable
			 * their queue in case we wish to enable them later */
			if (cgpu->deven != DEV_DISABLED) {
				applog(LOG_DEBUG, "Pushing ping to thread %d", thr->id);

				tq_push(thr->q, &ping);
			}

			if (cgpu->api->thread_prepare && !cgpu->api->thread_prepare(thr))
				continue;

			thread_reportout(thr);

			if (unlikely(thr_info_create(thr, NULL, miner_thread, thr)))
				quit(1, "thread %d create failed", thr->id);

<<<<<<< HEAD
			cgpu->thread = thr;
			
			/* delay each start by 100ms */
			usleep(100000);
=======
			cgpu->thr[j] = thr;
>>>>>>> 67611949
		}
	}

#ifdef HAVE_OPENCL
	applog(LOG_INFO, "%d gpu miner threads started", gpu_threads);
	for (i = 0; i < nDevs; i++)
		pause_dynamic_threads(i);
#endif

#ifdef WANT_CPUMINE
	applog(LOG_INFO, "%d cpu miner threads started, "
		"using SHA256 '%s' algorithm.",
		opt_n_threads,
		algo_names[opt_algo]);
#endif

	gettimeofday(&total_tv_start, NULL);
	gettimeofday(&total_tv_end, NULL);

	watchpool_thr_id = mining_threads + 2;
	thr = &thr_info[watchpool_thr_id];
	/* start watchpool thread */
	if (thr_info_create(thr, NULL, watchpool_thread, NULL))
		quit(1, "watchpool thread create failed");
	pthread_detach(thr->pth);

	watchdog_thr_id = mining_threads + 3;
	thr = &thr_info[watchdog_thr_id];
	/* start watchdog thread */
	if (thr_info_create(thr, NULL, watchdog_thread, NULL))
		quit(1, "watchdog thread create failed");
	pthread_detach(thr->pth);

	/* Create reinit gpu thread */
	gpur_thr_id = mining_threads + 4;
	thr = &thr_info[gpur_thr_id];
	thr->q = tq_new();
	if (!thr->q)
		quit(1, "tq_new failed for gpur_thr_id");
	if (thr_info_create(thr, NULL, reinit_gpu, thr))
		quit(1, "reinit_gpu thread create failed");

	/* Create API socket thread */
	api_thr_id = mining_threads + 5;
	thr = &thr_info[api_thr_id];
	if (thr_info_create(thr, NULL, api_thread, thr))
		quit(1, "API thread create failed");
	pthread_detach(thr->pth);

#ifdef HAVE_CURSES
	/* Create curses input thread for keyboard input. Create this last so
	 * that we know all threads are created since this can call kill_work
	 * to try and shut down ll previous threads. */
	input_thr_id = mining_threads + 6;
	thr = &thr_info[input_thr_id];
	if (thr_info_create(thr, NULL, input_thread, thr))
		quit(1, "input thread create failed");
	pthread_detach(thr->pth);
#endif

	/* main loop - simply wait for workio thread to exit. This is not the
	 * normal exit path and only occurs should the workio_thread die
	 * unexpectedly */
	pthread_join(thr_info[work_thr_id].pth, NULL);
	applog(LOG_INFO, "workio thread dead, exiting.");

	clean_up();

	/* Not really necessary, but let's clean this up too anyway */
	HASH_ITER(hh, staged_work, work, tmpwork) {
		HASH_DEL(staged_work, work);
		free_work(work);
	}
	HASH_ITER(hh, blocks, block, tmpblock) {
		HASH_DEL(blocks, block);
		free(block);
	}

#if defined(unix)
	if (forkpid > 0) {
		kill(forkpid, SIGTERM);
		forkpid = 0;
	}
#endif

	return 0;
}<|MERGE_RESOLUTION|>--- conflicted
+++ resolved
@@ -5236,14 +5236,7 @@
 			if (unlikely(thr_info_create(thr, NULL, miner_thread, thr)))
 				quit(1, "thread %d create failed", thr->id);
 
-<<<<<<< HEAD
-			cgpu->thread = thr;
-			
-			/* delay each start by 100ms */
-			usleep(100000);
-=======
 			cgpu->thr[j] = thr;
->>>>>>> 67611949
 		}
 	}
 
