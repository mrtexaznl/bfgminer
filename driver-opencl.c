/*
 * Copyright 2011-2012 Con Kolivas
 * Copyright 2011-2012 Luke Dashjr
 * Copyright 2010 Jeff Garzik
 *
 * This program is free software; you can redistribute it and/or modify it
 * under the terms of the GNU General Public License as published by the Free
 * Software Foundation; either version 3 of the License, or (at your option)
 * any later version.  See COPYING for more details.
 */

#include "config.h"

#ifdef HAVE_CURSES
#include <curses.h>
#endif

#ifndef WIN32
#include <dlfcn.h>
#else
#include <windows.h>
#endif

#include <string.h>
#include <stdbool.h>
#include <stdint.h>

#include <sys/types.h>

#ifndef WIN32
#include <sys/resource.h>
#endif
#include <ccan/opt/opt.h>

#define OMIT_OPENCL_API

#include "compat.h"
#include "miner.h"
#include "driver-opencl.h"
#include "findnonce.h"
#include "ocl.h"
#include "adl.h"

/* TODO: cleanup externals ********************/


#ifdef HAVE_OPENCL
/* Platform API */
CL_API_ENTRY cl_int CL_API_CALL
(*clGetPlatformIDs)(cl_uint          /* num_entries */,
                 cl_platform_id * /* platforms */,
                 cl_uint *        /* num_platforms */) CL_API_SUFFIX__VERSION_1_0;

CL_API_ENTRY cl_int CL_API_CALL
(*clGetPlatformInfo)(cl_platform_id   /* platform */,
                  cl_platform_info /* param_name */,
                  size_t           /* param_value_size */,
                  void *           /* param_value */,
                  size_t *         /* param_value_size_ret */) CL_API_SUFFIX__VERSION_1_0;

/* Device APIs */
CL_API_ENTRY cl_int CL_API_CALL
(*clGetDeviceIDs)(cl_platform_id   /* platform */,
               cl_device_type   /* device_type */,
               cl_uint          /* num_entries */,
               cl_device_id *   /* devices */,
               cl_uint *        /* num_devices */) CL_API_SUFFIX__VERSION_1_0;

CL_API_ENTRY cl_int CL_API_CALL
(*clGetDeviceInfo)(cl_device_id    /* device */,
                cl_device_info  /* param_name */,
                size_t          /* param_value_size */,
                void *          /* param_value */,
                size_t *        /* param_value_size_ret */) CL_API_SUFFIX__VERSION_1_0;

/* Context APIs  */
CL_API_ENTRY cl_context CL_API_CALL
(*clCreateContextFromType)(const cl_context_properties * /* properties */,
                        cl_device_type          /* device_type */,
                        void (CL_CALLBACK *     /* pfn_notify*/ )(const char *, const void *, size_t, void *),
                        void *                  /* user_data */,
                        cl_int *                /* errcode_ret */) CL_API_SUFFIX__VERSION_1_0;

CL_API_ENTRY cl_int CL_API_CALL
(*clReleaseContext)(cl_context /* context */) CL_API_SUFFIX__VERSION_1_0;

/* Command Queue APIs */
CL_API_ENTRY cl_command_queue CL_API_CALL
(*clCreateCommandQueue)(cl_context                     /* context */,
                     cl_device_id                   /* device */,
                     cl_command_queue_properties    /* properties */,
                     cl_int *                       /* errcode_ret */) CL_API_SUFFIX__VERSION_1_0;

CL_API_ENTRY cl_int CL_API_CALL
(*clReleaseCommandQueue)(cl_command_queue /* command_queue */) CL_API_SUFFIX__VERSION_1_0;

/* Memory Object APIs */
CL_API_ENTRY cl_mem CL_API_CALL
(*clCreateBuffer)(cl_context   /* context */,
               cl_mem_flags /* flags */,
               size_t       /* size */,
               void *       /* host_ptr */,
               cl_int *     /* errcode_ret */) CL_API_SUFFIX__VERSION_1_0;

/* Program Object APIs  */
CL_API_ENTRY cl_program CL_API_CALL
(*clCreateProgramWithSource)(cl_context        /* context */,
                          cl_uint           /* count */,
                          const char **     /* strings */,
                          const size_t *    /* lengths */,
                          cl_int *          /* errcode_ret */) CL_API_SUFFIX__VERSION_1_0;

CL_API_ENTRY cl_program CL_API_CALL
(*clCreateProgramWithBinary)(cl_context                     /* context */,
                          cl_uint                        /* num_devices */,
                          const cl_device_id *           /* device_list */,
                          const size_t *                 /* lengths */,
                          const unsigned char **         /* binaries */,
                          cl_int *                       /* binary_status */,
                          cl_int *                       /* errcode_ret */) CL_API_SUFFIX__VERSION_1_0;

CL_API_ENTRY cl_int CL_API_CALL
(*clReleaseProgram)(cl_program /* program */) CL_API_SUFFIX__VERSION_1_0;

CL_API_ENTRY cl_int CL_API_CALL
(*clBuildProgram)(cl_program           /* program */,
               cl_uint              /* num_devices */,
               const cl_device_id * /* device_list */,
               const char *         /* options */,
               void (CL_CALLBACK *  /* pfn_notify */)(cl_program /* program */, void * /* user_data */),
               void *               /* user_data */) CL_API_SUFFIX__VERSION_1_0;

CL_API_ENTRY cl_int CL_API_CALL
(*clGetProgramInfo)(cl_program         /* program */,
                 cl_program_info    /* param_name */,
                 size_t             /* param_value_size */,
                 void *             /* param_value */,
                 size_t *           /* param_value_size_ret */) CL_API_SUFFIX__VERSION_1_0;

CL_API_ENTRY cl_int CL_API_CALL
(*clGetProgramBuildInfo)(cl_program            /* program */,
                      cl_device_id          /* device */,
                      cl_program_build_info /* param_name */,
                      size_t                /* param_value_size */,
                      void *                /* param_value */,
                      size_t *              /* param_value_size_ret */) CL_API_SUFFIX__VERSION_1_0;

/* Kernel Object APIs */
CL_API_ENTRY cl_kernel CL_API_CALL
(*clCreateKernel)(cl_program      /* program */,
               const char *    /* kernel_name */,
               cl_int *        /* errcode_ret */) CL_API_SUFFIX__VERSION_1_0;

CL_API_ENTRY cl_int CL_API_CALL
(*clReleaseKernel)(cl_kernel   /* kernel */) CL_API_SUFFIX__VERSION_1_0;

CL_API_ENTRY cl_int CL_API_CALL
(*clSetKernelArg)(cl_kernel    /* kernel */,
               cl_uint      /* arg_index */,
               size_t       /* arg_size */,
               const void * /* arg_value */) CL_API_SUFFIX__VERSION_1_0;

/* Flush and Finish APIs */
CL_API_ENTRY cl_int CL_API_CALL
(*clFinish)(cl_command_queue /* command_queue */) CL_API_SUFFIX__VERSION_1_0;

/* Enqueued Commands APIs */
CL_API_ENTRY cl_int CL_API_CALL
(*clEnqueueReadBuffer)(cl_command_queue    /* command_queue */,
                    cl_mem              /* buffer */,
                    cl_bool             /* blocking_read */,
                    size_t              /* offset */,
                    size_t              /* size */,
                    void *              /* ptr */,
                    cl_uint             /* num_events_in_wait_list */,
                    const cl_event *    /* event_wait_list */,
                    cl_event *          /* event */) CL_API_SUFFIX__VERSION_1_0;

CL_API_ENTRY cl_int CL_API_CALL
(*clEnqueueWriteBuffer)(cl_command_queue   /* command_queue */,
                     cl_mem             /* buffer */,
                     cl_bool            /* blocking_write */,
                     size_t             /* offset */,
                     size_t             /* size */,
                     const void *       /* ptr */,
                     cl_uint            /* num_events_in_wait_list */,
                     const cl_event *   /* event_wait_list */,
                     cl_event *         /* event */) CL_API_SUFFIX__VERSION_1_0;

CL_API_ENTRY cl_int CL_API_CALL
(*clEnqueueNDRangeKernel)(cl_command_queue /* command_queue */,
                       cl_kernel        /* kernel */,
                       cl_uint          /* work_dim */,
                       const size_t *   /* global_work_offset */,
                       const size_t *   /* global_work_size */,
                       const size_t *   /* local_work_size */,
                       cl_uint          /* num_events_in_wait_list */,
                       const cl_event * /* event_wait_list */,
                       cl_event *       /* event */) CL_API_SUFFIX__VERSION_1_0;

#ifdef WIN32
#define dlsym (void*)GetProcAddress
#define dlclose FreeLibrary
#endif

#define LOAD_OCL_SYM(sym)  do { \
	if (!(sym = dlsym(cl, #sym))) {  \
		applog(LOG_ERR, "Failed to load OpenCL symbol " #sym ", no GPUs usable");  \
		dlclose(cl);  \
		return false;  \
	}  \
} while(0)

static bool
load_opencl_symbols() {
#ifndef WIN32
	void *cl = dlopen("libOpenCL.so", RTLD_LAZY);
#else
	HMODULE cl = LoadLibrary("OpenCL.dll");
#endif
	if (!cl)
	{
		applog(LOG_ERR, "Failed to load OpenCL library, no GPUs usable");
		return false;
	}
	
	LOAD_OCL_SYM(clGetPlatformIDs);
	LOAD_OCL_SYM(clGetPlatformInfo);
	LOAD_OCL_SYM(clGetDeviceIDs);
	LOAD_OCL_SYM(clGetDeviceInfo);
	LOAD_OCL_SYM(clCreateContextFromType);
	LOAD_OCL_SYM(clReleaseContext);
	LOAD_OCL_SYM(clCreateCommandQueue);
	LOAD_OCL_SYM(clReleaseCommandQueue);
	LOAD_OCL_SYM(clCreateBuffer);
	LOAD_OCL_SYM(clCreateProgramWithSource);
	LOAD_OCL_SYM(clCreateProgramWithBinary);
	LOAD_OCL_SYM(clReleaseProgram);
	LOAD_OCL_SYM(clBuildProgram);
	LOAD_OCL_SYM(clGetProgramInfo);
	LOAD_OCL_SYM(clGetProgramBuildInfo);
	LOAD_OCL_SYM(clCreateKernel);
	LOAD_OCL_SYM(clReleaseKernel);
	LOAD_OCL_SYM(clSetKernelArg);
	LOAD_OCL_SYM(clFinish);
	LOAD_OCL_SYM(clEnqueueReadBuffer);
	LOAD_OCL_SYM(clEnqueueWriteBuffer);
	LOAD_OCL_SYM(clEnqueueNDRangeKernel);
	
	return true;
}
#endif


#ifdef HAVE_CURSES
extern WINDOW *mainwin, *statuswin, *logwin;
extern void enable_curses(void);
#endif

extern int mining_threads;
extern double total_secs;
extern int opt_g_threads;
extern bool ping;
extern bool opt_loginput;
extern char *opt_kernel_path;
extern int gpur_thr_id;
extern bool opt_noadl;
extern bool have_opencl;



extern void *miner_thread(void *userdata);
extern int dev_from_id(int thr_id);
extern void tailsprintf(char *f, const char *fmt, ...);
extern void wlog(const char *f, ...);
extern void decay_time(double *f, double fadd);


/**********************************************/

#ifdef HAVE_ADL
extern float gpu_temp(int gpu);
extern int gpu_fanspeed(int gpu);
extern int gpu_fanpercent(int gpu);
#endif


#ifdef HAVE_OPENCL
char *set_vector(char *arg)
{
	int i, val = 0, device = 0;
	char *nextptr;

	nextptr = strtok(arg, ",");
	if (nextptr == NULL)
		return "Invalid parameters for set vector";
	val = atoi(nextptr);
	if (val != 1 && val != 2 && val != 4)
		return "Invalid value passed to set_vector";

	gpus[device++].vwidth = val;

	while ((nextptr = strtok(NULL, ",")) != NULL) {
		val = atoi(nextptr);
		if (val != 1 && val != 2 && val != 4)
			return "Invalid value passed to set_vector";

		gpus[device++].vwidth = val;
	}
	if (device == 1) {
		for (i = device; i < MAX_GPUDEVICES; i++)
			gpus[i].vwidth = gpus[0].vwidth;
	}

	return NULL;
}

char *set_worksize(char *arg)
{
	int i, val = 0, device = 0;
	char *nextptr;

	nextptr = strtok(arg, ",");
	if (nextptr == NULL)
		return "Invalid parameters for set work size";
	val = atoi(nextptr);
	if (val < 1 || val > 9999)
		return "Invalid value passed to set_worksize";

	gpus[device++].work_size = val;

	while ((nextptr = strtok(NULL, ",")) != NULL) {
		val = atoi(nextptr);
		if (val < 1 || val > 9999)
			return "Invalid value passed to set_worksize";

		gpus[device++].work_size = val;
	}
	if (device == 1) {
		for (i = device; i < MAX_GPUDEVICES; i++)
			gpus[i].work_size = gpus[0].work_size;
	}

	return NULL;
}

#ifdef USE_SCRYPT
char *set_shaders(char *arg)
{
	int i, val = 0, device = 0;
	char *nextptr;

	nextptr = strtok(arg, ",");
	if (nextptr == NULL)
		return "Invalid parameters for set lookup gap";
	val = atoi(nextptr);

	gpus[device++].shaders = val;

	while ((nextptr = strtok(NULL, ",")) != NULL) {
		val = atoi(nextptr);

		gpus[device++].shaders = val;
	}
	if (device == 1) {
		for (i = device; i < MAX_GPUDEVICES; i++)
			gpus[i].shaders = gpus[0].shaders;
	}

	return NULL;
}

char *set_lookup_gap(char *arg)
{
	int i, val = 0, device = 0;
	char *nextptr;

	nextptr = strtok(arg, ",");
	if (nextptr == NULL)
		return "Invalid parameters for set lookup gap";
	val = atoi(nextptr);

	gpus[device++].lookup_gap = val;

	while ((nextptr = strtok(NULL, ",")) != NULL) {
		val = atoi(nextptr);

		gpus[device++].lookup_gap = val;
	}
	if (device == 1) {
		for (i = device; i < MAX_GPUDEVICES; i++)
			gpus[i].lookup_gap = gpus[0].lookup_gap;
	}

	return NULL;
}

char *set_thread_concurrency(char *arg)
{
	int i, val = 0, device = 0;
	char *nextptr;

	nextptr = strtok(arg, ",");
	if (nextptr == NULL)
		return "Invalid parameters for set thread concurrency";
	val = atoi(nextptr);

	gpus[device++].thread_concurrency = val;

	while ((nextptr = strtok(NULL, ",")) != NULL) {
		val = atoi(nextptr);

		gpus[device++].thread_concurrency = val;
	}
	if (device == 1) {
		for (i = device; i < MAX_GPUDEVICES; i++)
			gpus[i].thread_concurrency = gpus[0].thread_concurrency;
	}

	return NULL;
}
#endif

static enum cl_kernels select_kernel(char *arg)
{
	if (!strcmp(arg, "diablo"))
		return KL_DIABLO;
	if (!strcmp(arg, "diakgcn"))
		return KL_DIAKGCN;
	if (!strcmp(arg, "poclbm"))
		return KL_POCLBM;
	if (!strcmp(arg, "phatk"))
		return KL_PHATK;
#ifdef USE_SCRYPT
	if (!strcmp(arg, "scrypt"))
		return KL_SCRYPT;
#endif
	return KL_NONE;
}

char *set_kernel(char *arg)
{
	enum cl_kernels kern;
	int i, device = 0;
	char *nextptr;

	if (opt_scrypt)
		return "Cannot use sha256 kernel with scrypt";
	nextptr = strtok(arg, ",");
	if (nextptr == NULL)
		return "Invalid parameters for set kernel";
	kern = select_kernel(nextptr);
	if (kern == KL_NONE)
		return "Invalid parameter to set_kernel";
	gpus[device++].kernel = kern;

	while ((nextptr = strtok(NULL, ",")) != NULL) {
		kern = select_kernel(nextptr);
		if (kern == KL_NONE)
			return "Invalid parameter to set_kernel";

		gpus[device++].kernel = kern;
	}
	if (device == 1) {
		for (i = device; i < MAX_GPUDEVICES; i++)
			gpus[i].kernel = gpus[0].kernel;
	}

	return NULL;
}
#endif

#ifdef HAVE_ADL
/* This function allows us to map an adl device to an opencl device for when
 * simple enumeration has failed to match them. */
char *set_gpu_map(char *arg)
{
	int val1 = 0, val2 = 0;
	char *nextptr;

	nextptr = strtok(arg, ",");
	if (nextptr == NULL)
		return "Invalid parameters for set gpu map";
	if (sscanf(arg, "%d:%d", &val1, &val2) != 2)
		return "Invalid description for map pair";
	if (val1 < 0 || val1 > MAX_GPUDEVICES || val2 < 0 || val2 > MAX_GPUDEVICES)
		return "Invalid value passed to set_gpu_map";

	gpus[val1].virtual_adl = val2;
	gpus[val1].mapped = true;

	while ((nextptr = strtok(NULL, ",")) != NULL) {
		if (sscanf(nextptr, "%d:%d", &val1, &val2) != 2)
			return "Invalid description for map pair";
		if (val1 < 0 || val1 > MAX_GPUDEVICES || val2 < 0 || val2 > MAX_GPUDEVICES)
			return "Invalid value passed to set_gpu_map";
		gpus[val1].virtual_adl = val2;
		gpus[val1].mapped = true;
	}

	return NULL;
}

void get_intrange(char *arg, int *val1, int *val2)
{
	if (sscanf(arg, "%d-%d", val1, val2) == 1) {
		*val2 = *val1;
		*val1 = 0;
	}
}

char *set_gpu_engine(char *arg)
{
	int i, val1 = 0, val2 = 0, device = 0;
	char *nextptr;

	nextptr = strtok(arg, ",");
	if (nextptr == NULL)
		return "Invalid parameters for set gpu engine";
	get_intrange(nextptr, &val1, &val2);
	if (val1 < 0 || val1 > 9999 || val2 < 0 || val2 > 9999)
		return "Invalid value passed to set_gpu_engine";

	gpus[device].min_engine = val1;
	gpus[device].gpu_engine = val2;
	device++;

	while ((nextptr = strtok(NULL, ",")) != NULL) {
		get_intrange(nextptr, &val1, &val2);
		if (val1 < 0 || val1 > 9999 || val2 < 0 || val2 > 9999)
			return "Invalid value passed to set_gpu_engine";
		gpus[device].min_engine = val1;
		gpus[device].gpu_engine = val2;
		device++;
	}

	if (device == 1) {
		for (i = 1; i < MAX_GPUDEVICES; i++) {
			gpus[i].min_engine = gpus[0].min_engine;
			gpus[i].gpu_engine = gpus[0].gpu_engine;
		}
	}

	return NULL;
}

char *set_gpu_fan(char *arg)
{
	int i, val1 = 0, val2 = 0, device = 0;
	char *nextptr;

	nextptr = strtok(arg, ",");
	if (nextptr == NULL)
		return "Invalid parameters for set gpu fan";
	get_intrange(nextptr, &val1, &val2);
	if (val1 < 0 || val1 > 100 || val2 < 0 || val2 > 100)
		return "Invalid value passed to set_gpu_fan";

	gpus[device].min_fan = val1;
	gpus[device].gpu_fan = val2;
	device++;

	while ((nextptr = strtok(NULL, ",")) != NULL) {
		get_intrange(nextptr, &val1, &val2);
		if (val1 < 0 || val1 > 100 || val2 < 0 || val2 > 100)
			return "Invalid value passed to set_gpu_fan";

		gpus[device].min_fan = val1;
		gpus[device].gpu_fan = val2;
		device++;
	}

	if (device == 1) {
		for (i = 1; i < MAX_GPUDEVICES; i++) {
			gpus[i].min_fan = gpus[0].min_fan;
			gpus[i].gpu_fan = gpus[0].gpu_fan;
		}
	}

	return NULL;
}

char *set_gpu_memclock(char *arg)
{
	int i, val = 0, device = 0;
	char *nextptr;

	nextptr = strtok(arg, ",");
	if (nextptr == NULL)
		return "Invalid parameters for set gpu memclock";
	val = atoi(nextptr);
	if (val < 0 || val >= 9999)
		return "Invalid value passed to set_gpu_memclock";

	gpus[device++].gpu_memclock = val;

	while ((nextptr = strtok(NULL, ",")) != NULL) {
		val = atoi(nextptr);
		if (val < 0 || val >= 9999)
			return "Invalid value passed to set_gpu_memclock";

		gpus[device++].gpu_memclock = val;
	}
	if (device == 1) {
		for (i = device; i < MAX_GPUDEVICES; i++)
			gpus[i].gpu_memclock = gpus[0].gpu_memclock;
	}

	return NULL;
}

char *set_gpu_memdiff(char *arg)
{
	int i, val = 0, device = 0;
	char *nextptr;

	nextptr = strtok(arg, ",");
	if (nextptr == NULL)
		return "Invalid parameters for set gpu memdiff";
	val = atoi(nextptr);
	if (val < -9999 || val > 9999)
		return "Invalid value passed to set_gpu_memdiff";

	gpus[device++].gpu_memdiff = val;

	while ((nextptr = strtok(NULL, ",")) != NULL) {
		val = atoi(nextptr);
		if (val < -9999 || val > 9999)
			return "Invalid value passed to set_gpu_memdiff";

		gpus[device++].gpu_memdiff = val;
	}
		if (device == 1) {
			for (i = device; i < MAX_GPUDEVICES; i++)
				gpus[i].gpu_memdiff = gpus[0].gpu_memdiff;
		}

			return NULL;
}

char *set_gpu_powertune(char *arg)
{
	int i, val = 0, device = 0;
	char *nextptr;

	nextptr = strtok(arg, ",");
	if (nextptr == NULL)
		return "Invalid parameters for set gpu powertune";
	val = atoi(nextptr);
	if (val < -99 || val > 99)
		return "Invalid value passed to set_gpu_powertune";

	gpus[device++].gpu_powertune = val;

	while ((nextptr = strtok(NULL, ",")) != NULL) {
		val = atoi(nextptr);
		if (val < -99 || val > 99)
			return "Invalid value passed to set_gpu_powertune";

		gpus[device++].gpu_powertune = val;
	}
	if (device == 1) {
		for (i = device; i < MAX_GPUDEVICES; i++)
			gpus[i].gpu_powertune = gpus[0].gpu_powertune;
	}

	return NULL;
}

char *set_gpu_vddc(char *arg)
{
	int i, device = 0;
	float val = 0;
	char *nextptr;

	nextptr = strtok(arg, ",");
	if (nextptr == NULL)
		return "Invalid parameters for set gpu vddc";
	val = atof(nextptr);
	if (val < 0 || val >= 9999)
		return "Invalid value passed to set_gpu_vddc";

	gpus[device++].gpu_vddc = val;

	while ((nextptr = strtok(NULL, ",")) != NULL) {
		val = atof(nextptr);
		if (val < 0 || val >= 9999)
			return "Invalid value passed to set_gpu_vddc";

		gpus[device++].gpu_vddc = val;
	}
	if (device == 1) {
		for (i = device; i < MAX_GPUDEVICES; i++)
			gpus[i].gpu_vddc = gpus[0].gpu_vddc;
	}

	return NULL;
}

char *set_temp_overheat(char *arg)
{
	int i, val = 0, device = 0, *to;
	char *nextptr;

	nextptr = strtok(arg, ",");
	if (nextptr == NULL)
		return "Invalid parameters for set temp overheat";
	val = atoi(nextptr);
	if (val < 0 || val > 200)
		return "Invalid value passed to set temp overheat";

	to = &gpus[device++].adl.overtemp;
	*to = val;

	while ((nextptr = strtok(NULL, ",")) != NULL) {
		val = atoi(nextptr);
		if (val < 0 || val > 200)
			return "Invalid value passed to set temp overheat";

		to = &gpus[device++].adl.overtemp;
		*to = val;
	}
	if (device == 1) {
		for (i = device; i < MAX_GPUDEVICES; i++) {
			to = &gpus[i].adl.overtemp;
			*to = val;
		}
	}

	return NULL;
}

char *set_temp_target(char *arg)
{
	int i, val = 0, device = 0, *tt;
	char *nextptr;

	nextptr = strtok(arg, ",");
	if (nextptr == NULL)
		return "Invalid parameters for set temp target";
	val = atoi(nextptr);
	if (val < 0 || val > 200)
		return "Invalid value passed to set temp target";

	tt = &gpus[device++].adl.targettemp;
	*tt = val;

	while ((nextptr = strtok(NULL, ",")) != NULL) {
		val = atoi(nextptr);
		if (val < 0 || val > 200)
			return "Invalid value passed to set temp target";

		tt = &gpus[device++].adl.targettemp;
		*tt = val;
	}
	if (device == 1) {
		for (i = device; i < MAX_GPUDEVICES; i++) {
			tt = &gpus[i].adl.targettemp;
			*tt = val;
		}
	}

	return NULL;
}
#endif
#ifdef HAVE_OPENCL
char *set_intensity(char *arg)
{
	int i, device = 0, *tt;
	char *nextptr, val = 0;

	nextptr = strtok(arg, ",");
	if (nextptr == NULL)
		return "Invalid parameters for set intensity";
	if (!strncasecmp(nextptr, "d", 1))
		gpus[device].dynamic = true;
	else {
		gpus[device].dynamic = false;
		val = atoi(nextptr);
		if (val < MIN_INTENSITY || val > MAX_INTENSITY)
			return "Invalid value passed to set intensity";
		tt = &gpus[device].intensity;
		*tt = val;
	}

	device++;

	while ((nextptr = strtok(NULL, ",")) != NULL) {
		if (!strncasecmp(nextptr, "d", 1))
			gpus[device].dynamic = true;
		else {
			gpus[device].dynamic = false;
			val = atoi(nextptr);
			if (val < MIN_INTENSITY || val > MAX_INTENSITY)
				return "Invalid value passed to set intensity";

			tt = &gpus[device].intensity;
			*tt = val;
		}
		device++;
	}
	if (device == 1) {
		for (i = device; i < MAX_GPUDEVICES; i++) {
			gpus[i].dynamic = gpus[0].dynamic;
			gpus[i].intensity = gpus[0].intensity;
		}
	}

	return NULL;
}
#endif


#ifdef HAVE_OPENCL
struct device_api opencl_api;

char *print_ndevs_and_exit(int *ndevs)
{
	opt_log_output = true;
	opencl_api.api_detect();
	clear_adl(*ndevs);
	applog(LOG_INFO, "%i GPU devices max detected", *ndevs);
	exit(*ndevs);
}
#endif


struct cgpu_info gpus[MAX_GPUDEVICES]; /* Maximum number apparently possible */
struct cgpu_info *cpus;



#ifdef HAVE_OPENCL

/* In dynamic mode, only the first thread of each device will be in use.
 * This potentially could start a thread that was stopped with the start-stop
 * options if one were to disable dynamic from the menu on a paused GPU */
void pause_dynamic_threads(int gpu)
{
	struct cgpu_info *cgpu = &gpus[gpu];
	int i;

	for (i = 1; i < cgpu->threads; i++) {
		struct thr_info *thr = &thr_info[i];

		if (!thr->pause && cgpu->dynamic) {
			applog(LOG_WARNING, "Disabling extra threads due to dynamic mode.");
			applog(LOG_WARNING, "Tune dynamic intensity with --gpu-dyninterval");
		}

		thr->pause = cgpu->dynamic;
		if (!cgpu->dynamic && cgpu->deven != DEV_DISABLED)
			tq_push(thr->q, &ping);
	}
}


struct device_api opencl_api;

#endif /* HAVE_OPENCL */

#if defined(HAVE_OPENCL) && defined(HAVE_CURSES)
void manage_gpu(void)
{
	struct thr_info *thr;
	int selected, gpu, i;
	char checkin[40];
	char input;

	if (!opt_g_threads)
		return;

	opt_loginput = true;
	immedok(logwin, true);
	clear_logwin();
retry:

	for (gpu = 0; gpu < nDevs; gpu++) {
		struct cgpu_info *cgpu = &gpus[gpu];

		wlog("GPU %d: %.1f / %.1f Mh/s | A:%d  R:%d  HW:%d  U:%.2f/m  I:%d\n",
			gpu, cgpu->rolling, cgpu->total_mhashes / total_secs,
			cgpu->accepted, cgpu->rejected, cgpu->hw_errors,
			cgpu->utility, cgpu->intensity);
#ifdef HAVE_ADL
		if (gpus[gpu].has_adl) {
			int engineclock = 0, memclock = 0, activity = 0, fanspeed = 0, fanpercent = 0, powertune = 0;
			float temp = 0, vddc = 0;

			if (gpu_stats(gpu, &temp, &engineclock, &memclock, &vddc, &activity, &fanspeed, &fanpercent, &powertune)) {
				char logline[255];

				strcpy(logline, ""); // In case it has no data
				if (temp != -1)
					sprintf(logline, "%.1f C  ", temp);
				if (fanspeed != -1 || fanpercent != -1) {
					tailsprintf(logline, "F: ");
					if (fanpercent != -1)
						tailsprintf(logline, "%d%% ", fanpercent);
					if (fanspeed != -1)
						tailsprintf(logline, "(%d RPM) ", fanspeed);
					tailsprintf(logline, " ");
				}
				if (engineclock != -1)
					tailsprintf(logline, "E: %d MHz  ", engineclock);
				if (memclock != -1)
					tailsprintf(logline, "M: %d Mhz  ", memclock);
				if (vddc != -1)
					tailsprintf(logline, "V: %.3fV  ", vddc);
				if (activity != -1)
					tailsprintf(logline, "A: %d%%  ", activity);
				if (powertune != -1)
					tailsprintf(logline, "P: %d%%", powertune);
				tailsprintf(logline, "\n");
				wlog(logline);
			}
		}
#endif
		wlog("Last initialised: %s\n", cgpu->init);
		wlog("Intensity: ");
		if (gpus[gpu].dynamic)
			wlog("Dynamic (only one thread in use)\n");
		else
			wlog("%d\n", gpus[gpu].intensity);
		for (i = 0; i < mining_threads; i++) {
			thr = &thr_info[i];
			if (thr->cgpu != cgpu)
				continue;
			get_datestamp(checkin, &thr->last);
			wlog("Thread %d: %.1f Mh/s %s ", i, thr->rolling, cgpu->deven != DEV_DISABLED ? "Enabled" : "Disabled");
			switch (cgpu->status) {
				default:
				case LIFE_WELL:
					wlog("ALIVE");
					break;
				case LIFE_SICK:
					wlog("SICK reported in %s", checkin);
					break;
				case LIFE_DEAD:
					wlog("DEAD reported in %s", checkin);
					break;
				case LIFE_INIT:
				case LIFE_NOSTART:
					wlog("Never started");
					break;
			}
			if (thr->pause)
				wlog(" paused");
			wlog("\n");
		}
		wlog("\n");
	}

	wlogprint("[E]nable [D]isable [I]ntensity [R]estart GPU %s\n",adl_active ? "[C]hange settings" : "");

	wlogprint("Or press any other key to continue\n");
	input = getch();

	if (nDevs == 1)
		selected = 0;
	else
		selected = -1;
	if (!strncasecmp(&input, "e", 1)) {
		struct cgpu_info *cgpu;

		if (selected)
			selected = curses_int("Select GPU to enable");
		if (selected < 0 || selected >= nDevs) {
			wlogprint("Invalid selection\n");
			goto retry;
		}
		if (gpus[selected].deven != DEV_DISABLED) {
			wlogprint("Device already enabled\n");
			goto retry;
		}
		gpus[selected].deven = DEV_ENABLED;
		for (i = 0; i < mining_threads; ++i) {
			thr = &thr_info[i];
			cgpu = thr->cgpu;
			if (cgpu->api != &opencl_api)
				continue;
			if (dev_from_id(i) != selected)
				continue;
			if (cgpu->status != LIFE_WELL) {
				wlogprint("Must restart device before enabling it");
				goto retry;
			}
			applog(LOG_DEBUG, "Pushing ping to thread %d", thr->id);

			tq_push(thr->q, &ping);
		}
		goto retry;
	} if (!strncasecmp(&input, "d", 1)) {
		if (selected)
			selected = curses_int("Select GPU to disable");
		if (selected < 0 || selected >= nDevs) {
			wlogprint("Invalid selection\n");
			goto retry;
		}
		if (gpus[selected].deven == DEV_DISABLED) {
			wlogprint("Device already disabled\n");
			goto retry;
		}
		gpus[selected].deven = DEV_DISABLED;
		goto retry;
	} else if (!strncasecmp(&input, "i", 1)) {
		int intensity;
		char *intvar;

		if (selected)
			selected = curses_int("Select GPU to change intensity on");
		if (selected < 0 || selected >= nDevs) {
			wlogprint("Invalid selection\n");
			goto retry;
		}
		intvar = curses_input("Set GPU scan intensity (d or " _MIN_INTENSITY_STR " -> " _MAX_INTENSITY_STR ")");
		if (!intvar) {
			wlogprint("Invalid input\n");
			goto retry;
		}
		if (!strncasecmp(intvar, "d", 1)) {
			wlogprint("Dynamic mode enabled on gpu %d\n", selected);
			gpus[selected].dynamic = true;
			pause_dynamic_threads(selected);
			free(intvar);
			goto retry;
		}
		intensity = atoi(intvar);
		free(intvar);
		if (intensity < MIN_INTENSITY || intensity > MAX_INTENSITY) {
			wlogprint("Invalid selection\n");
			goto retry;
		}
		gpus[selected].dynamic = false;
		gpus[selected].intensity = intensity;
		wlogprint("Intensity on gpu %d set to %d\n", selected, intensity);
		pause_dynamic_threads(selected);
		goto retry;
	} else if (!strncasecmp(&input, "r", 1)) {
		if (selected)
			selected = curses_int("Select GPU to attempt to restart");
		if (selected < 0 || selected >= nDevs) {
			wlogprint("Invalid selection\n");
			goto retry;
		}
		wlogprint("Attempting to restart threads of GPU %d\n", selected);
		reinit_device(&gpus[selected]);
		goto retry;
	} else if (adl_active && (!strncasecmp(&input, "c", 1))) {
		if (selected)
			selected = curses_int("Select GPU to change settings on");
		if (selected < 0 || selected >= nDevs) {
			wlogprint("Invalid selection\n");
			goto retry;
		}
		change_gpusettings(selected);
		goto retry;
	} else
		clear_logwin();

	immedok(logwin, false);
	opt_loginput = false;
}
#else
void manage_gpu(void)
{
}
#endif


#ifdef HAVE_OPENCL
static _clState *clStates[MAX_GPUDEVICES];

#define CL_SET_BLKARG(blkvar) status |= clSetKernelArg(*kernel, num++, sizeof(uint), (void *)&blk->blkvar)
#define CL_SET_ARG(var) status |= clSetKernelArg(*kernel, num++, sizeof(var), (void *)&var)
#define CL_SET_VARG(args, var) status |= clSetKernelArg(*kernel, num++, args * sizeof(uint), (void *)var)

static cl_int queue_poclbm_kernel(_clState *clState, dev_blk_ctx *blk, cl_uint threads)
{
	cl_kernel *kernel = &clState->kernel;
	unsigned int num = 0;
	cl_int status = 0;

	CL_SET_BLKARG(ctx_a);
	CL_SET_BLKARG(ctx_b);
	CL_SET_BLKARG(ctx_c);
	CL_SET_BLKARG(ctx_d);
	CL_SET_BLKARG(ctx_e);
	CL_SET_BLKARG(ctx_f);
	CL_SET_BLKARG(ctx_g);
	CL_SET_BLKARG(ctx_h);

	CL_SET_BLKARG(cty_b);
	CL_SET_BLKARG(cty_c);

	
	CL_SET_BLKARG(cty_f);
	CL_SET_BLKARG(cty_g);
	CL_SET_BLKARG(cty_h);

	if (!clState->goffset) {
		cl_uint vwidth = clState->vwidth;
		uint *nonces = alloca(sizeof(uint) * vwidth);
		unsigned int i;

		for (i = 0; i < vwidth; i++)
			nonces[i] = blk->nonce + (i * threads);
		CL_SET_VARG(vwidth, nonces);
	}

	CL_SET_BLKARG(fW0);
	CL_SET_BLKARG(fW1);
	CL_SET_BLKARG(fW2);
	CL_SET_BLKARG(fW3);
	CL_SET_BLKARG(fW15);
	CL_SET_BLKARG(fW01r);

	CL_SET_BLKARG(D1A);
	CL_SET_BLKARG(C1addK5);
	CL_SET_BLKARG(B1addK6);
	CL_SET_BLKARG(W16addK16);
	CL_SET_BLKARG(W17addK17);
	CL_SET_BLKARG(PreVal4addT1);
	CL_SET_BLKARG(PreVal0);

	CL_SET_ARG(clState->outputBuffer);

	return status;
}

static cl_int queue_phatk_kernel(_clState *clState, dev_blk_ctx *blk,
				 __maybe_unused cl_uint threads)
{
	cl_kernel *kernel = &clState->kernel;
	cl_uint vwidth = clState->vwidth;
	unsigned int i, num = 0;
	cl_int status = 0;
	uint *nonces;

	CL_SET_BLKARG(ctx_a);
	CL_SET_BLKARG(ctx_b);
	CL_SET_BLKARG(ctx_c);
	CL_SET_BLKARG(ctx_d);
	CL_SET_BLKARG(ctx_e);
	CL_SET_BLKARG(ctx_f);
	CL_SET_BLKARG(ctx_g);
	CL_SET_BLKARG(ctx_h);

	CL_SET_BLKARG(cty_b);
	CL_SET_BLKARG(cty_c);
	CL_SET_BLKARG(cty_d);
	CL_SET_BLKARG(cty_f);
	CL_SET_BLKARG(cty_g);
	CL_SET_BLKARG(cty_h);

	nonces = alloca(sizeof(uint) * vwidth);
	for (i = 0; i < vwidth; i++)
		nonces[i] = blk->nonce + i;
	CL_SET_VARG(vwidth, nonces);

	CL_SET_BLKARG(W16);
	CL_SET_BLKARG(W17);
	CL_SET_BLKARG(PreVal4_2);
	CL_SET_BLKARG(PreVal0);
	CL_SET_BLKARG(PreW18);
	CL_SET_BLKARG(PreW19);
	CL_SET_BLKARG(PreW31);
	CL_SET_BLKARG(PreW32);

	CL_SET_ARG(clState->outputBuffer);

	return status;
}

static cl_int queue_diakgcn_kernel(_clState *clState, dev_blk_ctx *blk,
				   __maybe_unused cl_uint threads)
{
	cl_kernel *kernel = &clState->kernel;
	unsigned int num = 0;
	cl_int status = 0;

	if (!clState->goffset) {
		cl_uint vwidth = clState->vwidth;
		uint *nonces = alloca(sizeof(uint) * vwidth);
		unsigned int i;
		for (i = 0; i < vwidth; i++)
			nonces[i] = blk->nonce + i;
		CL_SET_VARG(vwidth, nonces);
	}

	CL_SET_BLKARG(PreVal0);
	CL_SET_BLKARG(PreVal4_2);
	CL_SET_BLKARG(cty_h);
	CL_SET_BLKARG(D1A);
	CL_SET_BLKARG(cty_b);
	CL_SET_BLKARG(cty_c);
	CL_SET_BLKARG(cty_f);
	CL_SET_BLKARG(cty_g);
	CL_SET_BLKARG(C1addK5);
	CL_SET_BLKARG(B1addK6);
	CL_SET_BLKARG(PreVal0addK7);
	CL_SET_BLKARG(W16addK16);
	CL_SET_BLKARG(W17addK17);
	CL_SET_BLKARG(PreW18);
	CL_SET_BLKARG(PreW19);
	CL_SET_BLKARG(W16);
	CL_SET_BLKARG(W17);
	CL_SET_BLKARG(PreW31);
	CL_SET_BLKARG(PreW32);

	CL_SET_BLKARG(ctx_a);
	CL_SET_BLKARG(ctx_b);
	CL_SET_BLKARG(ctx_c);
	CL_SET_BLKARG(ctx_d);
	CL_SET_BLKARG(ctx_e);
	CL_SET_BLKARG(ctx_f);
	CL_SET_BLKARG(ctx_g);
	CL_SET_BLKARG(ctx_h);

	CL_SET_BLKARG(zeroA);
	CL_SET_BLKARG(zeroB);

	CL_SET_BLKARG(oneA);
	CL_SET_BLKARG(twoA);
	CL_SET_BLKARG(threeA);
	CL_SET_BLKARG(fourA);
	CL_SET_BLKARG(fiveA);
	CL_SET_BLKARG(sixA);
	CL_SET_BLKARG(sevenA);

	CL_SET_ARG(clState->outputBuffer);

	return status;
}

static cl_int queue_diablo_kernel(_clState *clState, dev_blk_ctx *blk, cl_uint threads)
{
	cl_kernel *kernel = &clState->kernel;
	unsigned int num = 0;
	cl_int status = 0;

	if (!clState->goffset) {
		cl_uint vwidth = clState->vwidth;
		uint *nonces = alloca(sizeof(uint) * vwidth);
		unsigned int i;

		for (i = 0; i < vwidth; i++)
			nonces[i] = blk->nonce + (i * threads);
		CL_SET_VARG(vwidth, nonces);
	}


	CL_SET_BLKARG(PreVal0);
	CL_SET_BLKARG(PreVal0addK7);
	CL_SET_BLKARG(PreVal4addT1);
	CL_SET_BLKARG(PreW18);
	CL_SET_BLKARG(PreW19);
	CL_SET_BLKARG(W16);
	CL_SET_BLKARG(W17);
	CL_SET_BLKARG(W16addK16);
	CL_SET_BLKARG(W17addK17);
	CL_SET_BLKARG(PreW31);
	CL_SET_BLKARG(PreW32);

	CL_SET_BLKARG(D1A);
	CL_SET_BLKARG(cty_b);
	CL_SET_BLKARG(cty_c);
	CL_SET_BLKARG(cty_h);
	CL_SET_BLKARG(cty_f);
	CL_SET_BLKARG(cty_g);

	CL_SET_BLKARG(C1addK5);
	CL_SET_BLKARG(B1addK6);

	CL_SET_BLKARG(ctx_a);
	CL_SET_BLKARG(ctx_b);
	CL_SET_BLKARG(ctx_c);
	CL_SET_BLKARG(ctx_d);
	CL_SET_BLKARG(ctx_e);
	CL_SET_BLKARG(ctx_f);
	CL_SET_BLKARG(ctx_g);
	CL_SET_BLKARG(ctx_h);

	CL_SET_ARG(clState->outputBuffer);

	return status;
}

#ifdef USE_SCRYPT
static cl_int queue_scrypt_kernel(_clState *clState, dev_blk_ctx *blk, __maybe_unused cl_uint threads)
{
<<<<<<< HEAD
	char *midstate = blk->work->midstate;
=======
	unsigned char *midstate = blk->work->midstate;
>>>>>>> 2fb95c00
	cl_kernel *kernel = &clState->kernel;
	unsigned int num = 0;
	cl_uint le_target;
	cl_int status = 0;

<<<<<<< HEAD
	le_target = ~swab32((uint32_t)blk->work->target[7]);
=======
	le_target = *(cl_uint *)(blk->work->target + 28);
>>>>>>> 2fb95c00
	clState->cldata = blk->work->data;
	status = clEnqueueWriteBuffer(clState->commandQueue, clState->CLbuffer0, true, 0, 80, clState->cldata, 0, NULL,NULL);

	CL_SET_ARG(clState->CLbuffer0);
	CL_SET_ARG(clState->outputBuffer);
	CL_SET_ARG(clState->padbuffer8);
	CL_SET_VARG(4, &midstate[0]);
	CL_SET_VARG(4, &midstate[16]);
	CL_SET_ARG(le_target);

	return status;
}
#endif

static void set_threads_hashes(unsigned int vectors, unsigned int *threads,
			       int64_t *hashes, size_t *globalThreads,
			       unsigned int minthreads, int intensity)
{
	if (opt_scrypt) {
		if (intensity < 0)
			intensity = 0;
		*threads = 1 << intensity;
	} else
		*threads = 1 << (15 + intensity);
	if (*threads < minthreads)
		*threads = minthreads;
	*globalThreads = *threads;
	*hashes = *threads * vectors;
}
#endif /* HAVE_OPENCL */


#ifdef HAVE_OPENCL
/* We have only one thread that ever re-initialises GPUs, thus if any GPU
 * init command fails due to a completely wedged GPU, the thread will never
 * return, unable to harm other GPUs. If it does return, it means we only had
 * a soft failure and then the reinit_gpu thread is ready to tackle another
 * GPU */
void *reinit_gpu(void *userdata)
{
	struct thr_info *mythr = userdata;
	struct cgpu_info *cgpu;
	struct thr_info *thr;
	struct timeval now;
	char name[256];
	int thr_id;
	int gpu;

	pthread_detach(pthread_self());

select_cgpu:
	cgpu = tq_pop(mythr->q, NULL);
	if (!cgpu)
		goto out;

	if (clDevicesNum() != nDevs) {
		applog(LOG_WARNING, "Hardware not reporting same number of active devices, will not attempt to restart GPU");
		goto out;
	}

	gpu = cgpu->device_id;

	for (thr_id = 0; thr_id < mining_threads; ++thr_id) {
		thr = &thr_info[thr_id];
		cgpu = thr->cgpu;
		if (cgpu->api != &opencl_api)
			continue;
		if (dev_from_id(thr_id) != gpu)
			continue;

		thr = &thr_info[thr_id];
		if (!thr) {
			applog(LOG_WARNING, "No reference to thread %d exists", thr_id);
			continue;
		}

		thr->rolling = thr->cgpu->rolling = 0;
		/* Reports the last time we tried to revive a sick GPU */
		gettimeofday(&thr->sick, NULL);
		if (!pthread_cancel(thr->pth)) {
			applog(LOG_WARNING, "Thread %d still exists, killing it off", thr_id);
		} else
			applog(LOG_WARNING, "Thread %d no longer exists", thr_id);
	}

	for (thr_id = 0; thr_id < mining_threads; ++thr_id) {
		int virtual_gpu;

		thr = &thr_info[thr_id];
		cgpu = thr->cgpu;
		if (cgpu->api != &opencl_api)
			continue;
		if (dev_from_id(thr_id) != gpu)
			continue;

		virtual_gpu = cgpu->virtual_gpu;
		/* Lose this ram cause we may get stuck here! */
		//tq_freeze(thr->q);

		thr->q = tq_new();
		if (!thr->q)
			quit(1, "Failed to tq_new in reinit_gpu");

		/* Lose this ram cause we may dereference in the dying thread! */
		//free(clState);

		applog(LOG_INFO, "Reinit GPU thread %d", thr_id);
		clStates[thr_id] = initCl(virtual_gpu, name, sizeof(name));
		if (!clStates[thr_id]) {
			applog(LOG_ERR, "Failed to reinit GPU thread %d", thr_id);
			goto select_cgpu;
		}
		applog(LOG_INFO, "initCl() finished. Found %s", name);

		if (unlikely(thr_info_create(thr, NULL, miner_thread, thr))) {
			applog(LOG_ERR, "thread %d create failed", thr_id);
			return NULL;
		}
		applog(LOG_WARNING, "Thread %d restarted", thr_id);
	}

	gettimeofday(&now, NULL);
	get_datestamp(cgpu->init, &now);

	for (thr_id = 0; thr_id < mining_threads; ++thr_id) {
		thr = &thr_info[thr_id];
		cgpu = thr->cgpu;
		if (cgpu->api != &opencl_api)
			continue;
		if (dev_from_id(thr_id) != gpu)
			continue;

		tq_push(thr->q, &ping);
	}

	goto select_cgpu;
out:
	return NULL;
}
#else
void *reinit_gpu(__maybe_unused void *userdata)
{
	return NULL;
}
#endif


#ifdef HAVE_OPENCL
struct device_api opencl_api;

static void opencl_detect()
{
	if (!load_opencl_symbols()) {
		nDevs = 0;
		return;
	}


	int i;

	nDevs = clDevicesNum();
	if (nDevs < 0) {
		applog(LOG_ERR, "clDevicesNum returned error, no GPUs usable");
		nDevs = 0;
	}

	if (!nDevs)
		return;

	for (i = 0; i < nDevs; ++i) {
		struct cgpu_info *cgpu;

		cgpu = &gpus[i];
		cgpu->devtype = "GPU";
		cgpu->deven = DEV_ENABLED;
		cgpu->api = &opencl_api;
		cgpu->device_id = i;
		cgpu->threads = opt_g_threads;
		cgpu->virtual_gpu = i;
		add_cgpu(cgpu);
	}

	if (!opt_noadl)
		init_adl(nDevs);
}

static void reinit_opencl_device(struct cgpu_info *gpu)
{
	tq_push(thr_info[gpur_thr_id].q, gpu);
}

#ifdef HAVE_ADL
static void get_opencl_statline_before(char *buf, struct cgpu_info *gpu)
{
	if (gpu->has_adl) {
		int gpuid = gpu->device_id;
		float gt = gpu_temp(gpuid);
		int gf = gpu_fanspeed(gpuid);
		int gp;

		if (gt != -1)
			tailsprintf(buf, "%5.1fC ", gt);
		else
			tailsprintf(buf, "       ", gt);
		if (gf != -1)
			tailsprintf(buf, "%4dRPM ", gf);
		else if ((gp = gpu_fanpercent(gpuid)) != -1)
			tailsprintf(buf, "%3d%%    ", gp);
		else
			tailsprintf(buf, "        ");
		tailsprintf(buf, "| ");
	}
}
#endif

static struct api_data*
get_opencl_api_extra_device_status(struct cgpu_info *gpu)
{
	struct api_data*root = NULL;

	float gt, gv;
	int ga, gf, gp, gc, gm, pt;
#ifdef HAVE_ADL
	if (!gpu_stats(gpu->device_id, &gt, &gc, &gm, &gv, &ga, &gf, &gp, &pt))
#endif
		gt = gv = gm = gc = ga = gf = gp = pt = 0;
	root = api_add_int(root, "Fan Speed", &gf, true);
	root = api_add_int(root, "Fan Percent", &gp, true);
	root = api_add_int(root, "GPU Clock", &gc, true);
	root = api_add_int(root, "Memory Clock", &gm, true);
	root = api_add_volts(root, "GPU Voltage", &gv, true);
	root = api_add_int(root, "GPU Activity", &ga, true);
	root = api_add_int(root, "Powertune", &pt, true);

	char intensity[20];
	if (gpu->dynamic)
		strcpy(intensity, "D");
	else
		sprintf(intensity, "%d", gpu->intensity);
	root = api_add_string(root, "Intensity", intensity, true);

	return root;
}

struct opencl_thread_data {
	cl_int (*queue_kernel_parameters)(_clState *, dev_blk_ctx *, cl_uint);
	uint32_t *res;
	struct work *last_work;
	struct work _last_work;
};

static uint32_t *blank_res;

static bool opencl_thread_prepare(struct thr_info *thr)
{
	char name[256];
	struct timeval now;
	struct cgpu_info *cgpu = thr->cgpu;
	int gpu = cgpu->device_id;
	int virtual_gpu = cgpu->virtual_gpu;
	int i = thr->id;
	static bool failmessage = false;

	if (!blank_res)
		blank_res = calloc(BUFFERSIZE, 1);
	if (!blank_res) {
		applog(LOG_ERR, "Failed to calloc in opencl_thread_init");
		return false;
	}

	strcpy(name, "");
	applog(LOG_INFO, "Init GPU thread %i GPU %i virtual GPU %i", i, gpu, virtual_gpu);
	clStates[i] = initCl(virtual_gpu, name, sizeof(name));
	if (!clStates[i]) {
#ifdef HAVE_CURSES
		if (use_curses)
			enable_curses();
#endif
		applog(LOG_ERR, "Failed to init GPU thread %d, disabling device %d", i, gpu);
		if (!failmessage) {
			applog(LOG_ERR, "Restarting the GPU from the menu will not fix this.");
			applog(LOG_ERR, "Try restarting BFGMiner.");
			failmessage = true;
#ifdef HAVE_CURSES
			char *buf;
			if (use_curses) {
				buf = curses_input("Press enter to continue");
				if (buf)
					free(buf);
			}
#endif
		}
		cgpu->deven = DEV_DISABLED;
		cgpu->status = LIFE_NOSTART;

		cgpu->device_last_not_well = time(NULL);
		cgpu->device_not_well_reason = REASON_DEV_NOSTART;
		cgpu->dev_nostart_count++;

		return false;
	}
	if (!cgpu->name)
		cgpu->name = strdup(name);
	if (!cgpu->kname)
	{
		switch (clStates[i]->chosen_kernel) {
			case KL_DIABLO:
				cgpu->kname = "diablo";
				break;
			case KL_DIAKGCN:
				cgpu->kname = "diakgcn";
				break;
			case KL_PHATK:
				cgpu->kname = "phatk";
				break;
#ifdef USE_SCRYPT
			case KL_SCRYPT:
				cgpu->kname = "scrypt";
				break;
#endif
			case KL_POCLBM:
				cgpu->kname = "poclbm";
				break;
			default:
				break;
		}
	}
	applog(LOG_INFO, "initCl() finished. Found %s", name);
	gettimeofday(&now, NULL);
	get_datestamp(cgpu->init, &now);

	have_opencl = true;

	return true;
}

static bool opencl_thread_init(struct thr_info *thr)
{
	const int thr_id = thr->id;
	struct cgpu_info *gpu = thr->cgpu;
	struct opencl_thread_data *thrdata;
	_clState *clState = clStates[thr_id];
	cl_int status = 0;
	thrdata = calloc(1, sizeof(*thrdata));
	thr->cgpu_data = thrdata;

	if (!thrdata) {
		applog(LOG_ERR, "Failed to calloc in opencl_thread_init");
		return false;
	}

	switch (clState->chosen_kernel) {
		case KL_POCLBM:
			thrdata->queue_kernel_parameters = &queue_poclbm_kernel;
			break;
		case KL_PHATK:
			thrdata->queue_kernel_parameters = &queue_phatk_kernel;
			break;
		case KL_DIAKGCN:
			thrdata->queue_kernel_parameters = &queue_diakgcn_kernel;
			break;
#ifdef USE_SCRYPT
		case KL_SCRYPT:
			thrdata->queue_kernel_parameters = &queue_scrypt_kernel;
			break;
#endif
		default:
		case KL_DIABLO:
			thrdata->queue_kernel_parameters = &queue_diablo_kernel;
			break;
	}

	thrdata->res = calloc(BUFFERSIZE, 1);

	if (!thrdata->res) {
		free(thrdata);
		applog(LOG_ERR, "Failed to calloc in opencl_thread_init");
		return false;
	}

	status |= clEnqueueWriteBuffer(clState->commandQueue, clState->outputBuffer, CL_TRUE, 0,
			BUFFERSIZE, blank_res, 0, NULL, NULL);
	if (unlikely(status != CL_SUCCESS)) {
		applog(LOG_ERR, "Error: clEnqueueWriteBuffer failed.");
		return false;
	}

	gpu->status = LIFE_WELL;

	gpu->device_last_well = time(NULL);

	return true;
}

static void opencl_free_work(struct thr_info *thr, struct work *work)
{
	const int thr_id = thr->id;
	struct opencl_thread_data *thrdata = thr->cgpu_data;
	_clState *clState = clStates[thr_id];

	clFinish(clState->commandQueue);
	if (thrdata->res[FOUND]) {
		thrdata->last_work = &thrdata->_last_work;
		memcpy(thrdata->last_work, work, sizeof(*thrdata->last_work));
	}
}

static bool opencl_prepare_work(struct thr_info __maybe_unused *thr, struct work *work)
{
#ifdef USE_SCRYPT
	if (opt_scrypt)
		work->blk.work = work;
	else
#endif
		precalc_hash(&work->blk, (uint32_t *)(work->midstate), (uint32_t *)(work->data + 64));
	return true;
}

extern int opt_dynamic_interval;

static int64_t opencl_scanhash(struct thr_info *thr, struct work *work,
				int64_t __maybe_unused max_nonce)
{
	const int thr_id = thr->id;
	struct opencl_thread_data *thrdata = thr->cgpu_data;
	struct cgpu_info *gpu = thr->cgpu;
	_clState *clState = clStates[thr_id];
	const cl_kernel *kernel = &clState->kernel;
	const int dynamic_us = opt_dynamic_interval * 1000;
	cl_bool blocking;

	cl_int status;
	size_t globalThreads[1];
	size_t localThreads[1] = { clState->wsize };
	unsigned int threads;
	int64_t hashes;

<<<<<<< HEAD
	if (gpu->dynamic || opt_scrypt)
=======
	if (gpu->dynamic)
>>>>>>> 2fb95c00
		blocking = CL_TRUE;
	else
		blocking = CL_FALSE;

	/* This finish flushes the readbuffer set with CL_FALSE later */
	if (!blocking)
		clFinish(clState->commandQueue);

	if (gpu->dynamic) {
		struct timeval diff;
		suseconds_t gpu_us;

		gettimeofday(&gpu->tv_gpuend, NULL);
		timersub(&gpu->tv_gpuend, &gpu->tv_gpustart, &diff);
		gpu_us = diff.tv_sec * 1000000 + diff.tv_usec;
		if (likely(gpu_us >= 0)) {
			gpu->gpu_us_average = (gpu->gpu_us_average + gpu_us * 0.63) / 1.63;

			/* Try to not let the GPU be out for longer than 
			 * opt_dynamic_interval in ms, but increase
			 * intensity when the system is idle in dynamic mode */
			if (gpu->gpu_us_average > dynamic_us) {
				if (gpu->intensity > MIN_INTENSITY)
					--gpu->intensity;
				else
					nmsleep(opt_dynamic_interval / 2 ? : 1);
			} else if (gpu->gpu_us_average < dynamic_us / 2) {
				if (gpu->intensity < MAX_INTENSITY)
					++gpu->intensity;
			}
		}
	}
	set_threads_hashes(clState->vwidth, &threads, &hashes, globalThreads,
			   localThreads[0], gpu->intensity);
	if (hashes > gpu->max_hashes)
		gpu->max_hashes = hashes;

	status = thrdata->queue_kernel_parameters(clState, &work->blk, globalThreads[0]);
	if (unlikely(status != CL_SUCCESS)) {
		applog(LOG_ERR, "Error: clSetKernelArg of all params failed.");
		return -1;
	}

	/* MAXBUFFERS entry is used as a flag to say nonces exist */
	if (thrdata->res[FOUND]) {
		/* Clear the buffer again */
		status = clEnqueueWriteBuffer(clState->commandQueue, clState->outputBuffer, blocking, 0,
				BUFFERSIZE, blank_res, 0, NULL, NULL);
		if (unlikely(status != CL_SUCCESS)) {
			applog(LOG_ERR, "Error: clEnqueueWriteBuffer failed.");
			return -1;
		}
		if (unlikely(thrdata->last_work)) {
			applog(LOG_DEBUG, "GPU %d found something in last work?", gpu->device_id);
			postcalc_hash_async(thr, thrdata->last_work, thrdata->res);
			thrdata->last_work = NULL;
		} else {
			applog(LOG_DEBUG, "GPU %d found something?", gpu->device_id);
			postcalc_hash_async(thr, work, thrdata->res);
		}
		memset(thrdata->res, 0, BUFFERSIZE);
		if (!blocking)
			clFinish(clState->commandQueue);
	}

	gettimeofday(&gpu->tv_gpustart, NULL);

	if (clState->goffset) {
		size_t global_work_offset[1];

		global_work_offset[0] = work->blk.nonce;
		status = clEnqueueNDRangeKernel(clState->commandQueue, *kernel, 1, global_work_offset,
						globalThreads, localThreads, 0,  NULL, NULL);
	} else
		status = clEnqueueNDRangeKernel(clState->commandQueue, *kernel, 1, NULL,
						globalThreads, localThreads, 0,  NULL, NULL);
	if (unlikely(status != CL_SUCCESS)) {
		applog(LOG_ERR, "Error %d: Enqueueing kernel onto command queue. (clEnqueueNDRangeKernel)", status);
		return -1;
	}

	status = clEnqueueReadBuffer(clState->commandQueue, clState->outputBuffer, blocking, 0,
			BUFFERSIZE, thrdata->res, 0, NULL, NULL);
	if (unlikely(status != CL_SUCCESS)) {
		applog(LOG_ERR, "Error: clEnqueueReadBuffer failed error %d. (clEnqueueReadBuffer)", status);
		return -1;
	}

	/* The amount of work scanned can fluctuate when intensity changes
	 * and since we do this one cycle behind, we increment the work more
	 * than enough to prevent repeating work */
	work->blk.nonce += gpu->max_hashes;

	return hashes;
}

static void opencl_thread_shutdown(struct thr_info *thr)
{
	const int thr_id = thr->id;
	_clState *clState = clStates[thr_id];

	clReleaseCommandQueue(clState->commandQueue);
	clReleaseKernel(clState->kernel);
	clReleaseProgram(clState->program);
	clReleaseContext(clState->context);
}

struct device_api opencl_api = {
	.dname = "opencl",
	.name = "OCL",
	.api_detect = opencl_detect,
	.reinit_device = reinit_opencl_device,
#ifdef HAVE_ADL
	.get_statline_before = get_opencl_statline_before,
#endif
	.get_api_extra_device_status = get_opencl_api_extra_device_status,
	.thread_prepare = opencl_thread_prepare,
	.thread_init = opencl_thread_init,
	.free_work = opencl_free_work,
	.prepare_work = opencl_prepare_work,
	.scanhash = opencl_scanhash,
	.thread_shutdown = opencl_thread_shutdown,
};
#endif


<|MERGE_RESOLUTION|>--- conflicted
+++ resolved
@@ -1289,21 +1289,13 @@
 #ifdef USE_SCRYPT
 static cl_int queue_scrypt_kernel(_clState *clState, dev_blk_ctx *blk, __maybe_unused cl_uint threads)
 {
-<<<<<<< HEAD
-	char *midstate = blk->work->midstate;
-=======
 	unsigned char *midstate = blk->work->midstate;
->>>>>>> 2fb95c00
 	cl_kernel *kernel = &clState->kernel;
 	unsigned int num = 0;
 	cl_uint le_target;
 	cl_int status = 0;
 
-<<<<<<< HEAD
-	le_target = ~swab32((uint32_t)blk->work->target[7]);
-=======
 	le_target = *(cl_uint *)(blk->work->target + 28);
->>>>>>> 2fb95c00
 	clState->cldata = blk->work->data;
 	status = clEnqueueWriteBuffer(clState->commandQueue, clState->CLbuffer0, true, 0, 80, clState->cldata, 0, NULL,NULL);
 
@@ -1741,11 +1733,7 @@
 	unsigned int threads;
 	int64_t hashes;
 
-<<<<<<< HEAD
-	if (gpu->dynamic || opt_scrypt)
-=======
 	if (gpu->dynamic)
->>>>>>> 2fb95c00
 		blocking = CL_TRUE;
 	else
 		blocking = CL_FALSE;
@@ -1770,8 +1758,6 @@
 			if (gpu->gpu_us_average > dynamic_us) {
 				if (gpu->intensity > MIN_INTENSITY)
 					--gpu->intensity;
-				else
-					nmsleep(opt_dynamic_interval / 2 ? : 1);
 			} else if (gpu->gpu_us_average < dynamic_us / 2) {
 				if (gpu->intensity < MAX_INTENSITY)
 					++gpu->intensity;
