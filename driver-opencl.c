/*
 * Copyright 2011-2012 Con Kolivas
 * Copyright 2011-2013 Luke Dashjr
 * Copyright 2010 Jeff Garzik
 *
 * This program is free software; you can redistribute it and/or modify it
 * under the terms of the GNU General Public License as published by the Free
 * Software Foundation; either version 3 of the License, or (at your option)
 * any later version.  See COPYING for more details.
 */

#include "config.h"

#ifdef WIN32
#include <winsock2.h>
#endif

#ifdef HAVE_CURSES
#include <curses.h>
#endif

#ifndef WIN32
#include <dlfcn.h>
#else
#include <windows.h>
#endif

#include <string.h>
#include <stdbool.h>
#include <stdint.h>

#include <sys/types.h>

#ifndef WIN32
#include <sys/resource.h>
#endif
#include <ccan/opt/opt.h>

#define OMIT_OPENCL_API

#include "compat.h"
#include "miner.h"
#include "driver-opencl.h"
#include "findnonce.h"
#include "ocl.h"
#include "adl.h"
#include "util.h"

/* TODO: cleanup externals ********************/


#ifdef HAVE_OPENCL
/* Platform API */
CL_API_ENTRY cl_int CL_API_CALL
(*clGetPlatformIDs)(cl_uint          /* num_entries */,
                 cl_platform_id * /* platforms */,
                 cl_uint *        /* num_platforms */) CL_API_SUFFIX__VERSION_1_0;

CL_API_ENTRY cl_int CL_API_CALL
(*clGetPlatformInfo)(cl_platform_id   /* platform */,
                  cl_platform_info /* param_name */,
                  size_t           /* param_value_size */,
                  void *           /* param_value */,
                  size_t *         /* param_value_size_ret */) CL_API_SUFFIX__VERSION_1_0;

/* Device APIs */
CL_API_ENTRY cl_int CL_API_CALL
(*clGetDeviceIDs)(cl_platform_id   /* platform */,
               cl_device_type   /* device_type */,
               cl_uint          /* num_entries */,
               cl_device_id *   /* devices */,
               cl_uint *        /* num_devices */) CL_API_SUFFIX__VERSION_1_0;

CL_API_ENTRY cl_int CL_API_CALL
(*clGetDeviceInfo)(cl_device_id    /* device */,
                cl_device_info  /* param_name */,
                size_t          /* param_value_size */,
                void *          /* param_value */,
                size_t *        /* param_value_size_ret */) CL_API_SUFFIX__VERSION_1_0;

/* Context APIs  */
CL_API_ENTRY cl_context CL_API_CALL
(*clCreateContextFromType)(const cl_context_properties * /* properties */,
                        cl_device_type          /* device_type */,
                        void (CL_CALLBACK *     /* pfn_notify*/ )(const char *, const void *, size_t, void *),
                        void *                  /* user_data */,
                        cl_int *                /* errcode_ret */) CL_API_SUFFIX__VERSION_1_0;

CL_API_ENTRY cl_int CL_API_CALL
(*clReleaseContext)(cl_context /* context */) CL_API_SUFFIX__VERSION_1_0;

/* Command Queue APIs */
CL_API_ENTRY cl_command_queue CL_API_CALL
(*clCreateCommandQueue)(cl_context                     /* context */,
                     cl_device_id                   /* device */,
                     cl_command_queue_properties    /* properties */,
                     cl_int *                       /* errcode_ret */) CL_API_SUFFIX__VERSION_1_0;

CL_API_ENTRY cl_int CL_API_CALL
(*clReleaseCommandQueue)(cl_command_queue /* command_queue */) CL_API_SUFFIX__VERSION_1_0;

/* Memory Object APIs */
CL_API_ENTRY cl_mem CL_API_CALL
(*clCreateBuffer)(cl_context   /* context */,
               cl_mem_flags /* flags */,
               size_t       /* size */,
               void *       /* host_ptr */,
               cl_int *     /* errcode_ret */) CL_API_SUFFIX__VERSION_1_0;

/* Program Object APIs  */
CL_API_ENTRY cl_program CL_API_CALL
(*clCreateProgramWithSource)(cl_context        /* context */,
                          cl_uint           /* count */,
                          const char **     /* strings */,
                          const size_t *    /* lengths */,
                          cl_int *          /* errcode_ret */) CL_API_SUFFIX__VERSION_1_0;

CL_API_ENTRY cl_program CL_API_CALL
(*clCreateProgramWithBinary)(cl_context                     /* context */,
                          cl_uint                        /* num_devices */,
                          const cl_device_id *           /* device_list */,
                          const size_t *                 /* lengths */,
                          const unsigned char **         /* binaries */,
                          cl_int *                       /* binary_status */,
                          cl_int *                       /* errcode_ret */) CL_API_SUFFIX__VERSION_1_0;

CL_API_ENTRY cl_int CL_API_CALL
(*clReleaseProgram)(cl_program /* program */) CL_API_SUFFIX__VERSION_1_0;

CL_API_ENTRY cl_int CL_API_CALL
(*clBuildProgram)(cl_program           /* program */,
               cl_uint              /* num_devices */,
               const cl_device_id * /* device_list */,
               const char *         /* options */,
               void (CL_CALLBACK *  /* pfn_notify */)(cl_program /* program */, void * /* user_data */),
               void *               /* user_data */) CL_API_SUFFIX__VERSION_1_0;

CL_API_ENTRY cl_int CL_API_CALL
(*clGetProgramInfo)(cl_program         /* program */,
                 cl_program_info    /* param_name */,
                 size_t             /* param_value_size */,
                 void *             /* param_value */,
                 size_t *           /* param_value_size_ret */) CL_API_SUFFIX__VERSION_1_0;

CL_API_ENTRY cl_int CL_API_CALL
(*clGetProgramBuildInfo)(cl_program            /* program */,
                      cl_device_id          /* device */,
                      cl_program_build_info /* param_name */,
                      size_t                /* param_value_size */,
                      void *                /* param_value */,
                      size_t *              /* param_value_size_ret */) CL_API_SUFFIX__VERSION_1_0;

/* Kernel Object APIs */
CL_API_ENTRY cl_kernel CL_API_CALL
(*clCreateKernel)(cl_program      /* program */,
               const char *    /* kernel_name */,
               cl_int *        /* errcode_ret */) CL_API_SUFFIX__VERSION_1_0;

CL_API_ENTRY cl_int CL_API_CALL
(*clReleaseKernel)(cl_kernel   /* kernel */) CL_API_SUFFIX__VERSION_1_0;

CL_API_ENTRY cl_int CL_API_CALL
(*clSetKernelArg)(cl_kernel    /* kernel */,
               cl_uint      /* arg_index */,
               size_t       /* arg_size */,
               const void * /* arg_value */) CL_API_SUFFIX__VERSION_1_0;

/* Flush and Finish APIs */
CL_API_ENTRY cl_int CL_API_CALL
(*clFinish)(cl_command_queue /* command_queue */) CL_API_SUFFIX__VERSION_1_0;

/* Enqueued Commands APIs */
CL_API_ENTRY cl_int CL_API_CALL
(*clEnqueueReadBuffer)(cl_command_queue    /* command_queue */,
                    cl_mem              /* buffer */,
                    cl_bool             /* blocking_read */,
                    size_t              /* offset */,
                    size_t              /* size */,
                    void *              /* ptr */,
                    cl_uint             /* num_events_in_wait_list */,
                    const cl_event *    /* event_wait_list */,
                    cl_event *          /* event */) CL_API_SUFFIX__VERSION_1_0;

CL_API_ENTRY cl_int CL_API_CALL
(*clEnqueueWriteBuffer)(cl_command_queue   /* command_queue */,
                     cl_mem             /* buffer */,
                     cl_bool            /* blocking_write */,
                     size_t             /* offset */,
                     size_t             /* size */,
                     const void *       /* ptr */,
                     cl_uint            /* num_events_in_wait_list */,
                     const cl_event *   /* event_wait_list */,
                     cl_event *         /* event */) CL_API_SUFFIX__VERSION_1_0;

CL_API_ENTRY cl_int CL_API_CALL
(*clEnqueueNDRangeKernel)(cl_command_queue /* command_queue */,
                       cl_kernel        /* kernel */,
                       cl_uint          /* work_dim */,
                       const size_t *   /* global_work_offset */,
                       const size_t *   /* global_work_size */,
                       const size_t *   /* local_work_size */,
                       cl_uint          /* num_events_in_wait_list */,
                       const cl_event * /* event_wait_list */,
                       cl_event *       /* event */) CL_API_SUFFIX__VERSION_1_0;

#ifdef WIN32
#define dlsym (void*)GetProcAddress
#define dlclose FreeLibrary
#endif

#define LOAD_OCL_SYM(sym)  do { \
	if (!(sym = dlsym(cl, #sym))) {  \
		applog(LOG_ERR, "Failed to load OpenCL symbol " #sym ", no GPUs usable");  \
		dlclose(cl);  \
		return false;  \
	}  \
} while(0)

static bool
load_opencl_symbols() {
#if defined(__APPLE__)
	void *cl = dlopen("/System/Library/Frameworks/OpenCL.framework/Versions/Current/OpenCL", RTLD_LAZY);
#elif !defined(WIN32)
	void *cl = dlopen("libOpenCL.so", RTLD_LAZY);
#else
	HMODULE cl = LoadLibrary("OpenCL.dll");
#endif
	if (!cl)
	{
		applog(LOG_ERR, "Failed to load OpenCL library, no GPUs usable");
		return false;
	}
	
	LOAD_OCL_SYM(clGetPlatformIDs);
	LOAD_OCL_SYM(clGetPlatformInfo);
	LOAD_OCL_SYM(clGetDeviceIDs);
	LOAD_OCL_SYM(clGetDeviceInfo);
	LOAD_OCL_SYM(clCreateContextFromType);
	LOAD_OCL_SYM(clReleaseContext);
	LOAD_OCL_SYM(clCreateCommandQueue);
	LOAD_OCL_SYM(clReleaseCommandQueue);
	LOAD_OCL_SYM(clCreateBuffer);
	LOAD_OCL_SYM(clCreateProgramWithSource);
	LOAD_OCL_SYM(clCreateProgramWithBinary);
	LOAD_OCL_SYM(clReleaseProgram);
	LOAD_OCL_SYM(clBuildProgram);
	LOAD_OCL_SYM(clGetProgramInfo);
	LOAD_OCL_SYM(clGetProgramBuildInfo);
	LOAD_OCL_SYM(clCreateKernel);
	LOAD_OCL_SYM(clReleaseKernel);
	LOAD_OCL_SYM(clSetKernelArg);
	LOAD_OCL_SYM(clFinish);
	LOAD_OCL_SYM(clEnqueueReadBuffer);
	LOAD_OCL_SYM(clEnqueueWriteBuffer);
	LOAD_OCL_SYM(clEnqueueNDRangeKernel);
	
	return true;
}
#endif


#ifdef HAVE_CURSES
extern WINDOW *mainwin, *statuswin, *logwin;
extern void enable_curses(void);
#endif

extern int mining_threads;
extern int opt_g_threads;
extern bool ping;
extern bool opt_loginput;
extern char *opt_kernel_path;
extern int gpur_thr_id;
extern bool opt_noadl;
extern bool have_opencl;



extern void *miner_thread(void *userdata);
extern int dev_from_id(int thr_id);
extern void decay_time(double *f, double fadd);


/**********************************************/

#ifdef HAVE_ADL
extern float gpu_temp(int gpu);
extern int gpu_fanspeed(int gpu);
extern int gpu_fanpercent(int gpu);
#endif


#ifdef HAVE_SENSORS
#include <sensors/sensors.h>

struct opencl_device_data {
	const sensors_chip_name *sensor;
};
#endif


#ifdef HAVE_OPENCL
char *set_vector(char *arg)
{
	int i, val = 0, device = 0;
	char *nextptr;

	nextptr = strtok(arg, ",");
	if (nextptr == NULL)
		return "Invalid parameters for set vector";
	val = atoi(nextptr);
	if (val != 1 && val != 2 && val != 4)
		return "Invalid value passed to set_vector";

	gpus[device++].vwidth = val;

	while ((nextptr = strtok(NULL, ",")) != NULL) {
		val = atoi(nextptr);
		if (val != 1 && val != 2 && val != 4)
			return "Invalid value passed to set_vector";

		gpus[device++].vwidth = val;
	}
	if (device == 1) {
		for (i = device; i < MAX_GPUDEVICES; i++)
			gpus[i].vwidth = gpus[0].vwidth;
	}

	return NULL;
}

char *set_worksize(char *arg)
{
	int i, val = 0, device = 0;
	char *nextptr;

	nextptr = strtok(arg, ",");
	if (nextptr == NULL)
		return "Invalid parameters for set work size";
	val = atoi(nextptr);
	if (val < 1 || val > 9999)
		return "Invalid value passed to set_worksize";

	gpus[device++].work_size = val;

	while ((nextptr = strtok(NULL, ",")) != NULL) {
		val = atoi(nextptr);
		if (val < 1 || val > 9999)
			return "Invalid value passed to set_worksize";

		gpus[device++].work_size = val;
	}
	if (device == 1) {
		for (i = device; i < MAX_GPUDEVICES; i++)
			gpus[i].work_size = gpus[0].work_size;
	}

	return NULL;
}

#ifdef USE_SCRYPT
char *set_shaders(char *arg)
{
	int i, val = 0, device = 0;
	char *nextptr;

	nextptr = strtok(arg, ",");
	if (nextptr == NULL)
		return "Invalid parameters for set lookup gap";
	val = atoi(nextptr);

	gpus[device++].shaders = val;

	while ((nextptr = strtok(NULL, ",")) != NULL) {
		val = atoi(nextptr);

		gpus[device++].shaders = val;
	}
	if (device == 1) {
		for (i = device; i < MAX_GPUDEVICES; i++)
			gpus[i].shaders = gpus[0].shaders;
	}

	return NULL;
}

char *set_lookup_gap(char *arg)
{
	int i, val = 0, device = 0;
	char *nextptr;

	nextptr = strtok(arg, ",");
	if (nextptr == NULL)
		return "Invalid parameters for set lookup gap";
	val = atoi(nextptr);

	gpus[device++].opt_lg = val;

	while ((nextptr = strtok(NULL, ",")) != NULL) {
		val = atoi(nextptr);

		gpus[device++].opt_lg = val;
	}
	if (device == 1) {
		for (i = device; i < MAX_GPUDEVICES; i++)
			gpus[i].opt_lg = gpus[0].opt_lg;
	}

	return NULL;
}

char *set_thread_concurrency(char *arg)
{
	int i, val = 0, device = 0;
	char *nextptr;

	nextptr = strtok(arg, ",");
	if (nextptr == NULL)
		return "Invalid parameters for set thread concurrency";
	val = atoi(nextptr);

	gpus[device++].opt_tc = val;

	while ((nextptr = strtok(NULL, ",")) != NULL) {
		val = atoi(nextptr);

		gpus[device++].opt_tc = val;
	}
	if (device == 1) {
		for (i = device; i < MAX_GPUDEVICES; i++)
			gpus[i].opt_tc = gpus[0].opt_tc;
	}

	return NULL;
}
#endif

static enum cl_kernels select_kernel(char *arg)
{
	if (!strcmp(arg, "diablo"))
		return KL_DIABLO;
	if (!strcmp(arg, "diakgcn"))
		return KL_DIAKGCN;
	if (!strcmp(arg, "poclbm"))
		return KL_POCLBM;
	if (!strcmp(arg, "phatk"))
		return KL_PHATK;
#ifdef USE_SCRYPT
	if (!strcmp(arg, "scrypt"))
		return KL_SCRYPT;
#endif
	return KL_NONE;
}

char *set_kernel(char *arg)
{
	enum cl_kernels kern;
	int i, device = 0;
	char *nextptr;

	if (opt_scrypt)
		return "Cannot specify a kernel with scrypt";
	nextptr = strtok(arg, ",");
	if (nextptr == NULL)
		return "Invalid parameters for set kernel";
	kern = select_kernel(nextptr);
	if (kern == KL_NONE)
		return "Invalid parameter to set_kernel";
	gpus[device++].kernel = kern;

	while ((nextptr = strtok(NULL, ",")) != NULL) {
		kern = select_kernel(nextptr);
		if (kern == KL_NONE)
			return "Invalid parameter to set_kernel";

		gpus[device++].kernel = kern;
	}
	if (device == 1) {
		for (i = device; i < MAX_GPUDEVICES; i++)
			gpus[i].kernel = gpus[0].kernel;
	}

	return NULL;
}
#endif

#ifdef HAVE_ADL
/* This function allows us to map an adl device to an opencl device for when
 * simple enumeration has failed to match them. */
char *set_gpu_map(char *arg)
{
	int val1 = 0, val2 = 0;
	char *nextptr;

	nextptr = strtok(arg, ",");
	if (nextptr == NULL)
		return "Invalid parameters for set gpu map";
	if (sscanf(arg, "%d:%d", &val1, &val2) != 2)
		return "Invalid description for map pair";
	if (val1 < 0 || val1 > MAX_GPUDEVICES || val2 < 0 || val2 > MAX_GPUDEVICES)
		return "Invalid value passed to set_gpu_map";

	gpus[val1].virtual_adl = val2;
	gpus[val1].mapped = true;

	while ((nextptr = strtok(NULL, ",")) != NULL) {
		if (sscanf(nextptr, "%d:%d", &val1, &val2) != 2)
			return "Invalid description for map pair";
		if (val1 < 0 || val1 > MAX_GPUDEVICES || val2 < 0 || val2 > MAX_GPUDEVICES)
			return "Invalid value passed to set_gpu_map";
		gpus[val1].virtual_adl = val2;
		gpus[val1].mapped = true;
	}

	return NULL;
}

char *set_gpu_engine(char *arg)
{
	int i, val1 = 0, val2 = 0, device = 0;
	char *nextptr;

	nextptr = strtok(arg, ",");
	if (nextptr == NULL)
		return "Invalid parameters for set gpu engine";
	get_intrange(nextptr, &val1, &val2);
	if (val1 < 0 || val1 > 9999 || val2 < 0 || val2 > 9999)
		return "Invalid value passed to set_gpu_engine";

	gpus[device].min_engine = val1;
	gpus[device].gpu_engine = val2;
	device++;

	while ((nextptr = strtok(NULL, ",")) != NULL) {
		get_intrange(nextptr, &val1, &val2);
		if (val1 < 0 || val1 > 9999 || val2 < 0 || val2 > 9999)
			return "Invalid value passed to set_gpu_engine";
		gpus[device].min_engine = val1;
		gpus[device].gpu_engine = val2;
		device++;
	}

	if (device == 1) {
		for (i = 1; i < MAX_GPUDEVICES; i++) {
			gpus[i].min_engine = gpus[0].min_engine;
			gpus[i].gpu_engine = gpus[0].gpu_engine;
		}
	}

	return NULL;
}

char *set_gpu_fan(char *arg)
{
	int i, val1 = 0, val2 = 0, device = 0;
	char *nextptr;

	nextptr = strtok(arg, ",");
	if (nextptr == NULL)
		return "Invalid parameters for set gpu fan";
	get_intrange(nextptr, &val1, &val2);
	if (val1 < 0 || val1 > 100 || val2 < 0 || val2 > 100)
		return "Invalid value passed to set_gpu_fan";

	gpus[device].min_fan = val1;
	gpus[device].gpu_fan = val2;
	device++;

	while ((nextptr = strtok(NULL, ",")) != NULL) {
		get_intrange(nextptr, &val1, &val2);
		if (val1 < 0 || val1 > 100 || val2 < 0 || val2 > 100)
			return "Invalid value passed to set_gpu_fan";

		gpus[device].min_fan = val1;
		gpus[device].gpu_fan = val2;
		device++;
	}

	if (device == 1) {
		for (i = 1; i < MAX_GPUDEVICES; i++) {
			gpus[i].min_fan = gpus[0].min_fan;
			gpus[i].gpu_fan = gpus[0].gpu_fan;
		}
	}

	return NULL;
}

char *set_gpu_memclock(char *arg)
{
	int i, val = 0, device = 0;
	char *nextptr;

	nextptr = strtok(arg, ",");
	if (nextptr == NULL)
		return "Invalid parameters for set gpu memclock";
	val = atoi(nextptr);
	if (val < 0 || val >= 9999)
		return "Invalid value passed to set_gpu_memclock";

	gpus[device++].gpu_memclock = val;

	while ((nextptr = strtok(NULL, ",")) != NULL) {
		val = atoi(nextptr);
		if (val < 0 || val >= 9999)
			return "Invalid value passed to set_gpu_memclock";

		gpus[device++].gpu_memclock = val;
	}
	if (device == 1) {
		for (i = device; i < MAX_GPUDEVICES; i++)
			gpus[i].gpu_memclock = gpus[0].gpu_memclock;
	}

	return NULL;
}

char *set_gpu_memdiff(char *arg)
{
	int i, val = 0, device = 0;
	char *nextptr;

	nextptr = strtok(arg, ",");
	if (nextptr == NULL)
		return "Invalid parameters for set gpu memdiff";
	val = atoi(nextptr);
	if (val < -9999 || val > 9999)
		return "Invalid value passed to set_gpu_memdiff";

	gpus[device++].gpu_memdiff = val;

	while ((nextptr = strtok(NULL, ",")) != NULL) {
		val = atoi(nextptr);
		if (val < -9999 || val > 9999)
			return "Invalid value passed to set_gpu_memdiff";

		gpus[device++].gpu_memdiff = val;
	}
		if (device == 1) {
			for (i = device; i < MAX_GPUDEVICES; i++)
				gpus[i].gpu_memdiff = gpus[0].gpu_memdiff;
		}

			return NULL;
}

char *set_gpu_powertune(char *arg)
{
	int i, val = 0, device = 0;
	char *nextptr;

	nextptr = strtok(arg, ",");
	if (nextptr == NULL)
		return "Invalid parameters for set gpu powertune";
	val = atoi(nextptr);
	if (val < -99 || val > 99)
		return "Invalid value passed to set_gpu_powertune";

	gpus[device++].gpu_powertune = val;

	while ((nextptr = strtok(NULL, ",")) != NULL) {
		val = atoi(nextptr);
		if (val < -99 || val > 99)
			return "Invalid value passed to set_gpu_powertune";

		gpus[device++].gpu_powertune = val;
	}
	if (device == 1) {
		for (i = device; i < MAX_GPUDEVICES; i++)
			gpus[i].gpu_powertune = gpus[0].gpu_powertune;
	}

	return NULL;
}

char *set_gpu_vddc(char *arg)
{
	int i, device = 0;
	float val = 0;
	char *nextptr;

	nextptr = strtok(arg, ",");
	if (nextptr == NULL)
		return "Invalid parameters for set gpu vddc";
	val = atof(nextptr);
	if (val < 0 || val >= 9999)
		return "Invalid value passed to set_gpu_vddc";

	gpus[device++].gpu_vddc = val;

	while ((nextptr = strtok(NULL, ",")) != NULL) {
		val = atof(nextptr);
		if (val < 0 || val >= 9999)
			return "Invalid value passed to set_gpu_vddc";

		gpus[device++].gpu_vddc = val;
	}
	if (device == 1) {
		for (i = device; i < MAX_GPUDEVICES; i++)
			gpus[i].gpu_vddc = gpus[0].gpu_vddc;
	}

	return NULL;
}

char *set_temp_overheat(char *arg)
{
	int i, val = 0, device = 0, *to;
	char *nextptr;

	nextptr = strtok(arg, ",");
	if (nextptr == NULL)
		return "Invalid parameters for set temp overheat";
	val = atoi(nextptr);
	if (val < 0 || val > 200)
		return "Invalid value passed to set temp overheat";

	to = &gpus[device++].adl.overtemp;
	*to = val;

	while ((nextptr = strtok(NULL, ",")) != NULL) {
		val = atoi(nextptr);
		if (val < 0 || val > 200)
			return "Invalid value passed to set temp overheat";

		to = &gpus[device++].adl.overtemp;
		*to = val;
	}
	if (device == 1) {
		for (i = device; i < MAX_GPUDEVICES; i++) {
			to = &gpus[i].adl.overtemp;
			*to = val;
		}
	}

	return NULL;
}
#endif

#ifdef HAVE_OPENCL
char *set_intensity(char *arg)
{
	int i, device = 0, *tt;
	char *nextptr, val = 0;

	nextptr = strtok(arg, ",");
	if (nextptr == NULL)
		return "Invalid parameters for set intensity";
	if (!strncasecmp(nextptr, "d", 1))
		gpus[device].dynamic = true;
	else {
		gpus[device].dynamic = false;
		val = atoi(nextptr);
		if (val < MIN_INTENSITY || val > MAX_INTENSITY)
			return "Invalid value passed to set intensity";
		tt = &gpus[device].intensity;
		*tt = val;
	}

	device++;

	while ((nextptr = strtok(NULL, ",")) != NULL) {
		if (!strncasecmp(nextptr, "d", 1))
			gpus[device].dynamic = true;
		else {
			gpus[device].dynamic = false;
			val = atoi(nextptr);
			if (val < MIN_INTENSITY || val > MAX_INTENSITY)
				return "Invalid value passed to set intensity";

			tt = &gpus[device].intensity;
			*tt = val;
		}
		device++;
	}
	if (device == 1) {
		for (i = device; i < MAX_GPUDEVICES; i++) {
			gpus[i].dynamic = gpus[0].dynamic;
			gpus[i].intensity = gpus[0].intensity;
		}
	}

	return NULL;
}
#endif


#ifdef HAVE_OPENCL
struct device_drv opencl_api;

char *print_ndevs_and_exit(int *ndevs)
{
	opt_log_output = true;
	opencl_api.drv_detect();
	clear_adl(*ndevs);
	applog(LOG_INFO, "%i GPU devices max detected", *ndevs);
	exit(*ndevs);
}
#endif


struct cgpu_info gpus[MAX_GPUDEVICES]; /* Maximum number apparently possible */
struct cgpu_info *cpus;



#ifdef HAVE_OPENCL

/* In dynamic mode, only the first thread of each device will be in use.
 * This potentially could start a thread that was stopped with the start-stop
 * options if one were to disable dynamic from the menu on a paused GPU */
void pause_dynamic_threads(int gpu)
{
	struct cgpu_info *cgpu = &gpus[gpu];
	int i;

	for (i = 1; i < cgpu->threads; i++) {
		struct thr_info *thr;

		thr = get_thread(i);
		if (!thr->pause && cgpu->dynamic) {
			applog(LOG_WARNING, "Disabling extra threads due to dynamic mode.");
			applog(LOG_WARNING, "Tune dynamic intensity with --gpu-dyninterval");
		}

		thr->pause = cgpu->dynamic;
		if (!cgpu->dynamic && cgpu->deven != DEV_DISABLED)
			mt_enable(thr);
	}
}


struct device_drv opencl_api;

#endif /* HAVE_OPENCL */

#if defined(HAVE_OPENCL) && defined(HAVE_CURSES)
void manage_gpu(void)
{
	struct thr_info *thr;
	int selected, gpu, i;
	char checkin[40];
	char input;

	if (!opt_g_threads)
		return;

	opt_loginput = true;
	immedok(logwin, true);
	clear_logwin();
retry:

	for (gpu = 0; gpu < nDevs; gpu++) {
		struct cgpu_info *cgpu = &gpus[gpu];
		double displayed_rolling, displayed_total;
		bool mhash_base = true;

		displayed_rolling = cgpu->rolling;
		displayed_total = cgpu->total_mhashes / cgpu_runtime(cgpu);
		if (displayed_rolling < 1) {
			displayed_rolling *= 1000;
			displayed_total *= 1000;
			mhash_base = false;
		}

		wlog("%"PRIpreprv": %.1f / %.1f %sh/s | A:%d  R:%d  HW:%d  U:%.2f/m  I:%d\n",
			cgpu->proc_repr,
			displayed_rolling, displayed_total, mhash_base ? "M" : "K",
			cgpu->accepted, cgpu->rejected, cgpu->hw_errors,
			cgpu->utility, cgpu->intensity);
#ifdef HAVE_ADL
		if (gpus[gpu].has_adl) {
			int engineclock = 0, memclock = 0, activity = 0, fanspeed = 0, fanpercent = 0, powertune = 0;
			float temp = 0, vddc = 0;

			if (gpu_stats(gpu, &temp, &engineclock, &memclock, &vddc, &activity, &fanspeed, &fanpercent, &powertune)) {
				char logline[255];

				strcpy(logline, ""); // In case it has no data
				if (temp != -1)
					sprintf(logline, "%.1f C  ", temp);
				if (fanspeed != -1 || fanpercent != -1) {
					tailsprintf(logline, "F: ");
					if (fanpercent != -1)
						tailsprintf(logline, "%d%% ", fanpercent);
					if (fanspeed != -1)
						tailsprintf(logline, "(%d RPM) ", fanspeed);
					tailsprintf(logline, " ");
				}
				if (engineclock != -1)
					tailsprintf(logline, "E: %d MHz  ", engineclock);
				if (memclock != -1)
					tailsprintf(logline, "M: %d MHz  ", memclock);
				if (vddc != -1)
					tailsprintf(logline, "V: %.3fV  ", vddc);
				if (activity != -1)
					tailsprintf(logline, "A: %d%%  ", activity);
				if (powertune != -1)
					tailsprintf(logline, "P: %d%%", powertune);
				tailsprintf(logline, "\n");
<<<<<<< HEAD
				wlog("%s", logline);
=======
				_wlog(logline);
>>>>>>> 4280537a
			}
		}
#endif
		wlog("Last initialised: %s\n", cgpu->init);
		wlog("Intensity: ");
		if (gpus[gpu].dynamic)
			wlog("Dynamic (only one thread in use)\n");
		else
			wlog("%d\n", gpus[gpu].intensity);
		for (i = 0; i < mining_threads; i++) {
			thr = get_thread(i);
			if (thr->cgpu != cgpu)
				continue;
			get_datestamp(checkin, &thr->last);
			displayed_rolling = thr->rolling;
			if (!mhash_base)
				displayed_rolling *= 1000;
			wlog("Thread %d: %.1f %sh/s %s ", i, displayed_rolling, mhash_base ? "M" : "K" , cgpu->deven != DEV_DISABLED ? "Enabled" : "Disabled");
			switch (cgpu->status) {
				default:
				case LIFE_WELL:
					wlog("ALIVE");
					break;
				case LIFE_SICK:
					wlog("SICK reported in %s", checkin);
					break;
				case LIFE_DEAD:
					wlog("DEAD reported in %s", checkin);
					break;
				case LIFE_INIT:
				case LIFE_NOSTART:
					wlog("Never started");
					break;
			}
			if (thr->pause)
				wlog(" paused");
			wlog("\n");
		}
		wlog("\n");
	}

	wlogprint("[E]nable [D]isable [I]ntensity [R]estart GPU %s\n",adl_active ? "[C]hange settings" : "");

	wlogprint("Or press any other key to continue\n");
	logwin_update();
	input = getch();

	if (nDevs == 1)
		selected = 0;
	else
		selected = -1;
	if (!strncasecmp(&input, "e", 1)) {
		struct cgpu_info *cgpu;

		if (selected)
			selected = curses_int("Select GPU to enable");
		if (selected < 0 || selected >= nDevs) {
			wlogprint("Invalid selection\n");
			goto retry;
		}
		cgpu = &gpus[selected];
		if (gpus[selected].deven != DEV_DISABLED) {
			wlogprint("Device already enabled\n");
			goto retry;
		}
		gpus[selected].deven = DEV_ENABLED;
		if (cgpu->status != LIFE_WELL) {
			wlogprint("Must restart device before enabling it");
			goto retry;
		}
		proc_enable(cgpu);
		goto retry;
	} if (!strncasecmp(&input, "d", 1)) {
		if (selected)
			selected = curses_int("Select GPU to disable");
		if (selected < 0 || selected >= nDevs) {
			wlogprint("Invalid selection\n");
			goto retry;
		}
		if (gpus[selected].deven == DEV_DISABLED) {
			wlogprint("Device already disabled\n");
			goto retry;
		}
		gpus[selected].deven = DEV_DISABLED;
		goto retry;
	} else if (!strncasecmp(&input, "i", 1)) {
		int intensity;
		char *intvar;

		if (selected)
			selected = curses_int("Select GPU to change intensity on");
		if (selected < 0 || selected >= nDevs) {
			wlogprint("Invalid selection\n");
			goto retry;
		}
		intvar = curses_input("Set GPU scan intensity (d or " _MIN_INTENSITY_STR " -> " _MAX_INTENSITY_STR ")");
		if (!intvar) {
			wlogprint("Invalid input\n");
			goto retry;
		}
		if (!strncasecmp(intvar, "d", 1)) {
			wlogprint("Dynamic mode enabled on gpu %d\n", selected);
			gpus[selected].dynamic = true;
			pause_dynamic_threads(selected);
			free(intvar);
			goto retry;
		}
		intensity = atoi(intvar);
		free(intvar);
		if (intensity < MIN_INTENSITY || intensity > MAX_INTENSITY) {
			wlogprint("Invalid selection\n");
			goto retry;
		}
		gpus[selected].dynamic = false;
		gpus[selected].intensity = intensity;
		wlogprint("Intensity on gpu %d set to %d\n", selected, intensity);
		pause_dynamic_threads(selected);
		goto retry;
	} else if (!strncasecmp(&input, "r", 1)) {
		if (selected)
			selected = curses_int("Select GPU to attempt to restart");
		if (selected < 0 || selected >= nDevs) {
			wlogprint("Invalid selection\n");
			goto retry;
		}
		wlogprint("Attempting to restart threads of GPU %d\n", selected);
		reinit_device(&gpus[selected]);
		goto retry;
	} else if (adl_active && (!strncasecmp(&input, "c", 1))) {
		if (selected)
			selected = curses_int("Select GPU to change settings on");
		if (selected < 0 || selected >= nDevs) {
			wlogprint("Invalid selection\n");
			goto retry;
		}
		change_gpusettings(selected);
		goto retry;
	} else
		clear_logwin();

	immedok(logwin, false);
	opt_loginput = false;
}
#else
void manage_gpu(void)
{
}
#endif


#ifdef HAVE_OPENCL
static _clState *clStates[MAX_GPUDEVICES];

#define CL_SET_BLKARG(blkvar) status |= clSetKernelArg(*kernel, num++, sizeof(uint), (void *)&blk->blkvar)
#define CL_SET_ARG(var) status |= clSetKernelArg(*kernel, num++, sizeof(var), (void *)&var)
#define CL_SET_VARG(args, var) status |= clSetKernelArg(*kernel, num++, args * sizeof(uint), (void *)var)

static cl_int queue_poclbm_kernel(_clState *clState, dev_blk_ctx *blk, cl_uint threads)
{
	cl_kernel *kernel = &clState->kernel;
	unsigned int num = 0;
	cl_int status = 0;

	CL_SET_BLKARG(ctx_a);
	CL_SET_BLKARG(ctx_b);
	CL_SET_BLKARG(ctx_c);
	CL_SET_BLKARG(ctx_d);
	CL_SET_BLKARG(ctx_e);
	CL_SET_BLKARG(ctx_f);
	CL_SET_BLKARG(ctx_g);
	CL_SET_BLKARG(ctx_h);

	CL_SET_BLKARG(cty_b);
	CL_SET_BLKARG(cty_c);

	
	CL_SET_BLKARG(cty_f);
	CL_SET_BLKARG(cty_g);
	CL_SET_BLKARG(cty_h);

	if (!clState->goffset) {
		cl_uint vwidth = clState->vwidth;
		uint *nonces = alloca(sizeof(uint) * vwidth);
		unsigned int i;

		for (i = 0; i < vwidth; i++)
			nonces[i] = blk->nonce + (i * threads);
		CL_SET_VARG(vwidth, nonces);
	}

	CL_SET_BLKARG(fW0);
	CL_SET_BLKARG(fW1);
	CL_SET_BLKARG(fW2);
	CL_SET_BLKARG(fW3);
	CL_SET_BLKARG(fW15);
	CL_SET_BLKARG(fW01r);

	CL_SET_BLKARG(D1A);
	CL_SET_BLKARG(C1addK5);
	CL_SET_BLKARG(B1addK6);
	CL_SET_BLKARG(W16addK16);
	CL_SET_BLKARG(W17addK17);
	CL_SET_BLKARG(PreVal4addT1);
	CL_SET_BLKARG(PreVal0);

	CL_SET_ARG(clState->outputBuffer);

	return status;
}

static cl_int queue_phatk_kernel(_clState *clState, dev_blk_ctx *blk,
				 __maybe_unused cl_uint threads)
{
	cl_kernel *kernel = &clState->kernel;
	cl_uint vwidth = clState->vwidth;
	unsigned int i, num = 0;
	cl_int status = 0;
	uint *nonces;

	CL_SET_BLKARG(ctx_a);
	CL_SET_BLKARG(ctx_b);
	CL_SET_BLKARG(ctx_c);
	CL_SET_BLKARG(ctx_d);
	CL_SET_BLKARG(ctx_e);
	CL_SET_BLKARG(ctx_f);
	CL_SET_BLKARG(ctx_g);
	CL_SET_BLKARG(ctx_h);

	CL_SET_BLKARG(cty_b);
	CL_SET_BLKARG(cty_c);
	CL_SET_BLKARG(cty_d);
	CL_SET_BLKARG(cty_f);
	CL_SET_BLKARG(cty_g);
	CL_SET_BLKARG(cty_h);

	nonces = alloca(sizeof(uint) * vwidth);
	for (i = 0; i < vwidth; i++)
		nonces[i] = blk->nonce + i;
	CL_SET_VARG(vwidth, nonces);

	CL_SET_BLKARG(W16);
	CL_SET_BLKARG(W17);
	CL_SET_BLKARG(PreVal4_2);
	CL_SET_BLKARG(PreVal0);
	CL_SET_BLKARG(PreW18);
	CL_SET_BLKARG(PreW19);
	CL_SET_BLKARG(PreW31);
	CL_SET_BLKARG(PreW32);

	CL_SET_ARG(clState->outputBuffer);

	return status;
}

static cl_int queue_diakgcn_kernel(_clState *clState, dev_blk_ctx *blk,
				   __maybe_unused cl_uint threads)
{
	cl_kernel *kernel = &clState->kernel;
	unsigned int num = 0;
	cl_int status = 0;

	if (!clState->goffset) {
		cl_uint vwidth = clState->vwidth;
		uint *nonces = alloca(sizeof(uint) * vwidth);
		unsigned int i;
		for (i = 0; i < vwidth; i++)
			nonces[i] = blk->nonce + i;
		CL_SET_VARG(vwidth, nonces);
	}

	CL_SET_BLKARG(PreVal0);
	CL_SET_BLKARG(PreVal4_2);
	CL_SET_BLKARG(cty_h);
	CL_SET_BLKARG(D1A);
	CL_SET_BLKARG(cty_b);
	CL_SET_BLKARG(cty_c);
	CL_SET_BLKARG(cty_f);
	CL_SET_BLKARG(cty_g);
	CL_SET_BLKARG(C1addK5);
	CL_SET_BLKARG(B1addK6);
	CL_SET_BLKARG(PreVal0addK7);
	CL_SET_BLKARG(W16addK16);
	CL_SET_BLKARG(W17addK17);
	CL_SET_BLKARG(PreW18);
	CL_SET_BLKARG(PreW19);
	CL_SET_BLKARG(W16);
	CL_SET_BLKARG(W17);
	CL_SET_BLKARG(PreW31);
	CL_SET_BLKARG(PreW32);

	CL_SET_BLKARG(ctx_a);
	CL_SET_BLKARG(ctx_b);
	CL_SET_BLKARG(ctx_c);
	CL_SET_BLKARG(ctx_d);
	CL_SET_BLKARG(ctx_e);
	CL_SET_BLKARG(ctx_f);
	CL_SET_BLKARG(ctx_g);
	CL_SET_BLKARG(ctx_h);

	CL_SET_BLKARG(zeroA);
	CL_SET_BLKARG(zeroB);

	CL_SET_BLKARG(oneA);
	CL_SET_BLKARG(twoA);
	CL_SET_BLKARG(threeA);
	CL_SET_BLKARG(fourA);
	CL_SET_BLKARG(fiveA);
	CL_SET_BLKARG(sixA);
	CL_SET_BLKARG(sevenA);

	CL_SET_ARG(clState->outputBuffer);

	return status;
}

static cl_int queue_diablo_kernel(_clState *clState, dev_blk_ctx *blk, cl_uint threads)
{
	cl_kernel *kernel = &clState->kernel;
	unsigned int num = 0;
	cl_int status = 0;

	if (!clState->goffset) {
		cl_uint vwidth = clState->vwidth;
		uint *nonces = alloca(sizeof(uint) * vwidth);
		unsigned int i;

		for (i = 0; i < vwidth; i++)
			nonces[i] = blk->nonce + (i * threads);
		CL_SET_VARG(vwidth, nonces);
	}


	CL_SET_BLKARG(PreVal0);
	CL_SET_BLKARG(PreVal0addK7);
	CL_SET_BLKARG(PreVal4addT1);
	CL_SET_BLKARG(PreW18);
	CL_SET_BLKARG(PreW19);
	CL_SET_BLKARG(W16);
	CL_SET_BLKARG(W17);
	CL_SET_BLKARG(W16addK16);
	CL_SET_BLKARG(W17addK17);
	CL_SET_BLKARG(PreW31);
	CL_SET_BLKARG(PreW32);

	CL_SET_BLKARG(D1A);
	CL_SET_BLKARG(cty_b);
	CL_SET_BLKARG(cty_c);
	CL_SET_BLKARG(cty_h);
	CL_SET_BLKARG(cty_f);
	CL_SET_BLKARG(cty_g);

	CL_SET_BLKARG(C1addK5);
	CL_SET_BLKARG(B1addK6);

	CL_SET_BLKARG(ctx_a);
	CL_SET_BLKARG(ctx_b);
	CL_SET_BLKARG(ctx_c);
	CL_SET_BLKARG(ctx_d);
	CL_SET_BLKARG(ctx_e);
	CL_SET_BLKARG(ctx_f);
	CL_SET_BLKARG(ctx_g);
	CL_SET_BLKARG(ctx_h);

	CL_SET_ARG(clState->outputBuffer);

	return status;
}

#ifdef USE_SCRYPT
static cl_int queue_scrypt_kernel(_clState *clState, dev_blk_ctx *blk, __maybe_unused cl_uint threads)
{
	unsigned char *midstate = blk->work->midstate;
	cl_kernel *kernel = &clState->kernel;
	unsigned int num = 0;
	cl_uint le_target;
	cl_int status = 0;

	le_target = *(cl_uint *)(blk->work->target + 28);
	clState->cldata = blk->work->data;
	status = clEnqueueWriteBuffer(clState->commandQueue, clState->CLbuffer0, true, 0, 80, clState->cldata, 0, NULL,NULL);

	CL_SET_ARG(clState->CLbuffer0);
	CL_SET_ARG(clState->outputBuffer);
	CL_SET_ARG(clState->padbuffer8);
	CL_SET_VARG(4, &midstate[0]);
	CL_SET_VARG(4, &midstate[16]);
	CL_SET_ARG(le_target);

	return status;
}
#endif

static void set_threads_hashes(unsigned int vectors,int64_t *hashes, size_t *globalThreads,
			       unsigned int minthreads, __maybe_unused int *intensity)
{
	unsigned int threads = 0;

	while (threads < minthreads) {
		threads = 1 << ((opt_scrypt ? 0 : 15) + *intensity);
		if (threads < minthreads) {
			if (likely(*intensity < MAX_INTENSITY))
				(*intensity)++;
			else
				threads = minthreads;
		}
	}

	*globalThreads = threads;
	*hashes = threads * vectors;
}
#endif /* HAVE_OPENCL */


#ifdef HAVE_OPENCL
/* We have only one thread that ever re-initialises GPUs, thus if any GPU
 * init command fails due to a completely wedged GPU, the thread will never
 * return, unable to harm other GPUs. If it does return, it means we only had
 * a soft failure and then the reinit_gpu thread is ready to tackle another
 * GPU */
void *reinit_gpu(void *userdata)
{
	struct thr_info *mythr = userdata;
	struct cgpu_info *cgpu, *sel_cgpu;
	struct thr_info *thr;
	struct timeval now;
	char name[256];
	int thr_id;
	int i;

	pthread_detach(pthread_self());
	RenameThread("reinit_gpu");

select_cgpu:
	sel_cgpu =
	cgpu = tq_pop(mythr->q, NULL);
	if (!cgpu)
		goto out;

	if (clDevicesNum() != nDevs) {
		applog(LOG_WARNING, "Hardware not reporting same number of active devices, will not attempt to restart GPU");
		goto out;
	}

	for (i = 0; i < cgpu->threads; ++i)
	{
		thr = cgpu->thr[i];
		thr_id = thr->id;

		thr->rolling = thr->cgpu->rolling = 0;
		/* Reports the last time we tried to revive a sick GPU */
		cgtime(&thr->sick);
		if (!pthread_cancel(thr->pth)) {
			applog(LOG_WARNING, "Thread %d still exists, killing it off", thr_id);
		} else
			applog(LOG_WARNING, "Thread %d no longer exists", thr_id);
	}

	for (i = 0; i < cgpu->threads; ++i)
	{
		int virtual_gpu;

		thr = cgpu->thr[i];
		thr_id = thr->id;

		virtual_gpu = cgpu->virtual_gpu;
		/* Lose this ram cause we may get stuck here! */
		//tq_freeze(thr->q);

		thr->q = tq_new();
		if (!thr->q)
			quit(1, "Failed to tq_new in reinit_gpu");

		/* Lose this ram cause we may dereference in the dying thread! */
		//free(clState);

		applog(LOG_INFO, "Reinit GPU thread %d", thr_id);
		clStates[thr_id] = initCl(virtual_gpu, name, sizeof(name));
		if (!clStates[thr_id]) {
			applog(LOG_ERR, "Failed to reinit GPU thread %d", thr_id);
			goto select_cgpu;
		}
		applog(LOG_INFO, "initCl() finished. Found %s", name);

		if (unlikely(thr_info_create(thr, NULL, miner_thread, thr))) {
			applog(LOG_ERR, "thread %d create failed", thr_id);
			return NULL;
		}
		applog(LOG_WARNING, "Thread %d restarted", thr_id);
	}

	cgtime(&now);
	get_datestamp(sel_cgpu->init, &now);

	proc_enable(cgpu);

	goto select_cgpu;
out:
	return NULL;
}
#else
void *reinit_gpu(__maybe_unused void *userdata)
{
	return NULL;
}
#endif


#ifdef HAVE_OPENCL
struct device_drv opencl_api;

static void opencl_detect()
{
#ifndef WIN32
	if (!getenv("DISPLAY")) {
		applog(LOG_DEBUG, "DISPLAY not set, setting :0 just in case");
		setenv("DISPLAY", ":0", 1);
	}
#endif

	if (!load_opencl_symbols()) {
		nDevs = 0;
		return;
	}


	int i;

	nDevs = clDevicesNum();
	if (nDevs < 0) {
		applog(LOG_ERR, "clDevicesNum returned error, no GPUs usable");
		nDevs = 0;
	}

	if (!nDevs)
		return;

	/* If opt_g_threads is not set, use default 1 thread on scrypt and
	 * 2 for regular mining */
	if (opt_g_threads == -1) {
		if (opt_scrypt)
			opt_g_threads = 1;
		else
			opt_g_threads = 2;
	}

#ifdef HAVE_SENSORS
	struct opencl_device_data *data;
	const sensors_chip_name *cn;
	int c = 0;
	
	sensors_init(NULL);
	sensors_chip_name cnm;
	if (sensors_parse_chip_name("radeon-*", &cnm))
		c = -1;
#endif

	for (i = 0; i < nDevs; ++i) {
		struct cgpu_info *cgpu;

		cgpu = &gpus[i];
		cgpu->devtype = "GPU";
		cgpu->deven = DEV_ENABLED;
		cgpu->drv = &opencl_api;
		cgpu->device_id = i;
		cgpu->threads = opt_g_threads;
		cgpu->virtual_gpu = i;
		
#ifdef HAVE_SENSORS
		cn = (c == -1) ? NULL : sensors_get_detected_chips(&cnm, &c);
		cgpu->device_data = data = malloc(sizeof(*data));
		*data = (struct opencl_device_data){
			.sensor = cn,
		};
#endif
		
		add_cgpu(cgpu);
	}

	if (!opt_noadl)
		init_adl(nDevs);
}

static void reinit_opencl_device(struct cgpu_info *gpu)
{
	tq_push(control_thr[gpur_thr_id].q, gpu);
}

static void get_opencl_statline_before(char *buf, struct cgpu_info *gpu)
{
#ifdef HAVE_SENSORS
	struct opencl_device_data *data = gpu->device_data;
	if (data->sensor)
	{
		const sensors_chip_name *cn = data->sensor;
		const sensors_feature *feat;
		for (int f = 0; (feat = sensors_get_features(cn, &f)); )
		{
			const sensors_subfeature *subf;
			subf = sensors_get_subfeature(cn, feat, SENSORS_SUBFEATURE_TEMP_INPUT);
			if (!(subf && subf->flags & SENSORS_MODE_R))
				continue;
			
			double val;
			int rc = sensors_get_value(cn, subf->number, &val);
			if (rc)
				continue;
			
			gpu->temp = val;
			tailsprintf(buf, "%5.1fC         | ", val);
			return;
		}
	}
#endif
#ifdef HAVE_ADL
	if (gpu->has_adl) {
		int gpuid = gpu->device_id;
		float gt = gpu_temp(gpuid);
		int gf = gpu_fanspeed(gpuid);
		int gp;

		if (gt != -1)
			tailsprintf(buf, "%5.1fC ", gt);
		else
			tailsprintf(buf, "       ");
		if (gf != -1)
			tailsprintf(buf, "%4dRPM ", gf);
		else if ((gp = gpu_fanpercent(gpuid)) != -1)
			tailsprintf(buf, "%3d%%    ", gp);
		else
			tailsprintf(buf, "        ");
		tailsprintf(buf, "| ");
	}
	else
#endif
		tailsprintf(buf, "               | ");
}

static struct api_data*
get_opencl_api_extra_device_status(struct cgpu_info *gpu)
{
	struct api_data*root = NULL;

	float gt, gv;
	int ga, gf, gp, gc, gm, pt;
#ifdef HAVE_ADL
	if (!gpu_stats(gpu->device_id, &gt, &gc, &gm, &gv, &ga, &gf, &gp, &pt))
#endif
		gt = gv = gm = gc = ga = gf = gp = pt = 0;
	root = api_add_int(root, "Fan Speed", &gf, true);
	root = api_add_int(root, "Fan Percent", &gp, true);
	root = api_add_int(root, "GPU Clock", &gc, true);
	root = api_add_int(root, "Memory Clock", &gm, true);
	root = api_add_volts(root, "GPU Voltage", &gv, true);
	root = api_add_int(root, "GPU Activity", &ga, true);
	root = api_add_int(root, "Powertune", &pt, true);

	char intensity[20];
	if (gpu->dynamic)
		strcpy(intensity, "D");
	else
		sprintf(intensity, "%d", gpu->intensity);
	root = api_add_string(root, "Intensity", intensity, true);

	return root;
}

struct opencl_thread_data {
	cl_int (*queue_kernel_parameters)(_clState *, dev_blk_ctx *, cl_uint);
	uint32_t *res;
};

static uint32_t *blank_res;

static bool opencl_thread_prepare(struct thr_info *thr)
{
	char name[256];
	struct timeval now;
	struct cgpu_info *cgpu = thr->cgpu;
	int gpu = cgpu->device_id;
	int virtual_gpu = cgpu->virtual_gpu;
	int i = thr->id;
	static bool failmessage = false;
	int buffersize = opt_scrypt ? SCRYPT_BUFFERSIZE : BUFFERSIZE;

	if (!blank_res)
		blank_res = calloc(buffersize, 1);
	if (!blank_res) {
		applog(LOG_ERR, "Failed to calloc in opencl_thread_init");
		return false;
	}

	strcpy(name, "");
	applog(LOG_INFO, "Init GPU thread %i GPU %i virtual GPU %i", i, gpu, virtual_gpu);
	clStates[i] = initCl(virtual_gpu, name, sizeof(name));
	if (!clStates[i]) {
#ifdef HAVE_CURSES
		if (use_curses)
			enable_curses();
#endif
		applog(LOG_ERR, "Failed to init GPU thread %d, disabling device %d", i, gpu);
		if (!failmessage) {
			applog(LOG_ERR, "Restarting the GPU from the menu will not fix this.");
			applog(LOG_ERR, "Try restarting BFGMiner.");
			failmessage = true;
#ifdef HAVE_CURSES
			char *buf;
			if (use_curses) {
				buf = curses_input("Press enter to continue");
				if (buf)
					free(buf);
			}
#endif
		}
		cgpu->deven = DEV_DISABLED;
		cgpu->status = LIFE_NOSTART;

		dev_error(cgpu, REASON_DEV_NOSTART);

		return false;
	}
	if (!cgpu->name)
		cgpu->name = strdup(name);
	if (!cgpu->kname)
	{
		switch (clStates[i]->chosen_kernel) {
			case KL_DIABLO:
				cgpu->kname = "diablo";
				break;
			case KL_DIAKGCN:
				cgpu->kname = "diakgcn";
				break;
			case KL_PHATK:
				cgpu->kname = "phatk";
				break;
#ifdef USE_SCRYPT
			case KL_SCRYPT:
				cgpu->kname = "scrypt";
				break;
#endif
			case KL_POCLBM:
				cgpu->kname = "poclbm";
				break;
			default:
				break;
		}
	}
	applog(LOG_INFO, "initCl() finished. Found %s", name);
	cgtime(&now);
	get_datestamp(cgpu->init, &now);

	have_opencl = true;

	return true;
}

static bool opencl_thread_init(struct thr_info *thr)
{
	const int thr_id = thr->id;
	struct cgpu_info *gpu = thr->cgpu;
	struct opencl_thread_data *thrdata;
	_clState *clState = clStates[thr_id];
	cl_int status = 0;
	thrdata = calloc(1, sizeof(*thrdata));
	thr->cgpu_data = thrdata;
	int buffersize = opt_scrypt ? SCRYPT_BUFFERSIZE : BUFFERSIZE;

	if (!thrdata) {
		applog(LOG_ERR, "Failed to calloc in opencl_thread_init");
		return false;
	}

	switch (clState->chosen_kernel) {
		case KL_POCLBM:
			thrdata->queue_kernel_parameters = &queue_poclbm_kernel;
			break;
		case KL_PHATK:
			thrdata->queue_kernel_parameters = &queue_phatk_kernel;
			break;
		case KL_DIAKGCN:
			thrdata->queue_kernel_parameters = &queue_diakgcn_kernel;
			break;
#ifdef USE_SCRYPT
		case KL_SCRYPT:
			thrdata->queue_kernel_parameters = &queue_scrypt_kernel;
			break;
#endif
		default:
		case KL_DIABLO:
			thrdata->queue_kernel_parameters = &queue_diablo_kernel;
			break;
	}

	thrdata->res = calloc(buffersize, 1);

	if (!thrdata->res) {
		free(thrdata);
		applog(LOG_ERR, "Failed to calloc in opencl_thread_init");
		return false;
	}

	status |= clEnqueueWriteBuffer(clState->commandQueue, clState->outputBuffer, CL_TRUE, 0,
				       buffersize, blank_res, 0, NULL, NULL);
	if (unlikely(status != CL_SUCCESS)) {
		applog(LOG_ERR, "Error: clEnqueueWriteBuffer failed.");
		return false;
	}

	gpu->status = LIFE_WELL;

	gpu->device_last_well = time(NULL);

	return true;
}


static bool opencl_prepare_work(struct thr_info __maybe_unused *thr, struct work *work)
{
#ifdef USE_SCRYPT
	if (opt_scrypt)
		work->blk.work = work;
	else
#endif
		precalc_hash(&work->blk, (uint32_t *)(work->midstate), (uint32_t *)(work->data + 64));
	return true;
}

extern int opt_dynamic_interval;

static int64_t opencl_scanhash(struct thr_info *thr, struct work *work,
				int64_t __maybe_unused max_nonce)
{
	const int thr_id = thr->id;
	struct opencl_thread_data *thrdata = thr->cgpu_data;
	struct cgpu_info *gpu = thr->cgpu;
	_clState *clState = clStates[thr_id];
	const cl_kernel *kernel = &clState->kernel;
	const int dynamic_us = opt_dynamic_interval * 1000;

	cl_int status;
	size_t globalThreads[1];
	size_t localThreads[1] = { clState->wsize };
	int64_t hashes;
	int found = opt_scrypt ? SCRYPT_FOUND : FOUND;
	int buffersize = opt_scrypt ? SCRYPT_BUFFERSIZE : BUFFERSIZE;

	/* Windows' timer resolution is only 15ms so oversample 5x */
	if (gpu->dynamic && (++gpu->intervals * dynamic_us) > 70000) {
		struct timeval tv_gpuend;
		double gpu_us;

		cgtime(&tv_gpuend);
		gpu_us = us_tdiff(&tv_gpuend, &gpu->tv_gpustart) / gpu->intervals;
		if (gpu_us > dynamic_us) {
			if (gpu->intensity > MIN_INTENSITY)
				--gpu->intensity;
		} else if (gpu_us < dynamic_us / 2) {
			if (gpu->intensity < MAX_INTENSITY)
				++gpu->intensity;
		}
		memcpy(&(gpu->tv_gpustart), &tv_gpuend, sizeof(struct timeval));
		gpu->intervals = 0;
	}

	set_threads_hashes(clState->vwidth, &hashes, globalThreads, localThreads[0], &gpu->intensity);
	if (hashes > gpu->max_hashes)
		gpu->max_hashes = hashes;

	status = thrdata->queue_kernel_parameters(clState, &work->blk, globalThreads[0]);
	if (unlikely(status != CL_SUCCESS)) {
		applog(LOG_ERR, "Error: clSetKernelArg of all params failed.");
		return -1;
	}

	if (clState->goffset) {
		size_t global_work_offset[1];

		global_work_offset[0] = work->blk.nonce;
		status = clEnqueueNDRangeKernel(clState->commandQueue, *kernel, 1, global_work_offset,
						globalThreads, localThreads, 0,  NULL, NULL);
	} else
		status = clEnqueueNDRangeKernel(clState->commandQueue, *kernel, 1, NULL,
						globalThreads, localThreads, 0,  NULL, NULL);
	if (unlikely(status != CL_SUCCESS)) {
		applog(LOG_ERR, "Error %d: Enqueueing kernel onto command queue. (clEnqueueNDRangeKernel)", status);
		return -1;
	}

	status = clEnqueueReadBuffer(clState->commandQueue, clState->outputBuffer, CL_FALSE, 0,
				     buffersize, thrdata->res, 0, NULL, NULL);
	if (unlikely(status != CL_SUCCESS)) {
		applog(LOG_ERR, "Error: clEnqueueReadBuffer failed error %d. (clEnqueueReadBuffer)", status);
		return -1;
	}

	/* The amount of work scanned can fluctuate when intensity changes
	 * and since we do this one cycle behind, we increment the work more
	 * than enough to prevent repeating work */
	work->blk.nonce += gpu->max_hashes;

	/* This finish flushes the readbuffer set with CL_FALSE in clEnqueueReadBuffer */
	clFinish(clState->commandQueue);

	/* FOUND entry is used as a counter to say how many nonces exist */
	if (thrdata->res[found]) {
		/* Clear the buffer again */
		status = clEnqueueWriteBuffer(clState->commandQueue, clState->outputBuffer, CL_FALSE, 0,
					      buffersize, blank_res, 0, NULL, NULL);
		if (unlikely(status != CL_SUCCESS)) {
			applog(LOG_ERR, "Error: clEnqueueWriteBuffer failed.");
			return -1;
		}
		applog(LOG_DEBUG, "GPU %d found something?", gpu->device_id);
		postcalc_hash_async(thr, work, thrdata->res);
		memset(thrdata->res, 0, buffersize);
		/* This finish flushes the writebuffer set with CL_FALSE in clEnqueueWriteBuffer */
		clFinish(clState->commandQueue);
	}

	return hashes;
}

static void opencl_thread_shutdown(struct thr_info *thr)
{
	const int thr_id = thr->id;
	_clState *clState = clStates[thr_id];

	clReleaseKernel(clState->kernel);
	clReleaseProgram(clState->program);
	clReleaseCommandQueue(clState->commandQueue);
	clReleaseContext(clState->context);
}

struct device_drv opencl_api = {
	.dname = "opencl",
	.name = "OCL",
	.drv_detect = opencl_detect,
	.reinit_device = reinit_opencl_device,
	.get_statline_before = get_opencl_statline_before,
	.get_api_extra_device_status = get_opencl_api_extra_device_status,
	.thread_prepare = opencl_thread_prepare,
	.thread_init = opencl_thread_init,
	.prepare_work = opencl_prepare_work,
	.scanhash = opencl_scanhash,
	.thread_shutdown = opencl_thread_shutdown,
};
#endif<|MERGE_RESOLUTION|>--- conflicted
+++ resolved
@@ -897,11 +897,7 @@
 				if (powertune != -1)
 					tailsprintf(logline, "P: %d%%", powertune);
 				tailsprintf(logline, "\n");
-<<<<<<< HEAD
-				wlog("%s", logline);
-=======
 				_wlog(logline);
->>>>>>> 4280537a
 			}
 		}
 #endif
