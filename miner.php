--- conflicted
+++ resolved
@@ -17,11 +17,7 @@
 #
 $doctype = "<!DOCTYPE html>\n";
 #
-<<<<<<< HEAD
 # See README.RPC for more details of these variables and how
-=======
-# See API-README for more details of these variables and how
->>>>>>> b445f9ce
 # to configure miner.php
 #
 # Web page title
@@ -154,13 +150,7 @@
 			'Utility', 'Hardware Errors=HW Errs', 'Network Blocks=Net Blks'),
  'POOL+STATS' => array('STATS.ID=ID', 'POOL.URL=URL',
 			'POOL.Has Stratum=Stratum', 'POOL.Stratum Active=StrAct',
-<<<<<<< HEAD
 			'STATS.Net Bytes Sent=NSent',
-=======
-			'POOL.Has GBT=GBT', 'STATS.Times Sent=TSent',
-			'STATS.Bytes Sent=BSent', 'STATS.Net Bytes Sent=NSent',
-			'STATS.Times Recv=TRecv', 'STATS.Bytes Recv=BRecv',
->>>>>>> b445f9ce
 			'STATS.Net Bytes Recv=NRecv', 'GEN.AvShr=AvShr'));
 #
 $poolssum = array(
@@ -173,18 +163,10 @@
 $poolsext = array(
  'POOL+STATS' => array(
 	'where' => null,
-<<<<<<< HEAD
 	'group' => array('POOL.URL', 'POOL.Has Stratum', 'POOL.Stratum Active'),
 	'calc' => array(
 			'STATS.Net Bytes Sent' => 'sum',
 			'STATS.Net Bytes Recv' => 'sum',
-=======
-	'group' => array('POOL.URL', 'POOL.Has Stratum', 'POOL.Stratum Active', 'POOL.Has GBT'),
-	'calc' => array('POOL.Difficulty Accepted' => 'sum', 'POOL.Difficulty Rejected' => 'sum',
-			'STATS.Times Sent' => 'sum', 'STATS.Bytes Sent' => 'sum',
-			'STATS.Net Bytes Sent' => 'sum', 'STATS.Times Recv' => 'sum',
-			'STATS.Bytes Recv' => 'sum', 'STATS.Net Bytes Recv' => 'sum',
->>>>>>> b445f9ce
 			'POOL.Accepted' => 'sum'),
 	'gen' => array('AvShr' => 'round(POOL.Difficulty Accepted/max(POOL.Accepted,1)*100)/100'),
 	'having' => array(array('STATS.Bytes Recv', '>', 0)))
@@ -2406,13 +2388,8 @@
 #
 function ss($a, $b)
 {
-<<<<<<< HEAD
- $la = strlen(a);
- $lb = strlen(b);
-=======
  $la = strlen($a);
  $lb = strlen($b);
->>>>>>> b445f9ce
  if ($la != $lb)
 	return $la - $lb;
  return strcmp($a, $b);
