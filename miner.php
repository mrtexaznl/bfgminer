--- conflicted
+++ resolved
@@ -30,16 +30,12 @@
 # This assumes shares are 1 difficulty shares
 $checklastshare = true;
 #
-<<<<<<< HEAD
-# Set $rigs to an array of your BFGMiner rigs that are running
-=======
 # Set $poolinputs to true to show the input fields for adding a pool
 # and changing the pool priorities
 # N.B. also if $readonly is true, it will not display the fields
 $poolinputs = false;
 #
-# Set $rigs to an array of your cgminer rigs that are running
->>>>>>> 64261e7a
+# Set $rigs to an array of your BFGMiner rigs that are running
 #  format: 'IP:Port' or 'Host:Port' or 'Host:Port:Name'
 # If you only have one rig, it will just show the detail of that rig
 # If you have more than one rig it will show a summary of all the rigs
