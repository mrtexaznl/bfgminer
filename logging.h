/*
 * Copyright 2012 zefir
 *
 * This program is free software; you can redistribute it and/or modify it
 * under the terms of the GNU General Public License as published by the Free
 * Software Foundation; either version 3 of the License, or (at your option)
 * any later version.  See COPYING for more details.
 */

#ifndef __LOGGING_H__
#define __LOGGING_H__

#include "config.h"
#include <stdbool.h>
#include <stdarg.h>

#ifdef HAVE_SYSLOG_H
#include <syslog.h>
#else
enum {
	LOG_ERR,
	LOG_WARNING,
	LOG_NOTICE,
	LOG_INFO,
	LOG_DEBUG,
};
#endif

/* debug flags */
extern bool opt_debug;
extern bool opt_debug_console;
extern bool opt_log_output;
extern bool opt_log_microseconds;
extern bool opt_realquiet;
extern bool want_per_device_stats;

/* global log_level, messages with lower or equal prio are logged */
extern int opt_log_level;

<<<<<<< HEAD
/* low-level logging functions with priority parameter */
extern void vapplog(int prio, const char *fmt, va_list ap) FORMAT_SYNTAX_CHECK(printf, 2, 0);
extern void applog(int prio, const char *fmt, ...) FORMAT_SYNTAX_CHECK(printf, 2, 3);

#define applogr(rv, prio, ...)  do {  \
	applog(prio, __VA_ARGS__);  \
	return rv;  \
} while (0)

/* high-level logging functions with implicit priority */
extern void log_error(const char *fmt, ...) FORMAT_SYNTAX_CHECK(printf, 1, 2);
extern void log_warning(const char *fmt, ...) FORMAT_SYNTAX_CHECK(printf, 1, 2);
extern void log_notice(const char *fmt, ...) FORMAT_SYNTAX_CHECK(printf, 1, 2);
extern void log_info(const char *fmt, ...) FORMAT_SYNTAX_CHECK(printf, 1, 2);
extern void log_debug(const char *fmt, ...) FORMAT_SYNTAX_CHECK(printf, 1, 2);

extern void hexdump(const void *, unsigned int len);
=======
#define LOGBUFSIZ 256

extern void _applog(int prio, const char *str);

#define applog(prio, fmt, ...) do { \
	if (opt_debug || prio != LOG_DEBUG) { \
		if (use_syslog || opt_log_output || prio <= opt_log_level) { \
			char tmp42[LOGBUFSIZ]; \
			snprintf(tmp42, sizeof(tmp42), fmt, ##__VA_ARGS__); \
			_applog(prio, tmp42); \
		} \
	} \
} while (0)

#define quit(status, fmt, ...) do { \
	if (fmt) { \
		char tmp42[LOGBUFSIZ]; \
		snprintf(tmp42, sizeof(tmp42), fmt, ##__VA_ARGS__); \
		_applog(LOG_ERR, tmp42); \
	} \
	_quit(status); \
} while (0)

#ifdef HAVE_CURSES

#define wlog(fmt, ...) do { \
	char tmp42[LOGBUFSIZ]; \
	snprintf(tmp42, sizeof(tmp42), fmt, ##__VA_ARGS__); \
	_wlog(tmp42); \
} while (0)

#define wlogprint(fmt, ...) do { \
	char tmp42[LOGBUFSIZ]; \
	snprintf(tmp42, sizeof(tmp42), fmt, ##__VA_ARGS__); \
	_wlogprint(tmp42); \
} while (0)

#endif
>>>>>>> e2b4d490

#endif /* __LOGGING_H__ */<|MERGE_RESOLUTION|>--- conflicted
+++ resolved
@@ -37,37 +37,21 @@
 /* global log_level, messages with lower or equal prio are logged */
 extern int opt_log_level;
 
-<<<<<<< HEAD
-/* low-level logging functions with priority parameter */
-extern void vapplog(int prio, const char *fmt, va_list ap) FORMAT_SYNTAX_CHECK(printf, 2, 0);
-extern void applog(int prio, const char *fmt, ...) FORMAT_SYNTAX_CHECK(printf, 2, 3);
-
-#define applogr(rv, prio, ...)  do {  \
-	applog(prio, __VA_ARGS__);  \
-	return rv;  \
-} while (0)
-
-/* high-level logging functions with implicit priority */
-extern void log_error(const char *fmt, ...) FORMAT_SYNTAX_CHECK(printf, 1, 2);
-extern void log_warning(const char *fmt, ...) FORMAT_SYNTAX_CHECK(printf, 1, 2);
-extern void log_notice(const char *fmt, ...) FORMAT_SYNTAX_CHECK(printf, 1, 2);
-extern void log_info(const char *fmt, ...) FORMAT_SYNTAX_CHECK(printf, 1, 2);
-extern void log_debug(const char *fmt, ...) FORMAT_SYNTAX_CHECK(printf, 1, 2);
-
-extern void hexdump(const void *, unsigned int len);
-=======
 #define LOGBUFSIZ 256
 
 extern void _applog(int prio, const char *str);
 
 #define applog(prio, fmt, ...) do { \
 	if (opt_debug || prio != LOG_DEBUG) { \
-		if (use_syslog || opt_log_output || prio <= opt_log_level) { \
 			char tmp42[LOGBUFSIZ]; \
 			snprintf(tmp42, sizeof(tmp42), fmt, ##__VA_ARGS__); \
 			_applog(prio, tmp42); \
-		} \
 	} \
+} while (0)
+
+#define applogr(rv, prio, ...)  do {  \
+	applog(prio, __VA_ARGS__);  \
+	return rv;  \
 } while (0)
 
 #define quit(status, fmt, ...) do { \
@@ -94,6 +78,7 @@
 } while (0)
 
 #endif
->>>>>>> e2b4d490
+
+extern void hexdump(const void *, unsigned int len);
 
 #endif /* __LOGGING_H__ */