/*
 * Copyright 2012 Luke Dashjr
 * Copyright 2012 Xiangfu <xiangfu@openmobilefree.com>
 * Copyright 2012 Andrew Smith
 *
 * This program is free software; you can redistribute it and/or modify it
 * under the terms of the GNU General Public License as published by the Free
 * Software Foundation; either version 3 of the License, or (at your option)
 * any later version.  See COPYING for more details.
 */

/*
 * Those code should be works fine with V2 and V3 bitstream of Icarus.
 * Operation:
 *   No detection implement.
 *   Input: 64B = 32B midstate + 20B fill bytes + last 12 bytes of block head.
 *   Return: send back 32bits immediately when Icarus found a valid nonce.
 *           no query protocol implemented here, if no data send back in ~11.3
 *           seconds (full cover time on 32bit nonce range by 380MH/s speed)
 *           just send another work.
 * Notice:
 *   1. Icarus will start calculate when you push a work to them, even they
 *      are busy.
 *   2. The 2 FPGAs on Icarus will distribute the job, one will calculate the
 *      0 ~ 7FFFFFFF, another one will cover the 80000000 ~ FFFFFFFF.
 *   3. It's possible for 2 FPGAs both find valid nonce in the meantime, the 2
 *      valid nonce will all be send back.
 *   4. Icarus will stop work when: a valid nonce has been found or 32 bits
 *      nonce range is completely calculated.
 */

#include "config.h"

#include <limits.h>
#include <pthread.h>
#include <stdio.h>
#include <sys/time.h>
#include <sys/types.h>
#include <dirent.h>
#include <unistd.h>
#ifndef WIN32
  #include <termios.h>
  #include <sys/stat.h>
  #include <fcntl.h>
  #ifndef O_CLOEXEC
    #define O_CLOEXEC 0
  #endif
#else
  #include <windows.h>
  #include <io.h>
#endif
#ifdef HAVE_SYS_EPOLL_H
  #include <sys/epoll.h>
  #define HAVE_EPOLL
#endif

#include "elist.h"
#include "fpgautils.h"
#include "miner.h"

// The serial I/O speed - Linux uses a define 'B115200' in bits/termios.h
#define ICARUS_IO_SPEED 115200

// The size of a successful nonce read
#define ICARUS_READ_SIZE 4

// Ensure the sizes are correct for the Serial read
#if (ICARUS_READ_SIZE != 4)
#error ICARUS_READ_SIZE must be 4
#endif
#define ASSERT1(condition) __maybe_unused static char sizeof_uint32_t_must_be_4[(condition)?1:-1]
ASSERT1(sizeof(uint32_t) == 4);

#define ICARUS_READ_TIME ((double)ICARUS_READ_SIZE * (double)8.0 / (double)ICARUS_IO_SPEED)

// Fraction of a second, USB timeout is measured in
// i.e. 10 means 1/10 of a second
// Right now, it MUST be 10 due to other assumptions.
#define TIME_FACTOR 10
// It's 10 per second, thus value = 10/TIME_FACTOR =
#define ICARUS_READ_FAULT_DECISECONDS 1

// In timing mode: Default starting value until an estimate can be obtained
// 5 seconds allows for up to a ~840MH/s device
#define ICARUS_READ_COUNT_TIMING	(5 * TIME_FACTOR)

// For a standard Icarus REV3
#define ICARUS_REV3_HASH_TIME 0.00000000264083
#define NANOSEC 1000000000.0

// Icarus Rev3 doesn't send a completion message when it finishes
// the full nonce range, so to avoid being idle we must abort the
// work (by starting a new work) shortly before it finishes
//
// Thus we need to estimate 2 things:
//	1) How many hashes were done if the work was aborted
//	2) How high can the timeout be before the Icarus is idle,
//		to minimise the number of work started
//	We set 2) to 'the calculated estimate' - 1
//	to ensure the estimate ends before idle
//
// The simple calculation used is:
//	Tn = Total time in seconds to calculate n hashes
//	Hs = seconds per hash
//	Xn = number of hashes
//	W  = code overhead per work
//
// Rough but reasonable estimate:
//	Tn = Hs * Xn + W	(of the form y = mx + b)
//
// Thus:
//	Line of best fit (using least squares)
//
//	Hs = (n*Sum(XiTi)-Sum(Xi)*Sum(Ti))/(n*Sum(Xi^2)-Sum(Xi)^2)
//	W = Sum(Ti)/n - (Hs*Sum(Xi))/n
//
// N.B. W is less when aborting work since we aren't waiting for the reply
//	to be transferred back (ICARUS_READ_TIME)
//	Calculating the hashes aborted at n seconds is thus just n/Hs
//	(though this is still a slight overestimate due to code delays)
//

// Both below must be exceeded to complete a set of data
// Minimum how long after the first, the last data point must be
#define HISTORY_SEC 60
// Minimum how many points a single ICARUS_HISTORY should have
#define MIN_DATA_COUNT 5
// The value above used is doubled each history until it exceeds:
#define MAX_MIN_DATA_COUNT 100

#if (TIME_FACTOR != 10)
#error TIME_FACTOR must be 10
#endif

static struct timeval history_sec = { HISTORY_SEC, 0 };

// Store the last INFO_HISTORY data sets
// [0] = current data, not yet ready to be included as an estimate
// Each new data set throws the last old set off the end thus
// keeping a ongoing average of recent data
#define INFO_HISTORY 10

struct ICARUS_HISTORY {
	struct timeval finish;
	double sumXiTi;
	double sumXi;
	double sumTi;
	double sumXi2;
	uint32_t values;
	uint32_t hash_count_min;
	uint32_t hash_count_max;
};

enum timing_mode { MODE_DEFAULT, MODE_SHORT, MODE_LONG, MODE_VALUE };

static const char *MODE_DEFAULT_STR = "default";
static const char *MODE_SHORT_STR = "short";
static const char *MODE_LONG_STR = "long";
static const char *MODE_VALUE_STR = "value";
static const char *MODE_UNKNOWN_STR = "unknown";

struct ICARUS_INFO {
	// time to calculate the golden_ob
	uint64_t golden_hashes;
	struct timeval golden_tv;

	struct ICARUS_HISTORY history[INFO_HISTORY+1];
	uint32_t min_data_count;

	// seconds per Hash
	double Hs;
	int read_count;

	enum timing_mode timing_mode;
	bool do_icarus_timing;

	double fullnonce;
	int count;
	double W;
	uint32_t values;
	uint64_t hash_count_range;

	// Determine the cost of history processing
	// (which will only affect W)
	uint64_t history_count;
	struct timeval history_time;
};

// One for each possible device
static struct ICARUS_INFO **icarus_info;

struct device_api icarus_api;

static void rev(unsigned char *s, size_t l)
{
	size_t i, j;
	unsigned char t;

	for (i = 0, j = l - 1; i < j; i++, j--) {
		t = s[i];
		s[i] = s[j];
		s[j] = t;
	}
}

#define icarus_open2(devpath, purge)  serial_open(devpath, 115200, ICARUS_READ_FAULT_DECISECONDS, purge)
#define icarus_open(devpath)  icarus_open2(devpath, false)

static int icarus_gets(unsigned char *buf, int fd, struct timeval *tv_finish, struct thr_info *thr, int read_count)
{
	ssize_t ret = 0;
	int rc = 0;
	int epollfd = -1;
	int read_amount = ICARUS_READ_SIZE;
	bool first = true;

#ifdef HAVE_EPOLL
	struct epoll_event ev;
	struct epoll_event evr[2];
	int epoll_timeout = ICARUS_READ_FAULT_DECISECONDS * 100;
	epollfd = epoll_create(2);
	if (epollfd != -1) {
		ev.events = EPOLLIN;
		ev.data.fd = fd;
		if (-1 == epoll_ctl(epollfd, EPOLL_CTL_ADD, fd, &ev)) {
			close(epollfd);
			epollfd = -1;
		}
		if (thr->work_restart_fd != -1)
		{
			ev.data.fd = thr->work_restart_fd;
			if (-1 == epoll_ctl(epollfd, EPOLL_CTL_ADD, thr->work_restart_fd, &ev))
				applog(LOG_ERR, "Icarus: Error adding work restart fd to epoll");
			else
			{
				epoll_timeout *= read_count;
				read_count = 1;
			}
		}
	}
	else
		applog(LOG_ERR, "Icarus: Error creating epoll");
#endif

	// Read reply 1 byte at a time to get earliest tv_finish
	while (true) {
#ifdef HAVE_EPOLL
		if (epollfd != -1 && (ret = epoll_wait(epollfd, evr, 2, epoll_timeout)) != -1)
		{
			if (ret == 1 && evr[0].data.fd == fd)
				ret = read(fd, buf, 1);
			else
			{
				if (ret)
					// work restart trigger
					(void)read(thr->work_restart_fd, buf, read_amount);
				ret = 0;
			}
		}
		else
#endif
		ret = read(fd, buf, 1);

		if (first)
			gettimeofday(tv_finish, NULL);

		if (ret >= read_amount)
		{
			if (epollfd != -1)
				close(epollfd);
			return 0;
		}

		if (ret > 0) {
			buf += ret;
			read_amount -= ret;
			first = false;
			continue;
		}
			
		rc++;
		if (rc >= read_count || thr->work_restart) {
			if (epollfd != -1)
				close(epollfd);
			if (opt_debug) {
				rc *= ICARUS_READ_FAULT_DECISECONDS;
				applog(LOG_DEBUG,
			        "Icarus Read: %s %d.%d seconds",
			        thr->work_restart ? "Work restart at" : "No data in",
			        rc / 10, rc % 10);
			}
			return 1;
		}
	}
}

static int icarus_write(int fd, const void *buf, size_t bufLen)
{
	size_t ret;

	ret = write(fd, buf, bufLen);
	if (unlikely(ret != bufLen))
		return 1;

	return 0;
}

#define icarus_close(fd) close(fd)

static const char *timing_mode_str(enum timing_mode timing_mode)
{
	switch(timing_mode) {
	case MODE_DEFAULT:
		return MODE_DEFAULT_STR;
	case MODE_SHORT:
		return MODE_SHORT_STR;
	case MODE_LONG:
		return MODE_LONG_STR;
	case MODE_VALUE:
		return MODE_VALUE_STR;
	default:
		return MODE_UNKNOWN_STR;
	}
}

static void set_timing_mode(struct cgpu_info *icarus)
{
	struct ICARUS_INFO *info = icarus_info[icarus->device_id];
	double Hs;
	char buf[BUFSIZ+1];
	char *ptr, *comma, *eq;
	size_t max;
	int i;

	if (opt_icarus_timing == NULL)
		buf[0] = '\0';
	else {
		ptr = opt_icarus_timing;
		for (i = 0; i < icarus->device_id; i++) {
			comma = strchr(ptr, ',');
			if (comma == NULL)
				break;
			ptr = comma + 1;
		}

		comma = strchr(ptr, ',');
		if (comma == NULL)
			max = strlen(ptr);
		else
			max = comma - ptr;

		if (max > BUFSIZ)
			max = BUFSIZ;
		strncpy(buf, ptr, max);
		buf[max] = '\0';
	}

	info->Hs = 0;
	info->read_count = 0;

	if (strcasecmp(buf, MODE_SHORT_STR) == 0) {
		info->Hs = ICARUS_REV3_HASH_TIME;
		info->read_count = ICARUS_READ_COUNT_TIMING;

		info->timing_mode = MODE_SHORT;
		info->do_icarus_timing = true;
	} else if (strcasecmp(buf, MODE_LONG_STR) == 0) {
		info->Hs = ICARUS_REV3_HASH_TIME;
		info->read_count = ICARUS_READ_COUNT_TIMING;

		info->timing_mode = MODE_LONG;
		info->do_icarus_timing = true;
	} else if ((Hs = atof(buf)) != 0) {
		info->Hs = Hs / NANOSEC;
		info->fullnonce = info->Hs * (((double)0xffffffff) + 1);

		if ((eq = strchr(buf, '=')) != NULL)
			info->read_count = atoi(eq+1);

		if (info->read_count < 1)
			info->read_count = (int)(info->fullnonce * TIME_FACTOR) - 1;

		if (unlikely(info->read_count < 1))
			info->read_count = 1;

		info->timing_mode = MODE_VALUE;
		info->do_icarus_timing = false;
	} else {
		// Anything else in buf just uses DEFAULT mode

		info->Hs = ICARUS_REV3_HASH_TIME;
		info->fullnonce = info->Hs * (((double)0xffffffff) + 1);

		if ((eq = strchr(buf, '=')) != NULL)
			info->read_count = atoi(eq+1);

		if (info->read_count < 1)
			info->read_count = (int)(info->fullnonce * TIME_FACTOR) - 1;

		info->timing_mode = MODE_DEFAULT;
		info->do_icarus_timing = false;
	}

	info->min_data_count = MIN_DATA_COUNT;

	applog(LOG_DEBUG, "Icarus: Init: %d mode=%s read_count=%d Hs=%e",
		icarus->device_id, timing_mode_str(info->timing_mode), info->read_count, info->Hs);

}

static bool icarus_detect_one(const char *devpath)
{
	struct ICARUS_INFO *info;
	struct timeval tv_start, tv_finish;
	int fd;

	// Block 171874 nonce = (0xa2870100) = 0x000187a2
	// N.B. golden_ob MUST take less time to calculate
	//	than the timeout set in icarus_open()
	//	This one takes ~0.53ms on Rev3 Icarus
	const char golden_ob[] =
		"4679ba4ec99876bf4bfe086082b40025"
		"4df6c356451471139a3afa71e48f544a"
		"00000000000000000000000000000000"
		"0000000087320b1a1426674f2fa722ce";

	const char golden_nonce[] = "000187a2";
	const uint32_t golden_nonce_val = 0x000187a2;

	unsigned char ob_bin[64], nonce_bin[ICARUS_READ_SIZE];
	char *nonce_hex;

	applog(LOG_DEBUG, "Icarus Detect: Attempting to open %s", devpath);

	fd = icarus_open2(devpath, true);
	if (unlikely(fd == -1)) {
		applog(LOG_ERR, "Icarus Detect: Failed to open %s", devpath);
		return false;
	}

	hex2bin(ob_bin, golden_ob, sizeof(ob_bin));
	icarus_write(fd, ob_bin, sizeof(ob_bin));
	gettimeofday(&tv_start, NULL);

	memset(nonce_bin, 0, sizeof(nonce_bin));
	struct thr_info dummy = {
		.work_restart = false,
		.work_restart_fd = -1,
	};
	icarus_gets(nonce_bin, fd, &tv_finish, &dummy, 1);

	icarus_close(fd);

	nonce_hex = bin2hex(nonce_bin, sizeof(nonce_bin));
	if (nonce_hex) {
		if (strncmp(nonce_hex, golden_nonce, 8)) {
			applog(LOG_ERR, 
				"Icarus Detect: "
				"Test failed at %s: get %s, should: %s",
				devpath, nonce_hex, golden_nonce);
			free(nonce_hex);
			return false;
		}
		applog(LOG_DEBUG, 
			"Icarus Detect: "
			"Test succeeded at %s: got %s",
				devpath, nonce_hex);
		free(nonce_hex);
	} else
		return false;

	/* We have a real Icarus! */
	struct cgpu_info *icarus;
	icarus = calloc(1, sizeof(struct cgpu_info));
	icarus->api = &icarus_api;
	icarus->device_path = strdup(devpath);
	icarus->threads = 1;
	add_cgpu(icarus);
	icarus_info = realloc(icarus_info, sizeof(struct ICARUS_INFO *) * (total_devices + 1));

	applog(LOG_INFO, "Found Icarus at %s, mark as %d",
		devpath, icarus->device_id);

	// Since we are adding a new device on the end it needs to always be allocated
	icarus_info[icarus->device_id] = (struct ICARUS_INFO *)malloc(sizeof(struct ICARUS_INFO));
	if (unlikely(!(icarus_info[icarus->device_id])))
		quit(1, "Failed to malloc ICARUS_INFO");

	info = icarus_info[icarus->device_id];

	// Initialise everything to zero for a new device
	memset(info, 0, sizeof(struct ICARUS_INFO));

	info->golden_hashes = (golden_nonce_val & 0x7fffffff) << 1;
	timersub(&tv_finish, &tv_start, &(info->golden_tv));

	set_timing_mode(icarus);

	return true;
}

static void icarus_detect()
{
	serial_detect(icarus_api.dname, icarus_detect_one);
}

struct icarus_state {
	bool firstrun;
	struct timeval tv_workstart;
	struct timeval tv_workfinish;
	struct work last_work;
	bool changework;
};

static bool icarus_prepare(struct thr_info *thr)
{
	struct cgpu_info *icarus = thr->cgpu;

	struct timeval now;

	int fd = icarus_open2(icarus->device_path, true);
	if (unlikely(-1 == fd)) {
		applog(LOG_ERR, "Failed to open Icarus on %s",
		       icarus->device_path);
		return false;
	}

	icarus->device_fd = fd;

	applog(LOG_INFO, "Opened Icarus on %s", icarus->device_path);
	gettimeofday(&now, NULL);
	get_datestamp(icarus->init, &now);

	struct icarus_state *state;
	thr->cgpu_data = state = calloc(1, sizeof(*state));
	state->firstrun = true;

#ifdef HAVE_EPOLL
	int epollfd = epoll_create(2);
	if (epollfd != -1)
	{
		close(epollfd);
		thr->work_restart_fd = 0;
	}
#endif

	return true;
}

static int64_t icarus_scanhash(struct thr_info *thr, struct work *work,
				__maybe_unused int64_t max_nonce)
{
	struct cgpu_info *icarus;
	int fd;
	int ret, lret;

	struct ICARUS_INFO *info;

	unsigned char ob_bin[64] = {0}, nonce_bin[ICARUS_READ_SIZE] = {0};
	char *ob_hex;
	uint32_t nonce;
<<<<<<< HEAD
	uint64_t hash_count;
	struct timeval tv_start, elapsed;
=======
	int64_t hash_count;
	struct timeval tv_start, tv_finish, elapsed;
>>>>>>> 0785886b
	struct timeval tv_history_start, tv_history_finish;
	double Ti, Xi;
	int i;

	struct ICARUS_HISTORY *history0, *history;
	int count;
	double Hs, W, fullnonce;
	int read_count;
	int64_t estimate_hashes;
	uint32_t values;
	int64_t hash_count_range;

	elapsed.tv_sec = elapsed.tv_usec = 0;

	icarus = thr->cgpu;
	struct icarus_state *state = thr->cgpu_data;

	// Prepare the next work immediately
	memcpy(ob_bin, work->midstate, 32);
	memcpy(ob_bin + 52, work->data + 64, 12);
	rev(ob_bin, 32);
	rev(ob_bin + 52, 12);

	// Wait for the previous run's result
	fd = icarus->device_fd;
	info = icarus_info[icarus->device_id];

	if (!state->firstrun) {
		if (state->changework)
			state->changework = false;
		else
		{
			/* Icarus will return 4 bytes (ICARUS_READ_SIZE) nonces or nothing */
			lret = icarus_gets(nonce_bin, fd, &state->tv_workfinish, thr, info->read_count);
			if (lret && thr->work_restart) {
				// The prepared work is invalid, and the current work is abandoned
				// Go back to the main loop to get the next work, and stuff
				// Returning to the main loop will clear work_restart, so use a flag...
				state->changework = true;
				return 1;
			}
		}

		tv_start = state->tv_workstart;
		timersub(&state->tv_workfinish, &tv_start, &elapsed);
	}

#ifndef WIN32
	tcflush(fd, TCOFLUSH);
#endif

	gettimeofday(&state->tv_workstart, NULL);

	ret = icarus_write(fd, ob_bin, sizeof(ob_bin));
<<<<<<< HEAD
	if (ret) {
		icarus_close(fd);
		return 0;	/* This should never happen */
	}
=======
	if (ret)
		return -1;	/* This should never happen */

	gettimeofday(&tv_start, NULL);
>>>>>>> 0785886b

	if (opt_debug) {
		ob_hex = bin2hex(ob_bin, sizeof(ob_bin));
		if (ob_hex) {
			applog(LOG_DEBUG, "Icarus %d sent: %s",
				icarus->device_id, ob_hex);
			free(ob_hex);
		}
	}

	// Reopen the serial port to workaround a USB-host-chipset-specific issue with the Icarus's buggy USB-UART
	icarus_close(fd);
	fd = icarus_open(icarus->device_path);
	if (unlikely(-1 == fd)) {
		applog(LOG_ERR, "Failed to reopen Icarus on %s",
		       icarus->device_path);
		return 0;
	}
	icarus->device_fd = fd;

	work->blk.nonce = 0xffffffff;

	if (state->firstrun) {
		state->firstrun = false;
		memcpy(&state->last_work, work, sizeof(state->last_work));
		return 1;
	}

	// OK, done starting Icarus's next job... now process the last run's result!
	memcpy((char *)&nonce, nonce_bin, sizeof(nonce_bin));

	// aborted before becoming idle, get new work
	if (nonce == 0 && lret) {
		memcpy(&state->last_work, work, sizeof(state->last_work));
		// ONLY up to just when it aborted
		// We didn't read a reply so we don't subtract ICARUS_READ_TIME
		estimate_hashes = ((double)(elapsed.tv_sec)
					+ ((double)(elapsed.tv_usec))/((double)1000000)) / info->Hs;

		// If some Serial-USB delay allowed the full nonce range to
		// complete it can't have done more than a full nonce
		if (unlikely(estimate_hashes > 0xffffffff))
			estimate_hashes = 0xffffffff;

		if (opt_debug) {
			applog(LOG_DEBUG, "Icarus %d no nonce = 0x%08llx hashes (%ld.%06lds)",
					icarus->device_id, estimate_hashes,
					elapsed.tv_sec, elapsed.tv_usec);
		}

		return estimate_hashes;
	}

#if !defined (__BIG_ENDIAN__) && !defined(MIPSEB)
	nonce = swab32(nonce);
#endif

	submit_nonce(thr, &state->last_work, nonce);
	memcpy(&state->last_work, work, sizeof(state->last_work));

	hash_count = (nonce & 0x7fffffff);
	if (hash_count++ == 0x7fffffff)
		hash_count = 0xffffffff;
	else
		hash_count <<= 1;

	if (opt_debug) {
		applog(LOG_DEBUG, "Icarus %d nonce = 0x%08x = 0x%08llx hashes (%ld.%06lds)",
				icarus->device_id, nonce, hash_count, elapsed.tv_sec, elapsed.tv_usec);
	}

	// ignore possible end condition values
	if (info->do_icarus_timing && (nonce & 0x7fffffff) > 0x000fffff && (nonce & 0x7fffffff) < 0x7ff00000) {
		gettimeofday(&tv_history_start, NULL);

		history0 = &(info->history[0]);

		if (history0->values == 0)
			timeradd(&tv_start, &history_sec, &(history0->finish));

		Ti = (double)(elapsed.tv_sec)
			+ ((double)(elapsed.tv_usec))/((double)1000000)
			- ICARUS_READ_TIME;
		Xi = (double)hash_count;
		history0->sumXiTi += Xi * Ti;
		history0->sumXi += Xi;
		history0->sumTi += Ti;
		history0->sumXi2 += Xi * Xi;

		history0->values++;

		if (history0->hash_count_max < hash_count)
			history0->hash_count_max = hash_count;
		if (history0->hash_count_min > hash_count || history0->hash_count_min == 0)
			history0->hash_count_min = hash_count;

		if (history0->values >= info->min_data_count
		&&  timercmp(&tv_start, &(history0->finish), >)) {
			for (i = INFO_HISTORY; i > 0; i--)
				memcpy(&(info->history[i]),
					&(info->history[i-1]),
					sizeof(struct ICARUS_HISTORY));

			// Initialise history0 to zero for summary calculation
			memset(history0, 0, sizeof(struct ICARUS_HISTORY));

			// We just completed a history data set
			// So now recalc read_count based on the whole history thus we will
			// initially get more accurate until it completes INFO_HISTORY
			// total data sets
			count = 0;
			for (i = 1 ; i <= INFO_HISTORY; i++) {
				history = &(info->history[i]);
				if (history->values >= MIN_DATA_COUNT) {
					count++;

					history0->sumXiTi += history->sumXiTi;
					history0->sumXi += history->sumXi;
					history0->sumTi += history->sumTi;
					history0->sumXi2 += history->sumXi2;
					history0->values += history->values;

					if (history0->hash_count_max < history->hash_count_max)
						history0->hash_count_max = history->hash_count_max;
					if (history0->hash_count_min > history->hash_count_min || history0->hash_count_min == 0)
						history0->hash_count_min = history->hash_count_min;
				}
			}

			// All history data
			Hs = (history0->values*history0->sumXiTi - history0->sumXi*history0->sumTi)
				/ (history0->values*history0->sumXi2 - history0->sumXi*history0->sumXi);
			W = history0->sumTi/history0->values - Hs*history0->sumXi/history0->values;
			hash_count_range = history0->hash_count_max - history0->hash_count_min;
			values = history0->values;
			
			// Initialise history0 to zero for next data set
			memset(history0, 0, sizeof(struct ICARUS_HISTORY));

			fullnonce = W + Hs * (((double)0xffffffff) + 1);
			read_count = (int)(fullnonce * TIME_FACTOR) - 1;

			info->Hs = Hs;
			info->read_count = read_count;

			info->fullnonce = fullnonce;
			info->count = count;
			info->W = W;
			info->values = values;
			info->hash_count_range = hash_count_range;

			if (info->min_data_count < MAX_MIN_DATA_COUNT)
				info->min_data_count *= 2;
			else if (info->timing_mode == MODE_SHORT)
				info->do_icarus_timing = false;

//			applog(LOG_WARNING, "Icarus %d Re-estimate: read_count=%d fullnonce=%fs history count=%d Hs=%e W=%e values=%d hash range=0x%08lx min data count=%u", icarus->device_id, read_count, fullnonce, count, Hs, W, values, hash_count_range, info->min_data_count);
			applog(LOG_WARNING, "Icarus %d Re-estimate: Hs=%e W=%e read_count=%d fullnonce=%.3fs",
					icarus->device_id, Hs, W, read_count, fullnonce);
		}
		info->history_count++;
		gettimeofday(&tv_history_finish, NULL);

		timersub(&tv_history_finish, &tv_history_start, &tv_history_finish);
		timeradd(&tv_history_finish, &(info->history_time), &(info->history_time));
	}

	return hash_count;
}

static struct api_data *icarus_api_stats(struct cgpu_info *cgpu)
{
	struct api_data *root = NULL;
	struct ICARUS_INFO *info = icarus_info[cgpu->device_id];

	// Warning, access to these is not locked - but we don't really
	// care since hashing performance is way more important than
	// locking access to displaying API debug 'stats'
	// If locking becomes an issue for any of them, use copy_data=true also
	root = api_add_int(root, "read_count", &(info->read_count), false);
	root = api_add_double(root, "fullnonce", &(info->fullnonce), false);
	root = api_add_int(root, "count", &(info->count), false);
	root = api_add_hs(root, "Hs", &(info->Hs), false);
	root = api_add_double(root, "W", &(info->W), false);
	root = api_add_uint(root, "total_values", &(info->values), false);
	root = api_add_uint64(root, "range", &(info->hash_count_range), false);
	root = api_add_uint64(root, "history_count", &(info->history_count), false);
	root = api_add_timeval(root, "history_time", &(info->history_time), false);
	root = api_add_uint(root, "min_data_count", &(info->min_data_count), false);
	root = api_add_uint(root, "timing_values", &(info->history[0].values), false);
	root = api_add_const(root, "timing_mode", timing_mode_str(info->timing_mode), false);
	root = api_add_bool(root, "is_timing", &(info->do_icarus_timing), false);

	return root;
}

static void icarus_shutdown(struct thr_info *thr)
{
	struct cgpu_info *icarus = thr->cgpu;
	icarus_close(icarus->device_fd);
	free(thr->cgpu_data);
}

struct device_api icarus_api = {
	.dname = "icarus",
	.name = "ICA",
	.api_detect = icarus_detect,
	.get_api_stats = icarus_api_stats,
	.thread_prepare = icarus_prepare,
	.scanhash = icarus_scanhash,
	.thread_shutdown = icarus_shutdown,
};<|MERGE_RESOLUTION|>--- conflicted
+++ resolved
@@ -559,13 +559,8 @@
 	unsigned char ob_bin[64] = {0}, nonce_bin[ICARUS_READ_SIZE] = {0};
 	char *ob_hex;
 	uint32_t nonce;
-<<<<<<< HEAD
-	uint64_t hash_count;
+	int64_t hash_count;
 	struct timeval tv_start, elapsed;
-=======
-	int64_t hash_count;
-	struct timeval tv_start, tv_finish, elapsed;
->>>>>>> 0785886b
 	struct timeval tv_history_start, tv_history_finish;
 	double Ti, Xi;
 	int i;
@@ -605,7 +600,7 @@
 				// Go back to the main loop to get the next work, and stuff
 				// Returning to the main loop will clear work_restart, so use a flag...
 				state->changework = true;
-				return 1;
+				return 0;
 			}
 		}
 
@@ -620,17 +615,10 @@
 	gettimeofday(&state->tv_workstart, NULL);
 
 	ret = icarus_write(fd, ob_bin, sizeof(ob_bin));
-<<<<<<< HEAD
 	if (ret) {
 		icarus_close(fd);
-		return 0;	/* This should never happen */
-	}
-=======
-	if (ret)
 		return -1;	/* This should never happen */
-
-	gettimeofday(&tv_start, NULL);
->>>>>>> 0785886b
+	}
 
 	if (opt_debug) {
 		ob_hex = bin2hex(ob_bin, sizeof(ob_bin));
@@ -656,7 +644,7 @@
 	if (state->firstrun) {
 		state->firstrun = false;
 		memcpy(&state->last_work, work, sizeof(state->last_work));
-		return 1;
+		return 0;
 	}
 
 	// OK, done starting Icarus's next job... now process the last run's result!
