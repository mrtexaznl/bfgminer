--- conflicted
+++ resolved
@@ -649,10 +649,7 @@
 {
 	struct cgpu_info *icarus = thr->cgpu;
 	struct ICARUS_INFO *info = icarus->device_data;
-<<<<<<< HEAD
 	struct icarus_state * const state = thr->cgpu_data;
-	int fd = icarus->device_fd;
-=======
 	
 	int fd = icarus_open2(icarus->device_path, info->baud, true);
 	icarus->device_fd = fd;
@@ -663,7 +660,6 @@
 		return false;
 	}
 	applog(LOG_INFO, "%s: Opened %s", icarus->dev_repr, icarus->device_path);
->>>>>>> 872414b6
 	
 	BFGINIT(info->job_start_func, icarus_job_start);
 	BFGINIT(state->ob_bin, malloc(info->ob_size));
