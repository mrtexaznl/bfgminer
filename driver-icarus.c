--- conflicted
+++ resolved
@@ -167,12 +167,8 @@
 			applog(LOG_DEBUG,
 			       "Icarus Read: Work restart at %d.%d seconds", rc / 10, rc % 10);
 			return 1;
-<<<<<<< HEAD
+		}
 		if (rc >= read_count) {
-=======
-		}
-		if (rc == ICARUS_READ_FAULT_COUNT) {
->>>>>>> f8a9231b
 			if (epollfd != -1)
 				close(epollfd);
 			rc *= ICARUS_READ_FAULT_DECISECONDS;
