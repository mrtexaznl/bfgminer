/*
 * Copyright 2012-2013 Luke Dashjr
 * Copyright 2012 Xiangfu
 * Copyright 2012 Andrew Smith
 *
 * This program is free software; you can redistribute it and/or modify it
 * under the terms of the GNU General Public License as published by the Free
 * Software Foundation; either version 3 of the License, or (at your option)
 * any later version.  See COPYING for more details.
 */

/*
 * Those code should be works fine with V2 and V3 bitstream of Icarus.
 * Operation:
 *   No detection implement.
 *   Input: 64B = 32B midstate + 20B fill bytes + last 12 bytes of block head.
 *   Return: send back 32bits immediately when Icarus found a valid nonce.
 *           no query protocol implemented here, if no data send back in ~11.3
 *           seconds (full cover time on 32bit nonce range by 380MH/s speed)
 *           just send another work.
 * Notice:
 *   1. Icarus will start calculate when you push a work to them, even they
 *      are busy.
 *   2. The 2 FPGAs on Icarus will distribute the job, one will calculate the
 *      0 ~ 7FFFFFFF, another one will cover the 80000000 ~ FFFFFFFF.
 *   3. It's possible for 2 FPGAs both find valid nonce in the meantime, the 2
 *      valid nonce will all be send back.
 *   4. Icarus will stop work when: a valid nonce has been found or 32 bits
 *      nonce range is completely calculated.
 */

#include "config.h"
#include "miner.h"

#ifdef WIN32
#include <winsock2.h>
#endif

#include <limits.h>
#include <pthread.h>
#include <stdio.h>
#include <sys/time.h>
#include <sys/types.h>
#include <dirent.h>
#include <unistd.h>
#ifndef WIN32
  #include <termios.h>
  #include <sys/stat.h>
  #include <fcntl.h>
  #ifndef O_CLOEXEC
    #define O_CLOEXEC 0
  #endif
#else
  #include <windows.h>
  #include <io.h>
#endif
#ifdef HAVE_SYS_EPOLL_H
  #include <sys/epoll.h>
  #define HAVE_EPOLL
#endif

#include "compat.h"
#include "dynclock.h"
#include "elist.h"
#include "icarus-common.h"
#include "fpgautils.h"

// The serial I/O speed - Linux uses a define 'B115200' in bits/termios.h
#define ICARUS_IO_SPEED 115200

// The size of a successful nonce read
#define ICARUS_READ_SIZE 4

// Ensure the sizes are correct for the Serial read
#if (ICARUS_READ_SIZE != 4)
#error ICARUS_READ_SIZE must be 4
#endif
#define ASSERT1(condition) __maybe_unused static char sizeof_uint32_t_must_be_4[(condition)?1:-1]
ASSERT1(sizeof(uint32_t) == 4);

#define ICARUS_READ_TIME(baud) ((double)ICARUS_READ_SIZE * (double)8.0 / (double)(baud))

// In timing mode: Default starting value until an estimate can be obtained
// 5 seconds allows for up to a ~840MH/s device
#define ICARUS_READ_COUNT_TIMING	(5 * TIME_FACTOR)

// For a standard Icarus REV3
#define ICARUS_REV3_HASH_TIME 0.00000000264083

// Icarus Rev3 doesn't send a completion message when it finishes
// the full nonce range, so to avoid being idle we must abort the
// work (by starting a new work) shortly before it finishes
//
// Thus we need to estimate 2 things:
//	1) How many hashes were done if the work was aborted
//	2) How high can the timeout be before the Icarus is idle,
//		to minimise the number of work started
//	We set 2) to 'the calculated estimate' - 1
//	to ensure the estimate ends before idle
//
// The simple calculation used is:
//	Tn = Total time in seconds to calculate n hashes
//	Hs = seconds per hash
//	Xn = number of hashes
//	W  = code overhead per work
//
// Rough but reasonable estimate:
//	Tn = Hs * Xn + W	(of the form y = mx + b)
//
// Thus:
//	Line of best fit (using least squares)
//
//	Hs = (n*Sum(XiTi)-Sum(Xi)*Sum(Ti))/(n*Sum(Xi^2)-Sum(Xi)^2)
//	W = Sum(Ti)/n - (Hs*Sum(Xi))/n
//
// N.B. W is less when aborting work since we aren't waiting for the reply
//	to be transferred back (ICARUS_READ_TIME)
//	Calculating the hashes aborted at n seconds is thus just n/Hs
//	(though this is still a slight overestimate due to code delays)
//

// Both below must be exceeded to complete a set of data
// Minimum how long after the first, the last data point must be
#define HISTORY_SEC 60
// Minimum how many points a single ICARUS_HISTORY should have
#define MIN_DATA_COUNT 5
// The value above used is doubled each history until it exceeds:
#define MAX_MIN_DATA_COUNT 100

#if (TIME_FACTOR != 10)
#error TIME_FACTOR must be 10
#endif

static struct timeval history_sec = { HISTORY_SEC, 0 };

static const char *MODE_DEFAULT_STR = "default";
static const char *MODE_SHORT_STR = "short";
static const char *MODE_LONG_STR = "long";
static const char *MODE_VALUE_STR = "value";
static const char *MODE_UNKNOWN_STR = "unknown";

#define END_CONDITION 0x0000ffff
#define DEFAULT_DETECT_THRESHOLD 1

// Looking for options in --icarus-timing and --icarus-options:
//
// Code increments this each time we start to look at a device
// However, this means that if other devices are checked by
// the Icarus code (e.g. BFL) they will count in the option offset
//
// This, however, is deterministic so that's OK
//
// If we were to increment after successfully finding an Icarus
// that would be random since an Icarus may fail and thus we'd
// not be able to predict the option order
//
// This also assumes that serial_detect() checks them sequentially
// and in the order specified on the command line
//
static int option_offset = -1;

struct device_drv icarus_drv;

extern void convert_icarus_to_cairnsmore(struct cgpu_info *);

static void rev(unsigned char *s, size_t l)
{
	size_t i, j;
	unsigned char t;

	for (i = 0, j = l - 1; i < j; i++, j--) {
		t = s[i];
		s[i] = s[j];
		s[j] = t;
	}
}

#define icarus_open2(devpath, baud, purge)  serial_open(devpath, baud, ICARUS_READ_FAULT_DECISECONDS, purge)
#define icarus_open(devpath, baud)  icarus_open2(devpath, baud, false)

#define ICA_GETS_ERROR -1
#define ICA_GETS_OK 0
#define ICA_GETS_RESTART 1
#define ICA_GETS_TIMEOUT 2

int icarus_gets(unsigned char *buf, int fd, struct timeval *tv_finish, struct thr_info *thr, int read_count)
{
	ssize_t ret = 0;
	int rc = 0;
	int epollfd = -1;
	int epoll_timeout = ICARUS_READ_FAULT_DECISECONDS * 100;
	int read_amount = ICARUS_READ_SIZE;
	bool first = true;

#ifdef HAVE_EPOLL
	struct epoll_event ev = {
		.events = EPOLLIN,
		.data.fd = fd,
	};
	struct epoll_event evr[2];
<<<<<<< HEAD
	int epoll_timeout = ICARUS_READ_FAULT_DECISECONDS * 100;
	if (thr && thr->work_restart_notifier[1] != -1) {
=======
	if (thr && thr->work_restart_fd != -1)
>>>>>>> 408874e1
	epollfd = epoll_create(2);
	if (epollfd != -1) {
		if (-1 == epoll_ctl(epollfd, EPOLL_CTL_ADD, fd, &ev)) {
			close(epollfd);
			epollfd = -1;
		}
		{
			ev.data.fd = thr->work_restart_notifier[0];
			if (-1 == epoll_ctl(epollfd, EPOLL_CTL_ADD, thr->work_restart_notifier[0], &ev))
				applog(LOG_ERR, "Icarus: Error adding work restart fd to epoll");
			else
			{
				epoll_timeout *= read_count;
				read_count = 1;
			}
		}
	}
	else
		applog(LOG_ERR, "Icarus: Error creating epoll");
	}
#endif

	// Read reply 1 byte at a time to get earliest tv_finish
	while (true) {
#ifdef HAVE_EPOLL
		if (epollfd != -1 && (ret = epoll_wait(epollfd, evr, 2, epoll_timeout)) != -1)
		{
			if (ret == 1 && evr[0].data.fd == fd)
				ret = read(fd, buf, 1);
			else
			{
				if (ret)
					notifier_read(thr->work_restart_notifier);
				ret = 0;
			}
		}
		else
#endif
		ret = read(fd, buf, 1);
		if (ret < 0)
			return ICA_GETS_ERROR;

		if (first)
			cgtime(tv_finish);

		if (ret >= read_amount)
		{
			if (epollfd != -1)
				close(epollfd);
			return ICA_GETS_OK;
		}

		if (ret > 0) {
			buf += ret;
			read_amount -= ret;
			first = false;
			continue;
		}
			
		if (thr && thr->work_restart) {
			if (epollfd != -1)
				close(epollfd);
			if (opt_debug) {
				applog(LOG_DEBUG,
					"Icarus Read: Interrupted by work restart");
			}
			return ICA_GETS_RESTART;
		}

		rc++;
		if (rc >= read_count) {
			if (epollfd != -1)
				close(epollfd);
			if (opt_debug) {
				applog(LOG_DEBUG,
					"Icarus Read: No data in %.2f seconds",
					(float)rc * epoll_timeout / 1000.);
			}
			return ICA_GETS_TIMEOUT;
		}
	}
}

static int icarus_write(int fd, const void *buf, size_t bufLen)
{
	size_t ret;

	ret = write(fd, buf, bufLen);
	if (unlikely(ret != bufLen))
		return 1;

	return 0;
}

#define icarus_close(fd) close(fd)

static void do_icarus_close(struct thr_info *thr)
{
	struct cgpu_info *icarus = thr->cgpu;
	icarus_close(icarus->device_fd);
	icarus->device_fd = -1;
}

static const char *timing_mode_str(enum timing_mode timing_mode)
{
	switch(timing_mode) {
	case MODE_DEFAULT:
		return MODE_DEFAULT_STR;
	case MODE_SHORT:
		return MODE_SHORT_STR;
	case MODE_LONG:
		return MODE_LONG_STR;
	case MODE_VALUE:
		return MODE_VALUE_STR;
	default:
		return MODE_UNKNOWN_STR;
	}
}

static void set_timing_mode(int this_option_offset, struct cgpu_info *icarus)
{
	struct ICARUS_INFO *info = icarus->cgpu_data;
	double Hs;
	char buf[BUFSIZ+1];
	char *ptr, *comma, *eq;
	size_t max;
	int i;

	if (opt_icarus_timing == NULL)
		buf[0] = '\0';
	else {
		ptr = opt_icarus_timing;
		for (i = 0; i < this_option_offset; i++) {
			comma = strchr(ptr, ',');
			if (comma == NULL)
				break;
			ptr = comma + 1;
		}

		comma = strchr(ptr, ',');
		if (comma == NULL)
			max = strlen(ptr);
		else
			max = comma - ptr;

		if (max > BUFSIZ)
			max = BUFSIZ;
		strncpy(buf, ptr, max);
		buf[max] = '\0';
	}

	info->read_count = 0;

	if (strcasecmp(buf, MODE_SHORT_STR) == 0) {
		info->read_count = ICARUS_READ_COUNT_TIMING;

		info->timing_mode = MODE_SHORT;
		info->do_icarus_timing = true;
	} else if (strcasecmp(buf, MODE_LONG_STR) == 0) {
		info->read_count = ICARUS_READ_COUNT_TIMING;

		info->timing_mode = MODE_LONG;
		info->do_icarus_timing = true;
	} else if ((Hs = atof(buf)) != 0) {
		info->Hs = Hs / NANOSEC;
		info->fullnonce = info->Hs * (((double)0xffffffff) + 1);

		if ((eq = strchr(buf, '=')) != NULL)
			info->read_count = atoi(eq+1);

		if (info->read_count < 1)
			info->read_count = (int)(info->fullnonce * TIME_FACTOR) - 1;

		if (unlikely(info->read_count < 1))
			info->read_count = 1;

		info->timing_mode = MODE_VALUE;
		info->do_icarus_timing = false;
	} else {
		// Anything else in buf just uses DEFAULT mode

		info->fullnonce = info->Hs * (((double)0xffffffff) + 1);

		if ((eq = strchr(buf, '=')) != NULL)
			info->read_count = atoi(eq+1);

		int def_read_count = ICARUS_READ_COUNT_TIMING;

		if (info->timing_mode == MODE_DEFAULT) {
			if (icarus->drv == &icarus_drv) {
				info->do_default_detection = 0x10;
			} else {
				def_read_count = (int)(info->fullnonce * TIME_FACTOR) - 1;
			}

			info->do_icarus_timing = false;
		}
		if (info->read_count < 1)
			info->read_count = def_read_count;
	}

	info->min_data_count = MIN_DATA_COUNT;

	applog(LOG_DEBUG, "%"PRIpreprv": Init: mode=%s read_count=%d Hs=%e",
		icarus->proc_repr,
		timing_mode_str(info->timing_mode), info->read_count, info->Hs);
}

static uint32_t mask(int work_division)
{
	uint32_t nonce_mask = 0x7fffffff;

	// yes we can calculate these, but this way it's easy to see what they are
	switch (work_division) {
	case 1:
		nonce_mask = 0xffffffff;
		break;
	case 2:
		nonce_mask = 0x7fffffff;
		break;
	case 4:
		nonce_mask = 0x3fffffff;
		break;
	case 8:
		nonce_mask = 0x1fffffff;
		break;
	default:
		quit(1, "Invalid2 icarus-options for work_division (%d) must be 1, 2, 4 or 8", work_division);
	}

	return nonce_mask;
}

static void get_options(int this_option_offset, struct ICARUS_INFO *info)
{
	int *baud = &info->baud;
	int *work_division = &info->work_division;
	int *fpga_count = &info->fpga_count;

	char buf[BUFSIZ+1];
	char *ptr, *comma, *colon, *colon2;
	size_t max;
	int i, tmp;

	if (opt_icarus_options == NULL)
		buf[0] = '\0';
	else {
		ptr = opt_icarus_options;
		for (i = 0; i < this_option_offset; i++) {
			comma = strchr(ptr, ',');
			if (comma == NULL)
				break;
			ptr = comma + 1;
		}

		comma = strchr(ptr, ',');
		if (comma == NULL)
			max = strlen(ptr);
		else
			max = comma - ptr;

		if (max > BUFSIZ)
			max = BUFSIZ;
		strncpy(buf, ptr, max);
		buf[max] = '\0';
	}

	if (*buf) {
		colon = strchr(buf, ':');
		if (colon)
			*(colon++) = '\0';

		if (*buf) {
			tmp = atoi(buf);
			switch (tmp) {
			case 115200:
				*baud = 115200;
				break;
			case 57600:
				*baud = 57600;
				break;
			default:
				quit(1, "Invalid icarus-options for baud (%s) must be 115200 or 57600", buf);
			}
		}

		if (colon && *colon) {
			colon2 = strchr(colon, ':');
			if (colon2)
				*(colon2++) = '\0';

			if (*colon) {
				info->user_set |= 1;
				tmp = atoi(colon);
				if (tmp == 1 || tmp == 2 || tmp == 4 || tmp == 8) {
					*work_division = tmp;
					*fpga_count = tmp;	// default to the same
				} else {
					quit(1, "Invalid icarus-options for work_division (%s) must be 1, 2, 4 or 8", colon);
				}
			}

			if (colon2 && *colon2) {
			  colon = strchr(colon2, ':');
			  if (colon)
					*(colon++) = '\0';

			  if (*colon2) {
				info->user_set |= 2;
				tmp = atoi(colon2);
				if (tmp > 0 && tmp <= *work_division)
					*fpga_count = tmp;
				else {
					quit(1, "Invalid icarus-options for fpga_count (%s) must be >0 and <=work_division (%d)", colon2, *work_division);
				}
			  }

			  if (colon && *colon) {
					colon2 = strchr(colon, '-') ?: "";
					if (*colon2)
						*(colon2++) = '\0';
					if (strchr(colon, 'r'))
						info->quirk_reopen = 2;
					if (strchr(colon2, 'r'))
						info->quirk_reopen = 0;
			  }
			}
		}
	}
}

bool icarus_detect_custom(const char *devpath, struct device_drv *api, struct ICARUS_INFO *info)
{
	int this_option_offset = ++option_offset;

	struct timeval tv_start, tv_finish;
	int fd;

	// Block 171874 nonce = (0xa2870100) = 0x000187a2
	// N.B. golden_ob MUST take less time to calculate
	//	than the timeout set in icarus_open()
	//	This one takes ~0.53ms on Rev3 Icarus
	const char golden_ob[] =
		"4679ba4ec99876bf4bfe086082b40025"
		"4df6c356451471139a3afa71e48f544a"
		"00000000000000000000000000000000"
		"0000000087320b1a1426674f2fa722ce";
	/* NOTE: This gets sent to basically every port specified in --scan-serial,
	 *       even ones that aren't Icarus; be sure they can all handle it, when
	 *       this is changed...
	 *       BitForce: Ignores entirely
	 *       ModMiner: Starts (useless) work, gets back to clean state
	 */

	const char golden_nonce[] = "000187a2";

	unsigned char ob_bin[64], nonce_bin[ICARUS_READ_SIZE];
	char *nonce_hex;

	get_options(this_option_offset, info);

	int baud = info->baud;
	int work_division = info->work_division;
	int fpga_count = info->fpga_count;

	applog(LOG_DEBUG, "Icarus Detect: Attempting to open %s", devpath);

	fd = icarus_open2(devpath, baud, true);
	if (unlikely(fd == -1)) {
		applog(LOG_DEBUG, "Icarus Detect: Failed to open %s", devpath);
		return false;
	}

	hex2bin(ob_bin, golden_ob, sizeof(ob_bin));
	icarus_write(fd, ob_bin, sizeof(ob_bin));
	cgtime(&tv_start);

	memset(nonce_bin, 0, sizeof(nonce_bin));
	icarus_gets(nonce_bin, fd, &tv_finish, NULL, 1);

	icarus_close(fd);

	nonce_hex = bin2hex(nonce_bin, sizeof(nonce_bin));
	if (strncmp(nonce_hex, golden_nonce, 8)) {
		applog(LOG_DEBUG,
			"Icarus Detect: "
			"Test failed at %s: get %s, should: %s",
			devpath, nonce_hex, golden_nonce);
		free(nonce_hex);
		return false;
	}
	applog(LOG_DEBUG,
		"Icarus Detect: "
		"Test succeeded at %s: got %s",
			devpath, nonce_hex);
	free(nonce_hex);

	if (serial_claim(devpath, api)) {
		const char *claimedby = serial_claim(devpath, api)->dname;
		applog(LOG_DEBUG, "Icarus device %s already claimed by other driver: %s", devpath, claimedby);
		return false;
	}

	/* We have a real Icarus! */
	struct cgpu_info *icarus;
	icarus = calloc(1, sizeof(struct cgpu_info));
	icarus->drv = api;
	icarus->device_path = strdup(devpath);
	icarus->device_fd = -1;
	icarus->threads = 1;
	add_cgpu(icarus);

	applog(LOG_INFO, "Found %"PRIpreprv" at %s",
		icarus->proc_repr,
		devpath);

	applog(LOG_DEBUG, "%"PRIpreprv": Init: baud=%d work_division=%d fpga_count=%d",
		icarus->proc_repr,
		baud, work_division, fpga_count);

	icarus->cgpu_data = info;

	timersub(&tv_finish, &tv_start, &(info->golden_tv));

	set_timing_mode(this_option_offset, icarus);

	return true;
}

static bool icarus_detect_one(const char *devpath)
{
	struct ICARUS_INFO *info = calloc(1, sizeof(struct ICARUS_INFO));
	if (unlikely(!info))
		quit(1, "Failed to malloc ICARUS_INFO");

	info->baud = ICARUS_IO_SPEED;
	info->quirk_reopen = 1;
	info->Hs = ICARUS_REV3_HASH_TIME;
	info->timing_mode = MODE_DEFAULT;

	if (!icarus_detect_custom(devpath, &icarus_drv, info)) {
		free(info);
		return false;
	}
	return true;
}

static void icarus_detect()
{
	serial_detect(&icarus_drv, icarus_detect_one);
}

static bool icarus_prepare(struct thr_info *thr)
{
	struct cgpu_info *icarus = thr->cgpu;
	struct ICARUS_INFO *info = icarus->cgpu_data;

	struct timeval now;

	icarus->device_fd = -1;

	int fd = icarus_open2(icarus->device_path, info->baud, true);
	if (unlikely(-1 == fd)) {
		applog(LOG_ERR, "Failed to open Icarus on %s",
		       icarus->device_path);
		return false;
	}

	icarus->device_fd = fd;

	applog(LOG_INFO, "Opened Icarus on %s", icarus->device_path);
	cgtime(&now);
	get_datestamp(icarus->init, &now);

	struct icarus_state *state;
	thr->cgpu_data = state = calloc(1, sizeof(*state));
	state->firstrun = true;

#ifdef HAVE_EPOLL
	int epollfd = epoll_create(2);
	if (epollfd != -1)
	{
		close(epollfd);
		notifier_init(thr->work_restart_notifier);
	}
#endif

	return true;
}

static bool icarus_init(struct thr_info *thr)
{
	struct cgpu_info *icarus = thr->cgpu;
	struct ICARUS_INFO *info = icarus->cgpu_data;
	int fd = icarus->device_fd;
	
	if (!info->work_division)
	{
		struct timeval tv_finish;
		uint32_t res;
		
		applog(LOG_DEBUG, "%"PRIpreprv": Work division not specified - autodetecting", icarus->proc_repr);
		
		// Special packet to probe work_division
		unsigned char pkt[64] =
			"\x6C\x0E\x85\x6F\xD5\xB7\x0D\x39\xB3\xEB\xCF\x26\x21\x22\xD5\x1F"
			"\x7E\x89\x6B\x26\x92\x2A\xD8\xFC\x66\xDF\x8C\x66\xB8\x2C\x37\x7C"
			"BFGMiner Probe\0\0"
			"BFG\0\xE9\x7F\x01\x1A\x3B\xE1\x91\x51\xD3\x58\xC5\xFF";
		
		icarus_write(fd, pkt, sizeof(pkt));
		if (ICA_GETS_OK == icarus_gets((unsigned char*)&res, fd, &tv_finish, NULL, info->read_count))
			res = be32toh(res);
		else
			res = 0;
		
		switch (res) {
			case 0x06448360:
				info->work_division = 1;
				break;
			case 0x85C55B5B:
				info->work_division = 2;
				break;
			case 0xC0DC6008:
				info->work_division = 4;
				break;
			default:
				applog(LOG_ERR, "%"PRIpreprv": Work division autodetection failed: got %08x", icarus->proc_repr, res);
				return false;
		}
		applog(LOG_DEBUG, "%"PRIpreprv": Work division autodetection got %08x (=%d)", icarus->proc_repr, res, info->work_division);
	}
	
	if (!info->fpga_count)
		info->fpga_count = info->work_division;
	
	info->nonce_mask = mask(info->work_division);
	
	return true;
}

static bool icarus_reopen(struct cgpu_info *icarus, struct icarus_state *state, int *fdp)
{
	struct ICARUS_INFO *info = icarus->cgpu_data;

	// Reopen the serial port to workaround a USB-host-chipset-specific issue with the Icarus's buggy USB-UART
	icarus_close(icarus->device_fd);
	*fdp = icarus->device_fd = icarus_open(icarus->device_path, info->baud);
	if (unlikely(-1 == *fdp)) {
		applog(LOG_ERR, "%"PRIpreprv": Failed to reopen on %s", icarus->proc_repr, icarus->device_path);
		dev_error(icarus, REASON_DEV_COMMS_ERROR);
		state->firstrun = true;
		return false;
	}
	return true;
}

static bool icarus_start_work(struct thr_info *thr, const unsigned char *ob_bin)
{
	struct cgpu_info *icarus = thr->cgpu;
	struct icarus_state *state = thr->cgpu_data;
	int fd = icarus->device_fd;
	int ret;
	char *ob_hex;

	cgtime(&state->tv_workstart);

	ret = icarus_write(fd, ob_bin, 64);
	if (ret) {
		do_icarus_close(thr);
		applog(LOG_ERR, "ICA%i: Comms error", icarus->device_id);
		dev_error(icarus, REASON_DEV_COMMS_ERROR);
		return false;	/* This should never happen */
	}

	if (opt_debug) {
		ob_hex = bin2hex(ob_bin, 64);
		applog(LOG_DEBUG, "%"PRIpreprv" sent: %s",
			icarus->proc_repr,
			ob_hex);
		free(ob_hex);
	}

	return true;
}

static int64_t icarus_scanhash(struct thr_info *thr, struct work *work,
				__maybe_unused int64_t max_nonce)
{
	struct cgpu_info *icarus;
	int fd;
	int ret;

	struct ICARUS_INFO *info;

	unsigned char ob_bin[64] = {0}, nonce_bin[ICARUS_READ_SIZE] = {0};
	uint32_t nonce;
	int64_t hash_count;
	struct timeval tv_start, elapsed;
	struct timeval tv_history_start, tv_history_finish;
	double Ti, Xi;
	int curr_hw_errors, i;
	bool was_hw_error;

	struct ICARUS_HISTORY *history0, *history;
	int count;
	double Hs, W, fullnonce;
	int read_count;
	int64_t estimate_hashes;
	uint32_t values;
	int64_t hash_count_range;

	elapsed.tv_sec = elapsed.tv_usec = 0;

	icarus = thr->cgpu;
	struct icarus_state *state = thr->cgpu_data;

	// Prepare the next work immediately
	memcpy(ob_bin, work->midstate, 32);
	memcpy(ob_bin + 52, work->data + 64, 12);
	if (!(memcmp(&ob_bin[56], "\xff\xff\xff\xff", 4)
	   || memcmp(&ob_bin, "\0\0\0\0\0\0\0\0\0\0\0\0\0\0\0\0\0\0\0\0\0\0\0\0\0\0\0\0\0\0\0\0", 32))) {
		// This sequence is used on cairnsmore bitstreams for commands, NEVER send it otherwise
		applog(LOG_WARNING, "%"PRIpreprv": Received job attempting to send a command, corrupting it!",
		       icarus->proc_repr);
		ob_bin[56] = 0;
	}
	rev(ob_bin, 32);
	rev(ob_bin + 52, 12);

	// Wait for the previous run's result
	fd = icarus->device_fd;
	info = icarus->cgpu_data;

	if (!state->firstrun) {
		if (state->changework)
		{
			state->changework = false;
			ret = ICA_GETS_RESTART;
		}
		else
		{
			/* Icarus will return 4 bytes (ICARUS_READ_SIZE) nonces or nothing */
			ret = icarus_gets(nonce_bin, fd, &state->tv_workfinish, thr, info->read_count);
			switch (ret) {
				case ICA_GETS_RESTART:
					// The prepared work is invalid, and the current work is abandoned
					// Go back to the main loop to get the next work, and stuff
					// Returning to the main loop will clear work_restart, so use a flag...
					state->changework = true;
					return 0;
				case ICA_GETS_ERROR:
					do_icarus_close(thr);
					applog(LOG_ERR, "ICA%i: Comms error", icarus->device_id);
					dev_error(icarus, REASON_DEV_COMMS_ERROR);
					if (!icarus_reopen(icarus, state, &fd))
						return -1;
					break;
				case ICA_GETS_TIMEOUT:
					if (info->quirk_reopen == 1 && !icarus_reopen(icarus, state, &fd))
						return -1;
				case ICA_GETS_OK:
					break;
			}
		}

		tv_start = state->tv_workstart;
		timersub(&state->tv_workfinish, &tv_start, &elapsed);
	}
	else
	if (fd == -1 && !icarus_reopen(icarus, state, &fd))
		return -1;

#ifndef WIN32
	tcflush(fd, TCOFLUSH);
#endif

	memcpy(&nonce, nonce_bin, sizeof(nonce_bin));
	nonce = be32toh(nonce);

	// Handle dynamic clocking for "subclass" devices
	// This needs to run before sending next job, since it hashes the command too
	if (info->dclk.freqM && likely(!state->firstrun)) {
		int qsec = ((4 * elapsed.tv_sec) + (elapsed.tv_usec / 250000)) ?: 1;
		for (int n = qsec; n; --n)
			dclk_gotNonces(&info->dclk);
		if (nonce && !test_nonce(&state->last_work, nonce, false))
			dclk_errorCount(&info->dclk, qsec);
		dclk_preUpdate(&info->dclk);
		dclk_updateFreq(&info->dclk, info->dclk_change_clock_func, thr);
	}

	if (!icarus_start_work(thr, ob_bin))
		/* This should never happen */
		state->firstrun = true;

	if (info->quirk_reopen == 2 && !icarus_reopen(icarus, state, &fd))
		state->firstrun = true;

	work->blk.nonce = 0xffffffff;

	if (state->firstrun) {
		state->firstrun = false;
		__copy_work(&state->last_work, work);
		return 0;
	}

	// OK, done starting Icarus's next job... now process the last run's result!

	// aborted before becoming idle, get new work
	if (ret == ICA_GETS_TIMEOUT || ret == ICA_GETS_RESTART) {
		__copy_work(&state->last_work, work);
		// ONLY up to just when it aborted
		// We didn't read a reply so we don't subtract ICARUS_READ_TIME
		estimate_hashes = ((double)(elapsed.tv_sec)
					+ ((double)(elapsed.tv_usec))/((double)1000000)) / info->Hs;

		// If some Serial-USB delay allowed the full nonce range to
		// complete it can't have done more than a full nonce
		if (unlikely(estimate_hashes > 0xffffffff))
			estimate_hashes = 0xffffffff;

		if (opt_debug) {
			applog(LOG_DEBUG, "%"PRIpreprv" no nonce = 0x%08"PRIx64" hashes (%"PRId64".%06lus)",
					icarus->proc_repr,
					(uint64_t)estimate_hashes,
					(int64_t)elapsed.tv_sec, (unsigned long)elapsed.tv_usec);
		}

		return estimate_hashes;
	}

	curr_hw_errors = icarus->hw_errors;
	submit_nonce(thr, &state->last_work, nonce);
	was_hw_error = (curr_hw_errors > icarus->hw_errors);
	__copy_work(&state->last_work, work);

	// Force a USB close/reopen on any hw error
	if (was_hw_error)
		if (info->quirk_reopen != 2) {
			if (!icarus_reopen(icarus, state, &fd))
				state->firstrun = true;
			// Some devices (Cairnsmore1, for example) abort hashing when reopened, so send the job again
			if (!icarus_start_work(thr, ob_bin))
				state->firstrun = true;
		}

	hash_count = (nonce & info->nonce_mask);
	hash_count++;
	hash_count *= info->fpga_count;

	if (opt_debug) {
		applog(LOG_DEBUG, "%"PRIpreprv" nonce = 0x%08x = 0x%08" PRIx64 " hashes (%"PRId64".%06lus)",
				icarus->proc_repr,
				nonce,
				(uint64_t)hash_count,
				(int64_t)elapsed.tv_sec, (unsigned long)elapsed.tv_usec);
	}

	if (info->do_default_detection && elapsed.tv_sec >= DEFAULT_DETECT_THRESHOLD) {
		int MHs = (double)hash_count / ((double)elapsed.tv_sec * 1e6 + (double)elapsed.tv_usec);
		--info->do_default_detection;
		applog(LOG_DEBUG, "%"PRIpreprv": Autodetect device speed: %d MH/s", icarus->proc_repr, MHs);
		if (MHs <= 370 || MHs > 420) {
			// Not a real Icarus: enable short timing
			applog(LOG_WARNING, "%"PRIpreprv": Seems too %s to be an Icarus; calibrating with short timing", icarus->proc_repr, MHs>380?"fast":"slow");
			info->timing_mode = MODE_SHORT;
			info->do_icarus_timing = true;
			info->do_default_detection = 0;
		}
		else
		if (MHs <= 380) {
			// Real Icarus?
			if (!info->do_default_detection) {
				applog(LOG_DEBUG, "%"PRIpreprv": Seems to be a real Icarus", icarus->proc_repr);
				info->read_count = (int)(info->fullnonce * TIME_FACTOR) - 1;
			}
		}
		else
		if (MHs <= 420) {
			// Enterpoint Cairnsmore1
			size_t old_repr_len = strlen(icarus->proc_repr);
			char old_repr[old_repr_len + 1];
			strcpy(old_repr, icarus->proc_repr);
			convert_icarus_to_cairnsmore(icarus);
			info->do_default_detection = 0;
			applog(LOG_WARNING, "%"PRIpreprv": Detected Cairnsmore1 device, upgrading driver to %"PRIpreprv, old_repr, icarus->proc_repr);
		}
	}

	// ignore possible end condition values ... and hw errors
	if (info->do_icarus_timing
	&&  !was_hw_error
	&&  ((nonce & info->nonce_mask) > END_CONDITION)
	&&  ((nonce & info->nonce_mask) < (info->nonce_mask & ~END_CONDITION))) {
		cgtime(&tv_history_start);

		history0 = &(info->history[0]);

		if (history0->values == 0)
			timeradd(&tv_start, &history_sec, &(history0->finish));

		Ti = (double)(elapsed.tv_sec)
			+ ((double)(elapsed.tv_usec))/((double)1000000)
			- ((double)ICARUS_READ_TIME(info->baud));
		Xi = (double)hash_count;
		history0->sumXiTi += Xi * Ti;
		history0->sumXi += Xi;
		history0->sumTi += Ti;
		history0->sumXi2 += Xi * Xi;

		history0->values++;

		if (history0->hash_count_max < hash_count)
			history0->hash_count_max = hash_count;
		if (history0->hash_count_min > hash_count || history0->hash_count_min == 0)
			history0->hash_count_min = hash_count;

		if (history0->values >= info->min_data_count
		&&  timercmp(&tv_start, &(history0->finish), >)) {
			for (i = INFO_HISTORY; i > 0; i--)
				memcpy(&(info->history[i]),
					&(info->history[i-1]),
					sizeof(struct ICARUS_HISTORY));

			// Initialise history0 to zero for summary calculation
			memset(history0, 0, sizeof(struct ICARUS_HISTORY));

			// We just completed a history data set
			// So now recalc read_count based on the whole history thus we will
			// initially get more accurate until it completes INFO_HISTORY
			// total data sets
			count = 0;
			for (i = 1 ; i <= INFO_HISTORY; i++) {
				history = &(info->history[i]);
				if (history->values >= MIN_DATA_COUNT) {
					count++;

					history0->sumXiTi += history->sumXiTi;
					history0->sumXi += history->sumXi;
					history0->sumTi += history->sumTi;
					history0->sumXi2 += history->sumXi2;
					history0->values += history->values;

					if (history0->hash_count_max < history->hash_count_max)
						history0->hash_count_max = history->hash_count_max;
					if (history0->hash_count_min > history->hash_count_min || history0->hash_count_min == 0)
						history0->hash_count_min = history->hash_count_min;
				}
			}

			// All history data
			Hs = (history0->values*history0->sumXiTi - history0->sumXi*history0->sumTi)
				/ (history0->values*history0->sumXi2 - history0->sumXi*history0->sumXi);
			W = history0->sumTi/history0->values - Hs*history0->sumXi/history0->values;
			hash_count_range = history0->hash_count_max - history0->hash_count_min;
			values = history0->values;
			
			// Initialise history0 to zero for next data set
			memset(history0, 0, sizeof(struct ICARUS_HISTORY));

			fullnonce = W + Hs * (((double)0xffffffff) + 1);
			read_count = (int)(fullnonce * TIME_FACTOR) - 1;

			info->Hs = Hs;
			info->read_count = read_count;

			info->fullnonce = fullnonce;
			info->count = count;
			info->W = W;
			info->values = values;
			info->hash_count_range = hash_count_range;

			if (info->min_data_count < MAX_MIN_DATA_COUNT)
				info->min_data_count *= 2;
			else if (info->timing_mode == MODE_SHORT)
				info->do_icarus_timing = false;

//			applog(LOG_DEBUG, "%"PRIpreprv" Re-estimate: read_count=%d fullnonce=%fs history count=%d Hs=%e W=%e values=%d hash range=0x%08lx min data count=%u", icarus->proc_repr, read_count, fullnonce, count, Hs, W, values, hash_count_range, info->min_data_count);
			applog(LOG_DEBUG, "%"PRIpreprv" Re-estimate: Hs=%e W=%e read_count=%d fullnonce=%.3fs",
					icarus->proc_repr,
					Hs, W, read_count, fullnonce);
		}
		info->history_count++;
		cgtime(&tv_history_finish);

		timersub(&tv_history_finish, &tv_history_start, &tv_history_finish);
		timeradd(&tv_history_finish, &(info->history_time), &(info->history_time));
	}

	return hash_count;
}

static struct api_data *icarus_drv_stats(struct cgpu_info *cgpu)
{
	struct api_data *root = NULL;
	struct ICARUS_INFO *info = cgpu->cgpu_data;

	// Warning, access to these is not locked - but we don't really
	// care since hashing performance is way more important than
	// locking access to displaying API debug 'stats'
	// If locking becomes an issue for any of them, use copy_data=true also
	root = api_add_int(root, "read_count", &(info->read_count), false);
	root = api_add_double(root, "fullnonce", &(info->fullnonce), false);
	root = api_add_int(root, "count", &(info->count), false);
	root = api_add_hs(root, "Hs", &(info->Hs), false);
	root = api_add_double(root, "W", &(info->W), false);
	root = api_add_uint(root, "total_values", &(info->values), false);
	root = api_add_uint64(root, "range", &(info->hash_count_range), false);
	root = api_add_uint64(root, "history_count", &(info->history_count), false);
	root = api_add_timeval(root, "history_time", &(info->history_time), false);
	root = api_add_uint(root, "min_data_count", &(info->min_data_count), false);
	root = api_add_uint(root, "timing_values", &(info->history[0].values), false);
	root = api_add_const(root, "timing_mode", timing_mode_str(info->timing_mode), false);
	root = api_add_bool(root, "is_timing", &(info->do_icarus_timing), false);
	root = api_add_int(root, "baud", &(info->baud), false);
	root = api_add_int(root, "work_division", &(info->work_division), false);
	root = api_add_int(root, "fpga_count", &(info->fpga_count), false);

	return root;
}

static void icarus_shutdown(struct thr_info *thr)
{
	do_icarus_close(thr);
	free(thr->cgpu_data);
}

struct device_drv icarus_drv = {
	.dname = "icarus",
	.name = "ICA",
	.drv_detect = icarus_detect,
	.get_api_stats = icarus_drv_stats,
	.thread_prepare = icarus_prepare,
	.thread_init = icarus_init,
	.scanhash = icarus_scanhash,
	.thread_shutdown = icarus_shutdown,
};<|MERGE_RESOLUTION|>--- conflicted
+++ resolved
@@ -198,12 +198,7 @@
 		.data.fd = fd,
 	};
 	struct epoll_event evr[2];
-<<<<<<< HEAD
-	int epoll_timeout = ICARUS_READ_FAULT_DECISECONDS * 100;
 	if (thr && thr->work_restart_notifier[1] != -1) {
-=======
-	if (thr && thr->work_restart_fd != -1)
->>>>>>> 408874e1
 	epollfd = epoll_create(2);
 	if (epollfd != -1) {
 		if (-1 == epoll_ctl(epollfd, EPOLL_CTL_ADD, fd, &ev)) {
