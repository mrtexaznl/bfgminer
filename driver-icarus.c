--- conflicted
+++ resolved
@@ -1062,28 +1062,6 @@
 		goto out;
 	}
 
-<<<<<<< HEAD
-	curr_hw_errors = icarus->hw_errors;
-	submit_nonce(thr, &state->last_work, nonce);
-	was_hw_error = (curr_hw_errors > icarus->hw_errors);
-	__copy_work(&state->last_work, work);
-
-	// Force a USB close/reopen on any hw error
-	if (was_hw_error)
-		if (info->quirk_reopen != 2) {
-			if (!icarus_reopen(icarus, state, &fd))
-				state->firstrun = true;
-			else
-			if (unlikely(state->identify))
-			{
-				// Delay job start until later...
-			}
-			else
-			// Some devices (Cairnsmore1, for example) abort hashing when reopened, so send the job again
-			if (!icarus_job_start(thr))
-				state->firstrun = true;
-		}
-=======
 	// Only ICA_GETS_OK gets here
 	
 	if (likely(!was_hw_error))
@@ -1091,7 +1069,6 @@
 	else
 		inc_hw_errors(thr, state->last_work, nonce);
 	icarus_transition_work(state, work);
->>>>>>> e15dfb37
 
 	hash_count = (nonce & info->nonce_mask);
 	hash_count++;
