/*
 * Copyright 2012 Luke Dashjr
 * Copyright 2012 Xiangfu <xiangfu@openmobilefree.com>
 * Copyright 2012 Andrew Smith
 *
 * This program is free software; you can redistribute it and/or modify it
 * under the terms of the GNU General Public License as published by the Free
 * Software Foundation; either version 3 of the License, or (at your option)
 * any later version.  See COPYING for more details.
 */

/*
 * Those code should be works fine with V2 and V3 bitstream of Icarus.
 * Operation:
 *   No detection implement.
 *   Input: 64B = 32B midstate + 20B fill bytes + last 12 bytes of block head.
 *   Return: send back 32bits immediately when Icarus found a valid nonce.
 *           no query protocol implemented here, if no data send back in ~11.3
 *           seconds (full cover time on 32bit nonce range by 380MH/s speed)
 *           just send another work.
 * Notice:
 *   1. Icarus will start calculate when you push a work to them, even they
 *      are busy.
 *   2. The 2 FPGAs on Icarus will distribute the job, one will calculate the
 *      0 ~ 7FFFFFFF, another one will cover the 80000000 ~ FFFFFFFF.
 *   3. It's possible for 2 FPGAs both find valid nonce in the meantime, the 2
 *      valid nonce will all be send back.
 *   4. Icarus will stop work when: a valid nonce has been found or 32 bits
 *      nonce range is completely calculated.
 */

#include <limits.h>
#include <pthread.h>
#include <stdio.h>
#include <sys/time.h>
#include <sys/types.h>
#include <dirent.h>
#include <unistd.h>
#ifndef WIN32
  #include <termios.h>
  #include <sys/stat.h>
  #include <fcntl.h>
  #ifndef O_CLOEXEC
    #define O_CLOEXEC 0
  #endif
#else
  #include <windows.h>
  #include <io.h>
#endif
#ifdef HAVE_SYS_EPOLL_H
  #include <sys/epoll.h>
  #define HAVE_EPOLL
#endif

#include "elist.h"
#include "miner.h"

// 8 second timeout
#define ICARUS_READ_FAULT_DECISECONDS (1)
#define ICARUS_READ_FAULT_COUNT	(80)

struct device_api icarus_api;

static void rev(unsigned char *s, size_t l)
{
	size_t i, j;
	unsigned char t;

	for (i = 0, j = l - 1; i < j; i++, j--) {
		t = s[i];
		s[i] = s[j];
		s[j] = t;
	}
}

static int icarus_open2(const char *devpath, __maybe_unused bool purge)
{
#ifndef WIN32
	struct termios my_termios;

	int serialfd = open(devpath, O_RDWR | O_CLOEXEC | O_NOCTTY);

	if (serialfd == -1)
		return -1;

	tcgetattr(serialfd, &my_termios);
	my_termios.c_cflag = B115200;
	my_termios.c_cflag |= CS8;
	my_termios.c_cflag |= CREAD;
	my_termios.c_cflag |= CLOCAL;
	my_termios.c_cflag &= ~(CSIZE | PARENB);

	my_termios.c_iflag &= ~(IGNBRK | BRKINT | PARMRK |
				ISTRIP | INLCR | IGNCR | ICRNL | IXON);
	my_termios.c_oflag &= ~OPOST;
	my_termios.c_lflag &= ~(ECHO | ECHONL | ICANON | ISIG | IEXTEN);
	my_termios.c_cc[VTIME] = ICARUS_READ_FAULT_DECISECONDS;
	my_termios.c_cc[VMIN] = 0;
	tcsetattr(serialfd, TCSANOW, &my_termios);

	tcflush(serialfd, TCOFLUSH);
	tcflush(serialfd, TCIFLUSH);

	return serialfd;
#else
	COMMCONFIG comCfg;

	HANDLE hSerial = CreateFile(devpath, GENERIC_READ | GENERIC_WRITE, 0,
				    NULL, OPEN_EXISTING, 0, NULL);
	if (unlikely(hSerial == INVALID_HANDLE_VALUE))
		return -1;

	// thanks to af_newbie for pointers about this
	memset(&comCfg, 0 , sizeof(comCfg));
	comCfg.dwSize = sizeof(COMMCONFIG);
	comCfg.wVersion = 1;
	comCfg.dcb.DCBlength = sizeof(DCB);
	comCfg.dcb.BaudRate = 115200;
	comCfg.dcb.fBinary = 1;
	comCfg.dcb.fDtrControl = DTR_CONTROL_ENABLE;
	comCfg.dcb.fRtsControl = RTS_CONTROL_ENABLE;
	comCfg.dcb.ByteSize = 8;

	SetCommConfig(hSerial, &comCfg, sizeof(comCfg));

	const DWORD ctoms = ICARUS_READ_FAULT_DECISECONDS * 100;
	COMMTIMEOUTS cto = {ctoms, 0, ctoms, 0, ctoms};
	SetCommTimeouts(hSerial, &cto);

	if (purge) {
		PurgeComm(hSerial, PURGE_RXABORT);
		PurgeComm(hSerial, PURGE_TXABORT);
		PurgeComm(hSerial, PURGE_RXCLEAR);
		PurgeComm(hSerial, PURGE_TXCLEAR);
	}

	return _open_osfhandle((LONG)hSerial, 0);
#endif
}

#define icarus_open(devpath)  icarus_open2(devpath, false)

static int icarus_gets(unsigned char *buf, size_t bufLen, int fd, volatile unsigned long *wr, int read_count)
{
	ssize_t ret = 0;
	int rc = 0;
	int epollfd = -1;

#ifdef HAVE_EPOLL
	struct epoll_event ev, evr;
	epollfd = epoll_create(1);
	if (epollfd != -1) {
		ev.events = EPOLLIN;
		ev.data.fd = fd;
		if (-1 == epoll_ctl(epollfd, EPOLL_CTL_ADD, fd, &ev)) {
			close(epollfd);
			epollfd = -1;
		}
	}
#endif

	while (bufLen) {
#ifdef HAVE_EPOLL
		if (epollfd != -1 && epoll_wait(epollfd, &evr, 1, ICARUS_READ_FAULT_DECISECONDS * 100) != 1)
			ret = 0;
		else
#endif
		ret = read(fd, buf, 1);
		if (ret == 1) {
			bufLen--;
			buf++;
			continue;
		}

		rc++;
		if (rc >= read_count || *wr) {
			if (epollfd != -1)
				close(epollfd);
			rc *= ICARUS_READ_FAULT_DECISECONDS;
			applog(LOG_DEBUG,
			     "Icarus Read: %s %d.%d seconds",
			     (*wr) ? "Work restart at" : "No data in",
			     rc / 10, rc % 10);
			return 1;
		}
	}

	if (epollfd != -1)
		close(epollfd);

	return 0;
}

static int icarus_write(int fd, const void *buf, size_t bufLen)
{
	size_t ret;

	ret = write(fd, buf, bufLen);
	if (unlikely(ret != bufLen))
		return 1;

	return 0;
}

#define icarus_close(fd) close(fd)

static bool icarus_detect_one(const char *devpath)
{
	int fd;

	// Block 171874 nonce = (0xa2870100) = 0x000187a2
	// N.B. golden_ob MUST take less time to calculate
	//	than the timeout set in icarus_open()
	//	This one takes ~0.53ms on Rev3 Icarus
	const char golden_ob[] =
		"4679ba4ec99876bf4bfe086082b40025"
		"4df6c356451471139a3afa71e48f544a"
		"00000000000000000000000000000000"
		"0000000087320b1a1426674f2fa722ce";

	const char golden_nonce[] = "000187a2";

	unsigned char ob_bin[64], nonce_bin[4];
	char *nonce_hex;

	if (total_devices == MAX_DEVICES)
		return false;

	fd = icarus_open2(devpath, true);
	if (unlikely(fd == -1)) {
		applog(LOG_ERR, "Icarus Detect: Failed to open %s", devpath);
		return false;
	}

	hex2bin(ob_bin, golden_ob, sizeof(ob_bin));
	icarus_write(fd, ob_bin, sizeof(ob_bin));

	memset(nonce_bin, 0, sizeof(nonce_bin));
	volatile unsigned long wr = 0;
	icarus_gets(nonce_bin, sizeof(nonce_bin), fd, &wr, 1);

	icarus_close(fd);

	nonce_hex = bin2hex(nonce_bin, sizeof(nonce_bin));
	if (nonce_hex) {
		if (strncmp(nonce_hex, golden_nonce, 8)) {
			applog(LOG_ERR, 
			       "Icarus Detect: "
			       "Test failed at %s: get %s, should: %s",
			       devpath, nonce_hex, golden_nonce);
			free(nonce_hex);
			return false;
		}
		applog(LOG_DEBUG, 
		       "Icarus Detect: "
		       "Test succeeded at %s: got %s",
			       devpath, nonce_hex);
		free(nonce_hex);
	} else
		return false;

	/* We have a real Icarus! */
	struct cgpu_info *icarus;
	icarus = calloc(1, sizeof(struct cgpu_info));
	icarus->api = &icarus_api;
	icarus->device_path = strdup(devpath);
	icarus->threads = 1;
	add_cgpu(icarus);

	applog(LOG_INFO, "Found Icarus at %s, mark as %d",
	       devpath, icarus->device_id);

	return true;
}

static void icarus_detect()
{
	struct string_elist *iter, *tmp;
	const char*s;

	list_for_each_entry_safe(iter, tmp, &scan_devices, list) {
		s = iter->string;
		if (!strncmp("icarus:", iter->string, 7))
			s += 7;
		if (!strcmp(s, "auto") || !strcmp(s, "noauto"))
			continue;
		if (icarus_detect_one(s))
			string_elist_del(iter);
	}
}

struct icarus_state {
	bool jobrunning;
	struct timeval tv_workstart;
	struct work last_work;
};

static bool icarus_prepare(struct thr_info *thr)
{
	struct cgpu_info *icarus = thr->cgpu;

	struct timeval now;

	int fd = icarus_open2(icarus->device_path, true);
	if (unlikely(-1 == fd)) {
		applog(LOG_ERR, "Failed to open Icarus on %s",
		       icarus->device_path);
		return false;
	}

	icarus->device_fd = fd;

	applog(LOG_INFO, "Opened Icarus on %s", icarus->device_path);
	gettimeofday(&now, NULL);
	get_datestamp(icarus->init, &now);

	struct icarus_state *state;
	thr->cgpu_data = state = calloc(1, sizeof(*state));

	return true;
}

static uint64_t icarus_scanhash(struct thr_info *thr, struct work *work,
				__maybe_unused uint64_t max_nonce)
{
	volatile unsigned long *wr = &work_restart[thr->id].restart;

	struct cgpu_info *icarus;
	int fd;
	int ret, lret;

	unsigned char ob_bin[64] = {0}, nonce_bin[4] = {0};
	char *ob_hex, *nonce_hex;
	uint32_t nonce;
	uint32_t hash_count;
	struct timeval tv_finish, elapsed;

	elapsed.tv_sec = elapsed.tv_usec = 0;

	icarus = thr->cgpu;
	struct icarus_state *state = thr->cgpu_data;

	// Prepare the next work immediately
	memcpy(ob_bin, work->midstate, 32);
	memcpy(ob_bin + 52, work->data + 64, 12);
	rev(ob_bin, 32);
	rev(ob_bin + 52, 12);

	// Wait for the previous run's result
	fd = icarus->device_fd;

<<<<<<< HEAD
	if (!state->firstrun) {
		if (state->changework)
			state->changework = false;
		else
		{
			/* Icarus will return 4 bytes nonces or nothing */
			lret = icarus_gets(nonce_bin, sizeof(nonce_bin), fd, wr,
			                   ICARUS_READ_FAULT_COUNT);
			if (lret && *wr) {
				// The prepared work is invalid, and the current work is abandoned
				// Go back to the main loop to get the next work, and stuff
				// Returning to the main loop will clear work_restart, so use a flag...
				state->changework = true;
				return 1;
			}
=======
	if (likely(state->jobrunning)) {
		/* Icarus will return 8 bytes nonces or nothing */
		lret = icarus_gets(nonce_bin, sizeof(nonce_bin), fd, wr);
		if (lret && *wr) {
			// The prepared work is invalid, and the current work is abandoned
			// Go back to the main loop to get the next work, and stuff
			state->jobrunning = false;
			return 1;
>>>>>>> 297509bd
		}

		gettimeofday(&tv_finish, NULL);
		timeval_subtract(&elapsed, &tv_finish, &state->tv_workstart);
	}

#ifndef WIN32
	tcflush(fd, TCOFLUSH);
#endif

	gettimeofday(&state->tv_workstart, NULL);

	ret = icarus_write(fd, ob_bin, sizeof(ob_bin));
	if (ret) {
		icarus_close(fd);
		return 0;	/* This should never happen */
	}

	if (opt_debug) {
		ob_hex = bin2hex(ob_bin, sizeof(ob_bin));
		if (ob_hex) {
			applog(LOG_DEBUG, "Icarus %d sent: %s",
			       icarus->device_id, ob_hex);
			free(ob_hex);
		}
	}

	// Reopen the serial port to workaround a USB-host-chipset-specific issue with the Icarus's buggy USB-UART
	icarus_close(fd);
	fd = icarus_open(icarus->device_path);
	if (unlikely(-1 == fd)) {
		applog(LOG_ERR, "Failed to reopen Icarus on %s",
		       icarus->device_path);
		return 0;
	}
	icarus->device_fd = fd;

	work->blk.nonce = 0xffffffff;

	if (unlikely(!state->jobrunning)) {
		state->jobrunning = true;
		memcpy(&state->last_work, work, sizeof(state->last_work));
		return 1;
	}

	// OK, done starting Icarus's next job... now process the last run's result!
	memcpy((char *)&nonce, nonce_bin, sizeof(nonce_bin));

	// aborted before becoming idle, get new work
	if (nonce == 0 && lret) {
		memcpy(&state->last_work, work, sizeof(state->last_work));
		uint32_t ESTIMATE_HASHES;
		if (unlikely(elapsed.tv_sec > 12 || (elapsed.tv_sec == 11 && elapsed.tv_usec > 353063)))
			ESTIMATE_HASHES = 0xffffffff;
		else
			// Approximately how much of the nonce Icarus scans in 1 second...
			// 0x16a7a561 would be if it was exactly 380 MH/s
			// 0x16a65700 would be the perfect 5.2631579ns/H
			// 0x168c89e5 was the average over a 20,050-sample period based on time to find actual shares
			ESTIMATE_HASHES = (0x168c89e5 * elapsed.tv_sec) + (0x17a * elapsed.tv_usec);
		if (opt_debug) {
			applog(LOG_DEBUG, "Icarus %d no nonce = 0x%08x hashes (%ld.%06lds)",
				icarus->device_id, ESTIMATE_HASHES, elapsed.tv_sec, elapsed.tv_usec);
		}
		return ESTIMATE_HASHES;
	}

#if !defined (__BIG_ENDIAN__) && !defined(MIPSEB)
	nonce = swab32(nonce);
#endif
	submit_nonce(thr, &state->last_work, nonce);
	memcpy(&state->last_work, work, sizeof(state->last_work));

	if (opt_debug) {
		nonce_hex = bin2hex(nonce_bin, sizeof(nonce_bin));
		if (nonce_hex) {
			applog(LOG_DEBUG, "Icarus %d returned (elapsed %ld.%06ld seconds): %s",
			       icarus->device_id, elapsed.tv_sec, elapsed.tv_usec, nonce_hex);
			free(nonce_hex);
		}
	}

	hash_count = (nonce & 0x7fffffff);
	if (hash_count++ == 0x7fffffff)
		hash_count = 0xffffffff;
	else
		hash_count <<= 1;

	if (opt_debug)
		applog(LOG_DEBUG, "Icarus %d nonce = 0x%08x = 0x%08x hashes (%ld.%06lds)",
				icarus->device_id, nonce, hash_count, elapsed.tv_sec, elapsed.tv_usec);

        return hash_count;
}

static void icarus_shutdown(struct thr_info *thr)
{
	struct cgpu_info *icarus = thr->cgpu;
	icarus_close(icarus->device_fd);
	free(thr->cgpu_data);
}

struct device_api icarus_api = {
	.dname = "icarus",
	.name = "PGA",
	.api_detect = icarus_detect,
	.thread_prepare = icarus_prepare,
	.scanhash = icarus_scanhash,
	.thread_shutdown = icarus_shutdown,
};<|MERGE_RESOLUTION|>--- conflicted
+++ resolved
@@ -349,32 +349,15 @@
 	// Wait for the previous run's result
 	fd = icarus->device_fd;
 
-<<<<<<< HEAD
-	if (!state->firstrun) {
-		if (state->changework)
-			state->changework = false;
-		else
-		{
-			/* Icarus will return 4 bytes nonces or nothing */
-			lret = icarus_gets(nonce_bin, sizeof(nonce_bin), fd, wr,
-			                   ICARUS_READ_FAULT_COUNT);
-			if (lret && *wr) {
-				// The prepared work is invalid, and the current work is abandoned
-				// Go back to the main loop to get the next work, and stuff
-				// Returning to the main loop will clear work_restart, so use a flag...
-				state->changework = true;
-				return 1;
-			}
-=======
 	if (likely(state->jobrunning)) {
 		/* Icarus will return 8 bytes nonces or nothing */
-		lret = icarus_gets(nonce_bin, sizeof(nonce_bin), fd, wr);
+		lret = icarus_gets(nonce_bin, sizeof(nonce_bin), fd, wr,
+			                   ICARUS_READ_FAULT_COUNT);
 		if (lret && *wr) {
 			// The prepared work is invalid, and the current work is abandoned
 			// Go back to the main loop to get the next work, and stuff
 			state->jobrunning = false;
 			return 1;
->>>>>>> 297509bd
 		}
 
 		gettimeofday(&tv_finish, NULL);
