/*
 * Copyright 2012 Luke Dashjr
 * Copyright 2012 Xiangfu <xiangfu@openmobilefree.com>
 * Copyright 2012 Andrew Smith
 *
 * This program is free software; you can redistribute it and/or modify it
 * under the terms of the GNU General Public License as published by the Free
 * Software Foundation; either version 3 of the License, or (at your option)
 * any later version.  See COPYING for more details.
 */

/*
 * Those code should be works fine with V2 and V3 bitstream of Icarus.
 * Operation:
 *   No detection implement.
 *   Input: 64B = 32B midstate + 20B fill bytes + last 12 bytes of block head.
 *   Return: send back 32bits immediately when Icarus found a valid nonce.
 *           no query protocol implemented here, if no data send back in ~11.3
 *           seconds (full cover time on 32bit nonce range by 380MH/s speed)
 *           just send another work.
 * Notice:
 *   1. Icarus will start calculate when you push a work to them, even they
 *      are busy.
 *   2. The 2 FPGAs on Icarus will distribute the job, one will calculate the
 *      0 ~ 7FFFFFFF, another one will cover the 80000000 ~ FFFFFFFF.
 *   3. It's possible for 2 FPGAs both find valid nonce in the meantime, the 2
 *      valid nonce will all be send back.
 *   4. Icarus will stop work when: a valid nonce has been found or 32 bits
 *      nonce range is completely calculated.
 */

#include "config.h"

#include <limits.h>
#include <pthread.h>
#include <stdio.h>
#include <sys/time.h>
#include <sys/types.h>
#include <dirent.h>
#include <unistd.h>
#ifndef WIN32
  #include <termios.h>
  #include <sys/stat.h>
  #include <fcntl.h>
  #ifndef O_CLOEXEC
    #define O_CLOEXEC 0
  #endif
#else
  #include <windows.h>
  #include <io.h>
#endif
#ifdef HAVE_SYS_EPOLL_H
  #include <sys/epoll.h>
  #define HAVE_EPOLL
#endif

#include "elist.h"
#include "fpgautils.h"
#include "miner.h"

// The serial I/O speed - Linux uses a define 'B115200' in bits/termios.h
#define ICARUS_IO_SPEED 115200

// The size of a successful nonce read
#define ICARUS_READ_SIZE 4

// A stupid constant that must be 10. Don't change it.
#define TIME_FACTOR 10

// Ensure the sizes are correct for the Serial read
#if (ICARUS_READ_SIZE != 4)
#error ICARUS_READ_SIZE must be 4
#endif
#if (TIME_FACTOR != 10)
#error TIME_FACTOR must be 10
#endif
#define ASSERT1(condition) __maybe_unused static char sizeof_uint32_t_must_be_4[(condition)?1:-1]
ASSERT1(sizeof(uint32_t) == 4);

#define ICARUS_READ_TIME ((double)ICARUS_READ_SIZE * (double)8.0 / (double)ICARUS_IO_SPEED)

// Minimum precision of longpolls, in deciseconds
#define ICARUS_READ_FAULT_DECISECONDS (1)

// In timing mode: Default starting value until an estimate can be obtained
// 5 seconds allows for up to a ~840MH/s device
#define ICARUS_READ_FAULT_COUNT_DEFAULT	(50)

// For a standard Icarus REV3
#define ICARUS_REV3_HASH_TIME 0.00000000264083
#define NANOSEC 1000000000.0

// Icarus Rev3 doesn't send a completion message when it finishes
// the full nonce range, so to avoid being idle we must abort the
// work (by starting a new work) shortly before it finishes
//
// Thus we need to estimate 2 things:
//	1) How many hashes were done if the work was aborted
//	2) How high can the timeout be before the Icarus is idle,
//		to minimise the number of work started
//	We set 2) to 'the calculated estimate' - 1
//	to ensure the estimate ends before idle
//
// The simple calculation used is:
//	Tn = Total time in seconds to calculate n hashes
//	Hs = seconds per hash
//	Xn = number of hashes
//	W  = code overhead per work
//
// Rough but reasonable estimate:
//	Tn = Hs * Xn + W	(of the form y = mx + b)
//
// Thus:
//	Line of best fit (using least squares)
//
//	Hs = (n*Sum(XiTi)-Sum(Xi)*Sum(Ti))/(n*Sum(Xi^2)-Sum(Xi)^2)
//	W = Sum(Ti)/n - (Hs*Sum(Xi))/n
//
// N.B. W is less when aborting work since we aren't waiting for the reply
//	to be transferred back (ICARUS_READ_TIME)
//	Calculating the hashes aborted at n seconds is thus just n/Hs
//	(though this is still a slight overestimate due to code delays)
//

// Both below must be exceeded to complete a set of data
// Minimum how long after the first, the last data point must be
#define HISTORY_SEC 60
// Minimum how many points a single ICARUS_HISTORY should have
#define MIN_DATA_COUNT 5
// The value above used is doubled each history until it exceeds:
#define MAX_MIN_DATA_COUNT 100

static struct timeval history_sec = { HISTORY_SEC, 0 };

// Store the last INFO_HISTORY data sets
// [0] = current data, not yet ready to be included as an estimate
// Each new data set throws the last old set off the end thus
// keeping a ongoing average of recent data
#define INFO_HISTORY 10

struct ICARUS_HISTORY {
	struct timeval finish;
	double sumXiTi;
	double sumXi;
	double sumTi;
	double sumXi2;
	uint32_t values;
	uint32_t hash_count_min;
	uint32_t hash_count_max;
};

enum timing_mode { MODE_DEFAULT, MODE_SHORT, MODE_LONG, MODE_VALUE };

static const char *MODE_DEFAULT_STR = "default";
static const char *MODE_SHORT_STR = "short";
static const char *MODE_LONG_STR = "long";
static const char *MODE_VALUE_STR = "value";
static const char *MODE_UNKNOWN_STR = "unknown";

struct ICARUS_INFO {
	struct ICARUS_HISTORY history[INFO_HISTORY+1];
	uint32_t min_data_count;

	// seconds per Hash
	double Hs;
	int read_count;

	enum timing_mode timing_mode;
	bool do_icarus_timing;

	double fullnonce;
	int count;
	double W;
	uint32_t values;
	uint64_t hash_count_range;

	// Determine the cost of history processing
	// (which will only affect W)
	uint64_t history_count;
	struct timeval history_time;
};

// One for each possible device
static struct ICARUS_INFO *icarus_info[MAX_DEVICES];

struct device_api icarus_api;

static void rev(unsigned char *s, size_t l)
{
	size_t i, j;
	unsigned char t;

	for (i = 0, j = l - 1; i < j; i++, j--) {
		t = s[i];
		s[i] = s[j];
		s[j] = t;
	}
}

#define icarus_open2(devpath, purge)  serial_open(devpath, 115200, ICARUS_READ_FAULT_DECISECONDS, purge)
#define icarus_open(devpath)  icarus_open2(devpath, false)

static int icarus_gets(unsigned char *buf, int fd, struct timeval *tv_finish, struct thr_info*thr, int read_count)
{
	ssize_t ret = 0;
	int rc = 0;
	int epollfd = -1;
	int read_amount = ICARUS_READ_SIZE;
	bool first = true;

#ifdef HAVE_EPOLL
	struct epoll_event ev;
	struct epoll_event evr[2];
	int epoll_timeout = ICARUS_READ_FAULT_DECISECONDS * 100;
	epollfd = epoll_create(2);
	if (epollfd != -1) {
		ev.events = EPOLLIN;
		ev.data.fd = fd;
		if (-1 == epoll_ctl(epollfd, EPOLL_CTL_ADD, fd, &ev)) {
			close(epollfd);
			epollfd = -1;
		}
		if (thr->work_restart_fd != -1)
		{
			ev.data.fd = thr->work_restart_fd;
			if (-1 == epoll_ctl(epollfd, EPOLL_CTL_ADD, thr->work_restart_fd, &ev))
				applog(LOG_ERR, "Icarus: Error adding work restart fd to epoll");
			else
			{
				epoll_timeout *= read_count;
				read_count = 1;
			}
		}
	}
	else
		applog(LOG_ERR, "Icarus: Error creating epoll");
#endif

	// Read reply 1 byte at a time to get earliest tv_finish
	while (true) {
#ifdef HAVE_EPOLL
		if (epollfd != -1 && (ret = epoll_wait(epollfd, evr, 2, epoll_timeout)) != -1)
		{
			if (ret == 1 && evr[0].data.fd == fd)
				ret = read(fd, buf, 1);
			else
			{
				if (ret)
					// work restart trigger
					(void)read(thr->work_restart_fd, buf, read_amount);
				ret = 0;
			}
		}
		else
#endif
		ret = read(fd, buf, 1);

		if (first)
			gettimeofday(tv_finish, NULL);

		if (ret >= read_amount)
		{
			if (epollfd != -1)
				close(epollfd);
			return 0;
		}

		if (ret > 0) {
			buf += ret;
			read_amount -= ret;
			first = false;
			continue;
		}
			
		rc++;
		if (rc >= read_count || thr->work_restart) {
			if (epollfd != -1)
				close(epollfd);
			if (opt_debug) {
				rc *= ICARUS_READ_FAULT_DECISECONDS;
				applog(LOG_DEBUG,
			        "Icarus Read: %s %d.%d seconds",
			        thr->work_restart ? "Work restart at" : "No data in",
			        rc / 10, rc % 10);
			}
			return 1;
		}
	}
}

static int icarus_write(int fd, const void *buf, size_t bufLen)
{
	size_t ret;

	ret = write(fd, buf, bufLen);
	if (unlikely(ret != bufLen))
		return 1;

	return 0;
}

#define icarus_close(fd) close(fd)

static const char *timing_mode_str(enum timing_mode timing_mode)
{
	switch(timing_mode) {
	case MODE_DEFAULT:
		return MODE_DEFAULT_STR;
	case MODE_SHORT:
		return MODE_SHORT_STR;
	case MODE_LONG:
		return MODE_LONG_STR;
	case MODE_VALUE:
		return MODE_VALUE_STR;
	default:
		return MODE_UNKNOWN_STR;
	}
}

static void set_timing_mode(struct cgpu_info *icarus)
{
	struct ICARUS_INFO *info = icarus_info[icarus->device_id];
	double Hs;
	char buf[BUFSIZ+1];
	char *ptr, *comma, *eq;
	size_t max;
	int i;

	if (opt_icarus_timing == NULL)
		buf[0] = '\0';
	else {
		ptr = opt_icarus_timing;
		for (i = 0; i < icarus->device_id; i++) {
			comma = strchr(ptr, ',');
			if (comma == NULL)
				break;
			ptr = comma + 1;
		}

		comma = strchr(ptr, ',');
		if (comma == NULL)
			max = strlen(ptr);
		else
			max = comma - ptr;

		if (max > BUFSIZ)
			max = BUFSIZ;
		strncpy(buf, ptr, max);
		buf[max] = '\0';
	}

	info->Hs = 0;
	info->read_count = 0;

	if (strcasecmp(buf, MODE_SHORT_STR) == 0) {
		info->Hs = ICARUS_REV3_HASH_TIME;
		info->read_count = ICARUS_READ_FAULT_COUNT_DEFAULT;

		info->timing_mode = MODE_SHORT;
		info->do_icarus_timing = true;
	} else if (strcasecmp(buf, MODE_LONG_STR) == 0) {
		info->Hs = ICARUS_REV3_HASH_TIME;
		info->read_count = ICARUS_READ_FAULT_COUNT_DEFAULT;

		info->timing_mode = MODE_LONG;
		info->do_icarus_timing = true;
	} else if ((Hs = atof(buf)) != 0) {
		info->Hs = Hs / NANOSEC;
		info->fullnonce = info->Hs * (((double)0xffffffff) + 1);

		if ((eq = strchr(buf, '=')) != NULL)
			info->read_count = atoi(eq+1);

		if (info->read_count < 1)
			info->read_count = (int)(info->fullnonce * TIME_FACTOR) - 1;

		if (unlikely(info->read_count < 1))
			info->read_count = 1;

		info->timing_mode = MODE_VALUE;
		info->do_icarus_timing = false;
	} else {
		// Anything else in buf just uses DEFAULT mode

		info->Hs = ICARUS_REV3_HASH_TIME;
		info->fullnonce = info->Hs * (((double)0xffffffff) + 1);

		if ((eq = strchr(buf, '=')) != NULL)
			info->read_count = atoi(eq+1);

		if (info->read_count < 1)
			info->read_count = (int)(info->fullnonce * TIME_FACTOR) - 1;

		info->timing_mode = MODE_DEFAULT;
		info->do_icarus_timing = false;
	}

	info->min_data_count = MIN_DATA_COUNT;

	applog(LOG_DEBUG, "Icarus: Init: %d mode=%s read_count=%d Hs=%e",
		icarus->device_id, timing_mode_str(info->timing_mode), info->read_count, info->Hs);

}

static bool icarus_detect_one(const char *devpath)
{
	struct ICARUS_INFO *info;
	int fd;

	// Block 171874 nonce = (0xa2870100) = 0x000187a2
	// N.B. golden_ob MUST take less time to calculate
	//	than the timeout set in icarus_open()
	//	This one takes ~0.53ms on Rev3 Icarus
	const char golden_ob[] =
		"4679ba4ec99876bf4bfe086082b40025"
		"4df6c356451471139a3afa71e48f544a"
		"00000000000000000000000000000000"
		"0000000087320b1a1426674f2fa722ce";

	const char golden_nonce[] = "000187a2";

	unsigned char ob_bin[64], nonce_bin[ICARUS_READ_SIZE];
	char *nonce_hex;

	applog(LOG_DEBUG, "Icarus Detect: Attempting to open %s", devpath);

	fd = icarus_open2(devpath, true);
	if (unlikely(fd == -1)) {
		applog(LOG_ERR, "Icarus Detect: Failed to open %s", devpath);
		return false;
	}

	hex2bin(ob_bin, golden_ob, sizeof(ob_bin));
	icarus_write(fd, ob_bin, sizeof(ob_bin));

	memset(nonce_bin, 0, sizeof(nonce_bin));
	struct thr_info dummy = {
		.work_restart_fd = -1,
	};
	struct timeval tv_finish;
	icarus_gets(nonce_bin, fd, &tv_finish, &dummy, 1);

	icarus_close(fd);

	nonce_hex = bin2hex(nonce_bin, sizeof(nonce_bin));
	if (nonce_hex) {
		if (strncmp(nonce_hex, golden_nonce, 8)) {
			applog(LOG_ERR, 
				"Icarus Detect: "
				"Test failed at %s: get %s, should: %s",
				devpath, nonce_hex, golden_nonce);
			free(nonce_hex);
			return false;
		}
		applog(LOG_DEBUG, 
			"Icarus Detect: "
			"Test succeeded at %s: got %s",
				devpath, nonce_hex);
		free(nonce_hex);
	} else
		return false;

	/* We have a real Icarus! */
	struct cgpu_info *icarus;
	icarus = calloc(1, sizeof(struct cgpu_info));
	icarus->api = &icarus_api;
	icarus->device_path = strdup(devpath);
	icarus->threads = 1;
	add_cgpu(icarus);

	applog(LOG_INFO, "Found Icarus at %s, mark as %d",
		devpath, icarus->device_id);

	if (icarus_info[icarus->device_id] == NULL) {
		icarus_info[icarus->device_id] = (struct ICARUS_INFO *)malloc(sizeof(struct ICARUS_INFO));
		if (unlikely(!(icarus_info[icarus->device_id])))
			quit(1, "Failed to malloc ICARUS_INFO");
	}

	info = icarus_info[icarus->device_id];

	// Initialise everything to zero for a new device
	memset(info, 0, sizeof(struct ICARUS_INFO));

	set_timing_mode(icarus);

	return true;
}

static void icarus_detect()
{
	serial_detect(icarus_api.dname, icarus_detect_one);
}

struct icarus_state {
	bool firstrun;
	struct timeval tv_workstart;
	struct timeval tv_workfinish;
	struct work last_work;
	bool changework;
};

static bool icarus_prepare(struct thr_info *thr)
{
	struct cgpu_info *icarus = thr->cgpu;

	struct timeval now;

	int fd = icarus_open2(icarus->device_path, true);
	if (unlikely(-1 == fd)) {
		applog(LOG_ERR, "Failed to open Icarus on %s",
		       icarus->device_path);
		return false;
	}

	icarus->device_fd = fd;

	applog(LOG_INFO, "Opened Icarus on %s", icarus->device_path);
	gettimeofday(&now, NULL);
	get_datestamp(icarus->init, &now);

	struct icarus_state *state;
	thr->cgpu_data = state = calloc(1, sizeof(*state));
	state->firstrun = true;

#ifdef HAVE_EPOLL
	int epollfd = epoll_create(2);
	if (epollfd != -1)
	{
		close(epollfd);
		thr->work_restart_fd = 0;
	}
#endif

	return true;
}

static uint64_t icarus_scanhash(struct thr_info *thr, struct work *work,
				__maybe_unused uint64_t max_nonce)
{
	struct cgpu_info *icarus;
	int fd;
	int ret, lret;

	struct ICARUS_INFO *info;

	unsigned char ob_bin[64] = {0}, nonce_bin[ICARUS_READ_SIZE] = {0};
	char *ob_hex;
	uint32_t nonce;
	uint64_t hash_count;
	struct timeval tv_start, elapsed;
	struct timeval tv_history_start, tv_history_finish;
	double Ti, Xi;
	int i;

	struct ICARUS_HISTORY *history0, *history;
	int count;
	double Hs, W, fullnonce;
	int read_count;
	uint64_t estimate_hashes;
	uint32_t values;
	uint64_t hash_count_range;

	elapsed.tv_sec = elapsed.tv_usec = 0;

	icarus = thr->cgpu;
	struct icarus_state *state = thr->cgpu_data;

	// Prepare the next work immediately
	memcpy(ob_bin, work->midstate, 32);
	memcpy(ob_bin + 52, work->data + 64, 12);
	rev(ob_bin, 32);
	rev(ob_bin + 52, 12);

	// Wait for the previous run's result
	fd = icarus->device_fd;
	info = icarus_info[icarus->device_id];

	if (!state->firstrun) {
		if (state->changework)
			state->changework = false;
		else
		{
			/* Icarus will return 4 bytes (ICARUS_READ_SIZE) nonces or nothing */
<<<<<<< HEAD
			info = icarus_info[icarus->device_id];
			lret = icarus_gets(nonce_bin, fd, &tv_finish, thr, info->read_count);
			if (lret && thr->work_restart) {
=======
			lret = icarus_gets(nonce_bin, fd, &state->tv_workfinish, wr, info->read_count);
			if (lret && *wr) {
>>>>>>> 5635d03f
				// The prepared work is invalid, and the current work is abandoned
				// Go back to the main loop to get the next work, and stuff
				// Returning to the main loop will clear work_restart, so use a flag...
				state->changework = true;
				return 1;
			}
		}

		tv_start = state->tv_workstart;
		timeval_subtract(&elapsed, &state->tv_workfinish, &tv_start);
	}

#ifndef WIN32
	tcflush(fd, TCOFLUSH);
#endif

	gettimeofday(&state->tv_workstart, NULL);

	ret = icarus_write(fd, ob_bin, sizeof(ob_bin));
	if (ret) {
		icarus_close(fd);
		return 0;	/* This should never happen */
	}

	if (opt_debug) {
		ob_hex = bin2hex(ob_bin, sizeof(ob_bin));
		if (ob_hex) {
			applog(LOG_DEBUG, "Icarus %d sent: %s",
				icarus->device_id, ob_hex);
			free(ob_hex);
		}
	}

	// Reopen the serial port to workaround a USB-host-chipset-specific issue with the Icarus's buggy USB-UART
	icarus_close(fd);
	fd = icarus_open(icarus->device_path);
	if (unlikely(-1 == fd)) {
		applog(LOG_ERR, "Failed to reopen Icarus on %s",
		       icarus->device_path);
		return 0;
	}
	icarus->device_fd = fd;

	work->blk.nonce = 0xffffffff;

	if (state->firstrun) {
		state->firstrun = false;
		memcpy(&state->last_work, work, sizeof(state->last_work));
		return 1;
	}

	// OK, done starting Icarus's next job... now process the last run's result!
	memcpy((char *)&nonce, nonce_bin, sizeof(nonce_bin));

	// aborted before becoming idle, get new work
	if (nonce == 0 && lret) {
		memcpy(&state->last_work, work, sizeof(state->last_work));
		// ONLY up to just when it aborted
		// We didn't read a reply so we don't subtract ICARUS_READ_TIME
		estimate_hashes = ((double)(elapsed.tv_sec)
					+ ((double)(elapsed.tv_usec))/((double)1000000)) / info->Hs;

		// If some Serial-USB delay allowed the full nonce range to
		// complete it can't have done more than a full nonce
		if (unlikely(estimate_hashes > 0xffffffff))
			estimate_hashes = 0xffffffff;

		if (opt_debug) {
			applog(LOG_DEBUG, "Icarus %d no nonce = 0x%08llx hashes (%ld.%06lds)",
					icarus->device_id, estimate_hashes,
					elapsed.tv_sec, elapsed.tv_usec);
		}

		return estimate_hashes;
	}

#if !defined (__BIG_ENDIAN__) && !defined(MIPSEB)
	nonce = swab32(nonce);
#endif

	submit_nonce(thr, &state->last_work, nonce);
	memcpy(&state->last_work, work, sizeof(state->last_work));

	hash_count = (nonce & 0x7fffffff);
	if (hash_count++ == 0x7fffffff)
		hash_count = 0xffffffff;
	else
		hash_count <<= 1;

	if (opt_debug) {
		applog(LOG_DEBUG, "Icarus %d nonce = 0x%08x = 0x%08llx hashes (%ld.%06lds)",
				icarus->device_id, nonce, hash_count, elapsed.tv_sec, elapsed.tv_usec);
	}

	// ignore possible end condition values
	if (info->do_icarus_timing && (nonce & 0x7fffffff) > 0x000fffff && (nonce & 0x7fffffff) < 0x7ff00000) {
		gettimeofday(&tv_history_start, NULL);

		history0 = &(info->history[0]);

		if (history0->values == 0)
			timeradd(&tv_start, &history_sec, &(history0->finish));

		Ti = (double)(elapsed.tv_sec)
			+ ((double)(elapsed.tv_usec))/((double)1000000)
			- ICARUS_READ_TIME;
		Xi = (double)hash_count;
		history0->sumXiTi += Xi * Ti;
		history0->sumXi += Xi;
		history0->sumTi += Ti;
		history0->sumXi2 += Xi * Xi;

		history0->values++;

		if (history0->hash_count_max < hash_count)
			history0->hash_count_max = hash_count;
		if (history0->hash_count_min > hash_count || history0->hash_count_min == 0)
			history0->hash_count_min = hash_count;

		if (history0->values >= info->min_data_count
		&&  timercmp(&tv_start, &(history0->finish), >)) {
			for (i = INFO_HISTORY; i > 0; i--)
				memcpy(&(info->history[i]),
					&(info->history[i-1]),
					sizeof(struct ICARUS_HISTORY));

			// Initialise history0 to zero for summary calculation
			memset(history0, 0, sizeof(struct ICARUS_HISTORY));

			// We just completed a history data set
			// So now recalc read_count based on the whole history thus we will
			// initially get more accurate until it completes INFO_HISTORY
			// total data sets
			count = 0;
			for (i = 1 ; i <= INFO_HISTORY; i++) {
				history = &(info->history[i]);
				if (history->values >= MIN_DATA_COUNT) {
					count++;

					history0->sumXiTi += history->sumXiTi;
					history0->sumXi += history->sumXi;
					history0->sumTi += history->sumTi;
					history0->sumXi2 += history->sumXi2;
					history0->values += history->values;

					if (history0->hash_count_max < history->hash_count_max)
						history0->hash_count_max = history->hash_count_max;
					if (history0->hash_count_min > history->hash_count_min || history0->hash_count_min == 0)
						history0->hash_count_min = history->hash_count_min;
				}
			}

			// All history data
			Hs = (history0->values*history0->sumXiTi - history0->sumXi*history0->sumTi)
				/ (history0->values*history0->sumXi2 - history0->sumXi*history0->sumXi);
			W = history0->sumTi/history0->values - Hs*history0->sumXi/history0->values;
			hash_count_range = history0->hash_count_max - history0->hash_count_min;
			values = history0->values;
			
			// Initialise history0 to zero for next data set
			memset(history0, 0, sizeof(struct ICARUS_HISTORY));

			fullnonce = W + Hs * (((double)0xffffffff) + 1);
			read_count = (int)(fullnonce * TIME_FACTOR) - 1;

			info->Hs = Hs;
			info->read_count = read_count;

			info->fullnonce = fullnonce;
			info->count = count;
			info->W = W;
			info->values = values;
			info->hash_count_range = hash_count_range;

			if (info->min_data_count < MAX_MIN_DATA_COUNT)
				info->min_data_count *= 2;
			else if (info->timing_mode == MODE_SHORT)
				info->do_icarus_timing = false;

//			applog(LOG_WARNING, "Icarus %d Re-estimate: read_count=%d fullnonce=%fs history count=%d Hs=%e W=%e values=%d hash range=0x%08lx min data count=%u", icarus->device_id, read_count, fullnonce, count, Hs, W, values, hash_count_range, info->min_data_count);
			applog(LOG_WARNING, "Icarus %d Re-estimate: Hs=%e W=%e read_count=%d fullnonce=%.3fs",
					icarus->device_id, Hs, W, read_count, fullnonce);
		}
		info->history_count++;
		gettimeofday(&tv_history_finish, NULL);

		timersub(&tv_history_finish, &tv_history_start, &tv_history_finish);
		timeradd(&tv_history_finish, &(info->history_time), &(info->history_time));
	}

	return hash_count;
}

static json_t*
icarus_perf_stats(struct cgpu_info *cgpu)
{
	struct ICARUS_INFO *info = icarus_info[cgpu->device_id];
	json_t *ji = json_object();

	// Warning, access to these is not locked - but we don't really
	// care since hashing performance is way more important than
	// locking access to displaying API debug 'stats'
	json_object_set(ji, "read_count"    , json_integer(info->read_count    ));
	json_object_set(ji, "fullnonce"     , json_real   (info->fullnonce     ));
	json_object_set(ji, "count"         , json_integer(info->count         ));
	json_object_set(ji, "Hs"            , json_real   (info->Hs            ));
	json_object_set(ji, "W"             , json_real   (info->W             ));
	json_object_set(ji, "total_values"  , json_integer(info->values        ));
	json_object_set(ji, "range"         , json_integer(info->hash_count_range));
	json_object_set(ji, "history_count" , json_integer(info->history_count ));
	json_object_set(ji, "history_time"  , json_real   (
		(double)(info->history_time.tv_sec)
			+ ((double)(info->history_time.tv_usec))/((double)1000000)
	));
	json_object_set(ji, "min_data_count", json_integer(info->min_data_count));
	json_object_set(ji, "timing_values" , json_integer(info->history[0].values));

	return ji;
}

static void icarus_shutdown(struct thr_info *thr)
{
	struct cgpu_info *icarus = thr->cgpu;
	icarus_close(icarus->device_fd);
	free(thr->cgpu_data);
}

struct device_api icarus_api = {
	.dname = "icarus",
	.name = "ICA",
	.api_detect = icarus_detect,
	.get_extra_device_perf_stats = icarus_perf_stats,
	.thread_prepare = icarus_prepare,
	.scanhash = icarus_scanhash,
	.thread_shutdown = icarus_shutdown,
};<|MERGE_RESOLUTION|>--- conflicted
+++ resolved
@@ -582,14 +582,8 @@
 		else
 		{
 			/* Icarus will return 4 bytes (ICARUS_READ_SIZE) nonces or nothing */
-<<<<<<< HEAD
-			info = icarus_info[icarus->device_id];
-			lret = icarus_gets(nonce_bin, fd, &tv_finish, thr, info->read_count);
+			lret = icarus_gets(nonce_bin, fd, &state->tv_workfinish, thr, info->read_count);
 			if (lret && thr->work_restart) {
-=======
-			lret = icarus_gets(nonce_bin, fd, &state->tv_workfinish, wr, info->read_count);
-			if (lret && *wr) {
->>>>>>> 5635d03f
 				// The prepared work is invalid, and the current work is abandoned
 				// Go back to the main loop to get the next work, and stuff
 				// Returning to the main loop will clear work_restart, so use a flag...
