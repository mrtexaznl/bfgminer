/*
 * Copyright 2012 Luke Dashjr
 * Copyright 2012 Xiangfu <xiangfu@openmobilefree.com>
 * Copyright 2012 Andrew Smith
 *
 * This program is free software; you can redistribute it and/or modify it
 * under the terms of the GNU General Public License as published by the Free
 * Software Foundation; either version 3 of the License, or (at your option)
 * any later version.  See COPYING for more details.
 */

/*
 * Those code should be works fine with V2 and V3 bitstream of Icarus.
 * Operation:
 *   No detection implement.
 *   Input: 64B = 32B midstate + 20B fill bytes + last 12 bytes of block head.
 *   Return: send back 32bits immediately when Icarus found a valid nonce.
 *           no query protocol implemented here, if no data send back in ~11.3
 *           seconds (full cover time on 32bit nonce range by 380MH/s speed)
 *           just send another work.
 * Notice:
 *   1. Icarus will start calculate when you push a work to them, even they
 *      are busy.
 *   2. The 2 FPGAs on Icarus will distribute the job, one will calculate the
 *      0 ~ 7FFFFFFF, another one will cover the 80000000 ~ FFFFFFFF.
 *   3. It's possible for 2 FPGAs both find valid nonce in the meantime, the 2
 *      valid nonce will all be send back.
 *   4. Icarus will stop work when: a valid nonce has been found or 32 bits
 *      nonce range is completely calculated.
 */

#include "config.h"

#include <limits.h>
#include <pthread.h>
#include <stdio.h>
#include <sys/time.h>
#include <sys/types.h>
#include <dirent.h>
#include <unistd.h>
#ifndef WIN32
  #include <termios.h>
  #include <sys/stat.h>
  #include <fcntl.h>
  #ifndef O_CLOEXEC
    #define O_CLOEXEC 0
  #endif
#else
  #include <windows.h>
  #include <io.h>
#endif
#ifdef HAVE_SYS_EPOLL_H
  #include <sys/epoll.h>
  #define HAVE_EPOLL
#endif

#include "dynclock.h"
#include "elist.h"
#include "icarus-common.h"
#include "miner.h"
#include "fpgautils.h"

// The serial I/O speed - Linux uses a define 'B115200' in bits/termios.h
#define ICARUS_IO_SPEED 115200

// The size of a successful nonce read
#define ICARUS_READ_SIZE 4

// Ensure the sizes are correct for the Serial read
#if (ICARUS_READ_SIZE != 4)
#error ICARUS_READ_SIZE must be 4
#endif
#define ASSERT1(condition) __maybe_unused static char sizeof_uint32_t_must_be_4[(condition)?1:-1]
ASSERT1(sizeof(uint32_t) == 4);

#define ICARUS_READ_TIME(baud) ((double)ICARUS_READ_SIZE * (double)8.0 / (double)(baud))

// In timing mode: Default starting value until an estimate can be obtained
// 5 seconds allows for up to a ~840MH/s device
#define ICARUS_READ_COUNT_TIMING	(5 * TIME_FACTOR)

// For a standard Icarus REV3
#define ICARUS_REV3_HASH_TIME 0.00000000264083

// Icarus Rev3 doesn't send a completion message when it finishes
// the full nonce range, so to avoid being idle we must abort the
// work (by starting a new work) shortly before it finishes
//
// Thus we need to estimate 2 things:
//	1) How many hashes were done if the work was aborted
//	2) How high can the timeout be before the Icarus is idle,
//		to minimise the number of work started
//	We set 2) to 'the calculated estimate' - 1
//	to ensure the estimate ends before idle
//
// The simple calculation used is:
//	Tn = Total time in seconds to calculate n hashes
//	Hs = seconds per hash
//	Xn = number of hashes
//	W  = code overhead per work
//
// Rough but reasonable estimate:
//	Tn = Hs * Xn + W	(of the form y = mx + b)
//
// Thus:
//	Line of best fit (using least squares)
//
//	Hs = (n*Sum(XiTi)-Sum(Xi)*Sum(Ti))/(n*Sum(Xi^2)-Sum(Xi)^2)
//	W = Sum(Ti)/n - (Hs*Sum(Xi))/n
//
// N.B. W is less when aborting work since we aren't waiting for the reply
//	to be transferred back (ICARUS_READ_TIME)
//	Calculating the hashes aborted at n seconds is thus just n/Hs
//	(though this is still a slight overestimate due to code delays)
//

// Both below must be exceeded to complete a set of data
// Minimum how long after the first, the last data point must be
#define HISTORY_SEC 60
// Minimum how many points a single ICARUS_HISTORY should have
#define MIN_DATA_COUNT 5
// The value above used is doubled each history until it exceeds:
#define MAX_MIN_DATA_COUNT 100

#if (TIME_FACTOR != 10)
#error TIME_FACTOR must be 10
#endif

static struct timeval history_sec = { HISTORY_SEC, 0 };

static const char *MODE_DEFAULT_STR = "default";
static const char *MODE_SHORT_STR = "short";
static const char *MODE_LONG_STR = "long";
static const char *MODE_VALUE_STR = "value";
static const char *MODE_UNKNOWN_STR = "unknown";

#define END_CONDITION 0x0000ffff
#define DEFAULT_DETECT_THRESHOLD 1

// Looking for options in --icarus-timing and --icarus-options:
//
// Code increments this each time we start to look at a device
// However, this means that if other devices are checked by
// the Icarus code (e.g. BFL) they will count in the option offset
//
// This, however, is deterministic so that's OK
//
// If we were to increment after successfully finding an Icarus
// that would be random since an Icarus may fail and thus we'd
// not be able to predict the option order
//
// This also assumes that serial_detect() checks them sequentially
// and in the order specified on the command line
//
static int option_offset = -1;

struct device_api icarus_api;

extern void convert_icarus_to_cairnsmore(struct cgpu_info *);

static void rev(unsigned char *s, size_t l)
{
	size_t i, j;
	unsigned char t;

	for (i = 0, j = l - 1; i < j; i++, j--) {
		t = s[i];
		s[i] = s[j];
		s[j] = t;
	}
}

#define icarus_open2(devpath, baud, purge)  serial_open(devpath, baud, ICARUS_READ_FAULT_DECISECONDS, purge)
#define icarus_open(devpath, baud)  icarus_open2(devpath, baud, false)

<<<<<<< HEAD
int icarus_gets(unsigned char *buf, int fd, struct timeval *tv_finish, struct thr_info *thr, int read_count)
=======
#define ICA_GETS_ERROR -1
#define ICA_GETS_OK 0
#define ICA_GETS_RESTART 1
#define ICA_GETS_TIMEOUT 2

static int icarus_gets(unsigned char *buf, int fd, struct timeval *tv_finish, struct thr_info *thr, int read_count)
>>>>>>> aaaa8a52
{
	ssize_t ret = 0;
	int rc = 0;
	int epollfd = -1;
	int read_amount = ICARUS_READ_SIZE;
	bool first = true;

#ifdef HAVE_EPOLL
	struct epoll_event ev = {
		.events = EPOLLIN,
		.data.fd = fd,
	};
	struct epoll_event evr[2];
	int epoll_timeout = ICARUS_READ_FAULT_DECISECONDS * 100;
	epollfd = epoll_create(2);
	if (epollfd != -1) {
		if (-1 == epoll_ctl(epollfd, EPOLL_CTL_ADD, fd, &ev)) {
			close(epollfd);
			epollfd = -1;
		}
		if (thr->work_restart_fd != -1)
		{
			ev.data.fd = thr->work_restart_fd;
			if (-1 == epoll_ctl(epollfd, EPOLL_CTL_ADD, thr->work_restart_fd, &ev))
				applog(LOG_ERR, "Icarus: Error adding work restart fd to epoll");
			else
			{
				epoll_timeout *= read_count;
				read_count = 1;
			}
		}
	}
	else
		applog(LOG_ERR, "Icarus: Error creating epoll");
#endif

	// Read reply 1 byte at a time to get earliest tv_finish
	while (true) {
#ifdef HAVE_EPOLL
		if (epollfd != -1 && (ret = epoll_wait(epollfd, evr, 2, epoll_timeout)) != -1)
		{
			if (ret == 1 && evr[0].data.fd == fd)
				ret = read(fd, buf, 1);
			else
			{
				if (ret)
					// work restart trigger
					(void)read(thr->work_restart_fd, buf, read_amount);
				ret = 0;
			}
		}
		else
#endif
		ret = read(fd, buf, 1);
		if (ret < 0)
			return ICA_GETS_ERROR;

		if (first)
			gettimeofday(tv_finish, NULL);

		if (ret >= read_amount)
<<<<<<< HEAD
		{
			if (epollfd != -1)
				close(epollfd);
			return 0;
		}
=======
			return ICA_GETS_OK;
>>>>>>> aaaa8a52

		if (ret > 0) {
			buf += ret;
			read_amount -= ret;
			first = false;
			continue;
		}
			
		rc++;
		if (rc >= read_count || thr->work_restart) {
			if (epollfd != -1)
				close(epollfd);
			if (opt_debug) {
				rc *= ICARUS_READ_FAULT_DECISECONDS;
				applog(LOG_DEBUG,
<<<<<<< HEAD
			        "Icarus Read: %s %d.%d seconds",
			        thr->work_restart ? "Work restart at" : "No data in",
			        rc / 10, rc % 10);
=======
					"Icarus Read: No data in %.2f seconds",
					(float)rc/(float)TIME_FACTOR);
			}
			return ICA_GETS_TIMEOUT;
		}

		if (thr && thr->work_restart) {
			if (opt_debug) {
				applog(LOG_DEBUG,
					"Icarus Read: Work restart at %.2f seconds",
					(float)(rc)/(float)TIME_FACTOR);
>>>>>>> aaaa8a52
			}
			return ICA_GETS_RESTART;
		}
	}
}

static int icarus_write(int fd, const void *buf, size_t bufLen)
{
	size_t ret;

	ret = write(fd, buf, bufLen);
	if (unlikely(ret != bufLen))
		return 1;

	return 0;
}

#define icarus_close(fd) close(fd)

static void do_icarus_close(struct thr_info *thr)
{
	struct cgpu_info *icarus = thr->cgpu;
	icarus_close(icarus->device_fd);
	icarus->device_fd = -1;
}

static const char *timing_mode_str(enum timing_mode timing_mode)
{
	switch(timing_mode) {
	case MODE_DEFAULT:
		return MODE_DEFAULT_STR;
	case MODE_SHORT:
		return MODE_SHORT_STR;
	case MODE_LONG:
		return MODE_LONG_STR;
	case MODE_VALUE:
		return MODE_VALUE_STR;
	default:
		return MODE_UNKNOWN_STR;
	}
}

static void set_timing_mode(int this_option_offset, struct cgpu_info *icarus)
{
	struct ICARUS_INFO *info = icarus->cgpu_data;
	double Hs;
	char buf[BUFSIZ+1];
	char *ptr, *comma, *eq;
	size_t max;
	int i;

	if (opt_icarus_timing == NULL)
		buf[0] = '\0';
	else {
		ptr = opt_icarus_timing;
		for (i = 0; i < this_option_offset; i++) {
			comma = strchr(ptr, ',');
			if (comma == NULL)
				break;
			ptr = comma + 1;
		}

		comma = strchr(ptr, ',');
		if (comma == NULL)
			max = strlen(ptr);
		else
			max = comma - ptr;

		if (max > BUFSIZ)
			max = BUFSIZ;
		strncpy(buf, ptr, max);
		buf[max] = '\0';
	}

	info->read_count = 0;

	if (strcasecmp(buf, MODE_SHORT_STR) == 0) {
		info->read_count = ICARUS_READ_COUNT_TIMING;

		info->timing_mode = MODE_SHORT;
		info->do_icarus_timing = true;
	} else if (strcasecmp(buf, MODE_LONG_STR) == 0) {
		info->read_count = ICARUS_READ_COUNT_TIMING;

		info->timing_mode = MODE_LONG;
		info->do_icarus_timing = true;
	} else if ((Hs = atof(buf)) != 0) {
		info->Hs = Hs / NANOSEC;
		info->fullnonce = info->Hs * (((double)0xffffffff) + 1);

		if ((eq = strchr(buf, '=')) != NULL)
			info->read_count = atoi(eq+1);

		if (info->read_count < 1)
			info->read_count = (int)(info->fullnonce * TIME_FACTOR) - 1;

		if (unlikely(info->read_count < 1))
			info->read_count = 1;

		info->timing_mode = MODE_VALUE;
		info->do_icarus_timing = false;
	} else {
		// Anything else in buf just uses DEFAULT mode

		info->fullnonce = info->Hs * (((double)0xffffffff) + 1);

		if ((eq = strchr(buf, '=')) != NULL)
			info->read_count = atoi(eq+1);

		int def_read_count = ICARUS_READ_COUNT_TIMING;

		if (info->timing_mode == MODE_DEFAULT) {
			if (icarus->api == &icarus_api) {
				info->do_default_detection = 0x10;
			} else {
				def_read_count = (int)(info->fullnonce * TIME_FACTOR) - 1;
			}

			info->do_icarus_timing = false;
		}
		if (info->read_count < 1)
			info->read_count = def_read_count;
	}

	info->min_data_count = MIN_DATA_COUNT;

	applog(LOG_DEBUG, "%s %u: Init: mode=%s read_count=%d Hs=%e",
		icarus->api->name,
		icarus->device_id, timing_mode_str(info->timing_mode), info->read_count, info->Hs);
}

static uint32_t mask(int work_division)
{
	char err_buf[BUFSIZ+1];
	uint32_t nonce_mask = 0x7fffffff;

	// yes we can calculate these, but this way it's easy to see what they are
	switch (work_division) {
	case 1:
		nonce_mask = 0xffffffff;
		break;
	case 2:
		nonce_mask = 0x7fffffff;
		break;
	case 4:
		nonce_mask = 0x3fffffff;
		break;
	case 8:
		nonce_mask = 0x1fffffff;
		break;
	default:
		sprintf(err_buf, "Invalid2 icarus-options for work_division (%d) must be 1, 2, 4 or 8", work_division);
		quit(1, err_buf);
	}

	return nonce_mask;
}

static void get_options(int this_option_offset, struct ICARUS_INFO *info)
{
	int *baud = &info->baud;
	int *work_division = &info->work_division;
	int *fpga_count = &info->fpga_count;

	char err_buf[BUFSIZ+1];
	char buf[BUFSIZ+1];
	char *ptr, *comma, *colon, *colon2;
	size_t max;
	int i, tmp;

	if (opt_icarus_options == NULL)
		buf[0] = '\0';
	else {
		ptr = opt_icarus_options;
		for (i = 0; i < this_option_offset; i++) {
			comma = strchr(ptr, ',');
			if (comma == NULL)
				break;
			ptr = comma + 1;
		}

		comma = strchr(ptr, ',');
		if (comma == NULL)
			max = strlen(ptr);
		else
			max = comma - ptr;

		if (max > BUFSIZ)
			max = BUFSIZ;
		strncpy(buf, ptr, max);
		buf[max] = '\0';
	}

	if (*buf) {
		colon = strchr(buf, ':');
		if (colon)
			*(colon++) = '\0';

		if (*buf) {
			tmp = atoi(buf);
			switch (tmp) {
			case 115200:
				*baud = 115200;
				break;
			case 57600:
				*baud = 57600;
				break;
			default:
				sprintf(err_buf, "Invalid icarus-options for baud (%s) must be 115200 or 57600", buf);
				quit(1, err_buf);
			}
		}

		if (colon && *colon) {
			colon2 = strchr(colon, ':');
			if (colon2)
				*(colon2++) = '\0';

			if (*colon) {
				info->user_set |= 1;
				tmp = atoi(colon);
				if (tmp == 1 || tmp == 2 || tmp == 4 || tmp == 8) {
					*work_division = tmp;
					*fpga_count = tmp;	// default to the same
				} else {
					sprintf(err_buf, "Invalid icarus-options for work_division (%s) must be 1, 2, 4 or 8", colon);
					quit(1, err_buf);
				}
			}

			if (colon2 && *colon2) {
			  colon = strchr(colon2, ':');
			  if (colon)
					*(colon++) = '\0';

			  if (*colon2) {
				info->user_set |= 2;
				tmp = atoi(colon2);
				if (tmp > 0 && tmp <= *work_division)
					*fpga_count = tmp;
				else {
					sprintf(err_buf, "Invalid icarus-options for fpga_count (%s) must be >0 and <=work_division (%d)", colon2, *work_division);
					quit(1, err_buf);
				}
			  }

			  if (colon && *colon) {
					colon2 = strchr(colon, '-') ?: "";
					if (*colon2)
						*(colon2++) = '\0';
					if (strchr(colon, 'r'))
						info->quirk_reopen = 2;
					if (strchr(colon2, 'r'))
						info->quirk_reopen = 0;
			  }
			}
		}
	}
}

bool icarus_detect_custom(const char *devpath, struct device_api *api, struct ICARUS_INFO *info)
{
	int this_option_offset = ++option_offset;

	struct timeval tv_start, tv_finish;
	int fd;

	// Block 171874 nonce = (0xa2870100) = 0x000187a2
	// N.B. golden_ob MUST take less time to calculate
	//	than the timeout set in icarus_open()
	//	This one takes ~0.53ms on Rev3 Icarus
	const char golden_ob[] =
		"4679ba4ec99876bf4bfe086082b40025"
		"4df6c356451471139a3afa71e48f544a"
		"00000000000000000000000000000000"
		"0000000087320b1a1426674f2fa722ce";
	/* NOTE: This gets sent to basically every port specified in --scan-serial,
	 *       even ones that aren't Icarus; be sure they can all handle it, when
	 *       this is changed...
	 *       BitForce: Ignores entirely
	 *       ModMiner: Starts (useless) work, gets back to clean state
	 */

	const char golden_nonce[] = "000187a2";
	const uint32_t golden_nonce_val = 0x000187a2;

	unsigned char ob_bin[64], nonce_bin[ICARUS_READ_SIZE];
	char *nonce_hex;

	get_options(this_option_offset, info);

	int baud = info->baud;
	int work_division = info->work_division;
	int fpga_count = info->fpga_count;

	applog(LOG_DEBUG, "Icarus Detect: Attempting to open %s", devpath);

	fd = icarus_open2(devpath, baud, true);
	if (unlikely(fd == -1)) {
		applog(LOG_DEBUG, "Icarus Detect: Failed to open %s", devpath);
		return false;
	}

	hex2bin(ob_bin, golden_ob, sizeof(ob_bin));
	icarus_write(fd, ob_bin, sizeof(ob_bin));
	gettimeofday(&tv_start, NULL);

	memset(nonce_bin, 0, sizeof(nonce_bin));
<<<<<<< HEAD
	struct thr_info dummy = {
		.work_restart = false,
		.work_restart_fd = -1,
	};
	icarus_gets(nonce_bin, fd, &tv_finish, &dummy, 1);
=======
	icarus_gets(nonce_bin, fd, &tv_finish, NULL, 1);
>>>>>>> aaaa8a52

	icarus_close(fd);

	nonce_hex = bin2hex(nonce_bin, sizeof(nonce_bin));
	if (nonce_hex) {
		if (strncmp(nonce_hex, golden_nonce, 8)) {
			applog(LOG_DEBUG,
				"Icarus Detect: "
				"Test failed at %s: get %s, should: %s",
				devpath, nonce_hex, golden_nonce);
			free(nonce_hex);
			return false;
		}
		applog(LOG_DEBUG, 
			"Icarus Detect: "
			"Test succeeded at %s: got %s",
				devpath, nonce_hex);
		free(nonce_hex);
	} else
		return false;

	if (serial_claim(devpath, api)) {
		const char *claimedby = serial_claim(devpath, api)->dname;
		applog(LOG_DEBUG, "Icarus device %s already claimed by other driver: %s", devpath, claimedby);
		return false;
	}

	/* We have a real Icarus! */
	struct cgpu_info *icarus;
	icarus = calloc(1, sizeof(struct cgpu_info));
	icarus->api = api;
	icarus->device_path = strdup(devpath);
	icarus->device_fd = -1;
	icarus->threads = 1;
	add_cgpu(icarus);

	applog(LOG_INFO, "Found %s %u at %s",
		icarus->api->name, icarus->device_id,
		devpath);

	applog(LOG_DEBUG, "%s %u: Init: baud=%d work_division=%d fpga_count=%d",
		icarus->api->name,
		icarus->device_id, baud, work_division, fpga_count);

	icarus->cgpu_data = info;

	info->nonce_mask = mask(work_division);

	info->golden_hashes = (golden_nonce_val & info->nonce_mask) * fpga_count;
	timersub(&tv_finish, &tv_start, &(info->golden_tv));

	set_timing_mode(this_option_offset, icarus);

	return true;
}

static bool icarus_detect_one(const char *devpath)
{
	struct ICARUS_INFO *info = calloc(1, sizeof(struct ICARUS_INFO));
	if (unlikely(!info))
		quit(1, "Failed to malloc ICARUS_INFO");

	info->baud = ICARUS_IO_SPEED;
	info->work_division = 2;
	info->fpga_count = 2;
	info->quirk_reopen = 1;
	info->Hs = ICARUS_REV3_HASH_TIME;
	info->timing_mode = MODE_DEFAULT;

	if (!icarus_detect_custom(devpath, &icarus_api, info)) {
		free(info);
		return false;
	}
	return true;
}

static void icarus_detect()
{
	serial_detect(&icarus_api, icarus_detect_one);
}

static bool icarus_prepare(struct thr_info *thr)
{
	struct cgpu_info *icarus = thr->cgpu;
	struct ICARUS_INFO *info = icarus->cgpu_data;

	struct timeval now;

<<<<<<< HEAD
	int fd = icarus_open2(icarus->device_path, info->baud, true);
=======
	icarus->device_fd = -1;

	int fd = icarus_open(icarus->device_path, icarus_info[icarus->device_id]->baud);
>>>>>>> aaaa8a52
	if (unlikely(-1 == fd)) {
		applog(LOG_ERR, "Failed to open Icarus on %s",
		       icarus->device_path);
		return false;
	}

	icarus->device_fd = fd;

	applog(LOG_INFO, "Opened Icarus on %s", icarus->device_path);
	gettimeofday(&now, NULL);
	get_datestamp(icarus->init, &now);

	struct icarus_state *state;
	thr->cgpu_data = state = calloc(1, sizeof(*state));
	state->firstrun = true;

#ifdef HAVE_EPOLL
	int epollfd = epoll_create(2);
	if (epollfd != -1)
	{
		close(epollfd);
		thr->work_restart_fd = 0;
	}
#endif

	return true;
}

static bool icarus_reopen(struct cgpu_info *icarus, struct icarus_state *state, int *fdp)
{
	struct ICARUS_INFO *info = icarus->cgpu_data;

	// Reopen the serial port to workaround a USB-host-chipset-specific issue with the Icarus's buggy USB-UART
	icarus_close(icarus->device_fd);
	*fdp = icarus->device_fd = icarus_open(icarus->device_path, info->baud);
	if (unlikely(-1 == *fdp)) {
		applog(LOG_ERR, "%s %u: Failed to reopen on %s", icarus->api->name, icarus->device_id, icarus->device_path);
		state->firstrun = true;
		return false;
	}
	return true;
}

static int64_t icarus_scanhash(struct thr_info *thr, struct work *work,
				__maybe_unused int64_t max_nonce)
{
	struct cgpu_info *icarus;
	int fd;
	int ret, lret;

	struct ICARUS_INFO *info;

	unsigned char ob_bin[64] = {0}, nonce_bin[ICARUS_READ_SIZE] = {0};
	char *ob_hex;
	uint32_t nonce;
	int64_t hash_count;
	struct timeval tv_start, elapsed;
	struct timeval tv_history_start, tv_history_finish;
	double Ti, Xi;
	int curr_hw_errors, i;
	bool was_hw_error;

	struct ICARUS_HISTORY *history0, *history;
	int count;
	double Hs, W, fullnonce;
	int read_count;
	int64_t estimate_hashes;
	uint32_t values;
	int64_t hash_count_range;

	elapsed.tv_sec = elapsed.tv_usec = 0;

	icarus = thr->cgpu;
<<<<<<< HEAD
	struct icarus_state *state = thr->cgpu_data;
=======
	if (icarus->device_fd == -1)
		if (!icarus_prepare(thr)) {
			applog(LOG_ERR, "ICA%i: Comms error", icarus->device_id);
			icarus->device_last_not_well = time(NULL);
			icarus->device_not_well_reason = REASON_DEV_COMMS_ERROR;
			icarus->dev_comms_error_count++;

			// fail the device if the reopen attempt fails
			return -1;
		}

	fd = icarus->device_fd;
>>>>>>> aaaa8a52

	// Prepare the next work immediately
	memcpy(ob_bin, work->midstate, 32);
	memcpy(ob_bin + 52, work->data + 64, 12);
	if (!(memcmp(&ob_bin[56], "\xff\xff\xff\xff", 4)
	   || memcmp(&ob_bin, "\0\0\0\0\0\0\0\0\0\0\0\0\0\0\0\0\0\0\0\0\0\0\0\0\0\0\0\0\0\0\0\0", 32))) {
		// This sequence is used on cairnsmore bitstreams for commands, NEVER send it otherwise
		applog(LOG_WARNING, "%s %u: Received job attempting to send a command, corrupting it!",
		       icarus->api->name, icarus->device_id);
		ob_bin[56] = 0;
	}
	rev(ob_bin, 32);
	rev(ob_bin + 52, 12);

	// Wait for the previous run's result
	fd = icarus->device_fd;
	info = icarus->cgpu_data;

	if (!state->firstrun) {
		if (state->changework)
		{
			state->changework = false;
			lret = 1;
		}
		else
		{
			/* Icarus will return 4 bytes (ICARUS_READ_SIZE) nonces or nothing */
			lret = icarus_gets(nonce_bin, fd, &state->tv_workfinish, thr, info->read_count);
			if (lret) {
				if (thr->work_restart) {

				// The prepared work is invalid, and the current work is abandoned
				// Go back to the main loop to get the next work, and stuff
				// Returning to the main loop will clear work_restart, so use a flag...
				state->changework = true;
				return 0;

				}
				if (info->quirk_reopen == 1 && !icarus_reopen(icarus, state, &fd))
					return -1;
			}
			
		}

		tv_start = state->tv_workstart;
		timersub(&state->tv_workfinish, &tv_start, &elapsed);
	}
	else
	if (fd == -1 && !icarus_reopen(icarus, state, &fd))
		return -1;

#ifndef WIN32
	tcflush(fd, TCOFLUSH);
#endif

	memcpy(&nonce, nonce_bin, sizeof(nonce_bin));
	nonce = be32toh(nonce);

	// Handle dynamic clocking for "subclass" devices
	// This needs to run before sending next job, since it hashes the command too
	if (info->dclk.freqM && likely(!state->firstrun)) {
		int qsec = ((4 * elapsed.tv_sec) + (elapsed.tv_usec / 250000)) ?: 1;
		for (int n = qsec; n; --n)
			dclk_gotNonces(&info->dclk);
		if (nonce && !test_nonce(&state->last_work, nonce, false))
			dclk_errorCount(&info->dclk, qsec);
		dclk_preUpdate(&info->dclk);
		dclk_updateFreq(&info->dclk, info->dclk_change_clock_func, thr);
	}

	gettimeofday(&state->tv_workstart, NULL);

	ret = icarus_write(fd, ob_bin, sizeof(ob_bin));
	if (ret) {
<<<<<<< HEAD
		icarus_close(fd);
		return -1;	/* This should never happen */
	}
=======
		do_icarus_close(thr);
		return 0;	/* This should never happen */
	}

	gettimeofday(&tv_start, NULL);
>>>>>>> aaaa8a52

	if (opt_debug) {
		ob_hex = bin2hex(ob_bin, sizeof(ob_bin));
		if (ob_hex) {
			applog(LOG_DEBUG, "%s %u sent: %s",
				icarus->api->name,
				icarus->device_id, ob_hex);
			free(ob_hex);
		}
	}

<<<<<<< HEAD
	if (info->quirk_reopen == 2 && !icarus_reopen(icarus, state, &fd))
		return -1;

	work->blk.nonce = 0xffffffff;

	if (state->firstrun) {
		state->firstrun = false;
		memcpy(&state->last_work, work, sizeof(state->last_work));
		return 0;
	}

	// OK, done starting Icarus's next job... now process the last run's result!
=======
	/* Icarus will return 4 bytes (ICARUS_READ_SIZE) nonces or nothing */
	memset(nonce_bin, 0, sizeof(nonce_bin));
	info = icarus_info[icarus->device_id];
	ret = icarus_gets(nonce_bin, fd, &tv_finish, thr, info->read_count);
	if (ret == ICA_GETS_ERROR) {
		do_icarus_close(thr);
		applog(LOG_ERR, "ICA%i: Comms error", icarus->device_id);
		icarus->device_last_not_well = time(NULL);
		icarus->device_not_well_reason = REASON_DEV_COMMS_ERROR;
		icarus->dev_comms_error_count++;
		return 0;
	}

	work->blk.nonce = 0xffffffff;

	// aborted before becoming idle, get new work
	if (ret == ICA_GETS_TIMEOUT || ret == ICA_GETS_RESTART) {
		timersub(&tv_finish, &tv_start, &elapsed);
>>>>>>> aaaa8a52

	// aborted before becoming idle, get new work
	if (nonce == 0 && lret) {
		memcpy(&state->last_work, work, sizeof(state->last_work));
		// ONLY up to just when it aborted
		// We didn't read a reply so we don't subtract ICARUS_READ_TIME
		estimate_hashes = ((double)(elapsed.tv_sec)
					+ ((double)(elapsed.tv_usec))/((double)1000000)) / info->Hs;

		// If some Serial-USB delay allowed the full nonce range to
		// complete it can't have done more than a full nonce
		if (unlikely(estimate_hashes > 0xffffffff))
			estimate_hashes = 0xffffffff;

		if (opt_debug) {
			applog(LOG_DEBUG, "%s %u no nonce = 0x%08llx hashes (%ld.%06lds)",
					icarus->api->name,
					icarus->device_id, estimate_hashes,
					elapsed.tv_sec, elapsed.tv_usec);
		}

		return estimate_hashes;
	}

<<<<<<< HEAD
=======
	memcpy((char *)&nonce, nonce_bin, sizeof(nonce_bin));

#if !defined (__BIG_ENDIAN__) && !defined(MIPSEB)
	nonce = swab32(nonce);
#endif

>>>>>>> aaaa8a52
	curr_hw_errors = icarus->hw_errors;
	submit_nonce(thr, &state->last_work, nonce);
	was_hw_error = (curr_hw_errors > icarus->hw_errors);
	memcpy(&state->last_work, work, sizeof(state->last_work));

	// Force a USB close/reopen on any hw error
	if (was_hw_error)
		do_icarus_close(thr);

	hash_count = (nonce & info->nonce_mask);
	hash_count++;
	hash_count *= info->fpga_count;

	if (opt_debug) {
		applog(LOG_DEBUG, "%s %u nonce = 0x%08x = 0x%08llx hashes (%ld.%06lds)",
				icarus->api->name,
				icarus->device_id, nonce, hash_count, elapsed.tv_sec, elapsed.tv_usec);
	}

	if (info->do_default_detection && elapsed.tv_sec >= DEFAULT_DETECT_THRESHOLD) {
		int MHs = (double)hash_count / ((double)elapsed.tv_sec * 1e6 + (double)elapsed.tv_usec);
		--info->do_default_detection;
		applog(LOG_DEBUG, "%s %u: Autodetect device speed: %d MH/s", icarus->api->name, icarus->device_id, MHs);
		if (MHs <= 370 || MHs > 420) {
			// Not a real Icarus: enable short timing
			applog(LOG_WARNING, "%s %u: Seems too %s to be an Icarus; calibrating with short timing", icarus->api->name, icarus->device_id, MHs>380?"fast":"slow");
			info->timing_mode = MODE_SHORT;
			info->do_icarus_timing = true;
			info->do_default_detection = 0;
		}
		else
		if (MHs <= 380) {
			// Real Icarus?
			if (!info->do_default_detection) {
				applog(LOG_DEBUG, "%s %u: Seems to be a real Icarus", icarus->api->name, icarus->device_id);
				info->read_count = (int)(info->fullnonce * TIME_FACTOR) - 1;
			}
		}
		else
		if (MHs <= 420) {
			// Enterpoint Cairnsmore1
			const char *old_name = icarus->api->name;
			int old_devid = icarus->device_id;
			convert_icarus_to_cairnsmore(icarus);
			info->do_default_detection = 0;
			applog(LOG_WARNING, "%s %u: Detected Cairnsmore1 device, upgrading driver to %s %u", old_name, old_devid, icarus->api->name, icarus->device_id);
		}
	}

	// ignore possible end condition values ... and hw errors
	if (info->do_icarus_timing
	&&  !was_hw_error
	&&  ((nonce & info->nonce_mask) > END_CONDITION)
	&&  ((nonce & info->nonce_mask) < (info->nonce_mask & ~END_CONDITION))) {
		gettimeofday(&tv_history_start, NULL);

		history0 = &(info->history[0]);

		if (history0->values == 0)
			timeradd(&tv_start, &history_sec, &(history0->finish));

		Ti = (double)(elapsed.tv_sec)
			+ ((double)(elapsed.tv_usec))/((double)1000000)
			- ((double)ICARUS_READ_TIME(info->baud));
		Xi = (double)hash_count;
		history0->sumXiTi += Xi * Ti;
		history0->sumXi += Xi;
		history0->sumTi += Ti;
		history0->sumXi2 += Xi * Xi;

		history0->values++;

		if (history0->hash_count_max < hash_count)
			history0->hash_count_max = hash_count;
		if (history0->hash_count_min > hash_count || history0->hash_count_min == 0)
			history0->hash_count_min = hash_count;

		if (history0->values >= info->min_data_count
		&&  timercmp(&tv_start, &(history0->finish), >)) {
			for (i = INFO_HISTORY; i > 0; i--)
				memcpy(&(info->history[i]),
					&(info->history[i-1]),
					sizeof(struct ICARUS_HISTORY));

			// Initialise history0 to zero for summary calculation
			memset(history0, 0, sizeof(struct ICARUS_HISTORY));

			// We just completed a history data set
			// So now recalc read_count based on the whole history thus we will
			// initially get more accurate until it completes INFO_HISTORY
			// total data sets
			count = 0;
			for (i = 1 ; i <= INFO_HISTORY; i++) {
				history = &(info->history[i]);
				if (history->values >= MIN_DATA_COUNT) {
					count++;

					history0->sumXiTi += history->sumXiTi;
					history0->sumXi += history->sumXi;
					history0->sumTi += history->sumTi;
					history0->sumXi2 += history->sumXi2;
					history0->values += history->values;

					if (history0->hash_count_max < history->hash_count_max)
						history0->hash_count_max = history->hash_count_max;
					if (history0->hash_count_min > history->hash_count_min || history0->hash_count_min == 0)
						history0->hash_count_min = history->hash_count_min;
				}
			}

			// All history data
			Hs = (history0->values*history0->sumXiTi - history0->sumXi*history0->sumTi)
				/ (history0->values*history0->sumXi2 - history0->sumXi*history0->sumXi);
			W = history0->sumTi/history0->values - Hs*history0->sumXi/history0->values;
			hash_count_range = history0->hash_count_max - history0->hash_count_min;
			values = history0->values;
			
			// Initialise history0 to zero for next data set
			memset(history0, 0, sizeof(struct ICARUS_HISTORY));

			fullnonce = W + Hs * (((double)0xffffffff) + 1);
			read_count = (int)(fullnonce * TIME_FACTOR) - 1;

			info->Hs = Hs;
			info->read_count = read_count;

			info->fullnonce = fullnonce;
			info->count = count;
			info->W = W;
			info->values = values;
			info->hash_count_range = hash_count_range;

			if (info->min_data_count < MAX_MIN_DATA_COUNT)
				info->min_data_count *= 2;
			else if (info->timing_mode == MODE_SHORT)
				info->do_icarus_timing = false;

//			applog(LOG_DEBUG, "%s %u Re-estimate: read_count=%d fullnonce=%fs history count=%d Hs=%e W=%e values=%d hash range=0x%08lx min data count=%u", icarus->api->name, icarus->device_id, read_count, fullnonce, count, Hs, W, values, hash_count_range, info->min_data_count);
			applog(LOG_DEBUG, "%s %u Re-estimate: Hs=%e W=%e read_count=%d fullnonce=%.3fs",
					icarus->api->name,
					icarus->device_id, Hs, W, read_count, fullnonce);
		}
		info->history_count++;
		gettimeofday(&tv_history_finish, NULL);

		timersub(&tv_history_finish, &tv_history_start, &tv_history_finish);
		timeradd(&tv_history_finish, &(info->history_time), &(info->history_time));
	}

	return hash_count;
}

static struct api_data *icarus_api_stats(struct cgpu_info *cgpu)
{
	struct api_data *root = NULL;
	struct ICARUS_INFO *info = cgpu->cgpu_data;

	// Warning, access to these is not locked - but we don't really
	// care since hashing performance is way more important than
	// locking access to displaying API debug 'stats'
	// If locking becomes an issue for any of them, use copy_data=true also
	root = api_add_int(root, "read_count", &(info->read_count), false);
	root = api_add_double(root, "fullnonce", &(info->fullnonce), false);
	root = api_add_int(root, "count", &(info->count), false);
	root = api_add_hs(root, "Hs", &(info->Hs), false);
	root = api_add_double(root, "W", &(info->W), false);
	root = api_add_uint(root, "total_values", &(info->values), false);
	root = api_add_uint64(root, "range", &(info->hash_count_range), false);
	root = api_add_uint64(root, "history_count", &(info->history_count), false);
	root = api_add_timeval(root, "history_time", &(info->history_time), false);
	root = api_add_uint(root, "min_data_count", &(info->min_data_count), false);
	root = api_add_uint(root, "timing_values", &(info->history[0].values), false);
	root = api_add_const(root, "timing_mode", timing_mode_str(info->timing_mode), false);
	root = api_add_bool(root, "is_timing", &(info->do_icarus_timing), false);
	root = api_add_int(root, "baud", &(info->baud), false);
	root = api_add_int(root, "work_division", &(info->work_division), false);
	root = api_add_int(root, "fpga_count", &(info->fpga_count), false);

	return root;
}

static void icarus_shutdown(struct thr_info *thr)
{
<<<<<<< HEAD
	struct cgpu_info *icarus = thr->cgpu;
	icarus_close(icarus->device_fd);
	free(thr->cgpu_data);
=======
	do_icarus_close(thr);
>>>>>>> aaaa8a52
}

struct device_api icarus_api = {
	.dname = "icarus",
	.name = "ICA",
	.api_detect = icarus_detect,
	.get_api_stats = icarus_api_stats,
	.thread_prepare = icarus_prepare,
	.scanhash = icarus_scanhash,
	.thread_shutdown = icarus_shutdown,
};<|MERGE_RESOLUTION|>--- conflicted
+++ resolved
@@ -173,16 +173,12 @@
 #define icarus_open2(devpath, baud, purge)  serial_open(devpath, baud, ICARUS_READ_FAULT_DECISECONDS, purge)
 #define icarus_open(devpath, baud)  icarus_open2(devpath, baud, false)
 
-<<<<<<< HEAD
-int icarus_gets(unsigned char *buf, int fd, struct timeval *tv_finish, struct thr_info *thr, int read_count)
-=======
 #define ICA_GETS_ERROR -1
 #define ICA_GETS_OK 0
 #define ICA_GETS_RESTART 1
 #define ICA_GETS_TIMEOUT 2
 
-static int icarus_gets(unsigned char *buf, int fd, struct timeval *tv_finish, struct thr_info *thr, int read_count)
->>>>>>> aaaa8a52
+int icarus_gets(unsigned char *buf, int fd, struct timeval *tv_finish, struct thr_info *thr, int read_count)
 {
 	ssize_t ret = 0;
 	int rc = 0;
@@ -197,13 +193,13 @@
 	};
 	struct epoll_event evr[2];
 	int epoll_timeout = ICARUS_READ_FAULT_DECISECONDS * 100;
+	if (thr && thr->work_restart_fd != -1)
 	epollfd = epoll_create(2);
 	if (epollfd != -1) {
 		if (-1 == epoll_ctl(epollfd, EPOLL_CTL_ADD, fd, &ev)) {
 			close(epollfd);
 			epollfd = -1;
 		}
-		if (thr->work_restart_fd != -1)
 		{
 			ev.data.fd = thr->work_restart_fd;
 			if (-1 == epoll_ctl(epollfd, EPOLL_CTL_ADD, thr->work_restart_fd, &ev))
@@ -244,15 +240,11 @@
 			gettimeofday(tv_finish, NULL);
 
 		if (ret >= read_amount)
-<<<<<<< HEAD
 		{
 			if (epollfd != -1)
 				close(epollfd);
-			return 0;
-		}
-=======
 			return ICA_GETS_OK;
->>>>>>> aaaa8a52
+		}
 
 		if (ret > 0) {
 			buf += ret;
@@ -262,17 +254,11 @@
 		}
 			
 		rc++;
-		if (rc >= read_count || thr->work_restart) {
+		if (rc >= read_count) {
 			if (epollfd != -1)
 				close(epollfd);
 			if (opt_debug) {
-				rc *= ICARUS_READ_FAULT_DECISECONDS;
 				applog(LOG_DEBUG,
-<<<<<<< HEAD
-			        "Icarus Read: %s %d.%d seconds",
-			        thr->work_restart ? "Work restart at" : "No data in",
-			        rc / 10, rc % 10);
-=======
 					"Icarus Read: No data in %.2f seconds",
 					(float)rc/(float)TIME_FACTOR);
 			}
@@ -280,11 +266,12 @@
 		}
 
 		if (thr && thr->work_restart) {
+			if (epollfd != -1)
+				close(epollfd);
 			if (opt_debug) {
 				applog(LOG_DEBUG,
 					"Icarus Read: Work restart at %.2f seconds",
 					(float)(rc)/(float)TIME_FACTOR);
->>>>>>> aaaa8a52
 			}
 			return ICA_GETS_RESTART;
 		}
@@ -593,15 +580,7 @@
 	gettimeofday(&tv_start, NULL);
 
 	memset(nonce_bin, 0, sizeof(nonce_bin));
-<<<<<<< HEAD
-	struct thr_info dummy = {
-		.work_restart = false,
-		.work_restart_fd = -1,
-	};
-	icarus_gets(nonce_bin, fd, &tv_finish, &dummy, 1);
-=======
 	icarus_gets(nonce_bin, fd, &tv_finish, NULL, 1);
->>>>>>> aaaa8a52
 
 	icarus_close(fd);
 
@@ -690,13 +669,9 @@
 
 	struct timeval now;
 
-<<<<<<< HEAD
+	icarus->device_fd = -1;
+
 	int fd = icarus_open2(icarus->device_path, info->baud, true);
-=======
-	icarus->device_fd = -1;
-
-	int fd = icarus_open(icarus->device_path, icarus_info[icarus->device_id]->baud);
->>>>>>> aaaa8a52
 	if (unlikely(-1 == fd)) {
 		applog(LOG_ERR, "Failed to open Icarus on %s",
 		       icarus->device_path);
@@ -734,23 +709,54 @@
 	*fdp = icarus->device_fd = icarus_open(icarus->device_path, info->baud);
 	if (unlikely(-1 == *fdp)) {
 		applog(LOG_ERR, "%s %u: Failed to reopen on %s", icarus->api->name, icarus->device_id, icarus->device_path);
+		icarus->device_last_not_well = time(NULL);
+		icarus->device_not_well_reason = REASON_DEV_COMMS_ERROR;
+		icarus->dev_comms_error_count++;
 		state->firstrun = true;
 		return false;
 	}
 	return true;
 }
 
+static bool icarus_start_work(struct thr_info *thr, const unsigned char *ob_bin)
+{
+	struct cgpu_info *icarus = thr->cgpu;
+	struct icarus_state *state = thr->cgpu_data;
+	int fd = icarus->device_fd;
+	int ret;
+	char *ob_hex;
+
+	gettimeofday(&state->tv_workstart, NULL);
+
+	ret = icarus_write(fd, ob_bin, 64);
+	if (ret) {
+		do_icarus_close(thr);
+		return false;	/* This should never happen */
+	}
+
+	if (opt_debug) {
+		ob_hex = bin2hex(ob_bin, 64);
+		if (ob_hex) {
+			applog(LOG_DEBUG, "%s %u sent: %s",
+				icarus->api->name,
+				icarus->device_id, ob_hex);
+			free(ob_hex);
+		}
+	}
+
+	return true;
+}
+
 static int64_t icarus_scanhash(struct thr_info *thr, struct work *work,
 				__maybe_unused int64_t max_nonce)
 {
 	struct cgpu_info *icarus;
 	int fd;
-	int ret, lret;
+	int ret;
 
 	struct ICARUS_INFO *info;
 
 	unsigned char ob_bin[64] = {0}, nonce_bin[ICARUS_READ_SIZE] = {0};
-	char *ob_hex;
 	uint32_t nonce;
 	int64_t hash_count;
 	struct timeval tv_start, elapsed;
@@ -770,22 +776,7 @@
 	elapsed.tv_sec = elapsed.tv_usec = 0;
 
 	icarus = thr->cgpu;
-<<<<<<< HEAD
 	struct icarus_state *state = thr->cgpu_data;
-=======
-	if (icarus->device_fd == -1)
-		if (!icarus_prepare(thr)) {
-			applog(LOG_ERR, "ICA%i: Comms error", icarus->device_id);
-			icarus->device_last_not_well = time(NULL);
-			icarus->device_not_well_reason = REASON_DEV_COMMS_ERROR;
-			icarus->dev_comms_error_count++;
-
-			// fail the device if the reopen attempt fails
-			return -1;
-		}
-
-	fd = icarus->device_fd;
->>>>>>> aaaa8a52
 
 	// Prepare the next work immediately
 	memcpy(ob_bin, work->midstate, 32);
@@ -808,26 +799,34 @@
 		if (state->changework)
 		{
 			state->changework = false;
-			lret = 1;
+			ret = ICA_GETS_RESTART;
 		}
 		else
 		{
 			/* Icarus will return 4 bytes (ICARUS_READ_SIZE) nonces or nothing */
-			lret = icarus_gets(nonce_bin, fd, &state->tv_workfinish, thr, info->read_count);
-			if (lret) {
-				if (thr->work_restart) {
-
-				// The prepared work is invalid, and the current work is abandoned
-				// Go back to the main loop to get the next work, and stuff
-				// Returning to the main loop will clear work_restart, so use a flag...
-				state->changework = true;
-				return 0;
-
-				}
-				if (info->quirk_reopen == 1 && !icarus_reopen(icarus, state, &fd))
-					return -1;
+			ret = icarus_gets(nonce_bin, fd, &state->tv_workfinish, thr, info->read_count);
+			switch (ret) {
+				case ICA_GETS_RESTART:
+					// The prepared work is invalid, and the current work is abandoned
+					// Go back to the main loop to get the next work, and stuff
+					// Returning to the main loop will clear work_restart, so use a flag...
+					state->changework = true;
+					return 0;
+				case ICA_GETS_ERROR:
+					do_icarus_close(thr);
+					applog(LOG_ERR, "ICA%i: Comms error", icarus->device_id);
+					icarus->device_last_not_well = time(NULL);
+					icarus->device_not_well_reason = REASON_DEV_COMMS_ERROR;
+					icarus->dev_comms_error_count++;
+					if (!icarus_reopen(icarus, state, &fd))
+						return -1;
+					break;
+				case ICA_GETS_TIMEOUT:
+					if (info->quirk_reopen == 1 && !icarus_reopen(icarus, state, &fd))
+						return -1;
+				case ICA_GETS_OK:
+					break;
 			}
-			
 		}
 
 		tv_start = state->tv_workstart;
@@ -856,33 +855,9 @@
 		dclk_updateFreq(&info->dclk, info->dclk_change_clock_func, thr);
 	}
 
-	gettimeofday(&state->tv_workstart, NULL);
-
-	ret = icarus_write(fd, ob_bin, sizeof(ob_bin));
-	if (ret) {
-<<<<<<< HEAD
-		icarus_close(fd);
-		return -1;	/* This should never happen */
-	}
-=======
-		do_icarus_close(thr);
+	if (!icarus_start_work(thr, ob_bin))
 		return 0;	/* This should never happen */
-	}
-
-	gettimeofday(&tv_start, NULL);
->>>>>>> aaaa8a52
-
-	if (opt_debug) {
-		ob_hex = bin2hex(ob_bin, sizeof(ob_bin));
-		if (ob_hex) {
-			applog(LOG_DEBUG, "%s %u sent: %s",
-				icarus->api->name,
-				icarus->device_id, ob_hex);
-			free(ob_hex);
-		}
-	}
-
-<<<<<<< HEAD
+
 	if (info->quirk_reopen == 2 && !icarus_reopen(icarus, state, &fd))
 		return -1;
 
@@ -895,29 +870,9 @@
 	}
 
 	// OK, done starting Icarus's next job... now process the last run's result!
-=======
-	/* Icarus will return 4 bytes (ICARUS_READ_SIZE) nonces or nothing */
-	memset(nonce_bin, 0, sizeof(nonce_bin));
-	info = icarus_info[icarus->device_id];
-	ret = icarus_gets(nonce_bin, fd, &tv_finish, thr, info->read_count);
-	if (ret == ICA_GETS_ERROR) {
-		do_icarus_close(thr);
-		applog(LOG_ERR, "ICA%i: Comms error", icarus->device_id);
-		icarus->device_last_not_well = time(NULL);
-		icarus->device_not_well_reason = REASON_DEV_COMMS_ERROR;
-		icarus->dev_comms_error_count++;
-		return 0;
-	}
-
-	work->blk.nonce = 0xffffffff;
 
 	// aborted before becoming idle, get new work
 	if (ret == ICA_GETS_TIMEOUT || ret == ICA_GETS_RESTART) {
-		timersub(&tv_finish, &tv_start, &elapsed);
->>>>>>> aaaa8a52
-
-	// aborted before becoming idle, get new work
-	if (nonce == 0 && lret) {
 		memcpy(&state->last_work, work, sizeof(state->last_work));
 		// ONLY up to just when it aborted
 		// We didn't read a reply so we don't subtract ICARUS_READ_TIME
@@ -939,15 +894,6 @@
 		return estimate_hashes;
 	}
 
-<<<<<<< HEAD
-=======
-	memcpy((char *)&nonce, nonce_bin, sizeof(nonce_bin));
-
-#if !defined (__BIG_ENDIAN__) && !defined(MIPSEB)
-	nonce = swab32(nonce);
-#endif
-
->>>>>>> aaaa8a52
 	curr_hw_errors = icarus->hw_errors;
 	submit_nonce(thr, &state->last_work, nonce);
 	was_hw_error = (curr_hw_errors > icarus->hw_errors);
@@ -955,7 +901,13 @@
 
 	// Force a USB close/reopen on any hw error
 	if (was_hw_error)
-		do_icarus_close(thr);
+		if (info->quirk_reopen != 2) {
+			if (!icarus_reopen(icarus, state, &fd))
+				return -1;
+			// Some devices (Cairnsmore1, for example) abort hashing when reopened, so send the job again
+			if (!icarus_start_work(thr, ob_bin))
+				return 0;	/* This should never happen */
+		}
 
 	hash_count = (nonce & info->nonce_mask);
 	hash_count++;
@@ -1131,13 +1083,8 @@
 
 static void icarus_shutdown(struct thr_info *thr)
 {
-<<<<<<< HEAD
-	struct cgpu_info *icarus = thr->cgpu;
-	icarus_close(icarus->device_fd);
+	do_icarus_close(thr);
 	free(thr->cgpu_data);
-=======
-	do_icarus_close(thr);
->>>>>>> aaaa8a52
 }
 
 struct device_api icarus_api = {
