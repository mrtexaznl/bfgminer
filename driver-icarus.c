/*
 * Copyright 2012 Luke Dashjr
 * Copyright 2012 Xiangfu <xiangfu@openmobilefree.com>
 * Copyright 2012 Andrew Smith
 *
 * This program is free software; you can redistribute it and/or modify it
 * under the terms of the GNU General Public License as published by the Free
 * Software Foundation; either version 3 of the License, or (at your option)
 * any later version.  See COPYING for more details.
 */

/*
 * Those code should be works fine with V2 and V3 bitstream of Icarus.
 * Operation:
 *   No detection implement.
 *   Input: 64B = 32B midstate + 20B fill bytes + last 12 bytes of block head.
 *   Return: send back 32bits immediately when Icarus found a valid nonce.
 *           no query protocol implemented here, if no data send back in ~11.3
 *           seconds (full cover time on 32bit nonce range by 380MH/s speed)
 *           just send another work.
 * Notice:
 *   1. Icarus will start calculate when you push a work to them, even they
 *      are busy.
 *   2. The 2 FPGAs on Icarus will distribute the job, one will calculate the
 *      0 ~ 7FFFFFFF, another one will cover the 80000000 ~ FFFFFFFF.
 *   3. It's possible for 2 FPGAs both find valid nonce in the meantime, the 2
 *      valid nonce will all be send back.
 *   4. Icarus will stop work when: a valid nonce has been found or 32 bits
 *      nonce range is completely calculated.
 */

#include <limits.h>
#include <pthread.h>
#include <stdio.h>
#include <sys/time.h>
#include <sys/types.h>
#include <dirent.h>
#include <unistd.h>
#ifndef WIN32
  #include <termios.h>
  #include <sys/stat.h>
  #include <fcntl.h>
  #ifndef O_CLOEXEC
    #define O_CLOEXEC 0
  #endif
#else
  #include <windows.h>
  #include <io.h>
#endif
#ifdef HAVE_SYS_EPOLL_H
  #include <sys/epoll.h>
  #define HAVE_EPOLL
#endif

#include "elist.h"
#include "miner.h"

// 8 second timeout
#define ICARUS_READ_FAULT_DECISECONDS (1)
#define ICARUS_READ_FAULT_COUNT	(80)

struct device_api icarus_api;

static void rev(unsigned char *s, size_t l)
{
	size_t i, j;
	unsigned char t;

	for (i = 0, j = l - 1; i < j; i++, j--) {
		t = s[i];
		s[i] = s[j];
		s[j] = t;
	}
}

static int icarus_open2(const char *devpath, __maybe_unused bool purge)
{
#ifndef WIN32
	struct termios my_termios;

	int serialfd = open(devpath, O_RDWR | O_CLOEXEC | O_NOCTTY);

	if (serialfd == -1)
		return -1;

	tcgetattr(serialfd, &my_termios);
	my_termios.c_cflag = B115200;
	my_termios.c_cflag |= CS8;
	my_termios.c_cflag |= CREAD;
	my_termios.c_cflag |= CLOCAL;
	my_termios.c_cflag &= ~(CSIZE | PARENB);

	my_termios.c_iflag &= ~(IGNBRK | BRKINT | PARMRK |
				ISTRIP | INLCR | IGNCR | ICRNL | IXON);
	my_termios.c_oflag &= ~OPOST;
	my_termios.c_lflag &= ~(ECHO | ECHONL | ICANON | ISIG | IEXTEN);
	my_termios.c_cc[VTIME] = ICARUS_READ_FAULT_DECISECONDS;
	my_termios.c_cc[VMIN] = 0;
	tcsetattr(serialfd, TCSANOW, &my_termios);

	tcflush(serialfd, TCOFLUSH);
	tcflush(serialfd, TCIFLUSH);

	return serialfd;
#else
	COMMCONFIG comCfg;

	HANDLE hSerial = CreateFile(devpath, GENERIC_READ | GENERIC_WRITE, 0,
				    NULL, OPEN_EXISTING, 0, NULL);
	if (unlikely(hSerial == INVALID_HANDLE_VALUE))
		return -1;

	// thanks to af_newbie for pointers about this
	memset(&comCfg, 0 , sizeof(comCfg));
	comCfg.dwSize = sizeof(COMMCONFIG);
	comCfg.wVersion = 1;
	comCfg.dcb.DCBlength = sizeof(DCB);
	comCfg.dcb.BaudRate = 115200;
	comCfg.dcb.fBinary = 1;
	comCfg.dcb.fDtrControl = DTR_CONTROL_ENABLE;
	comCfg.dcb.fRtsControl = RTS_CONTROL_ENABLE;
	comCfg.dcb.ByteSize = 8;

	SetCommConfig(hSerial, &comCfg, sizeof(comCfg));

	const DWORD ctoms = ICARUS_READ_FAULT_DECISECONDS * 100;
	COMMTIMEOUTS cto = {ctoms, 0, ctoms, 0, ctoms};
	SetCommTimeouts(hSerial, &cto);

	if (purge) {
		PurgeComm(hSerial, PURGE_RXABORT);
		PurgeComm(hSerial, PURGE_TXABORT);
		PurgeComm(hSerial, PURGE_RXCLEAR);
		PurgeComm(hSerial, PURGE_TXCLEAR);
	}

	return _open_osfhandle((LONG)hSerial, 0);
#endif
}

#define icarus_open(devpath)  icarus_open2(devpath, false)

static int icarus_gets(unsigned char *buf, size_t bufLen, int fd, volatile unsigned long *wr, int read_count)
{
	ssize_t ret = 0;
	int rc = 0;
	int epollfd = -1;

#ifdef HAVE_EPOLL
	struct epoll_event ev, evr;
	epollfd = epoll_create(1);
	if (epollfd != -1) {
		ev.events = EPOLLIN;
		ev.data.fd = fd;
		if (-1 == epoll_ctl(epollfd, EPOLL_CTL_ADD, fd, &ev)) {
			close(epollfd);
			epollfd = -1;
		}
	}
#endif

	while (bufLen) {
#ifdef HAVE_EPOLL
		if (epollfd != -1 && epoll_wait(epollfd, &evr, 1, ICARUS_READ_FAULT_DECISECONDS * 100) != 1)
			ret = 0;
		else
#endif
		ret = read(fd, buf, 1);
		if (ret == 1) {
			bufLen--;
			buf++;
			continue;
		}

		rc++;
<<<<<<< HEAD
		if (*wr) {
			rc *= ICARUS_READ_FAULT_DECISECONDS;
			applog(LOG_DEBUG,
			       "Icarus Read: Work restart at %d.%d seconds", rc / 10, rc % 10);
			return 1;
		}
		if (rc >= read_count) {
=======
		if (rc == ICARUS_READ_FAULT_COUNT || *wr) {
>>>>>>> 127a09e8
			if (epollfd != -1)
				close(epollfd);
			rc *= ICARUS_READ_FAULT_DECISECONDS;
			applog(LOG_DEBUG,
			     "Icarus Read: %s %d.%d seconds",
			     (*wr) ? "Work restart at" : "No data in",
			     rc / 10, rc % 10);
			return 1;
		}
	}

	if (epollfd != -1)
		close(epollfd);

	return 0;
}

static int icarus_write(int fd, const void *buf, size_t bufLen)
{
	size_t ret;

	ret = write(fd, buf, bufLen);
	if (unlikely(ret != bufLen))
		return 1;

	return 0;
}

#define icarus_close(fd) close(fd)

static bool icarus_detect_one(const char *devpath)
{
	int fd;

	// Block 171874 nonce = (0xa2870100) = 0x000187a2
	// N.B. golden_ob MUST take less time to calculate
	//	than the timeout set in icarus_open()
	//	This one takes ~0.53ms on Rev3 Icarus
	const char golden_ob[] =
		"4679ba4ec99876bf4bfe086082b40025"
		"4df6c356451471139a3afa71e48f544a"
		"00000000000000000000000000000000"
		"0000000087320b1a1426674f2fa722ce";

	const char golden_nonce[] = "000187a2";

	unsigned char ob_bin[64], nonce_bin[4];
	char *nonce_hex;

	if (total_devices == MAX_DEVICES)
		return false;

	fd = icarus_open2(devpath, true);
	if (unlikely(fd == -1)) {
		applog(LOG_ERR, "Icarus Detect: Failed to open %s", devpath);
		return false;
	}

	hex2bin(ob_bin, golden_ob, sizeof(ob_bin));
	icarus_write(fd, ob_bin, sizeof(ob_bin));

	memset(nonce_bin, 0, sizeof(nonce_bin));
	volatile unsigned long wr = 0;
	icarus_gets(nonce_bin, sizeof(nonce_bin), fd, &wr, 1);

	icarus_close(fd);

	nonce_hex = bin2hex(nonce_bin, sizeof(nonce_bin));
	if (nonce_hex) {
		if (strncmp(nonce_hex, golden_nonce, 8)) {
			applog(LOG_ERR, 
			       "Icarus Detect: "
			       "Test failed at %s: get %s, should: %s",
			       devpath, nonce_hex, golden_nonce);
			free(nonce_hex);
			return false;
		}
		applog(LOG_DEBUG, 
		       "Icarus Detect: "
		       "Test succeeded at %s: got %s",
			       devpath, nonce_hex);
		free(nonce_hex);
	} else
		return false;

	/* We have a real Icarus! */
	struct cgpu_info *icarus;
	icarus = calloc(1, sizeof(struct cgpu_info));
	icarus->api = &icarus_api;
	icarus->device_path = strdup(devpath);
	icarus->threads = 1;
	add_cgpu(icarus);

	applog(LOG_INFO, "Found Icarus at %s, mark as %d",
	       devpath, icarus->device_id);

	return true;
}

static void icarus_detect()
{
	struct string_elist *iter, *tmp;
	const char*s;

	list_for_each_entry_safe(iter, tmp, &scan_devices, list) {
		s = iter->string;
		if (!strncmp("icarus:", iter->string, 7))
			s += 7;
		if (!strcmp(s, "auto") || !strcmp(s, "noauto"))
			continue;
		if (icarus_detect_one(s))
			string_elist_del(iter);
	}
}

struct icarus_state {
	bool firstrun;
	struct timeval tv_workstart;
	struct work last_work;
	bool changework;
};

static bool icarus_prepare(struct thr_info *thr)
{
	struct cgpu_info *icarus = thr->cgpu;

	struct timeval now;

	int fd = icarus_open2(icarus->device_path, true);
	if (unlikely(-1 == fd)) {
		applog(LOG_ERR, "Failed to open Icarus on %s",
		       icarus->device_path);
		return false;
	}

	icarus->device_fd = fd;

	applog(LOG_INFO, "Opened Icarus on %s", icarus->device_path);
	gettimeofday(&now, NULL);
	get_datestamp(icarus->init, &now);

	struct icarus_state *state;
	thr->cgpu_data = state = calloc(1, sizeof(*state));
	state->firstrun = true;

	return true;
}

static uint64_t icarus_scanhash(struct thr_info *thr, struct work *work,
				__maybe_unused uint64_t max_nonce)
{
	volatile unsigned long *wr = &work_restart[thr->id].restart;

	struct cgpu_info *icarus;
	int fd;
	int ret, lret;

	unsigned char ob_bin[64] = {0}, nonce_bin[4] = {0};
	char *ob_hex, *nonce_hex;
	uint32_t nonce;
	uint32_t hash_count;
	struct timeval tv_finish, elapsed;

	elapsed.tv_sec = elapsed.tv_usec = 0;

	icarus = thr->cgpu;
	struct icarus_state *state = thr->cgpu_data;

	// Prepare the next work immediately
	memcpy(ob_bin, work->midstate, 32);
	memcpy(ob_bin + 52, work->data + 64, 12);
	rev(ob_bin, 32);
	rev(ob_bin + 52, 12);

	// Wait for the previous run's result
	fd = icarus->device_fd;

	if (!state->firstrun) {
		if (state->changework)
			state->changework = false;
		else
		{
			/* Icarus will return 4 bytes nonces or nothing */
			lret = icarus_gets(nonce_bin, sizeof(nonce_bin), fd, wr,
			                   ICARUS_READ_FAULT_COUNT);
			if (lret && *wr) {
				// The prepared work is invalid, and the current work is abandoned
				// Go back to the main loop to get the next work, and stuff
				// Returning to the main loop will clear work_restart, so use a flag...
				state->changework = true;
				return 1;
			}
		}

		gettimeofday(&tv_finish, NULL);
		timeval_subtract(&elapsed, &tv_finish, &state->tv_workstart);
	}

#ifndef WIN32
	tcflush(fd, TCOFLUSH);
#endif

	gettimeofday(&state->tv_workstart, NULL);

	ret = icarus_write(fd, ob_bin, sizeof(ob_bin));
	if (ret) {
		icarus_close(fd);
		return 0;	/* This should never happen */
	}

	if (opt_debug) {
		ob_hex = bin2hex(ob_bin, sizeof(ob_bin));
		if (ob_hex) {
			applog(LOG_DEBUG, "Icarus %d sent: %s",
			       icarus->device_id, ob_hex);
			free(ob_hex);
		}
	}

	// Reopen the serial port to workaround a USB-host-chipset-specific issue with the Icarus's buggy USB-UART
	icarus_close(fd);
	fd = icarus_open(icarus->device_path);
	if (unlikely(-1 == fd)) {
		applog(LOG_ERR, "Failed to reopen Icarus on %s",
		       icarus->device_path);
		return 0;
	}
	icarus->device_fd = fd;

	work->blk.nonce = 0xffffffff;

	if (state->firstrun) {
		state->firstrun = false;
		memcpy(&state->last_work, work, sizeof(state->last_work));
		return 1;
	}

	// OK, done starting Icarus's next job... now process the last run's result!
	memcpy((char *)&nonce, nonce_bin, sizeof(nonce_bin));

	// aborted before becoming idle, get new work
	if (nonce == 0 && lret) {
		memcpy(&state->last_work, work, sizeof(state->last_work));
		uint32_t ESTIMATE_HASHES;
		if (unlikely(elapsed.tv_sec > 12 || (elapsed.tv_sec == 11 && elapsed.tv_usec > 353063)))
			ESTIMATE_HASHES = 0xffffffff;
		else
			// Approximately how much of the nonce Icarus scans in 1 second...
			// 0x16a7a561 would be if it was exactly 380 MH/s
			// 0x16a65700 would be the perfect 5.2631579ns/H
			// 0x168c89e5 was the average over a 20,050-sample period based on time to find actual shares
			ESTIMATE_HASHES = (0x168c89e5 * elapsed.tv_sec) + (0x17a * elapsed.tv_usec);
		if (opt_debug) {
			applog(LOG_DEBUG, "Icarus %d no nonce = 0x%08x hashes (%ld.%06lds)",
				icarus->device_id, ESTIMATE_HASHES, elapsed.tv_sec, elapsed.tv_usec);
		}
		return ESTIMATE_HASHES;
	}

#if !defined (__BIG_ENDIAN__) && !defined(MIPSEB)
	nonce = swab32(nonce);
#endif
	submit_nonce(thr, &state->last_work, nonce);
	memcpy(&state->last_work, work, sizeof(state->last_work));

	if (opt_debug) {
		nonce_hex = bin2hex(nonce_bin, sizeof(nonce_bin));
		if (nonce_hex) {
			applog(LOG_DEBUG, "Icarus %d returned (elapsed %ld.%06ld seconds): %s",
			       icarus->device_id, elapsed.tv_sec, elapsed.tv_usec, nonce_hex);
			free(nonce_hex);
		}
	}

	hash_count = (nonce & 0x7fffffff);
	if (hash_count++ == 0x7fffffff)
		hash_count = 0xffffffff;
	else
		hash_count <<= 1;

	if (opt_debug)
		applog(LOG_DEBUG, "Icarus %d nonce = 0x%08x = 0x%08x hashes (%ld.%06lds)",
				icarus->device_id, nonce, hash_count, elapsed.tv_sec, elapsed.tv_usec);

        return hash_count;
}

static void icarus_shutdown(struct thr_info *thr)
{
	struct cgpu_info *icarus = thr->cgpu;
	icarus_close(icarus->device_fd);
	free(thr->cgpu_data);
}

struct device_api icarus_api = {
	.dname = "icarus",
	.name = "PGA",
	.api_detect = icarus_detect,
	.thread_prepare = icarus_prepare,
	.scanhash = icarus_scanhash,
	.thread_shutdown = icarus_shutdown,
};<|MERGE_RESOLUTION|>--- conflicted
+++ resolved
@@ -173,17 +173,7 @@
 		}
 
 		rc++;
-<<<<<<< HEAD
-		if (*wr) {
-			rc *= ICARUS_READ_FAULT_DECISECONDS;
-			applog(LOG_DEBUG,
-			       "Icarus Read: Work restart at %d.%d seconds", rc / 10, rc % 10);
-			return 1;
-		}
-		if (rc >= read_count) {
-=======
-		if (rc == ICARUS_READ_FAULT_COUNT || *wr) {
->>>>>>> 127a09e8
+		if (rc >= read_count || *wr) {
 			if (epollfd != -1)
 				close(epollfd);
 			rc *= ICARUS_READ_FAULT_DECISECONDS;
