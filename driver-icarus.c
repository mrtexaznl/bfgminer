/*
 * Copyright 2012 Luke Dashjr
 * Copyright 2012 Xiangfu <xiangfu@openmobilefree.com>
 *
 * This program is free software; you can redistribute it and/or modify it
 * under the terms of the GNU General Public License as published by the Free
 * Software Foundation; either version 3 of the License, or (at your option)
 * any later version.  See COPYING for more details.
 */

/*
 * Those code should be works fine with V2 and V3 bitstream of Icarus.
 * Operation:
 *   No detection implement.
 *   Input: 64B = 32B midstate + 20B fill bytes + last 12 bytes of block head.
 *   Return: send back 32bits immediately when Icarus found a valid nonce.
 *           no query protocol implemented here, if no data send back in ~11.3
 *           seconds (full cover time on 32bit nonce range by 380MH/s speed)
 *           just send another work.
 * Notice:
 *   1. Icarus will start calculate when you push a work to them, even they
 *      are busy.
 *   2. The 2 FPGAs on Icarus will distribute the job, one will calculate the
 *      0 ~ 7FFFFFFF, another one will cover the 80000000 ~ FFFFFFFF.
 *   3. It's possible for 2 FPGAs both find valid nonce in the meantime, the 2
 *      valid nonce will all be send back.
 *   4. Icarus will stop work when: a valid nonce has been found or 32 bits
 *      nonce range is completely calculated.
 */

#include <limits.h>
#include <pthread.h>
#include <stdio.h>
#include <sys/time.h>
#include <sys/types.h>
#include <dirent.h>
#include <unistd.h>
#ifndef WIN32
  #include <termios.h>
  #include <sys/stat.h>
  #include <fcntl.h>
  #ifndef O_CLOEXEC
    #define O_CLOEXEC 0
  #endif
#else
  #include <windows.h>
  #include <io.h>
#endif
#ifdef HAVE_SYS_EPOLL_H
  #include <sys/epoll.h>
  #define HAVE_EPOLL
#endif

#include "elist.h"
#include "miner.h"

// 8 second timeout
#define ICARUS_READ_FAULT_DECISECONDS (1)
#define ICARUS_READ_FAULT_COUNT	(80)

struct device_api icarus_api;

static void rev(unsigned char *s, size_t l)
{
	size_t i, j;
	unsigned char t;

	for (i = 0, j = l - 1; i < j; i++, j--) {
		t = s[i];
		s[i] = s[j];
		s[j] = t;
	}
}

static int icarus_open(const char *devpath)
{
#ifndef WIN32
	struct termios my_termios;

	int serialfd = open(devpath, O_RDWR | O_CLOEXEC | O_NOCTTY);

	if (serialfd == -1)
		return -1;

	tcgetattr(serialfd, &my_termios);
	my_termios.c_cflag = B115200;
	my_termios.c_cflag |= CS8;
	my_termios.c_cflag |= CREAD;
	my_termios.c_cflag |= CLOCAL;
	my_termios.c_cflag &= ~(CSIZE | PARENB);

	my_termios.c_iflag &= ~(IGNBRK | BRKINT | PARMRK |
				ISTRIP | INLCR | IGNCR | ICRNL | IXON);
	my_termios.c_oflag &= ~OPOST;
	my_termios.c_lflag &= ~(ECHO | ECHONL | ICANON | ISIG | IEXTEN);
	my_termios.c_cc[VTIME] = ICARUS_READ_FAULT_DECISECONDS;
	my_termios.c_cc[VMIN] = 0;
	tcsetattr(serialfd, TCSANOW, &my_termios);

	tcflush(serialfd, TCOFLUSH);
	tcflush(serialfd, TCIFLUSH);

	return serialfd;
#else
	COMMCONFIG comCfg;

	HANDLE hSerial = CreateFile(devpath, GENERIC_READ | GENERIC_WRITE, 0,
				    NULL, OPEN_EXISTING, 0, NULL);
	if (unlikely(hSerial == INVALID_HANDLE_VALUE))
		return -1;

	// thanks to af_newbie for pointers about this
	memset(&comCfg, 0 , sizeof(comCfg));
	comCfg.dwSize = sizeof(COMMCONFIG);
	comCfg.wVersion = 1;
	comCfg.dcb.DCBlength = sizeof(DCB);
	comCfg.dcb.BaudRate = 115200;
	comCfg.dcb.fBinary = 1;
	comCfg.dcb.fDtrControl = DTR_CONTROL_ENABLE;
	comCfg.dcb.fRtsControl = RTS_CONTROL_ENABLE;
	comCfg.dcb.ByteSize = 8;

	SetCommConfig(hSerial, &comCfg, sizeof(comCfg));

	const DWORD ctoms = ICARUS_READ_FAULT_DECISECONDS * 100;
	COMMTIMEOUTS cto = {ctoms, 0, ctoms, 0, ctoms};
	SetCommTimeouts(hSerial, &cto);

	return _open_osfhandle((LONG)hSerial, 0);
#endif
}

static int icarus_gets(unsigned char *buf, size_t bufLen, int fd, volatile unsigned long *wr)
{
	ssize_t ret = 0;
	int rc = 0;
	int epollfd = -1;

#ifdef HAVE_EPOLL
	struct epoll_event ev, evr;
	epollfd = epoll_create(1);
	if (epollfd != -1) {
		ev.events = EPOLLIN;
		ev.data.fd = fd;
		if (-1 == epoll_ctl(epollfd, EPOLL_CTL_ADD, fd, &ev)) {
			close(epollfd);
			epollfd = -1;
		}
	}
#endif

	while (bufLen) {
#ifdef HAVE_EPOLL
		if (epollfd != -1 && epoll_wait(epollfd, &evr, 1, ICARUS_READ_FAULT_DECISECONDS * 100) != 1)
			ret = 0;
		else
#endif
		ret = read(fd, buf, 1);
		if (ret == 1) {
			bufLen--;
			buf++;
			continue;
		}

		rc++;
		if (*wr) {
			rc *= ICARUS_READ_FAULT_DECISECONDS;
			applog(LOG_DEBUG,
			       "Icarus Read: Work restart at %d.%d seconds", rc / 10, rc % 10);
			return 1;
		}
		if (rc == ICARUS_READ_FAULT_COUNT) {
			if (epollfd != -1)
				close(epollfd);
			rc *= ICARUS_READ_FAULT_DECISECONDS;
			applog(LOG_DEBUG,
			       "Icarus Read: No data in %d.%d seconds", rc / 10, rc % 10);
			return 1;
		}
	}

	if (epollfd != -1)
		close(epollfd);

	return 0;
}

static int icarus_write(int fd, const void *buf, size_t bufLen)
{
	size_t ret;

	ret = write(fd, buf, bufLen);
	if (unlikely(ret != bufLen))
		return 1;

	return 0;
}

#define icarus_close(fd) close(fd)

static bool icarus_detect_one(const char *devpath)
{
	int fd;

	// Block 171874 nonce = (0xa2870100) = 0x000187a2
	//	This one takes ~0.53ms on Rev3 Icarus
	const char golden_ob[] =
		"4679ba4ec99876bf4bfe086082b40025"
		"4df6c356451471139a3afa71e48f544a"
		"00000000000000000000000000000000"
		"0000000087320b1a1426674f2fa722ce";

	const char golden_nonce[] = "000187a2";

	unsigned char ob_bin[64], nonce_bin[4];
	char *nonce_hex;

	if (total_devices == MAX_DEVICES)
		return false;

	fd = icarus_open(devpath);
	if (unlikely(fd == -1)) {
		applog(LOG_ERR, "Icarus Detect: Failed to open %s", devpath);
		return false;
	}

	hex2bin(ob_bin, golden_ob, sizeof(ob_bin));
	icarus_write(fd, ob_bin, sizeof(ob_bin));

	memset(nonce_bin, 0, sizeof(nonce_bin));
	volatile unsigned long wr = 0;
	icarus_gets(nonce_bin, sizeof(nonce_bin), fd, &wr);

	icarus_close(fd);

	nonce_hex = bin2hex(nonce_bin, sizeof(nonce_bin));
	if (nonce_hex) {
		if (strncmp(nonce_hex, golden_nonce, 8)) {
			applog(LOG_ERR, 
			       "Icarus Detect: "
			       "Test failed at %s: get %s, should: %s",
			       devpath, nonce_hex, golden_nonce);
			free(nonce_hex);
			return false;
		}
		applog(LOG_DEBUG, 
		       "Icarus Detect: "
		       "Test succeeded at %s: got %s",
			       devpath, nonce_hex);
		free(nonce_hex);
	} else
		return false;

	/* We have a real Icarus! */
	struct cgpu_info *icarus;
	icarus = calloc(1, sizeof(struct cgpu_info));
	icarus->api = &icarus_api;
	icarus->device_path = strdup(devpath);
	icarus->threads = 1;
	add_cgpu(icarus);

	applog(LOG_INFO, "Found Icarus at %s, mark as %d",
	       devpath, icarus->device_id);

	return true;
}

static void icarus_detect()
{
	struct string_elist *iter, *tmp;
	const char*s;

	list_for_each_entry_safe(iter, tmp, &scan_devices, list) {
		s = iter->string;
		if (!strncmp("icarus:", iter->string, 7))
			s += 7;
		if (!strcmp(s, "auto") || !strcmp(s, "noauto"))
			continue;
		if (icarus_detect_one(s))
			string_elist_del(iter);
	}
}

struct icarus_state {
	bool firstrun;
	struct timeval tv_workstart;
	struct work last_work;
	bool changework;
};

static bool icarus_prepare(struct thr_info *thr)
{
	struct cgpu_info *icarus = thr->cgpu;

	struct timeval now;

	applog(LOG_INFO, "Opened Icarus on %s", icarus->device_path);
	gettimeofday(&now, NULL);
	get_datestamp(icarus->init, &now);

	struct icarus_state *state;
	thr->cgpu_data = state = calloc(1, sizeof(*state));
	state->firstrun = true;

	return true;
}

static uint64_t icarus_scanhash(struct thr_info *thr, struct work *work,
				__maybe_unused uint64_t max_nonce)
{
	volatile unsigned long *wr = &work_restart[thr->id].restart;

	struct cgpu_info *icarus;
	int fd;
	int ret, lret;

	unsigned char ob_bin[64] = {0}, nonce_bin[4] = {0};
	char *ob_hex, *nonce_hex;
	uint32_t nonce;
	uint32_t hash_count;
	struct timeval tv_end, elapsed;

	icarus = thr->cgpu;
	struct icarus_state *state = thr->cgpu_data;

	// Prepare the next work immediately
	memcpy(ob_bin, work->midstate, 32);
	memcpy(ob_bin + 52, work->data + 64, 12);
	rev(ob_bin, 32);
	rev(ob_bin + 52, 12);

	// Open serial port and wait for the previous run's result
	fd = icarus_open(icarus->device_path);
	if (unlikely(-1 == fd)) {
		applog(LOG_ERR, "Failed to open Icarus on %s",
		       icarus->device_path);
		return 0;
	}

	if (!state->firstrun) {
		if (state->changework)
			state->changework = false;
		else
		{
			/* Icarus will return 8 bytes nonces or nothing */
			lret = icarus_gets(nonce_bin, sizeof(nonce_bin), fd, wr);
			if (lret && *wr) {
				// The prepared work is invalid, and the current work is abandoned
				// Go back to the main loop to get the next work, and stuff
				// Returning to the main loop will clear work_restart, so use a flag...
				state->changework = true;
				return 1;
			}
		}

		gettimeofday(&tv_end, NULL);
		timeval_subtract(&elapsed, &tv_end, &state->tv_workstart);
	}

#ifndef WIN32
	tcflush(fd, TCOFLUSH);
#endif

	gettimeofday(&state->tv_workstart, NULL);

	ret = icarus_write(fd, ob_bin, sizeof(ob_bin));
	if (ret) {
		icarus_close(fd);
		return 0;	/* This should never happen */
	}

	ob_hex = bin2hex(ob_bin, sizeof(ob_bin));
	if (ob_hex) {
		applog(LOG_DEBUG, "Icarus %d sent: %s",
		       icarus->device_id, ob_hex);
		free(ob_hex);
	}

	icarus_close(fd);

	work->blk.nonce = 0xffffffff;

	if (state->firstrun) {
		state->firstrun = false;
		memcpy(&state->last_work, work, sizeof(state->last_work));
		return 1;
	}

<<<<<<< HEAD
	// OK, done starting Icarus's next job... now process the last run's result!
	nonce_hex = bin2hex(nonce_bin, sizeof(nonce_bin));
	if (nonce_hex) {
		applog(LOG_DEBUG, "Icarus %d returned (in %d.%06d seconds): %s",
		       icarus->device_id, elapsed.tv_sec, elapsed.tv_usec, nonce_hex);
		free(nonce_hex);
	}

	memcpy((char *)&nonce, nonce_bin, sizeof(nonce_bin));

	if (nonce == 0 && lret) {
		memcpy(&state->last_work, work, sizeof(state->last_work));
		if (unlikely(elapsed.tv_sec > 12 || (elapsed.tv_sec == 11 && elapsed.tv_usec > 389666)))
			return 0xffffffff;
		// Approximately how much of the nonce Icarus scans in 1 second...
		// 0x16a7a561 would be if it was exactly 380 MH/s
		// 0x167a09b3 was the average over a 7500-sample period based on time to find actual shares
		return (0x167a09b3 * elapsed.tv_sec) + (0x179 * elapsed.tv_usec);
=======
	memcpy((char *)&nonce, nonce_bin, sizeof(nonce_bin));

	work->blk.nonce = 0xffffffff;
	icarus_close(fd);

	// aborted before becoming idle, get new work
	if (nonce == 0 && ret) {
		uint32_t ESTIMATE_HASHES;
		if (unlikely(diff.tv_sec > 12 || (diff.tv_sec == 11 && diff.tv_usec > 300067)))
			ESTIMATE_HASHES = 0xffffffff;
		else
			// Approximately how much of the nonce Icarus scans in 1 second...
			// 0x16a7a561 would be if it was exactly 380 MH/s
			// 0x168b7b4b was the average over a 201-sample period based on time to find actual shares
			ESTIMATE_HASHES = (0x168b7b4b * diff.tv_sec) + (0x17a * diff.tv_usec);
		applog(LOG_DEBUG, "Icarus %d no nonce = 0x%08x hashes (%ld.%06lds)",
			icarus->device_id, ESTIMATE_HASHES, diff.tv_sec, diff.tv_usec);
		return ESTIMATE_HASHES;
>>>>>>> f8a9231b
	}

#ifndef __BIG_ENDIAN__
	nonce = swab32(nonce);
#endif
	submit_nonce(thr, &state->last_work, nonce);
	memcpy(&state->last_work, work, sizeof(state->last_work));

	nonce_hex = bin2hex(nonce_bin, sizeof(nonce_bin));
	if (nonce_hex) {
		applog(LOG_DEBUG, "Icarus %d returned (elapsed %ld.%06ld seconds): %s",
		       icarus->device_id, diff.tv_sec, diff.tv_usec, nonce_hex);
		free(nonce_hex);
	}

	hash_count = (nonce & 0x7fffffff);
        if (hash_count == 0)
		hash_count = 2;
        else {
                if (hash_count++ == 0x7fffffff)
                        hash_count = 0xffffffff;
                else
                        hash_count <<= 1;
        }

<<<<<<< HEAD
	applog(LOG_DEBUG, "0x%x hashes in %d.%06d seconds", hash_count, elapsed.tv_sec, elapsed.tv_usec);
=======
	applog(LOG_DEBUG, "Icarus %d nonce = 0x%08x = 0x%08x hashes (%ld.%06lds)",
			icarus->device_id, nonce, hash_count, diff.tv_sec, diff.tv_usec);
>>>>>>> f8a9231b

        return hash_count;
}

static void icarus_shutdown(struct thr_info *thr)
{
	struct cgpu_info *icarus;

	free(thr->cgpu_data);

	if (thr->cgpu) {
		icarus = thr->cgpu;

		if (icarus->device_path)
			free(icarus->device_path);

		devices[icarus->device_id] = NULL;
		free(icarus);

		thr->cgpu = NULL;
	}
}

struct device_api icarus_api = {
	.dname = "icarus",
	.name = "PGA",
	.api_detect = icarus_detect,
	.thread_prepare = icarus_prepare,
	.scanhash = icarus_scanhash,
	.thread_shutdown = icarus_shutdown,
};<|MERGE_RESOLUTION|>--- conflicted
+++ resolved
@@ -386,45 +386,23 @@
 		return 1;
 	}
 
-<<<<<<< HEAD
 	// OK, done starting Icarus's next job... now process the last run's result!
-	nonce_hex = bin2hex(nonce_bin, sizeof(nonce_bin));
-	if (nonce_hex) {
-		applog(LOG_DEBUG, "Icarus %d returned (in %d.%06d seconds): %s",
-		       icarus->device_id, elapsed.tv_sec, elapsed.tv_usec, nonce_hex);
-		free(nonce_hex);
-	}
-
 	memcpy((char *)&nonce, nonce_bin, sizeof(nonce_bin));
 
+	// aborted before becoming idle, get new work
 	if (nonce == 0 && lret) {
 		memcpy(&state->last_work, work, sizeof(state->last_work));
+		uint32_t ESTIMATE_HASHES;
 		if (unlikely(elapsed.tv_sec > 12 || (elapsed.tv_sec == 11 && elapsed.tv_usec > 389666)))
-			return 0xffffffff;
-		// Approximately how much of the nonce Icarus scans in 1 second...
-		// 0x16a7a561 would be if it was exactly 380 MH/s
-		// 0x167a09b3 was the average over a 7500-sample period based on time to find actual shares
-		return (0x167a09b3 * elapsed.tv_sec) + (0x179 * elapsed.tv_usec);
-=======
-	memcpy((char *)&nonce, nonce_bin, sizeof(nonce_bin));
-
-	work->blk.nonce = 0xffffffff;
-	icarus_close(fd);
-
-	// aborted before becoming idle, get new work
-	if (nonce == 0 && ret) {
-		uint32_t ESTIMATE_HASHES;
-		if (unlikely(diff.tv_sec > 12 || (diff.tv_sec == 11 && diff.tv_usec > 300067)))
 			ESTIMATE_HASHES = 0xffffffff;
 		else
 			// Approximately how much of the nonce Icarus scans in 1 second...
 			// 0x16a7a561 would be if it was exactly 380 MH/s
-			// 0x168b7b4b was the average over a 201-sample period based on time to find actual shares
-			ESTIMATE_HASHES = (0x168b7b4b * diff.tv_sec) + (0x17a * diff.tv_usec);
+			// 0x167a09b3 was the average over a 7500-sample period based on time to find actual shares
+			ESTIMATE_HASHES = (0x167a09b3 * elapsed.tv_sec) + (0x179 * elapsed.tv_usec);
 		applog(LOG_DEBUG, "Icarus %d no nonce = 0x%08x hashes (%ld.%06lds)",
-			icarus->device_id, ESTIMATE_HASHES, diff.tv_sec, diff.tv_usec);
+			icarus->device_id, ESTIMATE_HASHES, elapsed.tv_sec, elapsed.tv_usec);
 		return ESTIMATE_HASHES;
->>>>>>> f8a9231b
 	}
 
 #ifndef __BIG_ENDIAN__
@@ -436,7 +414,7 @@
 	nonce_hex = bin2hex(nonce_bin, sizeof(nonce_bin));
 	if (nonce_hex) {
 		applog(LOG_DEBUG, "Icarus %d returned (elapsed %ld.%06ld seconds): %s",
-		       icarus->device_id, diff.tv_sec, diff.tv_usec, nonce_hex);
+		       icarus->device_id, elapsed.tv_sec, elapsed.tv_usec, nonce_hex);
 		free(nonce_hex);
 	}
 
@@ -450,12 +428,8 @@
                         hash_count <<= 1;
         }
 
-<<<<<<< HEAD
-	applog(LOG_DEBUG, "0x%x hashes in %d.%06d seconds", hash_count, elapsed.tv_sec, elapsed.tv_usec);
-=======
 	applog(LOG_DEBUG, "Icarus %d nonce = 0x%08x = 0x%08x hashes (%ld.%06lds)",
-			icarus->device_id, nonce, hash_count, diff.tv_sec, diff.tv_usec);
->>>>>>> f8a9231b
+			icarus->device_id, nonce, hash_count, elapsed.tv_sec, elapsed.tv_usec);
 
         return hash_count;
 }
