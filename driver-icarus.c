--- conflicted
+++ resolved
@@ -768,7 +768,7 @@
 	ret = icarus_write(fd, ob_bin, 64);
 	if (ret) {
 		do_icarus_close(thr);
-		applog(LOG_ERR, "ICA%i: Comms error", icarus->device_id);
+		applog(LOG_ERR, "%"PRIpreprv": Comms error (%d)", icarus->proc_repr, ret);
 		dev_error(icarus, REASON_DEV_COMMS_ERROR);
 		return false;	/* This should never happen */
 	}
@@ -828,7 +828,6 @@
 	rev(ob_bin, 32);
 	rev(ob_bin + 52, 12);
 
-<<<<<<< HEAD
 	// Wait for the previous run's result
 	fd = icarus->device_fd;
 	info = icarus->cgpu_data;
@@ -852,7 +851,7 @@
 					return 0;
 				case ICA_GETS_ERROR:
 					do_icarus_close(thr);
-					applog(LOG_ERR, "ICA%i: Comms error", icarus->device_id);
+					applog(LOG_ERR, "%"PRIpreprv": Comms error", icarus->proc_repr);
 					dev_error(icarus, REASON_DEV_COMMS_ERROR);
 					if (!icarus_reopen(icarus, state, &fd))
 						return -1;
@@ -867,15 +866,6 @@
 
 		tv_start = state->tv_workstart;
 		timersub(&state->tv_workfinish, &tv_start, &elapsed);
-=======
-	err = usb_write(icarus, (char *)ob_bin, sizeof(ob_bin), &amount, C_SENDWORK);
-	if (err < 0 || amount != sizeof(ob_bin)) {
-		applog(LOG_ERR, "%s%i: Comms error (err=%d amt=%d)",
-				icarus->drv->name, icarus->device_id, err, amount);
-		dev_error(icarus, REASON_DEV_COMMS_ERROR);
-		icarus_initialise(icarus, info->baud);
-		return 0;
->>>>>>> a4697bed
 	}
 	else
 	if (fd == -1 && !icarus_reopen(icarus, state, &fd))
