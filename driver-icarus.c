--- conflicted
+++ resolved
@@ -657,7 +657,6 @@
 	icarus->device_fd = fd;
 
 	applog(LOG_INFO, "Opened Icarus on %s", icarus->device_path);
-	get_now_datestamp(icarus->init);
 
 	struct icarus_state *state;
 	thr->cgpu_data = state = calloc(1, sizeof(*state));
@@ -769,7 +768,6 @@
 	return true;
 }
 
-<<<<<<< HEAD
 static bool icarus_job_start(struct thr_info *thr)
 {
 	struct cgpu_info *icarus = thr->cgpu;
@@ -803,11 +801,6 @@
 			icarus->proc_repr,
 			ob_hex);
 	}
-=======
-static bool icarus_prepare(__maybe_unused struct thr_info *thr)
-{
-//	struct cgpu_info *icarus = thr->cgpu;
->>>>>>> ad1572f7
 
 	return true;
 }
