/*
 * Copyright 2012 Luke Dashjr
 * Copyright 2012 Xiangfu <xiangfu@openmobilefree.com>
 *
 * This program is free software; you can redistribute it and/or modify it
 * under the terms of the GNU General Public License as published by the Free
 * Software Foundation; either version 3 of the License, or (at your option)
 * any later version.  See COPYING for more details.
 */

/*
 * Those code should be works fine with V2 and V3 bitstream of Icarus.
 * Operation:
 *   No detection implement.
 *   Input: 64B = 32B midstate + 20B fill bytes + last 12 bytes of block head.
 *   Return: send back 32bits immediately when Icarus found a valid nonce.
 *           no query protocol implemented here, if no data send back in ~11.3
 *           seconds (full cover time on 32bit nonce range by 380MH/s speed)
 *           just send another work.
 * Notice:
 *   1. Icarus will start calculate when you push a work to them, even they
 *      are busy.
 *   2. The 2 FPGAs on Icarus will distribute the job, one will calculate the
 *      0 ~ 7FFFFFFF, another one will cover the 80000000 ~ FFFFFFFF.
 *   3. It's possible for 2 FPGAs both find valid nonce in the meantime, the 2
 *      valid nonce will all be send back.
 *   4. Icarus will stop work when: a valid nonce has been found or 32 bits
 *      nonce range is completely calculated.
 */

#include <limits.h>
#include <pthread.h>
#include <stdio.h>
#include <sys/time.h>
#include <sys/types.h>
#include <dirent.h>
#include <unistd.h>
#ifndef WIN32
  #include <termios.h>
  #include <sys/stat.h>
  #include <fcntl.h>
  #ifndef O_CLOEXEC
    #define O_CLOEXEC 0
  #endif
#else
  #include <windows.h>
  #include <io.h>
#endif
#ifdef HAVE_SYS_EPOLL_H
  #include <sys/epoll.h>
  #define HAVE_EPOLL
#endif

#include "elist.h"
#include "miner.h"

// 8 second timeout
#define ICARUS_READ_FAULT_DECISECONDS (1)
#define ICARUS_READ_FAULT_COUNT	(80)

struct device_api icarus_api;

static void rev(unsigned char *s, size_t l)
{
	size_t i, j;
	unsigned char t;

	for (i = 0, j = l - 1; i < j; i++, j--) {
		t = s[i];
		s[i] = s[j];
		s[j] = t;
	}
}

static int icarus_open(const char *devpath)
{
#ifndef WIN32
	struct termios my_termios;

	int serialfd = open(devpath, O_RDWR | O_CLOEXEC | O_NOCTTY);

	if (serialfd == -1)
		return -1;

	tcgetattr(serialfd, &my_termios);
	my_termios.c_cflag = B115200;
	my_termios.c_cflag |= CS8;
	my_termios.c_cflag |= CREAD;
	my_termios.c_cflag |= CLOCAL;
	my_termios.c_cflag &= ~(CSIZE | PARENB);

	my_termios.c_iflag &= ~(IGNBRK | BRKINT | PARMRK |
				ISTRIP | INLCR | IGNCR | ICRNL | IXON);
	my_termios.c_oflag &= ~OPOST;
	my_termios.c_lflag &= ~(ECHO | ECHONL | ICANON | ISIG | IEXTEN);
	my_termios.c_cc[VTIME] = ICARUS_READ_FAULT_DECISECONDS;
	my_termios.c_cc[VMIN] = 0;
	tcsetattr(serialfd, TCSANOW, &my_termios);

	tcflush(serialfd, TCOFLUSH);
	tcflush(serialfd, TCIFLUSH);

	return serialfd;
#else
	COMMCONFIG comCfg;

	HANDLE hSerial = CreateFile(devpath, GENERIC_READ | GENERIC_WRITE, 0,
				    NULL, OPEN_EXISTING, 0, NULL);
	if (unlikely(hSerial == INVALID_HANDLE_VALUE))
		return -1;

	// thanks to af_newbie for pointers about this
	memset(&comCfg, 0 , sizeof(comCfg));
	comCfg.dwSize = sizeof(COMMCONFIG);
	comCfg.wVersion = 1;
	comCfg.dcb.DCBlength = sizeof(DCB);
	comCfg.dcb.BaudRate = 115200;
	comCfg.dcb.fBinary = 1;
	comCfg.dcb.fDtrControl = DTR_CONTROL_ENABLE;
	comCfg.dcb.fRtsControl = RTS_CONTROL_ENABLE;
	comCfg.dcb.ByteSize = 8;

	SetCommConfig(hSerial, &comCfg, sizeof(comCfg));

	COMMTIMEOUTS cto = {1000, 0, 1000, 0, 1000};
	SetCommTimeouts(hSerial, &cto);

	return _open_osfhandle((LONG)hSerial, 0);
#endif
}

static int icarus_gets(unsigned char *buf, size_t bufLen, int fd, volatile unsigned long *wr, int read_count)
{
	ssize_t ret = 0;
	int rc = 0;
	int epollfd = -1;

#ifdef HAVE_EPOLL
	struct epoll_event ev, evr;
	epollfd = epoll_create(1);
	if (epollfd != -1) {
		ev.events = EPOLLIN;
		ev.data.fd = fd;
		if (-1 == epoll_ctl(epollfd, EPOLL_CTL_ADD, fd, &ev)) {
			close(epollfd);
			epollfd = -1;
		}
	}
#endif

	while (bufLen) {
#ifdef HAVE_EPOLL
		if (epollfd != -1 && epoll_wait(epollfd, &evr, 1, ICARUS_READ_FAULT_DECISECONDS * 100) != 1)
			ret = 0;
		else
#endif
		ret = read(fd, buf, 1);
		if (ret == 1) {
			bufLen--;
			buf++;
			continue;
		}

		rc++;
		if (*wr) {
			rc *= ICARUS_READ_FAULT_DECISECONDS;
			applog(LOG_DEBUG,
			       "Icarus Read: Work restart at %d.%d seconds", rc / 10, rc % 10);
			return 1;
		}
		if (rc >= read_count) {
			if (epollfd != -1)
				close(epollfd);
			rc *= ICARUS_READ_FAULT_DECISECONDS;
			applog(LOG_DEBUG,
			       "Icarus Read: No data in %d.%d seconds", rc / 10, rc % 10);
			return 1;
		}
	}

	if (epollfd != -1)
		close(epollfd);

	return 0;
}

static int icarus_write(int fd, const void *buf, size_t bufLen)
{
	size_t ret;

	ret = write(fd, buf, bufLen);
	if (unlikely(ret != bufLen))
		return 1;

	return 0;
}

#define icarus_close(fd) close(fd)

static bool icarus_detect_one(const char *devpath)
{
	int fd;

	// Block 171874 nonce = (0xa2870100) = 0x000187a2
	// N.B. golden_ob MUST take less time to calculate
	//	than the timeout set in icarus_open()
	//	This one takes ~0.53ms on Rev3 Icarus
	const char golden_ob[] =
		"4679ba4ec99876bf4bfe086082b40025"
		"4df6c356451471139a3afa71e48f544a"
		"00000000000000000000000000000000"
		"0000000087320b1a1426674f2fa722ce";

	const char golden_nonce[] = "000187a2";

	unsigned char ob_bin[64], nonce_bin[4];
	char *nonce_hex;

	if (total_devices == MAX_DEVICES)
		return false;

	fd = icarus_open(devpath);
	if (unlikely(fd == -1)) {
		applog(LOG_ERR, "Icarus Detect: Failed to open %s", devpath);
		return false;
	}

	hex2bin(ob_bin, golden_ob, sizeof(ob_bin));
	icarus_write(fd, ob_bin, sizeof(ob_bin));

	memset(nonce_bin, 0, sizeof(nonce_bin));
	volatile unsigned long wr = 0;
	icarus_gets(nonce_bin, sizeof(nonce_bin), fd, &wr, 1);

	icarus_close(fd);

	nonce_hex = bin2hex(nonce_bin, sizeof(nonce_bin));
	if (nonce_hex) {
		if (strncmp(nonce_hex, golden_nonce, 8)) {
			applog(LOG_ERR, 
			       "Icarus Detect: "
			       "Test failed at %s: get %s, should: %s",
			       devpath, nonce_hex, golden_nonce);
			free(nonce_hex);
			return false;
		}
		applog(LOG_DEBUG, 
		       "Icarus Detect: "
		       "Test succeeded at %s: got %s",
			       devpath, nonce_hex);
		free(nonce_hex);
	} else
		return false;

	/* We have a real Icarus! */
	struct cgpu_info *icarus;
	icarus = calloc(1, sizeof(struct cgpu_info));
	icarus->api = &icarus_api;
	icarus->device_path = strdup(devpath);
	icarus->threads = 1;
	add_cgpu(icarus);

	applog(LOG_INFO, "Found Icarus at %s, mark as %d",
	       devpath, icarus->device_id);

	return true;
}

static void icarus_detect()
{
	struct string_elist *iter, *tmp;
	const char*s;

	list_for_each_entry_safe(iter, tmp, &scan_devices, list) {
		s = iter->string;
		if (!strncmp("icarus:", iter->string, 7))
			s += 7;
		if (!strcmp(s, "auto") || !strcmp(s, "noauto"))
			continue;
		if (icarus_detect_one(s))
			string_elist_del(iter);
	}
}

static bool icarus_prepare(struct thr_info *thr)
{
	struct cgpu_info *icarus = thr->cgpu;

	struct timeval now;

	applog(LOG_INFO, "Opened Icarus on %s", icarus->device_path);
	gettimeofday(&now, NULL);
	get_datestamp(icarus->init, &now);

	return true;
}

static uint64_t icarus_scanhash(struct thr_info *thr, struct work *work,
				__maybe_unused uint64_t max_nonce)
{
	volatile unsigned long *wr = &work_restart[thr->id].restart;

	struct cgpu_info *icarus;
	int fd;
	int ret;

	unsigned char ob_bin[64], nonce_bin[4];
	char *ob_hex, *nonce_hex;
	uint32_t nonce;
	uint32_t hash_count;
	struct timeval tv_start, tv_end, elapsed;

	icarus = thr->cgpu;

	fd = icarus_open(icarus->device_path);
	if (unlikely(-1 == fd)) {
		applog(LOG_ERR, "Failed to open Icarus on %s",
		       icarus->device_path);
		return 0;
	}

	memset(ob_bin, 0, sizeof(ob_bin));
	memcpy(ob_bin, work->midstate, 32);
	memcpy(ob_bin + 52, work->data + 64, 12);
	rev(ob_bin, 32);
	rev(ob_bin + 52, 12);
#ifndef WIN32
	tcflush(fd, TCOFLUSH);
#endif

	gettimeofday(&tv_start, NULL);

	ret = icarus_write(fd, ob_bin, sizeof(ob_bin));
	if (ret) {
		icarus_close(fd);
		return 0;	/* This should never happen */
	}

	ob_hex = bin2hex(ob_bin, sizeof(ob_bin));
	if (ob_hex) {
		applog(LOG_DEBUG, "Icarus %d sent: %s",
		       icarus->device_id, ob_hex);
		free(ob_hex);
	}

	/* Icarus will return 8 bytes nonces or nothing */
	memset(nonce_bin, 0, sizeof(nonce_bin));
	ret = icarus_gets(nonce_bin, sizeof(nonce_bin), fd, wr,
	                  ICARUS_READ_FAULT_COUNT);

	gettimeofday(&tv_end, NULL);
	timeval_subtract(&elapsed, &tv_end, &tv_start);

<<<<<<< HEAD
=======
	nonce_hex = bin2hex(nonce_bin, sizeof(nonce_bin));
	if (nonce_hex) {
		applog(LOG_DEBUG, "Icarus %d returned (in %d.%06d seconds): %s",
		       icarus->device_id, elapsed.tv_sec, elapsed.tv_usec, nonce_hex);
		free(nonce_hex);
	}

>>>>>>> 114c525f
	memcpy((char *)&nonce, nonce_bin, sizeof(nonce_bin));

	work->blk.nonce = 0xffffffff;
	icarus_close(fd);

	// aborted before becoming idle, get new work
	if (nonce == 0 && ret) {
<<<<<<< HEAD
		uint32_t ESTIMATE_HASHES;
		if (unlikely(diff.tv_sec > 12 || (diff.tv_sec == 11 && diff.tv_usec > 300067)))
			ESTIMATE_HASHES = 0xffffffff;
		else
			// Approximately how much of the nonce Icarus scans in 1 second...
			// 0x16a7a561 would be if it was exactly 380 MH/s
			// 0x168b7b4b was the average over a 201-sample period based on time to find actual shares
			ESTIMATE_HASHES = (0x168b7b4b * diff.tv_sec) + (0x17a * diff.tv_usec);
		applog(LOG_DEBUG, "Icarus %d no nonce = 0x%08x hashes (%ld.%06lds)",
			icarus->device_id, ESTIMATE_HASHES, diff.tv_sec, diff.tv_usec);
		return ESTIMATE_HASHES;
=======
		if (unlikely(elapsed.tv_sec > 12 || (elapsed.tv_sec == 11 && elapsed.tv_usec > 300067)))
			return 0xffffffff;
		// Approximately how much of the nonce Icarus scans in 1 second...
		// 0x16a7a561 would be if it was exactly 380 MH/s
		// 0x168b7b4b was the average over a 201-sample period based on time to find actual shares
		return (0x168b7b4b * elapsed.tv_sec) + (0x17a * elapsed.tv_usec);
>>>>>>> 114c525f
	}

#ifndef __BIG_ENDIAN__
	nonce = swab32(nonce);
#endif
	submit_nonce(thr, work, nonce);

	nonce_hex = bin2hex(nonce_bin, sizeof(nonce_bin));
	if (nonce_hex) {
		applog(LOG_DEBUG, "Icarus %d returned (elapsed %ld.%06ld seconds): %s",
		       icarus->device_id, diff.tv_sec, diff.tv_usec, nonce_hex);
		free(nonce_hex);
	}

	hash_count = (nonce & 0x7fffffff);
        if (hash_count == 0)
		hash_count = 2;
        else {
                if (hash_count++ == 0x7fffffff)
                        hash_count = 0xffffffff;
                else
                        hash_count <<= 1;
        }

<<<<<<< HEAD
	applog(LOG_DEBUG, "Icarus %d nonce = 0x%08x = 0x%08x hashes (%ld.%06lds)",
			icarus->device_id, nonce, hash_count, diff.tv_sec, diff.tv_usec);
=======
	applog(LOG_DEBUG, "0x%x hashes in %d.%06d seconds", hash_count, elapsed.tv_sec, elapsed.tv_usec);
>>>>>>> 114c525f

        return hash_count;
}

static void icarus_shutdown(struct thr_info *thr)
{
	struct cgpu_info *icarus;

	if (thr->cgpu) {
		icarus = thr->cgpu;

		if (icarus->device_path)
			free(icarus->device_path);

		devices[icarus->device_id] = NULL;
		free(icarus);

		thr->cgpu = NULL;
	}
}

struct device_api icarus_api = {
	.dname = "icarus",
	.name = "ICA",
	.api_detect = icarus_detect,
	.thread_prepare = icarus_prepare,
	.scanhash = icarus_scanhash,
	.thread_shutdown = icarus_shutdown,
};<|MERGE_RESOLUTION|>--- conflicted
+++ resolved
@@ -351,16 +351,6 @@
 	gettimeofday(&tv_end, NULL);
 	timeval_subtract(&elapsed, &tv_end, &tv_start);
 
-<<<<<<< HEAD
-=======
-	nonce_hex = bin2hex(nonce_bin, sizeof(nonce_bin));
-	if (nonce_hex) {
-		applog(LOG_DEBUG, "Icarus %d returned (in %d.%06d seconds): %s",
-		       icarus->device_id, elapsed.tv_sec, elapsed.tv_usec, nonce_hex);
-		free(nonce_hex);
-	}
-
->>>>>>> 114c525f
 	memcpy((char *)&nonce, nonce_bin, sizeof(nonce_bin));
 
 	work->blk.nonce = 0xffffffff;
@@ -368,26 +358,17 @@
 
 	// aborted before becoming idle, get new work
 	if (nonce == 0 && ret) {
-<<<<<<< HEAD
 		uint32_t ESTIMATE_HASHES;
-		if (unlikely(diff.tv_sec > 12 || (diff.tv_sec == 11 && diff.tv_usec > 300067)))
+		if (unlikely(elapsed.tv_sec > 12 || (elapsed.tv_sec == 11 && elapsed.tv_usec > 300067)))
 			ESTIMATE_HASHES = 0xffffffff;
 		else
 			// Approximately how much of the nonce Icarus scans in 1 second...
 			// 0x16a7a561 would be if it was exactly 380 MH/s
 			// 0x168b7b4b was the average over a 201-sample period based on time to find actual shares
-			ESTIMATE_HASHES = (0x168b7b4b * diff.tv_sec) + (0x17a * diff.tv_usec);
+			ESTIMATE_HASHES = (0x168b7b4b * elapsed.tv_sec) + (0x17a * elapsed.tv_usec);
 		applog(LOG_DEBUG, "Icarus %d no nonce = 0x%08x hashes (%ld.%06lds)",
-			icarus->device_id, ESTIMATE_HASHES, diff.tv_sec, diff.tv_usec);
+			icarus->device_id, ESTIMATE_HASHES, elapsed.tv_sec, elapsed.tv_usec);
 		return ESTIMATE_HASHES;
-=======
-		if (unlikely(elapsed.tv_sec > 12 || (elapsed.tv_sec == 11 && elapsed.tv_usec > 300067)))
-			return 0xffffffff;
-		// Approximately how much of the nonce Icarus scans in 1 second...
-		// 0x16a7a561 would be if it was exactly 380 MH/s
-		// 0x168b7b4b was the average over a 201-sample period based on time to find actual shares
-		return (0x168b7b4b * elapsed.tv_sec) + (0x17a * elapsed.tv_usec);
->>>>>>> 114c525f
 	}
 
 #ifndef __BIG_ENDIAN__
@@ -398,7 +379,7 @@
 	nonce_hex = bin2hex(nonce_bin, sizeof(nonce_bin));
 	if (nonce_hex) {
 		applog(LOG_DEBUG, "Icarus %d returned (elapsed %ld.%06ld seconds): %s",
-		       icarus->device_id, diff.tv_sec, diff.tv_usec, nonce_hex);
+		       icarus->device_id, elapsed.tv_sec, elapsed.tv_usec, nonce_hex);
 		free(nonce_hex);
 	}
 
@@ -412,12 +393,8 @@
                         hash_count <<= 1;
         }
 
-<<<<<<< HEAD
 	applog(LOG_DEBUG, "Icarus %d nonce = 0x%08x = 0x%08x hashes (%ld.%06lds)",
-			icarus->device_id, nonce, hash_count, diff.tv_sec, diff.tv_usec);
-=======
-	applog(LOG_DEBUG, "0x%x hashes in %d.%06d seconds", hash_count, elapsed.tv_sec, elapsed.tv_usec);
->>>>>>> 114c525f
+			icarus->device_id, nonce, hash_count, elapsed.tv_sec, elapsed.tv_usec);
 
         return hash_count;
 }
