--- conflicted
+++ resolved
@@ -222,7 +222,6 @@
 
 	// Read reply 1 byte at a time to get earliest tv_finish
 	while (true) {
-<<<<<<< HEAD
 #ifdef HAVE_EPOLL
 		if (epollfd != -1 && (ret = epoll_wait(epollfd, evr, 2, epoll_timeout)) != -1)
 		{
@@ -234,19 +233,6 @@
 					notifier_read(thr->work_restart_notifier);
 				ret = 0;
 			}
-=======
-		if (icarus->usbinfo.nodev)
-			return ICA_NONCE_ERROR;
-
-		cgtime(&read_start);
-		err = usb_read_timeout(icarus, (char *)buf, read_amount, &amt, ICARUS_WAIT_TIMEOUT, C_GETRESULTS);
-		cgtime(&read_finish);
-		if (err < 0 && err != LIBUSB_ERROR_TIMEOUT) {
-			applog(LOG_ERR, "%s%i: Comms error (rerr=%d amt=%d)",
-					icarus->drv->name, icarus->device_id, err, amt);
-			dev_error(icarus, REASON_DEV_COMMS_ERROR);
-			return ICA_NONCE_ERROR;
->>>>>>> 64b6b7cb
 		}
 		else
 #endif
@@ -782,7 +768,7 @@
 	ret = icarus_write(fd, ob_bin, 64);
 	if (ret) {
 		do_icarus_close(thr);
-		applog(LOG_ERR, "%"PRIpreprv": Comms error (%d)", icarus->proc_repr, ret);
+		applog(LOG_ERR, "%"PRIpreprv": Comms error (werr=%d)", icarus->proc_repr, ret);
 		dev_error(icarus, REASON_DEV_COMMS_ERROR);
 		return false;	/* This should never happen */
 	}
@@ -842,7 +828,6 @@
 	rev(ob_bin, 32);
 	rev(ob_bin + 52, 12);
 
-<<<<<<< HEAD
 	// Wait for the previous run's result
 	fd = icarus->device_fd;
 	info = icarus->device_data;
@@ -866,7 +851,7 @@
 					return 0;
 				case ICA_GETS_ERROR:
 					do_icarus_close(thr);
-					applog(LOG_ERR, "%"PRIpreprv": Comms error", icarus->proc_repr);
+					applog(LOG_ERR, "%"PRIpreprv": Comms error (rerr)", icarus->proc_repr);
 					dev_error(icarus, REASON_DEV_COMMS_ERROR);
 					if (!icarus_reopen(icarus, state, &fd))
 						return -1;
@@ -881,15 +866,6 @@
 
 		tv_start = state->tv_workstart;
 		timersub(&state->tv_workfinish, &tv_start, &elapsed);
-=======
-	err = usb_write(icarus, (char *)ob_bin, sizeof(ob_bin), &amount, C_SENDWORK);
-	if (err < 0 || amount != sizeof(ob_bin)) {
-		applog(LOG_ERR, "%s%i: Comms error (werr=%d amt=%d)",
-				icarus->drv->name, icarus->device_id, err, amount);
-		dev_error(icarus, REASON_DEV_COMMS_ERROR);
-		icarus_initialise(icarus, info->baud);
-		return 0;
->>>>>>> 64b6b7cb
 	}
 	else
 	if (fd == -1 && !icarus_reopen(icarus, state, &fd))
