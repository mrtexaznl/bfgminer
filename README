--- conflicted
+++ resolved
@@ -38,18 +38,6 @@
 
 EXECUTIVE SUMMARY ON USAGE:
 
-<<<<<<< HEAD
-After saving configuration from the menu, you do not need to give BFGMiner any
-arguments and it will load your configuration.
-
-Any configuration file may also contain a single
-	"include" : "filename"
-to recursively include another configuration file.
-Writing the configuration will save all settings from all files in the output.
-
-
-=======
->>>>>>> 2acc2a29
 Single pool:
 
 bfgminer -o http://pool:port -u username -p password
@@ -79,7 +67,7 @@
 all pools that don't specify their own proxy setting like above
 
 
-After saving configuration from the menu, you do not need to give cgminer any
+After saving configuration from the menu, you do not need to give BFGMiner any
 arguments and it will load your configuration.
 
 Any configuration file may also contain a single
@@ -89,7 +77,6 @@
 
 
 ---
-<<<<<<< HEAD
 BUILDING BFGMINER
 
 Everything you probably want, condensed:
@@ -172,48 +159,6 @@
 	--without-libmicrohttpd Compile support for libmicrohttpd getwork server
 	                        (default enabled)
 	--without-libudev       Autodetect FPGAs using libudev (default enabled)
-=======
-BUILDING CGMINER FOR YOURSELF
-
-DEPENDENCIES:
-Mandatory:
-	pkg-config		http://www.freedesktop.org/wiki/Software/pkg-config
-	libtool			http://www.gnu.org/software/libtool/
-Optional:
-	curl dev library 	http://curl.haxx.se/libcurl/
-	(libcurl4-openssl-dev - Must tell configure --disable-libcurl otherwise
-	it will attempt to compile it in)
-
-	curses dev library
-	(libncurses5-dev or libpdcurses on WIN32 for text user interface)
-
-	libudev dev library (libudev-dev)
-	(This is only required for USB device support and is linux only)
-
-If building from git:
-	autoconf
-	automake
-
-If building on Red Hat:
-        sudo yum install autoconf automake autoreconf libtool openssl-compat-bitcoin-devel.x86_64 \
-                         curl libcurl libcurl-devel openssh
-
-CGMiner specific configuration options:
-  --enable-avalon         Compile support for Avalon (default disabled)
-  --enable-bflsc          Compile support for BFL ASICs (default disabled)
-  --enable-bitforce       Compile support for BitForce FPGAs (default
-                          disabled)
-  --enable-bitfury        Compile support for BitFury ASICs (default disabled)
-  --enable-hashfast       Compile support for Hashfast (default disabled)
-  --enable-icarus         Compile support for Icarus (default disabled)
-  --enable-knc            Compile support for KnC miners (default disabled)
-  --enable-bab            Compile support for BlackArrow Bitfury (default disabled)
-  --enable-klondike       Compile support for Klondike (default disabled)
-  --enable-modminer       Compile support for ModMiner FPGAs(default disabled)
-  --without-curses        Compile support for curses TUI (default enabled)
-  --with-system-libusb    Compile against dynamic system libusb (default use
-                          included static libusb)
->>>>>>> 2acc2a29
 
 Basic *nix build instructions:
 
@@ -239,7 +184,7 @@
 
 Usage instructions:  Run "bfgminer --help" to see options:
 
-Usage: cgminer [-DdElmpPQqUsTouOchnV]
+Usage: bfgminer [-DdElmpPQqUsTouOchnV]
 
 Options for both config file and command line:
 --api-allow         Allow API access (if enabled) only to the given list of [W:]IP[/Prefix] address[/subnets]
@@ -798,7 +743,6 @@
 though.
 
 Q: I'm having an issue. What debugging information should I provide?
-<<<<<<< HEAD
 A: Start BFGMiner with your regular commands and add -D -T --verbose and provide
 the full startup output and a summary of your hardware, operating system, ATI
 driver version and ATI stream version.
@@ -810,20 +754,6 @@
 powerful GPUs, will usually not cope with constant usage leading to a high risk
 of thermal damage. It is highly recommended not to mine on a Mac unless it is to
 a USB device.
-=======
-A: Start cgminer with your regular commands and add -D -T --verbose and provide
-the full startup output and a summary of your hardware and operating system.
-
-Q: Why don't you provide win64 builds?
-A: Win32 builds work everywhere and there is precisely zero advantage to a
-64 bit build on windows.
-
-Q: Is it faster to mine on windows or linux?
-A: It makes no difference in terms of performance. It comes down to choice of
-operating system for their various features and your comfort level. However
-linux is the primary development platform and is virtually guaranteed to be
-more stable.
->>>>>>> 2acc2a29
 
 Q: My network gets slower and slower and then dies for a minute?
 A; Try the --net-delay option if you are on a getwork or GBT server.
