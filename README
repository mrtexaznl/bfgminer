
This is a multi-threaded multi-pool GPU, FPGA and CPU miner with ATI GPU
monitoring, (over)clocking and fanspeed support for bitcoin and derivative
coins. Do not use on multiple block chains at the same time!

This code is provided entirely free of charge by the programmer in his spare
time so donations would be greatly appreciated. Please consider donating to the
address below.

Luke-Jr <luke-jr+bfgminer@utopios.org>
1QATWksNFGeUJCWBrN4g6hGM178Lovm7Wh

DOWNLOADS:

http://luke.dashjr.org/programs/bitcoin/files/bfgminer

GIT TREE:

https://github.com/luke-jr/bfgminer

Bug reports:

https://github.com/luke-jr/bfgminer/issues

IRC Channel:

irc://irc.freenode.net/eligius

License: GPLv3.  See COPYING for details.

READ EXECUTIVE SUMMARY BELOW FOR FIRST TIME USERS!

Dependencies:
	curl dev library 	http://curl.haxx.se/libcurl/
	(libcurl4-openssl-dev)
	curses dev library
	(libncurses5-dev or libpdcurses on WIN32)
	pkg-config		http://www.freedesktop.org/wiki/Software/pkg-config
	jansson			http://www.digip.org/jansson/
	(jansson is included in-tree and not necessary)
	yasm 1.0.1+ http://yasm.tortall.net/
	(yasm is optional, gives assembly routines for CPU mining)
	AMD APP SDK		http://developer.amd.com/sdks/AMDAPPSDK
	(This sdk is mandatory for GPU mining)
	AMD ADL SDK		http://developer.amd.com/sdks/ADLSDK
	(This sdk is mandatory for ATI GPU monitoring & clocking)
	libudev headers
	(This is only required for FPGA auto-detection and is linux only)
	libusb headers
	(This is only required for ZTEX support)

BFGMiner specific configuration options:
	--enable-cpumining      Build with cpu mining support(default disabled)
	--disable-opencl        Override detection and disable building with opencl
	--disable-adl           Override detection and disable building with adl
	--enable-bitforce       Compile support for BitForce FPGAs(default disabled)
	--enable-icarus         Compile support for Icarus Board(default disabled)
	--enable-modminer       Compile support for ModMiner FPGAs(default disabled)
	--enable-ztex           Compile support for Ztex Board(default disabled)

Basic *nix build instructions:
	To build with GPU mining support:
	Install AMD APP sdk, ideal version (see FAQ!) - no official place to
	install it so just keep track of where it is if you're not installing
	the include files and library files into the system directory.
	(Do NOT install the ati amd sdk if you are on nvidia.)
	To build with GPU monitoring & clocking support:
	Extract the AMD ADL SDK, latest version - there is also no official
	place for these files. Copy all the *.h files in the "include"
	directory into BFGMiner's ADL_SDK directory.

The easiest way to install the ATI AMD SPP sdk on linux is to actually put it
into a system location. Then building will be simpler. Download the correct
version for either 32 bit or 64 bit from here:
	http://developer.amd.com/sdks/AMDAPPSDK/downloads/Pages/default.aspx

This will give you a file with a name like AMD-APP-SDK-v2.4-lnx64.tgz

Then:

sudo su
cd /opt
tar xf /path/to/AMD-APP-SDK-v2.4-lnx64.tgz
cd /
tar xf /opt/AMD-APP-SDK-v2.4-lnx64/icd-registration.tgz
ln -s /opt/AMD-APP-SDK-v2.4-lnx64/include/CL /usr/include
ln -s /opt/AMD-APP-SDK-v2.4-lnx64/lib/x86_64/* /usr/lib/
ldconfig

If you are on 32 bit, x86_64 in the 2nd last line should be x86

	To actually build:

	./autogen.sh	# only needed if building from git repo
	CFLAGS="-O2 -Wall -march=native" ./configure
	or if you haven't installed the ati files in system locations:
	CFLAGS="-O2 -Wall -march=native -I<path to AMD APP include>" LDFLAGS="-L<path to AMD APP lib/x86_64> ./configure
	make
	
	If it finds the opencl files it will inform you with
	"OpenCL: FOUND. GPU mining support enabled."

Basic WIN32 build instructions (LIKELY OUTDATED INFO. requires mingw32):
	./autogen.sh	# only needed if building from git repo
	rm -f mingw32-config.cache
	MINGW32_CFLAGS="-O2 -Wall -msse2" mingw32-configure
	make
	./mknsis.sh
	
Native WIN32 build instructions: see windows-build.txt

---

Usage instructions:  Run "bfgminer --help" to see options:

Usage: . [-atDdGCgIKklmpPQqrRsTouvwOchnV] 
Options for both config file and command line:
--api-allow         Allow API access (if enabled) only to the given list of [W:]IP[/Prefix] address[/subnets]
                    This overrides --api-network and you must specify 127.0.0.1 if it is required
                    W: in front of the IP address gives that address privileged access to all api commands
--api-description   Description placed in the API status header (default: BFGMiner version)
--api-groups        API one letter groups G:cmd:cmd[,P:cmd:*...]
                    See API-README for usage
--api-listen        Listen for API requests (default: disabled)
                    By default any command that does not just display data returns access denied
                    See --api-allow to overcome this
--api-network       Allow API (if enabled) to listen on/for any address (default: only 127.0.0.1)
--api-port          Port number of miner API (default: 4028)
--auto-fan          Automatically adjust all GPU fan speeds to maintain a target temperature
--auto-gpu          Automatically adjust all GPU engine clock speeds to maintain a target temperature
--benchmark         Run BFGMiner in benchmark mode - produces no shares
--debug|-D          Enable debug output
--expiry|-E <arg>   Upper bound on how many seconds after getting work we consider a share from it stale (default: 120)
--failover-only     Don't leak work to backup pools when primary pool is lagging
--kernel-path|-K <arg> Specify a path to where bitstream and kernel files are (default: "/usr/local/bin")
--load-balance      Change multipool strategy from failover to even load balance
--log|-l <arg>      Interval in seconds between log output (default: 5)
--monitor|-m <arg>  Use custom pipe cmd for output messages
--net-delay         Impose small delays in networking to not overload slow routers
--no-longpoll       Disable X-Long-Polling support
--no-pool-disable   Do not automatically disable pools that continually reject shares
--no-submit-stale   Don't submit shares if they are detected as stale
--pass|-p <arg>     Password for bitcoin JSON-RPC server
--per-device-stats  Force verbose mode and output per-device statistics
--protocol-dump|-P  Verbose dump of protocol-level activities
--queue|-Q <arg>    Minimum number of work items to have queued (0 - 10) (default: 1)
--quiet|-q          Disable logging output, display status and errors
--real-quiet        Disable all output
--remove-disabled   Remove disabled devices entirely, as if they didn't exist
--retries|-r <arg>  Number of times to retry before giving up, if JSON-RPC call fails (-1 means never) (default: -1)
--retry-pause|-R <arg> Number of seconds to pause, between retries (default: 5)
--rotate <arg>      Change multipool strategy from failover to regularly rotate at N minutes (default: 0)
--round-robin       Change multipool strategy from failover to round robin on failure
--scan-time|-s <arg> Upper bound on time spent scanning current work, in seconds (default: 60)
--sched-start <arg> Set a time of day in HH:MM to start mining (a once off without a stop time)
--sched-stop <arg>  Set a time of day in HH:MM to stop mining (will quit without a start time)
--sharelog <arg>    Append share log to file
--shares <arg>      Quit after mining N shares (default: unlimited)
--socks-proxy <arg> Set socks4 proxy (host:port)
--syslog            Use system log for output messages (default: standard error)
--temp-cutoff <arg> Temperature where a device will be automatically disabled, one value or comma separated list (default: 95)
--text-only|-T      Disable ncurses formatted screen output
--url|-o <arg>      URL for bitcoin JSON-RPC server
--user|-u <arg>     Username for bitcoin JSON-RPC server
--verbose           Log verbose output to stderr as well as status output
--userpass|-O <arg> Username:Password pair for bitcoin JSON-RPC server
Options for command line only:
--config|-c <arg>   Load a JSON-format configuration file
See example.conf for an example configuration.
--help|-h           Print this message
--version|-V        Display version and exit


GPU only options:

--auto-fan          Automatically adjust all GPU fan speeds to maintain a target temperature
--auto-gpu          Automatically adjust all GPU engine clock speeds to maintain a target temperature
--device|-d <arg>   Select device to use, (Use repeat -d for multiple devices, default: all)
--disable-gpu|-G    Disable GPU mining even if suitable devices exist
--gpu-threads|-g <arg> Number of threads per GPU (1 - 10) (default: 2)
--gpu-dyninterval <arg> Set the refresh interval in ms for GPUs using dynamic intensity (default: 7)
--gpu-engine <arg>  GPU engine (over)clock range in Mhz - one value, range and/or comma separated list (e.g. 850-900,900,750-850)
--gpu-fan <arg>     GPU fan percentage range - one value, range and/or comma separated list (e.g. 25-85,85,65)
--gpu-map <arg>     Map OpenCL to ADL device order manually, paired CSV (e.g. 1:0,2:1 maps OpenCL 1 to ADL 0, 2 to 1)
--gpu-memclock <arg> Set the GPU memory (over)clock in Mhz - one value for all or separate by commas for per card.
--gpu-memdiff <arg> Set a fixed difference in clock speed between the GPU and memory in auto-gpu mode
--gpu-powertune <arg> Set the GPU powertune percentage - one value for all or separate by commas for per card.
--gpu-reorder       Attempt to reorder GPU devices according to PCI Bus ID
--gpu-vddc <arg>    Set the GPU voltage in Volts - one value for all or separate by commas for per card.
--intensity|-I <arg> Intensity of GPU scanning (d or -10 -> 10, default: d to maintain desktop interactivity)
--kernel|-k <arg>   Override kernel to use (diablo, poclbm, phatk or diakgcn) - one value or comma separated
--ndevs|-n          Enumerate number of detected GPUs and exit
--no-restart        Do not attempt to restart GPUs that hang
--temp-hysteresis <arg> Set how much the temperature can fluctuate outside limits when automanaging speeds (default: 3)
--temp-overheat <arg> Overheat temperature when automatically managing fan and GPU speeds (default: 85)
--temp-target <arg> Target temperature when automatically managing fan and GPU speeds (default: 75)
--vectors|-v <arg>  Override detected optimal vector (1, 2 or 4) - one value or comma separated list
--worksize|-w <arg> Override detected optimal worksize - one value or comma separated list


FPGA mining boards(BitForce, Icarus, ModMiner, Ztex) only options:

--scan-serial|-S <arg> Serial port to probe for FPGA mining device

This option is only for BitForce, Icarus, and/or ModMiner FPGAs

<<<<<<< HEAD
     By default, BFGMiner will scan for autodetected FPGAs unless at least one
     -S is specified for that driver. If you specify -S and still want BFGMiner
     to scan, you must also use "-S auto". If you want to prevent BFGMiner from
     scanning without specifying a device, you can use "-S noauto". Note that
     presently, autodetection only works on Linux, and might only detect one
     device depending on the version of udev being used.
=======
By default, cgminer will scan for autodetected FPGAs unless at least one
-S is specified for that driver. If you specify -S and still want cgminer
to scan, you must also use "-S auto". If you want to prevent cgminer from
scanning without specifying a device, you can use "-S noauto". Note that
presently, autodetection only works on Linux, and might only detect one
device depending on the version of udev being used.
>>>>>>> 80349ab1

On linux <arg> is usually of the format /dev/ttyUSBn
On windows <arg> is usually of the format \\.\COMn
(where n = the correct device number for the FPGA device)

The official supplied binaries are compiled with support for all FPGAs.
To force the code to only attempt detection with a specific driver,
prepend the argument with the driver name followed by a colon.
For example, "icarus:/dev/ttyUSB0" or "bitforce:\\.\COM5"

For other FPGA details see the FPGA-README


CPU only options (deprecated, not included in binaries!):

--algo|-a <arg>     Specify sha256 implementation for CPU mining:
        auto            Benchmark at startup and pick fastest algorithm
        c               Linux kernel sha256, implemented in C
        4way            tcatm's 4-way SSE2 implementation
        via             VIA padlock implementation
        cryptopp        Crypto++ C/C++ implementation
        sse2_64         SSE2 64 bit implementation for x86_64 machines
        sse4_64         SSE4.1 64 bit implementation for x86_64 machines (default: sse2_64)
--cpu-threads|-t <arg> Number of miner CPU threads (default: 4)
--enable-cpu|-C     Enable CPU mining with other mining (default: no CPU mining if other devices exist)



---

EXECUTIVE SUMMARY ON USAGE:

After saving configuration from the menu, you do not need to give BFGMiner any
arguments and it will load your configuration.

Any configuration file may also contain a single
	"include" : "filename"
to recursively include another configuration file.
Writing the configuration will save all settings from all files in the output.


Single pool, regular desktop:

bfgminer -o http://pool:port -u username -p password

Single pool, dedicated miner:

bfgminer -o http://pool:port -u username -p password -I 9

Single pool, first card regular desktop, 3 other dedicated cards:

bfgminer -o http://pool:port -u username -p password -I d,9,9,9

Multiple pool, dedicated miner:

bfgminer -o http://pool1:port -u pool1username -p pool1password -o http://pool2:port -u pool2usernmae -p pool2password -I 9

Add overclocking settings, GPU and fan control for all cards:

bfgminer -o http://pool:port -u username -p password -I 9 --auto-fan --auto-gpu --gpu-engine 750-950 --gpu-memclock 300

Add overclocking settings, GPU and fan control with different engine settings for 4 cards:

bfgminer -o http://pool:port -u username -p password -I 9 --auto-fan --auto-gpu --gpu-engine 750-950,945,700-930,960 --gpu-memclock 300

READ WARNINGS AND DOCUMENTATION BELOW ABOUT OVERCLOCKING

On Linux you virtually always need to export your display settings before
starting to get all the cards recognised and/or temperature+clocking working:

export DISPLAY=:0

---

WHILE RUNNING:

The following options are available while running with a single keypress:

[P]ool management [G]PU management [S]ettings [D]isplay options [Q]uit

P gives you:

Current pool management strategy: Failover
[A]dd pool [R]emove pool [D]isable pool [E]nable pool
[C]hange management strategy [S]witch pool [I]nformation


S gives you:

[L]ongpoll: On
[Q]ueue: 1
[S]cantime: 60
[E]xpiry: 120
[R]etries: -1
[P]ause: 5
[W]rite config file


D gives you:

Toggle: [D]ebug [N]ormal [S]ilent [V]erbose [R]PC debug
[L]og interval [C]lear


Q quits the application.


G gives you something like:

GPU 0: [124.2 / 191.3 Mh/s] [Q:212  A:77  R:33  HW:0  E:36%  U:1.73/m]
Temp: 67.0 C
Fan Speed: 35% (2500 RPM)
Engine Clock: 960 MHz
Memory Clock: 480 Mhz
Vddc: 1.200 V
Activity: 93%
Powertune: 0%
Last initialised: [2011-09-06 12:03:56]
Thread 0: 62.4 Mh/s Enabled ALIVE
Thread 1: 60.2 Mh/s Enabled ALIVE

[E]nable [D]isable [R]estart GPU [C]hange settings
Or press any other key to continue


---
Also many issues and FAQs are covered in the forum thread
dedicated to this program,
	http://forum.bitcoin.org/index.php?topic=28402.0

The output line shows the following:
(5s):1713.6 (avg):1707.8 Mh/s | Q:301  A:729  R:8  HW:0  E:242%  U:22.53/m

Each column is as follows:
5s:  A 5 second exponentially decaying average hash rate
avg: An all time average hash rate
Q:   The number of requested (Queued) work items from the pools
A:   The number of Accepted shares
R:   The number of Rejected shares
HW:  The number of HardWare errors
E:   The Efficiency defined as number of shares returned / work item
U:   The Utility defined as the number of shares / minute

 GPU 1: 73.5C 2551RPM | 427.3/443.0Mh/s | A:8 R:0 HW:0 U:4.39/m

Each column is as follows:
Temperature (if supported)
Fanspeed (if supported)
A 5 second exponentially decaying average hash rate
An all time average hash rate
The number of accepted shares
The number of rejected shares
The number of hardware erorrs
The utility defines as the number of shares / minute

The BFGMiner status line shows:
 TQ: 1  ST: 1  SS: 0  DW: 0  NB: 1  LW: 8  GF: 1  RF: 1

TQ is Total Queued work items.
ST is STaged work items (ready to use).
SS is Stale Shares discarded (detected and not submitted so don't count as rejects)
DW is Discarded Work items (work from block no longer valid to work on)
NB is New Blocks detected on the network
LW is Locally generated Work items
GF is Getwork Fail Occasions (server slow to provide work)
RF is Remote Fail occasions (server slow to accept work)

NOTE: Running intensities above 9 with current hardware is likely to only
diminish return performance even if the hash rate might appear better. A good
starting baseline intensity to try on dedicated miners is 9. Higher values are
there to cope with future improvements in hardware.

---
MULTIPOOL

FAILOVER STRATEGIES WITH MULTIPOOL:
A number of different strategies for dealing with multipool setups are
available. Each has their advantages and disadvantages so multiple strategies
are available by user choice, as per the following list:

FAILOVER:
The default strategy is failover. This means that if you input a number of
pools, it will try to use them as a priority list, moving away from the 1st
to the 2nd, 2nd to 3rd and so on. If any of the earlier pools recover, it will
move back to the higher priority ones.

ROUND ROBIN:
This strategy only moves from one pool to the next when the current one falls
idle and makes no attempt to move otherwise.

ROTATE:
This strategy moves at user-defined intervals from one active pool to the next,
skipping pools that are idle.

LOAD BALANCE:
This strategy sends work in equal amounts to all the pools specified. If any
pool falls idle, the rest will take up the slack keeping the miner busy.

---
LOGGING

BFGMiner will log to stderr if it detects stderr is being redirected to a file.
To enable logging simply add 2>logfile.txt to your command line and logfile.txt
will contain the logged output at the log level you specify (normal, verbose,
debug etc.)

In other words if you would normally use:
./bfgminer -o xxx -u yyy -p zzz
if you use
./bfgminer -o xxx -u yyy -p zzz 2>logfile.txt
it will log to a file called logfile.txt and otherwise work the same.

There is also the -m option on linux which will spawn a command of your choice
and pipe the output directly to that command.


If you start BFGMiner with the --sharelog option, you can get detailed
information for each share found. The argument to the option may be "-" for
standard output (not advisable with the ncurses UI), any valid positive number
for that file descriptor, or a filename.

To log share data to a file named "share.log", you can use either:
./bfgminer --sharelog 50 -o xxx -u yyy -p zzz 50>share.log
./bfgminer --sharelog share.log -o xxx -u yyy -p zzz

For every share found, data will be logged in a CSV (Comma Separated Value)
format:
    timestamp,disposition,target,pool,dev,thr,sharehash,sharedata
For example (this is wrapped, but it's all on one line for real):
    1335313090,reject,
    ffffffffffffffffffffffffffffffffffffffffffffffffffffffff00000000,
    http://localhost:8337,GPU0,0,
    6f983c918f3299b58febf95ec4d0c7094ed634bc13754553ec34fc3800000000,
    00000001a0980aff4ce4a96d53f4b89a2d5f0e765c978640fe24372a000001c5
    000000004a4366808f81d44f26df3d69d7dc4b3473385930462d9ab707b50498
    f681634a4f1f63d01a0cd43fb338000000000080000000000000000000000000
    0000000000000000000000000000000000000000000000000000000080020000

---
OVERCLOCKING WARNING AND INFORMATION

AS WITH ALL OVERCLOCKING TOOLS YOU ARE ENTIRELY RESPONSIBLE FOR ANY HARM YOU
MAY CAUSE TO YOUR HARDWARE. OVERCLOCKING CAN INVALIDATE WARRANTIES, DAMAGE
HARDWARE AND EVEN CAUSE FIRES. THE AUTHOR ASSUMES NO RESPONSIBILITY FOR ANY
DAMAGE YOU MAY CAUSE OR UNPLANNED CHILDREN THAT MAY OCCUR AS A RESULT.

The GPU monitoring, clocking and fanspeed control incorporated into BFGMiner
comes through use of the ATI Display Library. As such, it only supports ATI
GPUs. Even if ADL support is successfully built into BFGMiner, unless the card
and driver supports it, no GPU monitoring/settings will be available.

BFGMiner supports initial setting of GPU engine clock speed, memory clock
speed, voltage, fanspeed, and the undocumented powertune feature of 69x0+ GPUs.
The setting passed to BFGMiner is used by all GPUs unless separate values are
specified. All settings can all be changed within the menu on the fly on a
per-GPU basis.

For example:
--gpu-engine 950 --gpu-memclock 825

will try to set all GPU engine clocks to 950 and all memory clocks to 825,
while:
--gpu-engine 950,945,930,960 --gpu-memclock 300

will try to set the engine clock of card 0 to 950, 1 to 945, 2 to 930, 3 to
960 and all memory clocks to 300.

AUTO MODES:
There are two "auto" modes in BFGMiner, --auto-fan and --auto-gpu. These can
be used independently of each other and are complementary. Both auto modes
are designed to safely change settings while trying to maintain a target
temperature. By default this is set to 75 degrees C but can be changed with:

--temp-target
e.g.
--temp-target 80
Sets all cards' target temperature to 80 degrees.

--temp-target 75,85
Sets card 0 target temperature to 75, and card 1 to 85 degrees.

AUTO FAN:
e.g.
--auto-fan (implies 85% upper limit)
--gpu-fan 25-85,65 --auto-fan

Fan control in auto fan works off the theory that the minimum possible fan
required to maintain an optimal temperature will use less power, make less
noise, and prolong the life of the fan. In auto-fan mode, the fan speed is
limited to 85% if the temperature is below "overheat" intentionally, as
higher fanspeeds on GPUs do not produce signficantly more cooling, yet
significanly shorten the lifespan of the fans. If temperature reaches the
overheat value, fanspeed will still be increased to 100%. The overheat value
is set to 85 degrees by default and can be changed with:

--temp-overheat
e.g.
--temp-overheat 75,85
Sets card 0 overheat threshold to 75 degrees and card 1 to 85.

AUTO GPU:
e.g.
--auto-gpu --gpu-engine 750-950
--auto-gpu --gpu-engine 750-950,945,700-930,960

GPU control in auto gpu tries to maintain as high a clock speed as possible
while not reaching overheat temperatures. As a lower clock speed limit,
the auto-gpu mode checks the GPU card's "normal" clock speed and will not go
below this unless you have manually set a lower speed in the range. Also,
unless a higher clock speed was specified at startup, it will not raise the
clockspeed. If the temperature climbs, fanspeed is adjusted and optimised
before GPU engine clockspeed is adjusted. If fan speed control is not available
or already optimal, then GPU clock speed is only decreased if it goes over
the target temperature by the hysteresis amount, which is set to 3 by default
and can be changed with:
--temp-hysteresis
If the temperature drops below the target temperature, and engine clock speed
is not at the highest level set at startup, BFGMiner will raise the clock speed.
If at any time you manually set an even higher clock speed successfully in
BFGMiner, it will record this value and use it as its new upper limit (and the
same for low clock speeds and lower limits). If the temperature goes over the
cutoff limit (95 degrees by default), BFGMiner will completely disable the GPU
from mining and it will not be re-enabled unless manually done so. The cutoff
temperature can be changed with:

--temp-cutoff
e.g.
--temp-cutoff 95,105
Sets card 0 cutoff temperature to 95 and card 1 to 105.

--gpu-memdiff -125
This setting will modify the memory speed whenever the GPU clock speed is
modified by --auto-gpu. In this example, it will set the memory speed to
be 125 Mhz lower than the GPU speed. This is useful for some cards like the
6970 which normally don't allow a bigger clock speed difference.


CHANGING SETTINGS:
When setting values, it is important to realise that even though the driver
may report the value was changed successfully, and the new card power profile
information contains the values you set it to, that the card itself may
refuse to use those settings. As the performance profile changes dynamically,
querying the "current" value on the card can be wrong as well. So when changing
values in BFGMiner, after a pause of 1 second, it will report to you the current
values where you should check that your change has taken. An example is that
6970 reference cards will accept low memory values but refuse to actually run
those lower memory values unless they're within 125 of the engine clock speed.
In that scenario, they usually set their real speed back to their default.

BFGMiner reports the so-called "safe" range of whatever it is you are modifying
when you ask to modify it on the fly. However, you can change settings to values
outside this range. Despite this, the card can easily refuse to accept your
changes, or worse, to accept your changes and then silently ignore them. So
there is absolutely to know how far to/from where/to it can set things safely or
otherwise, and there is nothing stopping you from at least trying to set them
outside this range. Being very conscious of these possible failures is why
BFGMiner will report back the current values for you to examine how exactly the
card has responded. Even within the reported range of accepted values by the
card, it is very easy to crash just about any card, so it cannot use those
values to determine what range to set. You have to provide something meaningful
manually for BFGMiner to work with through experimentation.

STARTUP / SHUTDOWN:
When BFGMiner starts up, it tries to read off the current profile information
for clock and fan speeds and stores these values. When quitting BFGMiner, it
will then try to restore the original values. Changing settings outside of
BFGMiner while it's running may be reset to the startup BFGMiner values when
BFGMiner shuts down because of this.

---

RPC API

For RPC API details see the API-README file

---

GPU DEVICE ISSUES and use of --gpu-map

GPUs mine with OpenCL software via the GPU device driver. This means you need
to have both an OpenCL SDK installed, and the GPU device driver RUNNING (i.e.
Xorg up and running configured for all devices that will mine on linux etc.)
Meanwhile, the hardware monitoring that BFGMiner offers for AMD devices relies
on the ATI Display Library (ADL) software to work. OpenCL DOES NOT TALK TO THE
ADL. There is no 100% reliable way to know that OpenCL devices are identical
to the ADL devices, as neither give off the same information. BFGMiner does its
best to correlate these devices based on the order that OpenCL and ADL numbers
them. It is possible that this will fail for the following reasons:

1. The device order is listed differently by OpenCL and ADL (rare), even if the
number of devices is the same.
2. There are more OpenCL devices than ADL. OpenCL stupidly sees one GPU as two
devices if you have two monitors connected to the one GPU.
3. There are more ADL devices than OpenCL. ADL devices include any ATI GPUs,
including ones that can't mine, like some older R4xxx cards.

To cope with this, the ADVANCED option for --gpu-map is provided with BFGMiner.
DO NOT USE THIS UNLESS YOU KNOW WHAT YOU ARE DOING. The default will work the
vast majority of the time unless you know you have a problem already.

To get useful information, start BFGMiner with just the -n option. You will get
output that looks like this:

[2012-04-25 13:17:34] CL Platform 0 vendor: Advanced Micro Devices, Inc.
[2012-04-25 13:17:34] CL Platform 0 name: AMD Accelerated Parallel Processing
[2012-04-25 13:17:34] CL Platform 0 version: OpenCL 1.1 AMD-APP (844.4)
[2012-04-25 13:17:34] Platform 0 devices: 3
[2012-04-25 13:17:34]   0       Tahiti
[2012-04-25 13:17:34]   1       Tahiti
[2012-04-25 13:17:34]   2       Cayman
[2012-04-25 13:17:34] GPU 0 AMD Radeon HD 7900 Series  hardware monitoring enabled
[2012-04-25 13:17:34] GPU 1 AMD Radeon HD 7900 Series  hardware monitoring enabled
[2012-04-25 13:17:34] GPU 2 AMD Radeon HD 6900 Series hardware monitoring enabled
[2012-04-25 13:17:34] 3 GPU devices max detected

Note the number of devices here match, and the order is the same. If devices 1
and 2 were different between Tahiti and Cayman, you could run BFGMiner with:
--gpu-map 2:1,1:2
And it would swap the monitoring it received from ADL device 1 and put it to
opencl device 2 and vice versa.

If you have 2 monitors connected to the first device it would look like this:

[2012-04-25 13:17:34] Platform 0 devices: 4
[2012-04-25 13:17:34]   0       Tahiti
[2012-04-25 13:17:34]   1       Tahiti
[2012-04-25 13:17:34]   2       Tahiti
[2012-04-25 13:17:34]   3       Cayman
[2012-04-25 13:17:34] GPU 0 AMD Radeon HD 7900 Series  hardware monitoring enabled
[2012-04-25 13:17:34] GPU 1 AMD Radeon HD 7900 Series  hardware monitoring enabled
[2012-04-25 13:17:34] GPU 2 AMD Radeon HD 6900 Series hardware monitoring enabled

To work around this, you would use:
-d 0 -d 2 -d 3 --gpu-map 2:1,3:2

If you have an older card as well as the rest it would look like this:

[2012-04-25 13:17:34] Platform 0 devices: 3
[2012-04-25 13:17:34]   0       Tahiti
[2012-04-25 13:17:34]   1       Tahiti
[2012-04-25 13:17:34]   2       Cayman
[2012-04-25 13:17:34] GPU 0 AMD Radeon HD 4500 Series  hardware monitoring enabled
[2012-04-25 13:17:34] GPU 1 AMD Radeon HD 7900 Series  hardware monitoring enabled
[2012-04-25 13:17:34] GPU 2 AMD Radeon HD 7900 Series  hardware monitoring enabled
[2012-04-25 13:17:34] GPU 3 AMD Radeon HD 6900 Series hardware monitoring enabled

To work around this you would use:
--gpu-map 0:1,1:2,2:3


---

FAQ

Q: BFGMiner segfaults when I change my shell window size.
A: Older versions of libncurses have a bug to do with refreshing a window
after a size change. Upgrading to a new version of curses will fix it.

Q: Can I mine on servers from different networks (eg smartcoin and bitcoin) at
the same time?
A: No, BFGMiner keeps a database of the block it's working on to ensure it does
not work on stale blocks, and having different blocks from two networks would
make it invalidate the work from each other.

Q: Can I change the intensity settings individually for each GPU?
A: Yes, pass a list separated by commas such as -I d,4,9,9

Q: Can I put multiple pools in the config file?
A: Yes, check the example.conf file. Alternatively, set up everything either on
the command line or via the menu after startup and choose settings->write
config file and the file will be loaded one each startup.

Q: The build fails with gcc is unable to build a binary.
A: Remove the "-march=native" component of your CFLAGS as your version of gcc
does not support it.

Q: The CPU usage is high.
A: The ATI drivers after 11.6 have a bug that makes them consume 100% of one
CPU core unnecessarily so downgrade to 11.6. Binding BFGMiner to one CPU core on
windows can minimise it to 100% (instead of more than one core). Driver version
11.11 on linux and 11.12 on windows appear to have fixed this issue. Note that
later drivers may have an apparent return of high CPU usage. Try
'export GPU_USE_SYNC_OBJECTS=1' on Linux before starting BFGMiner.

Q: Can you implement feature X?
A: I can, but time is limited, and people who donate are more likely to get
their feature requests implemented.

Q: My GPU hangs and I have to reboot it to get it going again?
A: The more aggressively the mining software uses your GPU, the less overclock
you will be able to run. You are more likely to hit your limits with BFGMiner
and you will find you may need to overclock your GPU less aggressively. The
software cannot be responsible and make your GPU hang directly. If you simply
cannot get it to ever stop hanging, try decreasing the intensity, and if even
that fails, try changing to the poclbm kernel with -k poclbm, though you will
sacrifice performance. BFGMiner is designed to try and safely restart GPUs as
much as possible, but NOT if that restart might actually crash the rest of the
GPUs mining, or even the machine. It tries to restart them with a separate
thread and if that separate thread dies, it gives up trying to restart any more
GPUs.

Q: Work keeps going to my backup pool even though my primary pool hasn't
failed?
A: BFGMiner checks for conditions where the primary pool is lagging and will
pass some work to the backup servers under those conditions. The reason for
doing this is to try its absolute best to keep the GPUs working on something
useful and not risk idle periods. You can disable this behaviour with the
option --failover-only.

Q: Is this a virus?
A: BFGMiner is being packaged with other trojan scripts and some antivirus
software is falsely accusing bfgminer.exe as being the actual virus, rather
than whatever it is being packaged with. If you installed BFGMiner yourself,
then you do not have a virus on your computer. Complain to your antivirus
software company.

Q: Can you modify the display to include more of one thing in the output and
less of another, or can you change the quiet mode or can you add yet another
output mode?
A: Everyone will always have their own view of what's important to monitor.
The defaults are very sane and I have very little interest in changing this
any further.

Q: Can you change the autofan/autogpu to change speeds in a different manner?
A: The defaults are sane and safe. I'm not interested in changing them
further. The starting fan speed is set to 50% in auto-fan mode as a safety
precaution.

Q: Why is my efficiency above/below 100%?
A: Efficiency simply means how many shares you return for the amount of work
you request. It does not correlate with efficient use of your hardware, and is
a measure of a combination of hardware speed, block luck, pool design and other
factors

Q: What are the best parameters to pass for X pool/hardware/device.
A: Virtually always, the DEFAULT parameters give the best results. Most user
defined settings lead to worse performance. The ONLY thing most users should
need to set is the Intensity.

Q: What happened to CPU mining?
A: Being increasingly irrelevant for most users, and a maintenance issue, it is
no longer under active development and will not be supported unless someone
steps up to help maintain it. No binary builds supporting CPU mining will be
released but CPU mining can be built into BFGMiner when it is compiled.

Q: I upgraded BFGMiner version and my hashrate suddenly dropped!
A: No, you upgraded your SDK version unwittingly between upgrades of BFGMiner
and that caused  your hashrate to drop. See the next question.

Q: I upgraded my ATI driver/SDK/BFGMiner and my hashrate suddenly dropped!
A: The hashrate performance in BFGMiner is tied to the version of the ATI SDK
that is installed only for the very first time BFGMiner is run. This generates
binaries that are used by the GPU every time after that. Any upgrades to the
SDK after that time will have no effect on the binaries. However, if you
install a fresh version of BFGMiner, and have since upgraded your SDK, new
binaries will be built. It is known that the 2.6 ATI SDK has a huge hashrate
penalty on generating new binaries. It is recommended to not use this SDK at
this time unless you are using an ATI 7xxx card that needs it.

Q: Which ATI SDK is the best for BFGMiner?
A: At the moment, versions 2.4 and 2.5 work the best. If you are forced to use
the 2.6 SDK, the phatk kernel will perform poorly, while the diablo or my
custom modified poclbm kernel are optimised for it.

Q: I have multiple SDKs installed, can I choose which one it uses?
A: Run bfgminer with the -n option and it will list all the platforms currently
installed. Then you can tell BFGMiner which platform to use with --gpu-platform.

Q: GUI version?
A: No. The RPC interface makes it possible for someone else to write one
though.

Q: I'm having an issue. What debugging information should I provide?
A: Start BFGMiner with your regular commands and add -D -T --verbose and provide
the full startup output and a summary of your hardware, operating system, ATI
driver version and ATI stream version.

Q: BFGMiner reports no devices or only one device on startup on Linux although
I have multiple devices and drivers+SDK installed properly?
A: Try 'export DISPLAY=:0" before running BFGMiner.

Q: My network gets slower and slower and then dies for a minute?
A; Try the --net-delay option.

Q: How do I tune for p2pool?
A: p2pool has very rapid expiration of work and new blocks, it is suggested you
decrease intensity by 1 from your optimal value, and decrease GPU threads to 1
with -g 1. It is also recommended to use --failover-only since the work is
effectively like a different block chain. If mining with a minirig, it is worth
adding the --bfl-range option.

Q: Are kernels from other mining software useable in BFGMiner?
A: No, the APIs are slightly different between the different software and they
will not work.

Q: I run PHP on windows to access the API with the example miner.php. Why does
it fail when php is installed properly but I only get errors about Sockets not
working in the logs?
A: http://us.php.net/manual/en/sockets.installation.php

Q: What is a PGA?
A: At the moment, BFGMiner supports 4 FPGAs: BitForce, Icarus, ModMiner, and Ztex.
They are Field-Programmable Gate Arrays that have been programmed to do Bitcoin
mining. Since the acronym needs to be only 3 characters, the "Field-" part has
been skipped.

Q: How do I get my BFL device to auto-recognise?
A: They are only automatically recognised on linux, and no option needs to be
passed to them. The only thing that needs to be done is to load the driver for
them, which on linux would require:
sudo modprobe ftdi_sio vendor=0x0403 product=0x6014


---

This code is provided entirely free of charge by the programmer in his spare
time so donations would be greatly appreciated. Please consider donating to the
address below.

Luke-Jr <luke-jr+bfgminer@utopios.org>
1QATWksNFGeUJCWBrN4g6hGM178Lovm7Wh<|MERGE_RESOLUTION|>--- conflicted
+++ resolved
@@ -204,21 +204,12 @@
 
 This option is only for BitForce, Icarus, and/or ModMiner FPGAs
 
-<<<<<<< HEAD
-     By default, BFGMiner will scan for autodetected FPGAs unless at least one
-     -S is specified for that driver. If you specify -S and still want BFGMiner
-     to scan, you must also use "-S auto". If you want to prevent BFGMiner from
-     scanning without specifying a device, you can use "-S noauto". Note that
-     presently, autodetection only works on Linux, and might only detect one
-     device depending on the version of udev being used.
-=======
-By default, cgminer will scan for autodetected FPGAs unless at least one
--S is specified for that driver. If you specify -S and still want cgminer
-to scan, you must also use "-S auto". If you want to prevent cgminer from
+By default, BFGMiner will scan for autodetected FPGAs unless at least one
+-S is specified for that driver. If you specify -S and still want BFGMiner
+to scan, you must also use "-S auto". If you want to prevent BFGMiner from
 scanning without specifying a device, you can use "-S noauto". Note that
 presently, autodetection only works on Linux, and might only detect one
 device depending on the version of udev being used.
->>>>>>> 80349ab1
 
 On linux <arg> is usually of the format /dev/ttyUSBn
 On windows <arg> is usually of the format \\.\COMn
