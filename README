
This is a multi-threaded multi-pool GPU, FPGA and CPU miner with ATI GPU
monitoring, (over)clocking and fanspeed support for bitcoin and derivative
coins. Do not use on multiple block chains at the same time!

This code is provided entirely free of charge by the programmer in his spare
time so donations would be greatly appreciated. Please consider donating to the
address below.

Luke-Jr <luke-jr+bfgminer@utopios.org>
1QATWksNFGeUJCWBrN4g6hGM178Lovm7Wh

DOWNLOADS:

http://luke.dashjr.org/programs/bitcoin/files/bfgminer

GIT TREE:

https://github.com/luke-jr/bfgminer

Bug reports:

https://github.com/luke-jr/bfgminer/issues

IRC Channel:

irc://irc.freenode.net/eligius

License: GPLv3.  See COPYING for details.

READ EXECUTIVE SUMMARY BELOW FOR FIRST TIME USERS!

Dependencies:
	curl dev library 	http://curl.haxx.se/libcurl/
	(libcurl4-openssl-dev)
	curses dev library
	(libncurses5-dev or libpdcurses on WIN32)
	pkg-config		http://www.freedesktop.org/wiki/Software/pkg-config
	jansson			http://www.digip.org/jansson/
	(jansson is included in-tree and not necessary)
	yasm 1.0.1+ http://yasm.tortall.net/
	(yasm is optional, gives assembly routines for CPU mining)
	AMD APP SDK		http://developer.amd.com/sdks/AMDAPPSDK
	(This sdk is mandatory for GPU mining)
	AMD ADL SDK		http://developer.amd.com/sdks/ADLSDK
	(This sdk is mandatory for ATI GPU monitoring & clocking)
	libudev headers
	(This is only required for FPGA auto-detection and is linux only)
	libusb headers
	(This is only required for ZTEX support)

BFGMiner specific configuration options:
	--enable-cpumining      Build with cpu mining support(default disabled)
	--disable-opencl        Override detection and disable building with opencl
	--disable-adl           Override detection and disable building with adl
	--enable-bitforce       Compile support for BitForce FPGAs(default disabled)
	--enable-icarus         Compile support for Icarus Board(default disabled)
	--enable-ztex           Compile support for Ztex Board(default disabled)

Basic *nix build instructions:
	To build with GPU mining support:
	Install AMD APP sdk, ideal version (see FAQ!) - no official place to
	install it so just keep track of where it is if you're not installing
	the include files and library files into the system directory.
	(Do NOT install the ati amd sdk if you are on nvidia.)
	To build with GPU monitoring & clocking support:
	Extract the AMD ADL SDK, latest version - there is also no official
	place for these files. Copy all the *.h files in the "include"
	directory into BFGMiner's ADL_SDK directory.

The easiest way to install the ATI AMD SPP sdk on linux is to actually put it
into a system location. Then building will be simpler. Download the correct
version for either 32 bit or 64 bit from here:
	http://developer.amd.com/sdks/AMDAPPSDK/downloads/Pages/default.aspx

This will give you a file with a name like AMD-APP-SDK-v2.4-lnx64.tgz

Then:

sudo su
cd /opt
tar xf /path/to/AMD-APP-SDK-v2.4-lnx64.tgz
cd /
tar xf /opt/AMD-APP-SDK-v2.4-lnx64/icd-registration.tgz
ln -s /opt/AMD-APP-SDK-v2.4-lnx64/include/CL /usr/include
ln -s /opt/AMD-APP-SDK-v2.4-lnx64/lib/x86_64/* /usr/lib/
ldconfig

If you are on 32 bit, x86_64 in the 2nd last line should be x86

	To actually build:

	./autogen.sh	# only needed if building from git repo
	CFLAGS="-O2 -Wall -march=native" ./configure
	or if you haven't installed the ati files in system locations:
	CFLAGS="-O2 -Wall -march=native -I<path to AMD APP include>" LDFLAGS="-L<path to AMD APP lib/x86_64> ./configure
	make
	
	If it finds the opencl files it will inform you with
	"OpenCL: FOUND. GPU mining support enabled."

Basic WIN32 build instructions (LIKELY OUTDATED INFO. requires mingw32):
	./autogen.sh	# only needed if building from git repo
	rm -f mingw32-config.cache
	MINGW32_CFLAGS="-O2 -Wall -msse2" mingw32-configure
	make
	./mknsis.sh
	
Native WIN32 build instructions: see windows-build.txt

---

Usage instructions:  Run "bfgminer --help" to see options:

Usage: . [-atDdGCgIKklmpPQqrRsTouvwOchnV] 
Options for both config file and command line:
--api-allow         Allow API access (if enabled) only to the given list of [W:]IP[/Prefix] address[/subnets]
                    This overrides --api-network and you must specify 127.0.0.1 if it is required
                    W: in front of the IP address gives that address privileged access to all api commands
--api-description   Description placed in the API status header (default: BFGMiner version)
--api-listen        Listen for API requests (default: disabled)
                    By default any command that does not just display data returns access denied
                    See --api-allow to overcome this
--api-network       Allow API (if enabled) to listen on/for any address (default: only 127.0.0.1)
--api-port          Port number of miner API (default: 4028)
--auto-fan          Automatically adjust all GPU fan speeds to maintain a target temperature
--auto-gpu          Automatically adjust all GPU engine clock speeds to maintain a target temperature
--benchmark         Run BFGMiner in benchmark mode - produces no shares
--debug|-D          Enable debug output
--expiry|-E <arg>   Upper bound on how many seconds after getting work we consider a share from it stale (default: 120)
--failover-only     Don't leak work to backup pools when primary pool is lagging
--load-balance      Change multipool strategy from failover to even load balance
--log|-l <arg>      Interval in seconds between log output (default: 5)
--monitor|-m <arg>  Use custom pipe cmd for output messages
--net-delay         Impose small delays in networking to not overload slow routers
<<<<<<< HEAD
--no-longpoll       Disable X-Long-Polling support
=======
--no-pool-disable   Do not automatically disable pools that continually reject shares
>>>>>>> eb1521a4
--no-submit-stale   Don't submit shares if they are detected as stale
--pass|-p <arg>     Password for bitcoin JSON-RPC server
--per-device-stats  Force verbose mode and output per-device statistics
--protocol-dump|-P  Verbose dump of protocol-level activities
--queue|-Q <arg>    Minimum number of work items to have queued (0 - 10) (default: 1)
--quiet|-q          Disable logging output, display status and errors
--real-quiet        Disable all output
--remove-disabled   Remove disabled devices entirely, as if they didn't exist
--retries|-r <arg>  Number of times to retry before giving up, if JSON-RPC call fails (-1 means never) (default: -1)
--retry-pause|-R <arg> Number of seconds to pause, between retries (default: 5)
--rotate <arg>      Change multipool strategy from failover to regularly rotate at N minutes (default: 0)
--round-robin       Change multipool strategy from failover to round robin on failure
--scan-time|-s <arg> Upper bound on time spent scanning current work, in seconds (default: 60)
--sched-start <arg> Set a time of day in HH:MM to start mining (a once off without a stop time)
--sched-stop <arg>  Set a time of day in HH:MM to stop mining (will quit without a start time)
--sharelog <arg>    Append share log to file
--shares <arg>      Quit after mining N shares (default: unlimited)
--socks-proxy <arg> Set socks4 proxy (host:port)
--syslog            Use system log for output messages (default: standard error)
--temp-cutoff <arg> Temperature where a device will be automatically disabled, one value or comma separated list (default: 95)
--text-only|-T      Disable ncurses formatted screen output
--url|-o <arg>      URL for bitcoin JSON-RPC server
--user|-u <arg>     Username for bitcoin JSON-RPC server
--verbose           Log verbose output to stderr as well as status output
--userpass|-O <arg> Username:Password pair for bitcoin JSON-RPC server
Options for command line only:
--config|-c <arg>   Load a JSON-format configuration file
See example.conf for an example configuration.
--help|-h           Print this message
--version|-V        Display version and exit


GPU only options:

--auto-fan          Automatically adjust all GPU fan speeds to maintain a target temperature
--auto-gpu          Automatically adjust all GPU engine clock speeds to maintain a target temperature
--device|-d <arg>   Select device to use, (Use repeat -d for multiple devices, default: all)
--disable-gpu|-G    Disable GPU mining even if suitable devices exist
--gpu-threads|-g <arg> Number of threads per GPU (1 - 10) (default: 2)
--gpu-dyninterval <arg> Set the refresh interval in ms for GPUs using dynamic intensity (default: 7)
--gpu-engine <arg>  GPU engine (over)clock range in Mhz - one value, range and/or comma separated list (e.g. 850-900,900,750-850)
--gpu-fan <arg>     GPU fan percentage range - one value, range and/or comma separated list (e.g. 25-85,85,65)
--gpu-map <arg>     Map OpenCL to ADL device order manually, paired CSV (e.g. 1:0,2:1 maps OpenCL 1 to ADL 0, 2 to 1)
--gpu-memclock <arg> Set the GPU memory (over)clock in Mhz - one value for all or separate by commas for per card.
--gpu-memdiff <arg> Set a fixed difference in clock speed between the GPU and memory in auto-gpu mode
--gpu-powertune <arg> Set the GPU powertune percentage - one value for all or separate by commas for per card.
--gpu-reorder       Attempt to reorder GPU devices according to PCI Bus ID
--gpu-vddc <arg>    Set the GPU voltage in Volts - one value for all or separate by commas for per card.
--intensity|-I <arg> Intensity of GPU scanning (d or -10 -> 10, default: d to maintain desktop interactivity)
--kernel|-k <arg>   Override kernel to use (diablo, poclbm, phatk or diakgcn) - one value or comma separated
--kernel-path|-K <arg> Specify a path to where the kernel .cl files are (default: "/usr/local/bin")
--ndevs|-n          Enumerate number of detected GPUs and exit
--no-restart        Do not attempt to restart GPUs that hang
--temp-hysteresis <arg> Set how much the temperature can fluctuate outside limits when automanaging speeds (default: 3)
--temp-overheat <arg> Overheat temperature when automatically managing fan and GPU speeds (default: 85)
--temp-target <arg> Target temperature when automatically managing fan and GPU speeds (default: 75)
--vectors|-v <arg>  Override detected optimal vector (1, 2 or 4) - one value or comma separated list
--worksize|-w <arg> Override detected optimal worksize - one value or comma separated list


FPGA mining boards(BitForce, Icarus, Ztex) only options:

--scan-serial|-S <arg> Serial port to probe for FPGA mining device

     By default, BFGMiner will scan for autodetected FPGAs unless at least one
     -S is specified for that driver. If you specify -S and still want BFGMiner
     to scan, you must also use "-S auto". If you want to prevent BFGMiner from
     scanning without specifying a device, you can use "-S noauto". Note that
     presently, autodetection only works on Linux, and might only detect one
     device depending on the version of udev being used.

     On linux <arg> is usually of the format /dev/ttyUSBn
     On windows <arg> is usually of the format \\.\COMn
       (where n = the correct device number for the FPGA device)


CPU only options (deprecated, not included in binaries!):

--algo|-a <arg>     Specify sha256 implementation for CPU mining:
        auto            Benchmark at startup and pick fastest algorithm
        c               Linux kernel sha256, implemented in C
        4way            tcatm's 4-way SSE2 implementation
        via             VIA padlock implementation
        cryptopp        Crypto++ C/C++ implementation
        sse2_64         SSE2 64 bit implementation for x86_64 machines
        sse4_64         SSE4.1 64 bit implementation for x86_64 machines (default: sse2_64)
--cpu-threads|-t <arg> Number of miner CPU threads (default: 4)
--enable-cpu|-C     Enable CPU mining with other mining (default: no CPU mining if other devices exist)



---

EXECUTIVE SUMMARY ON USAGE:

After saving configuration from the menu, you do not need to give BFGMiner any
arguments and it will load your configuration.

Any configuration file may also contain a single
	"include" : "filename"
to recursively include another configuration file.
Writing the configuration will save all settings from all files in the output.


Single pool, regular desktop:

bfgminer -o http://pool:port -u username -p password

Single pool, dedicated miner:

bfgminer -o http://pool:port -u username -p password -I 9

Single pool, first card regular desktop, 3 other dedicated cards:

bfgminer -o http://pool:port -u username -p password -I d,9,9,9

Multiple pool, dedicated miner:

bfgminer -o http://pool1:port -u pool1username -p pool1password -o http://pool2:port -u pool2usernmae -p pool2password -I 9

Add overclocking settings, GPU and fan control for all cards:

bfgminer -o http://pool:port -u username -p password -I 9 --auto-fan --auto-gpu --gpu-engine 750-950 --gpu-memclock 300

Add overclocking settings, GPU and fan control with different engine settings for 4 cards:

bfgminer -o http://pool:port -u username -p password -I 9 --auto-fan --auto-gpu --gpu-engine 750-950,945,700-930,960 --gpu-memclock 300

READ WARNINGS AND DOCUMENTATION BELOW ABOUT OVERCLOCKING

On Linux you virtually always need to export your display settings before
starting to get all the cards recognised and/or temperature+clocking working:

export DISPLAY=:0

---

WHILE RUNNING:

The following options are available while running with a single keypress:

[P]ool management [G]PU management [S]ettings [D]isplay options [Q]uit

P gives you:

Current pool management strategy: Failover
[A]dd pool [R]emove pool [D]isable pool [E]nable pool
[C]hange management strategy [S]witch pool [I]nformation


S gives you:

[Q]ueue: 1
[S]cantime: 60
[E]xpiry: 120
[R]etries: -1
[P]ause: 5
[W]rite config file


D gives you:

Toggle: [D]ebug [N]ormal [S]ilent [V]erbose [R]PC debug
[L]og interval [C]lear


Q quits the application.


G gives you something like:

GPU 0: [124.2 / 191.3 Mh/s] [Q:212  A:77  R:33  HW:0  E:36%  U:1.73/m]
Temp: 67.0 C
Fan Speed: 35% (2500 RPM)
Engine Clock: 960 MHz
Memory Clock: 480 Mhz
Vddc: 1.200 V
Activity: 93%
Powertune: 0%
Last initialised: [2011-09-06 12:03:56]
Thread 0: 62.4 Mh/s Enabled ALIVE
Thread 1: 60.2 Mh/s Enabled ALIVE

[E]nable [D]isable [R]estart GPU [C]hange settings
Or press any other key to continue


---
Also many issues and FAQs are covered in the forum thread
dedicated to this program,
	http://forum.bitcoin.org/index.php?topic=28402.0

The output line shows the following:
(5s):1713.6 (avg):1707.8 Mh/s | Q:301  A:729  R:8  HW:0  E:242%  U:22.53/m

Each column is as follows:
5s:  A 5 second exponentially decaying average hash rate
avg: An all time average hash rate
Q:   The number of requested (Queued) work items from the pools
A:   The number of Accepted shares
R:   The number of Rejected shares
HW:  The number of HardWare errors
E:   The Efficiency defined as number of shares returned / work item
U:   The Utility defined as the number of shares / minute

 GPU 1: 73.5C 2551RPM | 427.3/443.0Mh/s | A:8 R:0 HW:0 U:4.39/m

Each column is as follows:
Temperature (if supported)
Fanspeed (if supported)
A 5 second exponentially decaying average hash rate
An all time average hash rate
The number of accepted shares
The number of rejected shares
The number of hardware erorrs
The utility defines as the number of shares / minute

The BFGMiner status line shows:
 TQ: 1  ST: 1  SS: 0  DW: 0  NB: 1  LW: 8  GF: 1  RF: 1

TQ is Total Queued work items.
ST is STaged work items (ready to use).
SS is Stale Shares discarded (detected and not submitted so don't count as rejects)
DW is Discarded Work items (work from block no longer valid to work on)
NB is New Blocks detected on the network
LW is Locally generated Work items
GF is Getwork Fail Occasions (server slow to provide work)
RF is Remote Fail occasions (server slow to accept work)

NOTE: Running intensities above 9 with current hardware is likely to only
diminish return performance even if the hash rate might appear better. A good
starting baseline intensity to try on dedicated miners is 9. Higher values are
there to cope with future improvements in hardware.

---
MULTIPOOL

FAILOVER STRATEGIES WITH MULTIPOOL:
A number of different strategies for dealing with multipool setups are
available. Each has their advantages and disadvantages so multiple strategies
are available by user choice, as per the following list:

FAILOVER:
The default strategy is failover. This means that if you input a number of
pools, it will try to use them as a priority list, moving away from the 1st
to the 2nd, 2nd to 3rd and so on. If any of the earlier pools recover, it will
move back to the higher priority ones.

ROUND ROBIN:
This strategy only moves from one pool to the next when the current one falls
idle and makes no attempt to move otherwise.

ROTATE:
This strategy moves at user-defined intervals from one active pool to the next,
skipping pools that are idle.

LOAD BALANCE:
This strategy sends work in equal amounts to all the pools specified. If any
pool falls idle, the rest will take up the slack keeping the miner busy.

---
LOGGING

BFGMiner will log to stderr if it detects stderr is being redirected to a file.
To enable logging simply add 2>logfile.txt to your command line and logfile.txt
will contain the logged output at the log level you specify (normal, verbose,
debug etc.)

In other words if you would normally use:
./bfgminer -o xxx -u yyy -p zzz
if you use
./bfgminer -o xxx -u yyy -p zzz 2>logfile.txt
it will log to a file called logfile.txt and otherwise work the same.

There is also the -m option on linux which will spawn a command of your choice
and pipe the output directly to that command.


If you start BFGMiner with the --sharelog option, you can get detailed
information for each share found. The argument to the option may be "-" for
standard output (not advisable with the ncurses UI), any valid positive number
for that file descriptor, or a filename.

To log share data to a file named "share.log", you can use either:
./bfgminer --sharelog 50 -o xxx -u yyy -p zzz 50>share.log
./bfgminer --sharelog share.log -o xxx -u yyy -p zzz

For every share found, data will be logged in a CSV (Comma Separated Value)
format:
    timestamp,disposition,target,pool,dev,thr,sharehash,sharedata
For example (this is wrapped, but it's all on one line for real):
    1335313090,reject,
    ffffffffffffffffffffffffffffffffffffffffffffffffffffffff00000000,
    http://localhost:8337,GPU0,0,
    6f983c918f3299b58febf95ec4d0c7094ed634bc13754553ec34fc3800000000,
    00000001a0980aff4ce4a96d53f4b89a2d5f0e765c978640fe24372a000001c5
    000000004a4366808f81d44f26df3d69d7dc4b3473385930462d9ab707b50498
    f681634a4f1f63d01a0cd43fb338000000000080000000000000000000000000
    0000000000000000000000000000000000000000000000000000000080020000

---
OVERCLOCKING WARNING AND INFORMATION

AS WITH ALL OVERCLOCKING TOOLS YOU ARE ENTIRELY RESPONSIBLE FOR ANY HARM YOU
MAY CAUSE TO YOUR HARDWARE. OVERCLOCKING CAN INVALIDATE WARRANTIES, DAMAGE
HARDWARE AND EVEN CAUSE FIRES. THE AUTHOR ASSUMES NO RESPONSIBILITY FOR ANY
DAMAGE YOU MAY CAUSE OR UNPLANNED CHILDREN THAT MAY OCCUR AS A RESULT.

The GPU monitoring, clocking and fanspeed control incorporated into BFGMiner
comes through use of the ATI Display Library. As such, it only supports ATI
GPUs. Even if ADL support is successfully built into BFGMiner, unless the card
and driver supports it, no GPU monitoring/settings will be available.

BFGMiner supports initial setting of GPU engine clock speed, memory clock
speed, voltage, fanspeed, and the undocumented powertune feature of 69x0+ GPUs.
The setting passed to BFGMiner is used by all GPUs unless separate values are
specified. All settings can all be changed within the menu on the fly on a
per-GPU basis.

For example:
--gpu-engine 950 --gpu-memclock 825

will try to set all GPU engine clocks to 950 and all memory clocks to 825,
while:
--gpu-engine 950,945,930,960 --gpu-memclock 300

will try to set the engine clock of card 0 to 950, 1 to 945, 2 to 930, 3 to
960 and all memory clocks to 300.

AUTO MODES:
There are two "auto" modes in BFGMiner, --auto-fan and --auto-gpu. These can
be used independently of each other and are complementary. Both auto modes
are designed to safely change settings while trying to maintain a target
temperature. By default this is set to 75 degrees C but can be changed with:

--temp-target
e.g.
--temp-target 80
Sets all cards' target temperature to 80 degrees.

--temp-target 75,85
Sets card 0 target temperature to 75, and card 1 to 85 degrees.

AUTO FAN:
e.g.
--auto-fan (implies 85% upper limit)
--gpu-fan 25-85,65 --auto-fan

Fan control in auto fan works off the theory that the minimum possible fan
required to maintain an optimal temperature will use less power, make less
noise, and prolong the life of the fan. In auto-fan mode, the fan speed is
limited to 85% if the temperature is below "overheat" intentionally, as
higher fanspeeds on GPUs do not produce signficantly more cooling, yet
significanly shorten the lifespan of the fans. If temperature reaches the
overheat value, fanspeed will still be increased to 100%. The overheat value
is set to 85 degrees by default and can be changed with:

--temp-overheat
e.g.
--temp-overheat 75,85
Sets card 0 overheat threshold to 75 degrees and card 1 to 85.

AUTO GPU:
e.g.
--auto-gpu --gpu-engine 750-950
--auto-gpu --gpu-engine 750-950,945,700-930,960

GPU control in auto gpu tries to maintain as high a clock speed as possible
while not reaching overheat temperatures. As a lower clock speed limit,
the auto-gpu mode checks the GPU card's "normal" clock speed and will not go
below this unless you have manually set a lower speed in the range. Also,
unless a higher clock speed was specified at startup, it will not raise the
clockspeed. If the temperature climbs, fanspeed is adjusted and optimised
before GPU engine clockspeed is adjusted. If fan speed control is not available
or already optimal, then GPU clock speed is only decreased if it goes over
the target temperature by the hysteresis amount, which is set to 3 by default
and can be changed with:
--temp-hysteresis
If the temperature drops below the target temperature, and engine clock speed
is not at the highest level set at startup, BFGMiner will raise the clock speed.
If at any time you manually set an even higher clock speed successfully in
BFGMiner, it will record this value and use it as its new upper limit (and the
same for low clock speeds and lower limits). If the temperature goes over the
cutoff limit (95 degrees by default), BFGMiner will completely disable the GPU
from mining and it will not be re-enabled unless manually done so. The cutoff
temperature can be changed with:

--temp-cutoff
e.g.
--temp-cutoff 95,105
Sets card 0 cutoff temperature to 95 and card 1 to 105.

--gpu-memdiff -125
This setting will modify the memory speed whenever the GPU clock speed is
modified by --auto-gpu. In this example, it will set the memory speed to
be 125 Mhz lower than the GPU speed. This is useful for some cards like the
6970 which normally don't allow a bigger clock speed difference.


CHANGING SETTINGS:
When setting values, it is important to realise that even though the driver
may report the value was changed successfully, and the new card power profile
information contains the values you set it to, that the card itself may
refuse to use those settings. As the performance profile changes dynamically,
querying the "current" value on the card can be wrong as well. So when changing
values in BFGMiner, after a pause of 1 second, it will report to you the current
values where you should check that your change has taken. An example is that
6970 reference cards will accept low memory values but refuse to actually run
those lower memory values unless they're within 125 of the engine clock speed.
In that scenario, they usually set their real speed back to their default.

BFGMiner reports the so-called "safe" range of whatever it is you are modifying
when you ask to modify it on the fly. However, you can change settings to values
outside this range. Despite this, the card can easily refuse to accept your
changes, or worse, to accept your changes and then silently ignore them. So
there is absolutely to know how far to/from where/to it can set things safely or
otherwise, and there is nothing stopping you from at least trying to set them
outside this range. Being very conscious of these possible failures is why
BFGMiner will report back the current values for you to examine how exactly the
card has responded. Even within the reported range of accepted values by the
card, it is very easy to crash just about any card, so it cannot use those
values to determine what range to set. You have to provide something meaningful
manually for BFGMiner to work with through experimentation.

STARTUP / SHUTDOWN:
When BFGMiner starts up, it tries to read off the current profile information
for clock and fan speeds and stores these values. When quitting BFGMiner, it
will then try to restore the original values. Changing settings outside of
BFGMiner while it's running may be reset to the startup BFGMiner values when
BFGMiner shuts down because of this.

---

RPC API

If you start BFGMiner with the "--api-listen" option, it will listen on a
simple TCP/IP socket for single string API requests from the same machine
running BFGMiner and reply with a string and then close the socket each time
If you add the "--api-network" option, it will accept API requests from any
network attached computer.

You can only access the comands that reply with data in this mode.
By default, you cannot access any privileged command that affects the miner -
you will receive an access denied status message see --api-allow below.

You can specify IP addresses/prefixes that are only allowed to access the API
with the "--api-allow" option e.g. --api-allow W:192.168.0.1,10.0.0/24
will allow 192.168.0.1 or any address matching 10.0.0.*, but nothing else
IP addresses are automatically padded with extra '.0's as needed
Without a /prefix is the same as specifying /32
0/0 means all IP addresses.
The 'W:' on the front gives that address/subnet privileged access to commands
that modify BFGMiner.
Without it those commands return an access denied status.
Privileged access is checked in the order the IP addresses were supplied to
"--api-allow"
The first match determines the privilege level.
Using the "--api-allow" option overides the "--api-network" option if they
are both specified
With "--api-allow", 127.0.0.1 is not by default given access unless specified

The RPC API request can be either simple text or JSON.

If the request is JSON (starts with '{'), it will reply with a JSON formatted
response, otherwise it replies with text formatted as described further below.

The JSON request format required is '{"command":"CMD","parameter":"PARAM"}'
(though of course parameter is not required for all requests)
where "CMD" is from the "Request" column below and "PARAM" would be e.g.
the CPU/GPU number if required.

An example request in both formats to set GPU 0 fan to 80%:
  gpufan|0,80
  {"command":"gpufan","parameter":"0,80"}

The format of each reply (unless stated otherwise) is a STATUS section
followed by an optional detail section

From API version 1.7 onwards, reply strings in JSON and Text have the
necessary escaping as required to avoid ambiguity - they didn't before 1.7
For JSON the 2 characters '"' and '\' are escaped with a '\' before them
For Text the 4 characters '|' ',' '=' and '\' are escaped the same way

Only user entered information will contain characters that require being
escaped, such as Pool URL, User and Password or the Config save filename,
when they are returned in messages or as their values by the API

For API version 1.4 and later:

The STATUS section is:

 STATUS=X,When=NNN,Code=N,Msg=string,Description=string|

  STATUS=X Where X is one of:
   W - Warning
   I - Informational
   S - Success
   E - Error
   F - Fatal (code bug)

  When=NNN
   Standard long time of request in seconds

  Code=N
   Each unique reply has a unigue Code (See api.c - #define MSG_NNNNNN)

  Msg=string
   Message matching the Code value N

  Description=string
   This defaults to the BFGMiner version but is the value of --api-description
   if it was specified at runtime.

For API version 1.9:

The list of requests - a (*) means it requires privileged access - and replies are:

 Request       Reply Section  Details
 -------       -------------  -------
 version       VERSION        CGMiner=BFGMiner version
                              API=API version

 config        CONFIG         Some miner configuration information:
                              GPU Count=N, <- the number of GPUs
                              PGA Count=N, <- the number of PGAs
                              CPU Count=N, <- the number of CPUs
                              Pool Count=N, <- the number of Pools
                              ADL=X, <- Y or N if ADL is compiled in the code
                              ADL in use=X, <- Y or N if any GPU has ADL
                              Strategy=Name, <- the current pool strategy
                              Log Interval=N, <- log interval (--log N)
                              Device Code=GPU ICA | <- spaced list of compiled devices

 summary       SUMMARY        The status summary of the miner
                              e.g. Elapsed=NNN,Found Blocks=N,Getworks=N,...|

 pools         POOLS          The status of each pool
                              e.g. Pool=0,URL=http://pool.com:6311,Status=Alive,...|

 devs          DEVS           Each available GPU, PGA and CPU with their status
                              e.g. GPU=0,Accepted=NN,MHS av=NNN,...,Intensity=D|
                              Last Share Time=NNN, <- standand long time in seconds
                               (or 0 if none) of last accepted share
                              Last Share Pool=N, <- pool number (or -1 if none)
                              Will not report PGAs if PGA mining is disabled
                              Will not report CPUs if CPU mining is disabled

 devdetail     DEVS           Each available device with their fixed details
                              e.g. GPU=0,Driver=opencl,Kernel=diablo,Model=...|

 gpu|N         GPU            The details of a single GPU number N in the same
                              format and details as for DEVS

 pga|N         PGA            The details of a single PGA number N in the same
                              format and details as for DEVS
                              This is only available if PGA mining is enabled
                              Use 'pgacount' or 'config' first to see if there are any

 cpu|N         CPU            The details of a single CPU number N in the same
                              format and details as for DEVS
                              This is only available if CPU mining is enabled
                              Use 'cpucount' or 'config' first to see if there are any

 gpucount      GPUS           Count=N| <- the number of GPUs

 pgacount      PGAS           Count=N| <- the number of PGAs
                              Always returns 0 if PGA mining is disabled

 cpucount      CPUS           Count=N| <- the number of CPUs
                              Always returns 0 if CPU mining is disabled

 switchpool|N (*)
               none           There is no reply section just the STATUS section
                              stating the results of switching pool N to the
                              highest priority (the pool is also enabled)
                              The Msg includes the pool URL

 enablepool|N (*)
               none           There is no reply section just the STATUS section
                              stating the results of enabling pool N
                              The Msg includes the pool URL

 addpool|URL,USR,PASS (*)
               none           There is no reply section just the STATUS section
                              stating the results of attempting to add pool N
                              The Msg includes the pool URL
                              Use '\\' to get a '\' and '\,' to include a comma
                              inside URL, USR or PASS

 disablepool|N (*)
               none           There is no reply section just the STATUS section
                              stating the results of disabling pool N
                              The Msg includes the pool URL

 removepool|N (*)
               none           There is no reply section just the STATUS section
                              stating the results of removing pool N
                              The Msg includes the pool URL
                              N.B. all details for the pool will be lost

 gpuenable|N (*)
               none           There is no reply section just the STATUS section
                              stating the results of the enable request

 gpudisable|N (*)
               none           There is no reply section just the STATUS section
                              stating the results of the disable request

 gpurestart|N (*)
               none           There is no reply section just the STATUS section
                              stating the results of the restart request

 gpuintensity|N,I (*)
               none           There is no reply section just the STATUS section
                              stating the results of setting GPU N intensity to I

 gpumem|N,V (*)
               none           There is no reply section just the STATUS section
                              stating the results of setting GPU N memoryclock to V MHz

 gpuengine|N,V (*)
               none           There is no reply section just the STATUS section
                              stating the results of setting GPU N clock to V MHz

 gpufan|N,V (*)
               none           There is no reply section just the STATUS section
                              stating the results of setting GPU N fan speed to V%

 gpuvddc|N,V (*)
               none           There is no reply section just the STATUS section
                              stating the results of setting GPU N vddc to V

 save|filename (*)
               none           There is no reply section just the STATUS section
                              stating success or failure saving the BFGMiner config
                              to filename

 quit (*)      none           There is no status section but just a single "BYE"
                              reply before BFGMiner quits

 notify        NOTIFY         The last status and history count of each devices problem
                              e.g. NOTIFY=0,Name=GPU,ID=0,Last Well=1332432290,...|

 privileged (*)
               none           There is no reply section just the STATUS section
                              stating an error if you do not have privileged access
                              to the API and success if you do have privilege
                              The command doesn't change anything in BFGMiner

 pgaenable|N (*)
               none           There is no reply section just the STATUS section
                              stating the results of the enable request
                              You cannot enable a PGA if it's status is not WELL
                              This is only available if PGA mining is enabled

 pgadisable|N (*)
               none           There is no reply section just the STATUS section
                              stating the results of the disable request
                              This is only available if PGA mining is enabled

 devdetails    DEVDETAILS     Each device with a list of their static details
                              This lists all devices including those not supported
                              by the 'devs' command
                              e.g. DEVDETAILS=0,Name=GPU,ID=0,Driver=opencl,...|

 restart (*)   none           There is no status section but just a single "RESTART"
                              reply before cgminer restarts

When you enable, disable or restart a GPU or PGA, you will also get Thread messages
in the BFGMiner status window

When you switch to a different pool to the current one, you will get a
'Switching to URL' message in the BFGMiner status windows

Obviously, the JSON format is simply just the names as given before the '='
with the values after the '='

If you enable BFGMiner debug (-D or --debug) you will also get messages showing
details of the requests received and the replies

There are included 4 program examples for accessing the API:

api-example.php - a php script to access the API
  usAge: php api-example.php command
 by default it sends a 'summary' request to the miner at 127.0.0.1:4028
 If you specify a command it will send that request instead
 You must modify the line "$socket = getsock('127.0.0.1', 4028);" at the
 beginning of "function request($cmd)" to change where it looks for BFGMiner

API.java/API.class
 a java program to access the API (with source code)
  usAge is: java API command address port
 Any missing or blank parameters are replaced as if you entered:
  java API summary 127.0.0.1 4028

api-example.c - a 'C' program to access the API (with source code)
  usAge: api-example [command [ip/host [port]]]
 again, as above, missing or blank parameters are replaced as if you entered:
  api-example summary 127.0.0.1 4028

miner.php - an example web page to access the API
 This includes buttons and inputs to attempt access to the privileged commands
 Read the top of the file (miner.php) for details of how to tune the display
 and also to use the option to display a multi-rig summary

---

GPU DEVICE ISSUES and use of --gpu-map

GPUs mine with OpenCL software via the GPU device driver. This means you need
to have both an OpenCL SDK installed, and the GPU device driver RUNNING (i.e.
Xorg up and running configured for all devices that will mine on linux etc.)
Meanwhile, the hardware monitoring that BFGMiner offers for AMD devices relies
on the ATI Display Library (ADL) software to work. OpenCL DOES NOT TALK TO THE
ADL. There is no 100% reliable way to know that OpenCL devices are identical
to the ADL devices, as neither give off the same information. BFGMiner does its
best to correlate these devices based on the order that OpenCL and ADL numbers
them. It is possible that this will fail for the following reasons:

1. The device order is listed differently by OpenCL and ADL (rare), even if the
number of devices is the same.
2. There are more OpenCL devices than ADL. OpenCL stupidly sees one GPU as two
devices if you have two monitors connected to the one GPU.
3. There are more ADL devices than OpenCL. ADL devices include any ATI GPUs,
including ones that can't mine, like some older R4xxx cards.

To cope with this, the ADVANCED option for --gpu-map is provided with BFGMiner.
DO NOT USE THIS UNLESS YOU KNOW WHAT YOU ARE DOING. The default will work the
vast majority of the time unless you know you have a problem already.

To get useful information, start BFGMiner with just the -n option. You will get
output that looks like this:

[2012-04-25 13:17:34] CL Platform 0 vendor: Advanced Micro Devices, Inc.
[2012-04-25 13:17:34] CL Platform 0 name: AMD Accelerated Parallel Processing
[2012-04-25 13:17:34] CL Platform 0 version: OpenCL 1.1 AMD-APP (844.4)
[2012-04-25 13:17:34] Platform 0 devices: 3
[2012-04-25 13:17:34]   0       Tahiti
[2012-04-25 13:17:34]   1       Tahiti
[2012-04-25 13:17:34]   2       Cayman
[2012-04-25 13:17:34] GPU 0 AMD Radeon HD 7900 Series  hardware monitoring enabled
[2012-04-25 13:17:34] GPU 1 AMD Radeon HD 7900 Series  hardware monitoring enabled
[2012-04-25 13:17:34] GPU 2 AMD Radeon HD 6900 Series hardware monitoring enabled
[2012-04-25 13:17:34] 3 GPU devices max detected

Note the number of devices here match, and the order is the same. If devices 1
and 2 were different between Tahiti and Cayman, you could run BFGMiner with:
--gpu-map 2:1,1:2
And it would swap the monitoring it received from ADL device 1 and put it to
opencl device 2 and vice versa.

If you have 2 monitors connected to the first device it would look like this:

[2012-04-25 13:17:34] Platform 0 devices: 4
[2012-04-25 13:17:34]   0       Tahiti
[2012-04-25 13:17:34]   1       Tahiti
[2012-04-25 13:17:34]   2       Tahiti
[2012-04-25 13:17:34]   3       Cayman
[2012-04-25 13:17:34] GPU 0 AMD Radeon HD 7900 Series  hardware monitoring enabled
[2012-04-25 13:17:34] GPU 1 AMD Radeon HD 7900 Series  hardware monitoring enabled
[2012-04-25 13:17:34] GPU 2 AMD Radeon HD 6900 Series hardware monitoring enabled

To work around this, you would use:
-d 0 -d 2 -d 3 --gpu-map 2:1,3:2

If you have an older card as well as the rest it would look like this:

[2012-04-25 13:17:34] Platform 0 devices: 3
[2012-04-25 13:17:34]   0       Tahiti
[2012-04-25 13:17:34]   1       Tahiti
[2012-04-25 13:17:34]   2       Cayman
[2012-04-25 13:17:34] GPU 0 AMD Radeon HD 4500 Series  hardware monitoring enabled
[2012-04-25 13:17:34] GPU 1 AMD Radeon HD 7900 Series  hardware monitoring enabled
[2012-04-25 13:17:34] GPU 2 AMD Radeon HD 7900 Series  hardware monitoring enabled
[2012-04-25 13:17:34] GPU 3 AMD Radeon HD 6900 Series hardware monitoring enabled

To work around this you would use:
--gpu-map 0:1,1:2,2:3


---

FAQ

Q: BFGMiner segfaults when I change my shell window size.
A: Older versions of libncurses have a bug to do with refreshing a window
after a size change. Upgrading to a new version of curses will fix it.

Q: Can I mine on servers from different networks (eg smartcoin and bitcoin) at
the same time?
A: No, BFGMiner keeps a database of the block it's working on to ensure it does
not work on stale blocks, and having different blocks from two networks would
make it invalidate the work from each other.

Q: Can I change the intensity settings individually for each GPU?
A: Yes, pass a list separated by commas such as -I d,4,9,9

Q: Can I put multiple pools in the config file?
A: Yes, check the example.conf file. Alternatively, set up everything either on
the command line or via the menu after startup and choose settings->write
config file and the file will be loaded one each startup.

Q: The build fails with gcc is unable to build a binary.
A: Remove the "-march=native" component of your CFLAGS as your version of gcc
does not support it.

Q: The CPU usage is high.
A: The ATI drivers after 11.6 have a bug that makes them consume 100% of one
CPU core unnecessarily so downgrade to 11.6. Binding BFGMiner to one CPU core on
windows can minimise it to 100% (instead of more than one core). Driver version
11.11 on linux and 11.12 on windows appear to have fixed this issue. Note that
later drivers may have an apparent return of high CPU usage. Try
'export GPU_USE_SYNC_OBJECTS=1' on Linux before starting BFGMiner.

Q: Can you implement feature X?
A: I can, but time is limited, and people who donate are more likely to get
their feature requests implemented.

Q: My GPU hangs and I have to reboot it to get it going again?
A: The more aggressively the mining software uses your GPU, the less overclock
you will be able to run. You are more likely to hit your limits with BFGMiner
and you will find you may need to overclock your GPU less aggressively. The
software cannot be responsible and make your GPU hang directly. If you simply
cannot get it to ever stop hanging, try decreasing the intensity, and if even
that fails, try changing to the poclbm kernel with -k poclbm, though you will
sacrifice performance. BFGMiner is designed to try and safely restart GPUs as
much as possible, but NOT if that restart might actually crash the rest of the
GPUs mining, or even the machine. It tries to restart them with a separate
thread and if that separate thread dies, it gives up trying to restart any more
GPUs.

Q: Work keeps going to my backup pool even though my primary pool hasn't
failed?
A: BFGMiner checks for conditions where the primary pool is lagging and will
pass some work to the backup servers under those conditions. The reason for
doing this is to try its absolute best to keep the GPUs working on something
useful and not risk idle periods. You can disable this behaviour with the
option --failover-only.

Q: Is this a virus?
A: BFGMiner is being packaged with other trojan scripts and some antivirus
software is falsely accusing bfgminer.exe as being the actual virus, rather
than whatever it is being packaged with. If you installed BFGMiner yourself,
then you do not have a virus on your computer. Complain to your antivirus
software company.

Q: Can you modify the display to include more of one thing in the output and
less of another, or can you change the quiet mode or can you add yet another
output mode?
A: Everyone will always have their own view of what's important to monitor.
The defaults are very sane and I have very little interest in changing this
any further.

Q: Can you change the autofan/autogpu to change speeds in a different manner?
A: The defaults are sane and safe. I'm not interested in changing them
further. The starting fan speed is set to 50% in auto-fan mode as a safety
precaution.

Q: Why is my efficiency above/below 100%?
A: Efficiency simply means how many shares you return for the amount of work
you request. It does not correlate with efficient use of your hardware, and is
a measure of a combination of hardware speed, block luck, pool design and other
factors

Q: What are the best parameters to pass for X pool/hardware/device.
A: Virtually always, the DEFAULT parameters give the best results. Most user
defined settings lead to worse performance. The ONLY thing most users should
need to set is the Intensity.

Q: What happened to CPU mining?
A: Being increasingly irrelevant for most users, and a maintenance issue, it is
no longer under active development and will not be supported unless someone
steps up to help maintain it. No binary builds supporting CPU mining will be
released but CPU mining can be built into BFGMiner when it is compiled.

<<<<<<< HEAD
Q: I upgraded BFGMiner version and mu hashrate suddenly dropped!
A: No, you upgraded your SDK version unwittingly between upgrades of BFGMiner
=======
Q: I upgraded cgminer version and my hashrate suddenly dropped!
A: No, you upgraded your SDK version unwittingly between upgrades of cgminer
>>>>>>> eb1521a4
and that caused  your hashrate to drop. See the next question.

Q: I upgraded my ATI driver/SDK/BFGMiner and my hashrate suddenly dropped!
A: The hashrate performance in BFGMiner is tied to the version of the ATI SDK
that is installed only for the very first time BFGMiner is run. This generates
binaries that are used by the GPU every time after that. Any upgrades to the
SDK after that time will have no effect on the binaries. However, if you
install a fresh version of BFGMiner, and have since upgraded your SDK, new
binaries will be built. It is known that the 2.6 ATI SDK has a huge hashrate
penalty on generating new binaries. It is recommended to not use this SDK at
this time unless you are using an ATI 7xxx card that needs it.

Q: Which ATI SDK is the best for BFGMiner?
A: At the moment, versions 2.4 and 2.5 work the best. If you are forced to use
the 2.6 SDK, the phatk kernel will perform poorly, while the diablo or my
custom modified poclbm kernel are optimised for it.

Q: I have multiple SDKs installed, can I choose which one it uses?
A: Run bfgminer with the -n option and it will list all the platforms currently
installed. Then you can tell BFGMiner which platform to use with --gpu-platform.

Q: GUI version?
A: No. The RPC interface makes it possible for someone else to write one
though.

Q: I'm having an issue. What debugging information should I provide?
A: Start BFGMiner with your regular commands and add -D -T --verbose and provide
the full startup output and a summary of your hardware, operating system, ATI
driver version and ATI stream version.

Q: BFGMiner reports no devices or only one device on startup on Linux although
I have multiple devices and drivers+SDK installed properly?
A: Try 'export DISPLAY=:0" before running BFGMiner.

Q: My network gets slower and slower and then dies for a minute?
A; Try the --net-delay option.

Q: How do I tune for p2pool?
A: p2pool has very rapid expiration of work and new blocks, it is suggested you
decrease intensity by 1 from your optimal value, and decrease GPU threads to 1
with -g 1.

Q: Are kernels from other mining software useable in BFGMiner?
A: No, the APIs are slightly different between the different software and they
will not work.

Q: I run PHP on windows to access the API with the example miner.php. Why does
it fail when php is installed properly but I only get errors about Sockets not
working in the logs?
A: http://us.php.net/manual/en/sockets.installation.php

Q: What is a PGA?
A: At the moment, BFGMiner supports 3 FPGA's: Icarus, Ztex and BitForce.
They are Field-Programmable Gate Arrays that have been programmed to do Bitcoin
mining. Since the acronym needs to be only 3 characters, the "Field-" part has
been skipped.

---

This code is provided entirely free of charge by the programmer in his spare
time so donations would be greatly appreciated. Please consider donating to the
address below.

Luke-Jr <luke-jr+bfgminer@utopios.org>
1QATWksNFGeUJCWBrN4g6hGM178Lovm7Wh<|MERGE_RESOLUTION|>--- conflicted
+++ resolved
@@ -133,11 +133,8 @@
 --log|-l <arg>      Interval in seconds between log output (default: 5)
 --monitor|-m <arg>  Use custom pipe cmd for output messages
 --net-delay         Impose small delays in networking to not overload slow routers
-<<<<<<< HEAD
 --no-longpoll       Disable X-Long-Polling support
-=======
 --no-pool-disable   Do not automatically disable pools that continually reject shares
->>>>>>> eb1521a4
 --no-submit-stale   Don't submit shares if they are detected as stale
 --pass|-p <arg>     Password for bitcoin JSON-RPC server
 --per-device-stats  Force verbose mode and output per-device statistics
@@ -290,6 +287,7 @@
 
 S gives you:
 
+[L]ongpoll: On
 [Q]ueue: 1
 [S]cantime: 60
 [E]xpiry: 120
@@ -1013,13 +1011,8 @@
 steps up to help maintain it. No binary builds supporting CPU mining will be
 released but CPU mining can be built into BFGMiner when it is compiled.
 
-<<<<<<< HEAD
-Q: I upgraded BFGMiner version and mu hashrate suddenly dropped!
+Q: I upgraded BFGMiner version and my hashrate suddenly dropped!
 A: No, you upgraded your SDK version unwittingly between upgrades of BFGMiner
-=======
-Q: I upgraded cgminer version and my hashrate suddenly dropped!
-A: No, you upgraded your SDK version unwittingly between upgrades of cgminer
->>>>>>> eb1521a4
 and that caused  your hashrate to drop. See the next question.
 
 Q: I upgraded my ATI driver/SDK/BFGMiner and my hashrate suddenly dropped!
