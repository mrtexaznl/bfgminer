
This is a multi-threaded multi-pool FPGA, GPU and CPU miner with ATI GPU
monitoring, (over)clocking and fanspeed support for bitcoin and derivative
coins. Do not use on multiple block chains at the same time!

This code is provided entirely free of charge by the programmer in his spare
time so donations would be greatly appreciated. Please consider donating to the
address below.

Luke-Jr <luke-jr+bfgminer@utopios.org>
1QATWksNFGeUJCWBrN4g6hGM178Lovm7Wh

DOWNLOADS:

http://luke.dashjr.org/programs/bitcoin/files/bfgminer

GIT TREE:

https://github.com/luke-jr/bfgminer

Bug reports:

https://github.com/luke-jr/bfgminer/issues

IRC Channel:

irc://irc.freenode.net/eligius

License: GPLv3.  See COPYING for details.

READ EXECUTIVE SUMMARY BELOW FOR FIRST TIME USERS!

Dependencies:
	curl dev library 	http://curl.haxx.se/libcurl/
	(libcurl4-openssl-dev)

	curses dev library
	(libncurses5-dev or libpdcurses on WIN32)

	pkg-config		http://www.freedesktop.org/wiki/Software/pkg-config
	libtool			http://www.gnu.org/software/libtool/

	jansson 2.0+    http://www.digip.org/jansson/

	yasm 1.0.1+ http://yasm.tortall.net/
	(yasm is optional, gives assembly routines for CPU mining)

	AMD APP SDK		http://developer.amd.com/sdks/AMDAPPSDK
	(This sdk is mandatory for GPU mining)

	libudev headers
	(This is only required for multi-FPGA auto-detection on Linux)

	libusb headers
	(This is only required for ZTEX support)


BFGMiner specific configuration options:
	--enable-cpumining      Build with cpu mining support(default disabled)
	--disable-opencl        Build without support for OpenCL (default enabled)
	--disable-adl           Build without ADL monitoring (default enabled)
	--disable-bitforce      Compile support for BitForce (default enabled)
	--disable-icarus        Compile support for Icarus (default enabled)
	--disable-modminer      Compile support for ModMiner (default enabled)
	--disable-ztex          Compile support for Ztex (default if libusb)
	--enable-scrypt         Compile support for scrypt mining (default disabled)
	--without-curses        Compile support for curses TUI (default enabled)
	--without-libudev       Autodetect FPGAs using libudev (default enabled)

Basic *nix build instructions:
	To build with GPU mining support:
	Install AMD APP sdk, ideal version (see FAQ!) - no official place to
	install it so just keep track of where it is if you're not installing
	the include files and library files into the system directory.
	(Do NOT install the ati amd sdk if you are on nvidia.)

The easiest way to install the ATI AMD SPP sdk on linux is to actually put it
into a system location. Then building will be simpler. Download the correct
version for either 32 bit or 64 bit from here:
	http://developer.amd.com/sdks/AMDAPPSDK/downloads/Pages/default.aspx

This will give you a file with a name like AMD-APP-SDK-v2.4-lnx64.tgz

Then:

sudo su
cd /opt
tar xf /path/to/AMD-APP-SDK-v2.4-lnx64.tgz
cd /
tar xf /opt/AMD-APP-SDK-v2.4-lnx64/icd-registration.tgz
ln -s /opt/AMD-APP-SDK-v2.4-lnx64/include/CL /usr/include
ln -s /opt/AMD-APP-SDK-v2.4-lnx64/lib/x86_64/* /usr/lib/
ldconfig

If you are on 32 bit, x86_64 in the 2nd last line should be x86

	To actually build:

	./autogen.sh	# only needed if building from git repo
	CFLAGS="-O2 -Wall -march=native" ./configure
	or if you haven't installed the ati files in system locations:
	CFLAGS="-O2 -Wall -march=native -I<path to AMD APP include>" LDFLAGS="-L<path to AMD APP lib/x86_64> ./configure
	make
	
	If it finds the opencl files it will inform you with
	"OpenCL: FOUND. GPU mining support enabled."

Basic WIN32 build instructions (LIKELY OUTDATED INFO. requires mingw32):
	./autogen.sh	# only needed if building from git repo
	rm -f mingw32-config.cache
	MINGW32_CFLAGS="-O2 -Wall -msse2" mingw32-configure
	make
	./mknsis.sh
	
Native WIN32 build instructions: see windows-build.txt

---

Usage instructions:  Run "bfgminer --help" to see options:

Usage: . [-atDdGCgIKklmpPQqrRsTouvwOchnV] 
Options for both config file and command line:
--api-allow         Allow API access (if enabled) only to the given list of [W:]IP[/Prefix] address[/subnets]
                    This overrides --api-network and you must specify 127.0.0.1 if it is required
                    W: in front of the IP address gives that address privileged access to all api commands
--api-description   Description placed in the API status header (default: BFGMiner version)
--api-groups        API one letter groups G:cmd:cmd[,P:cmd:*...]
                    See API-README for usage
--api-listen        Listen for API requests (default: disabled)
                    By default any command that does not just display data returns access denied
                    See --api-allow to overcome this
--api-network       Allow API (if enabled) to listen on/for any address (default: only 127.0.0.1)
--api-port          Port number of miner API (default: 4028)
--balance           Change multipool strategy from failover to even share balance
<<<<<<< HEAD
--benchmark         Run BFGMiner in benchmark mode - produces no shares
--coinbase-sig <arg> Set coinbase signature when possible
=======
--benchmark         Run cgminer in benchmark mode - produces no shares
--compact           Use compact display without per device statistics
>>>>>>> d97e19f1
--debug|-D          Enable debug output
--debuglog          Enable debug logging
--expiry|-E <arg>   Upper bound on how many seconds after getting work we consider a share from it stale (default: 120)
--failover-only     Don't leak work to backup pools when primary pool is lagging
--kernel-path|-K <arg> Specify a path to where bitstream and kernel files are (default: "/usr/local/bin")
--load-balance      Change multipool strategy from failover to efficiency based balance
--log|-l <arg>      Interval in seconds between log output (default: 5)
--monitor|-m <arg>  Use custom pipe cmd for output messages
--net-delay         Impose small delays in networking to not overload slow routers
--no-gbt            Disable getblocktemplate support
--no-longpoll       Disable X-Long-Polling support
--no-pool-disable   Do not automatically disable pools that continually reject shares
--no-restart        Do not attempt to restart devices that hang or BFGMiner if it crashes
--no-stratum        Disable Stratum detection
--no-submit-stale   Don't submit shares if they are detected as stale
--pass|-p <arg>     Password for bitcoin JSON-RPC server
--per-device-stats  Force verbose mode and output per-device statistics
--pool-proxy|-x     Proxy URI to use for connecting to just the previous-defined pool
--protocol-dump|-P  Verbose dump of protocol-level activities
--queue|-Q <arg>    Minimum number of work items to have queued (0 - 10) (default: 1)
--quiet|-q          Disable logging output, display status and errors
--real-quiet        Disable all output
--remove-disabled   Remove disabled devices entirely, as if they didn't exist
--retries <arg>     Number of times to retry failed submissions before giving up (-1 means never) (default: -1)
--rotate <arg>      Change multipool strategy from failover to regularly rotate at N minutes (default: 0)
--round-robin       Change multipool strategy from failover to round robin on failure
--scan-time|-s <arg> Upper bound on time spent scanning current work, in seconds (default: 60)
--sched-start <arg> Set a time of day in HH:MM to start mining (a once off without a stop time)
--sched-stop <arg>  Set a time of day in HH:MM to stop mining (will quit without a start time)
--scrypt            Use the scrypt algorithm for mining (non-bitcoin)
--sharelog <arg>    Append share log to file
--shares <arg>      Quit after mining N shares (default: unlimited)
--socks-proxy <arg> Set socks4 proxy (host:port) for all pools without a proxy specified
--submit-threads    Maximum number of share submission threads (default: 64)
--syslog            Use system log for output messages (default: standard error)
--temp-cutoff <arg> Temperature where a device will be automatically disabled, one value or comma separated list (default: 95)
--temp-hysteresis <arg> Set how much the temperature can fluctuate outside limits when automanaging speeds (default: 3)
--temp-target <arg> Target temperature when automatically managing fan and clock speeds
--text-only|-T      Disable ncurses formatted screen output
--url|-o <arg>      URL for bitcoin JSON-RPC server
--user|-u <arg>     Username for bitcoin JSON-RPC server
--verbose           Log verbose output to stderr as well as status output
--userpass|-O <arg> Username:Password pair for bitcoin JSON-RPC server
Options for command line only:
--config|-c <arg>   Load a JSON-format configuration file
See example.conf for an example configuration.
--help|-h           Print this message
--version|-V        Display version and exit


GPU only options:

--auto-fan          Automatically adjust all GPU fan speeds to maintain a target temperature
--auto-gpu          Automatically adjust all GPU engine clock speeds to maintain a target temperature
--device|-d <arg>   Select device to use, (Use repeat -d for multiple devices, default: all)
--disable-gpu|-G    Disable GPU mining even if suitable devices exist
--gpu-threads|-g <arg> Number of threads per GPU (1 - 10) (default: 2)
--gpu-dyninterval <arg> Set the refresh interval in ms for GPUs using dynamic intensity (default: 7)
--gpu-engine <arg>  GPU engine (over)clock range in Mhz - one value, range and/or comma separated list (e.g. 850-900,900,750-850)
--gpu-fan <arg>     GPU fan percentage range - one value, range and/or comma separated list (e.g. 25-85,85,65)
--gpu-map <arg>     Map OpenCL to ADL device order manually, paired CSV (e.g. 1:0,2:1 maps OpenCL 1 to ADL 0, 2 to 1)
--gpu-memclock <arg> Set the GPU memory (over)clock in Mhz - one value for all or separate by commas for per card.
--gpu-memdiff <arg> Set a fixed difference in clock speed between the GPU and memory in auto-gpu mode
--gpu-platform <arg> Select OpenCL platform ID to use for GPU mining
--gpu-powertune <arg> Set the GPU powertune percentage - one value for all or separate by commas for per card.
--gpu-reorder       Attempt to reorder GPU devices according to PCI Bus ID
--gpu-vddc <arg>    Set the GPU voltage in Volts - one value for all or separate by commas for per card.
--intensity|-I <arg> Intensity of GPU scanning (d or -10 -> 10, default: d to maintain desktop interactivity)
--kernel|-k <arg>   Override kernel to use (diablo, poclbm, phatk or diakgcn) - one value or comma separated
--ndevs|-n          Enumerate number of detected GPUs and exit
--no-adl            Disable the ATI display library used for monitoring and setting GPU parameters
--temp-overheat <arg> Overheat temperature when automatically managing fan and GPU speeds (default: 85)
--vectors|-v <arg>  Override detected optimal vector (1, 2 or 4) - one value or comma separated list
--worksize|-w <arg> Override detected optimal worksize - one value or comma separated list


SCRYPT only options:

--lookup-gap <arg>  Set GPU lookup gap for scrypt mining, comma separated
--thread-concurrency <arg> Set GPU thread concurrency for scrypt mining, comma separated

See SCRYPT-README for more information regarding (non-bitcoin) scrypt mining.


FPGA mining boards(BitForce, Icarus, ModMiner, Ztex) only options:

--scan-serial|-S <arg> Serial port to probe for FPGA mining device

This option is only for BitForce, Icarus, and/or ModMiner FPGAs

To use FPGAs, you will need to be sure the user BFGMiner is running as has
appropriate permissions. This varies by operating system.
On Gentoo: sudo usermod <username> -a -G uucp
On Ubuntu: sudo usermod <username> -a -G dialout
Note that on GNU/Linux systems, you will usually need to login again before
group changes take effect.

By default, BFGMiner will scan for autodetected FPGAs unless at least one
-S is specified for that driver. If you specify -S and still want BFGMiner
to scan, you must also use "-S auto". If you want to prevent BFGMiner from
scanning without specifying a device, you can use "-S noauto". Note that
presently, autodetection only works on Linux, and might only detect one
device depending on the version of udev being used. If you want to scan all
serial ports, you can use "-S all"; note that this may write data to
non-mining devices which may then behave in unexpected ways!

On linux <arg> is usually of the format /dev/ttyUSBn
On windows <arg> is usually of the format \\.\COMn
(where n = the correct device number for the FPGA device)

The official supplied binaries are compiled with support for all FPGAs.
To force the code to only attempt detection with a specific driver,
prepend the argument with the driver name followed by a colon.
For example, "icarus:/dev/ttyUSB0" or "bitforce:\\.\COM5"
or using the short name: "ica:/dev/ttyUSB0" or "bfl:\\.\COM5"

For other FPGA details see the FPGA-README


CPU only options (not included in binaries):

--algo|-a <arg>     Specify sha256 implementation for CPU mining:
        auto            Benchmark at startup and pick fastest algorithm
        c               Linux kernel sha256, implemented in C
        4way            tcatm's 4-way SSE2 implementation
        via             VIA padlock implementation
        cryptopp        Crypto++ C/C++ implementation
        sse2_64         SSE2 64 bit implementation for x86_64 machines
        sse4_64         SSE4.1 64 bit implementation for x86_64 machines (default: sse2_64)
--cpu-threads|-t <arg> Number of miner CPU threads (default: 4)
--enable-cpu|-C     Enable CPU mining with other mining (default: no CPU mining if other devices exist)



---

EXECUTIVE SUMMARY ON USAGE:

After saving configuration from the menu, you do not need to give BFGMiner any
arguments and it will load your configuration.

Any configuration file may also contain a single
	"include" : "filename"
to recursively include another configuration file.
Writing the configuration will save all settings from all files in the output.


Single pool, regular desktop:

bfgminer -o http://pool:port -u username -p password

Single pool, dedicated miner:

bfgminer -o http://pool:port -u username -p password -I 9

Single pool, first card regular desktop, 3 other dedicated cards:

bfgminer -o http://pool:port -u username -p password -I d,9,9,9

Multiple pool, dedicated miner:

bfgminer -o http://pool1:port -u pool1username -p pool1password -o http://pool2:port -u pool2usernmae -p pool2password -I 9

Add overclocking settings, GPU and fan control for all cards:

bfgminer -o http://pool:port -u username -p password -I 9 --auto-fan --auto-gpu --gpu-engine 750-950 --gpu-memclock 300

Add overclocking settings, GPU and fan control with different engine settings for 4 cards:

bfgminer -o http://pool:port -u username -p password -I 9 --auto-fan --auto-gpu --gpu-engine 750-950,945,700-930,960 --gpu-memclock 300

Single pool with a standard http proxy, regular desktop:

bfgminer -o http://pool:port -x http://proxy:port -u username -p password

Single pool with a socks5 proxy, regular desktop:

bfgminer -o http://pool:port -x socks5://proxy:port -u username -p password

The list of proxy types are:
 http:    standard http 1.1 proxy
 socks4:  socks4 proxy
 socks5:  socks5 proxy
 socks4a: socks4a proxy
 socks5h: socks5 proxy using a hostname

Proxy support requires cURL version 7.21.7 or newer.

If you specify the --socks-proxy option to BFGMiner, it will only be applied to all pools
that don't specify their own proxy setting like above

READ WARNINGS AND DOCUMENTATION BELOW ABOUT OVERCLOCKING

On Linux you virtually always need to export your display settings before
starting to get all the cards recognised and/or temperature+clocking working:

export DISPLAY=:0

---

WHILE RUNNING:

The following options are available while running with a single keypress:

[P]ool management [G]PU management [S]ettings [D]isplay options [Q]uit

P gives you:

Current pool management strategy: Failover
[A]dd pool [R]emove pool [D]isable pool [E]nable pool
[C]hange management strategy [S]witch pool [I]nformation


S gives you:

[L]ongpoll: On
[Q]ueue: 1
[S]cantime: 60
[E]xpiry: 120
[R]etries: -1
[P]ause: 5
[W]rite config file


D gives you:

Toggle: [D]ebug [N]ormal [S]ilent [V]erbose [R]PC debug
[L]og interval [C]lear


Q quits the application.


G gives you something like:

GPU 0: [124.2 / 191.3 Mh/s] [Q:212  A:77  R:33  HW:0  E:36%  U:1.73/m]
Temp: 67.0 C
Fan Speed: 35% (2500 RPM)
Engine Clock: 960 MHz
Memory Clock: 480 Mhz
Vddc: 1.200 V
Activity: 93%
Powertune: 0%
Last initialised: [2011-09-06 12:03:56]
Thread 0: 62.4 Mh/s Enabled ALIVE
Thread 1: 60.2 Mh/s Enabled ALIVE

[E]nable [D]isable [R]estart GPU [C]hange settings
Or press any other key to continue


The running log shows output like this:

 [2012-10-12 18:02:20] Accepted f0c05469 Diff 1/1 GPU 0 pool 1
 [2012-10-12 18:02:22] Accepted 218ac982 Diff 7/1 GPU 1 pool 1
 [2012-10-12 18:02:23] Accepted d8300795 Diff 1/1 GPU 3 pool 1
 [2012-10-12 18:02:24] Accepted 122c1ff1 Diff 14/1 GPU 1 pool 1

The 8 byte hex value are the 2nd 8 bytes of the share being submitted to the
pool. The 2 diff values are the actual difficulty target that share reached
followed by the difficulty target the pool is currently asking for.

---
Also many issues and FAQs are covered in the forum thread
dedicated to this program,
	http://forum.bitcoin.org/index.php?topic=28402.0

The output line shows the following:
5s:1713.6 avg:1707.8 u:1710.2 Mh/s | A:729  R:8  HW:0  E:242%  U:22.53/m

Each column is as follows:
5s:  A 5 second exponentially decaying average hash rate
avg: An all time average hash rate
u:   An all time average hash rate based on actual accepted shares
A:   The number of Accepted shares
R:   The number of Rejected shares
HW:  The number of HardWare errors
E:   The Efficiency defined as number of shares returned / work item
U:   The Utility defined as the number of shares / minute

 GPU 1: 73.5C 2551RPM | 427.3/443.0/442.1Mh/s | A:8 R:0 HW:0 U:4.39/m

Each column is as follows:
Temperature (if supported)
Fanspeed (if supported)
A 5 second exponentially decaying average hash rate
An all time average hash rate
An all time average hash rate based on actual accepted shares
The number of accepted shares
The number of rejected shares
The number of hardware erorrs
The utility defines as the number of shares / minute

The BFGMiner status line shows:
 TQ: 1  ST: 1  SS: 0  DW: 0  NB: 1  GW: 301  LW: 8  GF: 1  RF: 1

TQ is Total Queued work items.
ST is STaged work items (ready to use).
SS is Stale Shares discarded (detected and not submitted so don't count as rejects)
DW is Discarded Work items (work from block no longer valid to work on)
NB is New Blocks detected on the network
GW is GetWork requested (work items from pools)
LW is Locally generated Work items
GF is Getwork Fail Occasions (server slow to provide work)
RF is Remote Fail occasions (server slow to accept work)

NOTE: Running intensities above 9 with current hardware is likely to only
diminish return performance even if the hash rate might appear better. A good
starting baseline intensity to try on dedicated miners is 9. Higher values are
there to cope with future improvements in hardware.


The block display shows:
Block: 0074c5e482e34a506d2a051a...  Started: [17:17:22]  Best share: 2.71K

This shows a short stretch of the current block, when the new block started,
and the all time best difficulty share you've submitted since starting cgminer
this time.


---
MULTIPOOL

FAILOVER STRATEGIES WITH MULTIPOOL:
A number of different strategies for dealing with multipool setups are
available. Each has their advantages and disadvantages so multiple strategies
are available by user choice, as per the following list:

FAILOVER:
The default strategy is failover. This means that if you input a number of
pools, it will try to use them as a priority list, moving away from the 1st
to the 2nd, 2nd to 3rd and so on. If any of the earlier pools recover, it will
move back to the higher priority ones.

ROUND ROBIN:
This strategy only moves from one pool to the next when the current one falls
idle and makes no attempt to move otherwise.

ROTATE:
This strategy moves at user-defined intervals from one active pool to the next,
skipping pools that are idle.

LOAD BALANCE:
This strategy sends work to all the pools to maintain optimum load. The most
efficient pools will tend to get a lot more shares. If any pool falls idle, the
rest will tend to take up the slack keeping the miner busy.

BALANCE:
This strategy monitors the amount of difficulty 1 shares solved for each pool
and uses it to try to end up doing the same amount of work for all pools.


---
LOGGING

BFGMiner will log to stderr if it detects stderr is being redirected to a file.
To enable logging simply add 2>logfile.txt to your command line and logfile.txt
will contain the logged output at the log level you specify (normal, verbose,
debug etc.)

In other words if you would normally use:
./bfgminer -o xxx -u yyy -p zzz
if you use
./bfgminer -o xxx -u yyy -p zzz 2>logfile.txt
it will log to a file called logfile.txt and otherwise work the same.

There is also the -m option on linux which will spawn a command of your choice
and pipe the output directly to that command.

The WorkTime details 'debug' option adds details on the end of each line
displayed for Accepted or Rejected work done. An example would be:

 <-00000059.ed4834a3 M:X D:1.0 G:17:02:38:0.405 C:1.855 (2.995) W:3.440 (0.000) S:0.461 R:17:02:47

The first 2 hex codes are the previous block hash, the rest are reported in
seconds unless stated otherwise:
The previous hash is followed by the getwork mode used M:X where X is one of
P:Pool, T:Test Pool, L:LP or B:Benchmark,
then D:d.ddd is the difficulty required to get a share from the work,
then G:hh:mm:ss:n.nnn, which is when the getwork or LP was sent to the pool and
the n.nnn is how long it took to reply,
followed by 'O' on it's own if it is an original getwork, or 'C:n.nnn' if it was
a clone with n.nnn stating how long after the work was recieved that it was cloned,
(m.mmm) is how long from when the original work was received until work started,
W:n.nnn is how long the work took to process until it was ready to submit,
(m.mmm) is how long from ready to submit to actually doing the submit, this is
usually 0.000 unless there was a problem with submitting the work,
S:n.nnn is how long it took to submit the completed work and await the reply,
R:hh:mm:ss is the actual time the work submit reply was received

If you start BFGMiner with the --sharelog option, you can get detailed
information for each share found. The argument to the option may be "-" for
standard output (not advisable with the ncurses UI), any valid positive number
for that file descriptor, or a filename.

To log share data to a file named "share.log", you can use either:
./bfgminer --sharelog 50 -o xxx -u yyy -p zzz 50>share.log
./bfgminer --sharelog share.log -o xxx -u yyy -p zzz

For every share found, data will be logged in a CSV (Comma Separated Value)
format:
    timestamp,disposition,target,pool,dev,thr,sharehash,sharedata
For example (this is wrapped, but it's all on one line for real):
    1335313090,reject,
    ffffffffffffffffffffffffffffffffffffffffffffffffffffffff00000000,
    http://localhost:8337,GPU0,0,
    6f983c918f3299b58febf95ec4d0c7094ed634bc13754553ec34fc3800000000,
    00000001a0980aff4ce4a96d53f4b89a2d5f0e765c978640fe24372a000001c5
    000000004a4366808f81d44f26df3d69d7dc4b3473385930462d9ab707b50498
    f681634a4f1f63d01a0cd43fb338000000000080000000000000000000000000
    0000000000000000000000000000000000000000000000000000000080020000

---
OVERCLOCKING WARNING AND INFORMATION

AS WITH ALL OVERCLOCKING TOOLS YOU ARE ENTIRELY RESPONSIBLE FOR ANY HARM YOU
MAY CAUSE TO YOUR HARDWARE. OVERCLOCKING CAN INVALIDATE WARRANTIES, DAMAGE
HARDWARE AND EVEN CAUSE FIRES. THE AUTHOR ASSUMES NO RESPONSIBILITY FOR ANY
DAMAGE YOU MAY CAUSE OR UNPLANNED CHILDREN THAT MAY OCCUR AS A RESULT.

The GPU monitoring, clocking and fanspeed control incorporated into BFGMiner
comes through use of the ATI Display Library. As such, it only supports ATI
GPUs. Even if ADL support is successfully built into BFGMiner, unless the card
and driver supports it, no GPU monitoring/settings will be available.

BFGMiner supports initial setting of GPU engine clock speed, memory clock
speed, voltage, fanspeed, and the undocumented powertune feature of 69x0+ GPUs.
The setting passed to BFGMiner is used by all GPUs unless separate values are
specified. All settings can all be changed within the menu on the fly on a
per-GPU basis.

For example:
--gpu-engine 950 --gpu-memclock 825

will try to set all GPU engine clocks to 950 and all memory clocks to 825,
while:
--gpu-engine 950,945,930,960 --gpu-memclock 300

will try to set the engine clock of card 0 to 950, 1 to 945, 2 to 930, 3 to
960 and all memory clocks to 300.

You can substitute 0 to leave the engine clock of a card at its default.
For example, to keep the 2nd GPU to its default clocks:
--gpu-engine 950,0,930,960 --gpu-memclock 300,0,300,300

AUTO MODES:
There are two "auto" modes in BFGMiner, --auto-fan and --auto-gpu. These can
be used independently of each other and are complementary. Both auto modes
are designed to safely change settings while trying to maintain a target
temperature. By default this is set to 75 degrees C but can be changed with:

--temp-target
e.g.
--temp-target 80
Sets all cards' target temperature to 80 degrees.

--temp-target 75,85
Sets card 0 target temperature to 75, and card 1 to 85 degrees.

AUTO FAN:
e.g.
--auto-fan (implies 85% upper limit)
--gpu-fan 25-85,65 --auto-fan

Fan control in auto fan works off the theory that the minimum possible fan
required to maintain an optimal temperature will use less power, make less
noise, and prolong the life of the fan. In auto-fan mode, the fan speed is
limited to 85% if the temperature is below "overheat" intentionally, as
higher fanspeeds on GPUs do not produce signficantly more cooling, yet
significanly shorten the lifespan of the fans. If temperature reaches the
overheat value, fanspeed will still be increased to 100%. The overheat value
is set to 85 degrees by default and can be changed with:

--temp-overheat
e.g.
--temp-overheat 75,85
Sets card 0 overheat threshold to 75 degrees and card 1 to 85.

AUTO GPU:
e.g.
--auto-gpu --gpu-engine 750-950
--auto-gpu --gpu-engine 750-950,945,700-930,960

GPU control in auto gpu tries to maintain as high a clock speed as possible
while not reaching overheat temperatures. As a lower clock speed limit,
the auto-gpu mode checks the GPU card's "normal" clock speed and will not go
below this unless you have manually set a lower speed in the range. Also,
unless a higher clock speed was specified at startup, it will not raise the
clockspeed. If the temperature climbs, fanspeed is adjusted and optimised
before GPU engine clockspeed is adjusted. If fan speed control is not available
or already optimal, then GPU clock speed is only decreased if it goes over
the target temperature by the hysteresis amount, which is set to 3 by default
and can be changed with:
--temp-hysteresis
If the temperature drops below the target temperature, and engine clock speed
is not at the highest level set at startup, BFGMiner will raise the clock speed.
If at any time you manually set an even higher clock speed successfully in
BFGMiner, it will record this value and use it as its new upper limit (and the
same for low clock speeds and lower limits). If the temperature goes over the
cutoff limit (95 degrees by default), BFGMiner will completely disable the GPU
from mining and it will not be re-enabled unless manually done so. The cutoff
temperature can be changed with:

--temp-cutoff
e.g.
--temp-cutoff 95,105
Sets card 0 cutoff temperature to 95 and card 1 to 105.

--gpu-memdiff -125
This setting will modify the memory speed whenever the GPU clock speed is
modified by --auto-gpu. In this example, it will set the memory speed to
be 125 Mhz lower than the GPU speed. This is useful for some cards like the
6970 which normally don't allow a bigger clock speed difference.


CHANGING SETTINGS:
When setting values, it is important to realise that even though the driver
may report the value was changed successfully, and the new card power profile
information contains the values you set it to, that the card itself may
refuse to use those settings. As the performance profile changes dynamically,
querying the "current" value on the card can be wrong as well. So when changing
values in BFGMiner, after a pause of 1 second, it will report to you the current
values where you should check that your change has taken. An example is that
6970 reference cards will accept low memory values but refuse to actually run
those lower memory values unless they're within 125 of the engine clock speed.
In that scenario, they usually set their real speed back to their default.

BFGMiner reports the so-called "safe" range of whatever it is you are modifying
when you ask to modify it on the fly. However, you can change settings to values
outside this range. Despite this, the card can easily refuse to accept your
changes, or worse, to accept your changes and then silently ignore them. So
there is absolutely to know how far to/from where/to it can set things safely or
otherwise, and there is nothing stopping you from at least trying to set them
outside this range. Being very conscious of these possible failures is why
BFGMiner will report back the current values for you to examine how exactly the
card has responded. Even within the reported range of accepted values by the
card, it is very easy to crash just about any card, so it cannot use those
values to determine what range to set. You have to provide something meaningful
manually for BFGMiner to work with through experimentation.

STARTUP / SHUTDOWN:
When BFGMiner starts up, it tries to read off the current profile information
for clock and fan speeds and stores these values. When quitting BFGMiner, it
will then try to restore the original values. Changing settings outside of
BFGMiner while it's running may be reset to the startup BFGMiner values when
BFGMiner shuts down because of this.

---

RPC API

For RPC API details see the API-README file

---

GPU DEVICE ISSUES and use of --gpu-map

GPUs mine with OpenCL software via the GPU device driver. This means you need
to have both an OpenCL SDK installed, and the GPU device driver RUNNING (i.e.
Xorg up and running configured for all devices that will mine on linux etc.)
Meanwhile, the hardware monitoring that BFGMiner offers for AMD devices relies
on the ATI Display Library (ADL) software to work. OpenCL DOES NOT TALK TO THE
ADL. There is no 100% reliable way to know that OpenCL devices are identical
to the ADL devices, as neither give off the same information. BFGMiner does its
best to correlate these devices based on the order that OpenCL and ADL numbers
them. It is possible that this will fail for the following reasons:

1. The device order is listed differently by OpenCL and ADL (rare), even if the
number of devices is the same.
2. There are more OpenCL devices than ADL. OpenCL stupidly sees one GPU as two
devices if you have two monitors connected to the one GPU.
3. There are more ADL devices than OpenCL. ADL devices include any ATI GPUs,
including ones that can't mine, like some older R4xxx cards.

To cope with this, the ADVANCED option for --gpu-map is provided with BFGMiner.
DO NOT USE THIS UNLESS YOU KNOW WHAT YOU ARE DOING. The default will work the
vast majority of the time unless you know you have a problem already.

To get useful information, start BFGMiner with just the -n option. You will get
output that looks like this:

[2012-04-25 13:17:34] CL Platform 0 vendor: Advanced Micro Devices, Inc.
[2012-04-25 13:17:34] CL Platform 0 name: AMD Accelerated Parallel Processing
[2012-04-25 13:17:34] CL Platform 0 version: OpenCL 1.1 AMD-APP (844.4)
[2012-04-25 13:17:34] Platform 0 devices: 3
[2012-04-25 13:17:34]   0       Tahiti
[2012-04-25 13:17:34]   1       Tahiti
[2012-04-25 13:17:34]   2       Cayman
[2012-04-25 13:17:34] GPU 0 AMD Radeon HD 7900 Series  hardware monitoring enabled
[2012-04-25 13:17:34] GPU 1 AMD Radeon HD 7900 Series  hardware monitoring enabled
[2012-04-25 13:17:34] GPU 2 AMD Radeon HD 6900 Series hardware monitoring enabled
[2012-04-25 13:17:34] 3 GPU devices max detected

Note the number of devices here match, and the order is the same. If devices 1
and 2 were different between Tahiti and Cayman, you could run BFGMiner with:
--gpu-map 2:1,1:2
And it would swap the monitoring it received from ADL device 1 and put it to
opencl device 2 and vice versa.

If you have 2 monitors connected to the first device it would look like this:

[2012-04-25 13:17:34] Platform 0 devices: 4
[2012-04-25 13:17:34]   0       Tahiti
[2012-04-25 13:17:34]   1       Tahiti
[2012-04-25 13:17:34]   2       Tahiti
[2012-04-25 13:17:34]   3       Cayman
[2012-04-25 13:17:34] GPU 0 AMD Radeon HD 7900 Series  hardware monitoring enabled
[2012-04-25 13:17:34] GPU 1 AMD Radeon HD 7900 Series  hardware monitoring enabled
[2012-04-25 13:17:34] GPU 2 AMD Radeon HD 6900 Series hardware monitoring enabled

To work around this, you would use:
-d 0 -d 2 -d 3 --gpu-map 2:1,3:2

If you have an older card as well as the rest it would look like this:

[2012-04-25 13:17:34] Platform 0 devices: 3
[2012-04-25 13:17:34]   0       Tahiti
[2012-04-25 13:17:34]   1       Tahiti
[2012-04-25 13:17:34]   2       Cayman
[2012-04-25 13:17:34] GPU 0 AMD Radeon HD 4500 Series  hardware monitoring enabled
[2012-04-25 13:17:34] GPU 1 AMD Radeon HD 7900 Series  hardware monitoring enabled
[2012-04-25 13:17:34] GPU 2 AMD Radeon HD 7900 Series  hardware monitoring enabled
[2012-04-25 13:17:34] GPU 3 AMD Radeon HD 6900 Series hardware monitoring enabled

To work around this you would use:
--gpu-map 0:1,1:2,2:3


---

FAQ

Q: BFGMiner segfaults when I change my shell window size.
A: Older versions of libncurses have a bug to do with refreshing a window
after a size change. Upgrading to a new version of curses will fix it.

Q: Can I mine on servers from different networks (eg smartcoin and bitcoin) at
the same time?
A: No, BFGMiner keeps a database of the block it's working on to ensure it does
not work on stale blocks, and having different blocks from two networks would
make it invalidate the work from each other.

Q: Can I change the intensity settings individually for each GPU?
A: Yes, pass a list separated by commas such as -I d,4,9,9

Q: Can I put multiple pools in the config file?
A: Yes, check the example.conf file. Alternatively, set up everything either on
the command line or via the menu after startup and choose settings->write
config file and the file will be loaded one each startup.

Q: The build fails with gcc is unable to build a binary.
A: Remove the "-march=native" component of your CFLAGS as your version of gcc
does not support it.

Q: The CPU usage is high.
A: The ATI drivers after 11.6 have a bug that makes them consume 100% of one
CPU core unnecessarily so downgrade to 11.6. Binding BFGMiner to one CPU core on
windows can minimise it to 100% (instead of more than one core). Driver version
11.11 on linux and 11.12 on windows appear to have fixed this issue. Note that
later drivers may have an apparent return of high CPU usage. Try
'export GPU_USE_SYNC_OBJECTS=1' on Linux before starting BFGMiner.

Q: Can you implement feature X?
A: I can, but time is limited, and people who donate are more likely to get
their feature requests implemented.

Q: My GPU hangs and I have to reboot it to get it going again?
A: The more aggressively the mining software uses your GPU, the less overclock
you will be able to run. You are more likely to hit your limits with BFGMiner
and you will find you may need to overclock your GPU less aggressively. The
software cannot be responsible and make your GPU hang directly. If you simply
cannot get it to ever stop hanging, try decreasing the intensity, and if even
that fails, try changing to the poclbm kernel with -k poclbm, though you will
sacrifice performance. BFGMiner is designed to try and safely restart GPUs as
much as possible, but NOT if that restart might actually crash the rest of the
GPUs mining, or even the machine. It tries to restart them with a separate
thread and if that separate thread dies, it gives up trying to restart any more
GPUs.

Q: Work keeps going to my backup pool even though my primary pool hasn't
failed?
A: BFGMiner checks for conditions where the primary pool is lagging and will
pass some work to the backup servers under those conditions. The reason for
doing this is to try its absolute best to keep the GPUs working on something
useful and not risk idle periods. You can disable this behaviour with the
option --failover-only.

Q: Is this a virus?
A: BFGMiner is being packaged with other trojan scripts and some antivirus
software is falsely accusing bfgminer.exe as being the actual virus, rather
than whatever it is being packaged with. If you installed BFGMiner yourself,
then you do not have a virus on your computer. Complain to your antivirus
software company. They seem to be flagging even source code now from BFGMiner
as viruses, even though text source files can't do anything by themself.

Q: Can you modify the display to include more of one thing in the output and
less of another, or can you change the quiet mode or can you add yet another
output mode?
A: Everyone will always have their own view of what's important to monitor.
The defaults are very sane and I have very little interest in changing this
any further.

Q: Can you change the autofan/autogpu to change speeds in a different manner?
A: The defaults are sane and safe. I'm not interested in changing them
further. The starting fan speed is set to 50% in auto-fan mode as a safety
precaution.

Q: Why is my efficiency above/below 100%?
A: Efficiency simply means how many shares you return for the amount of work
you request. It does not correlate with efficient use of your hardware, and is
a measure of a combination of hardware speed, block luck, pool design and other
factors

Q: What are the best parameters to pass for X pool/hardware/device.
A: Virtually always, the DEFAULT parameters give the best results. Most user
defined settings lead to worse performance. The ONLY thing most users should
need to set is the Intensity.

Q: What happened to CPU mining?
A: Being increasingly irrelevant for most users, and a maintenance issue, it is
no longer under active development and will not be supported unless someone
steps up to help maintain it. No binary builds supporting CPU mining will be
released but CPU mining can be built into BFGMiner when it is compiled.

Q: I upgraded BFGMiner version and my hashrate suddenly dropped!
A: No, you upgraded your SDK version unwittingly between upgrades of BFGMiner
and that caused  your hashrate to drop. See the next question.

Q: I upgraded my ATI driver/SDK/BFGMiner and my hashrate suddenly dropped!
A: The hashrate performance in BFGMiner is tied to the version of the ATI SDK
that is installed only for the very first time BFGMiner is run. This generates
binaries that are used by the GPU every time after that. Any upgrades to the
SDK after that time will have no effect on the binaries. However, if you
install a fresh version of BFGMiner, and have since upgraded your SDK, new
binaries will be built. It is known that the 2.6 ATI SDK has a huge hashrate
penalty on generating new binaries. It is recommended to not use this SDK at
this time unless you are using an ATI 7xxx card that needs it.

Q: Which ATI SDK is the best for BFGMiner?
A: At the moment, versions 2.4 and 2.5 work the best. If you are forced to use
the 2.6 SDK, the phatk kernel will perform poorly, while the diablo or my
custom modified poclbm kernel are optimised for it.

Q: I have multiple SDKs installed, can I choose which one it uses?
A: Run bfgminer with the -n option and it will list all the platforms currently
installed. Then you can tell BFGMiner which platform to use with --gpu-platform.

Q: GUI version?
A: No. The RPC interface makes it possible for someone else to write one
though.

Q: I'm having an issue. What debugging information should I provide?
A: Start BFGMiner with your regular commands and add -D -T --verbose and provide
the full startup output and a summary of your hardware, operating system, ATI
driver version and ATI stream version.

Q: BFGMiner reports no devices or only one device on startup on Linux although
I have multiple devices and drivers+SDK installed properly?
A: Try "export DISPLAY=:0" before running BFGMiner.

Q: My network gets slower and slower and then dies for a minute?
A; Try the --net-delay option.

Q: How do I tune for p2pool?
A: p2pool has very rapid expiration of work and new blocks, it is suggested you
decrease intensity by 1 from your optimal value, and decrease GPU threads to 1
with -g 1. It is also recommended to use --failover-only since the work is
effectively like a different block chain. If mining with a minirig, it is worth
adding the --bfl-range option.

Q: Are kernels from other mining software useable in BFGMiner?
A: No, the APIs are slightly different between the different software and they
will not work.

Q: I run PHP on windows to access the API with the example miner.php. Why does
it fail when php is installed properly but I only get errors about Sockets not
working in the logs?
A: http://us.php.net/manual/en/sockets.installation.php

Q: What is a PGA?
A: At the moment, BFGMiner supports 4 FPGAs: BitForce, Icarus, ModMiner, and Ztex.
They are Field-Programmable Gate Arrays that have been programmed to do Bitcoin
mining. Since the acronym needs to be only 3 characters, the "Field-" part has
been skipped.

Q: How do I get my BFL/Icarus/Lancelot/Cairnsmore device to auto-recognise?
A: On linux, if the /dev/ttyUSB* devices don't automatically appear, the only
thing that needs to be done is to load the driver for them:
BFL: sudo modprobe ftdi_sio vendor=0x0403 product=0x6014
Icarus: sudo modprobe pl2303 vendor=0x067b product=0x230
Lancelot: sudo modprobe ftdi_sio vendor=0x0403 product=0x6001
Cairnsmore: sudo modprobe ftdi_sio product=0x8350 vendor=0x0403
On windows you must install the pl2303 or ftdi driver required for the device
pl2303: http://prolificusa.com/pl-2303hx-drivers/
ftdi: http://www.ftdichip.com/Drivers/VCP.htm

Q: On linux I can see the /dev/ttyUSB* devices for my ICA/BFL/MMQ FPGA, but
BFGMiner can't mine on them
A: Make sure you have the required priviledges to access the /dev/ttyUSB* devices:
 sudo ls -las /dev/ttyUSB*
will give output like:
 0 crw-rw---- 1 root dialout 188, 0 2012-09-11 13:49 /dev/ttyUSB0
This means your account must have the group 'dialout' or root priviledges
To permanently give your account the 'dialout' group:
 sudo usermod -G dialout -a `whoami`
Then logout and back in again

Q: What is stratum and how do I use it?
A: Stratum is a protocol designed to reduce resources for mining pools at the
cost of keeping the miner in the dark and blindly transferring his mining
authority to the pool. It is a return to the problems of the old centralized
"getwork" protocol, but capable of scaling to hardware of any speed like the
standard GBT protocol. If a pool uses stratum instead of GBT, BFGMiner
will automatically detect it and switch to the support as advertised if it can.
Stratum uses direct TCP connections to the pool and thus it will NOT currently
work through a http proxy but will work via a socks proxy if you need to use
one. If you input the stratum port directly into your configuration, or use the
special prefix "stratum+tcp://" instead of "http://", BFGMiner will ONLY try to
use stratum protocol mining.

---

This code is provided entirely free of charge by the programmer in his spare
time so donations would be greatly appreciated. Please consider donating to the
address below.

Luke-Jr <luke-jr+bfgminer@utopios.org>
1QATWksNFGeUJCWBrN4g6hGM178Lovm7Wh<|MERGE_RESOLUTION|>--- conflicted
+++ resolved
@@ -132,13 +132,9 @@
 --api-network       Allow API (if enabled) to listen on/for any address (default: only 127.0.0.1)
 --api-port          Port number of miner API (default: 4028)
 --balance           Change multipool strategy from failover to even share balance
-<<<<<<< HEAD
 --benchmark         Run BFGMiner in benchmark mode - produces no shares
 --coinbase-sig <arg> Set coinbase signature when possible
-=======
---benchmark         Run cgminer in benchmark mode - produces no shares
 --compact           Use compact display without per device statistics
->>>>>>> d97e19f1
 --debug|-D          Enable debug output
 --debuglog          Enable debug logging
 --expiry|-E <arg>   Upper bound on how many seconds after getting work we consider a share from it stale (default: 120)
