
This is a multi-threaded multi-pool FPGA, GPU and CPU miner with ATI GPU
monitoring, (over)clocking and fanspeed support for bitcoin and derivative
coins. Do not use on multiple block chains at the same time!

This code is provided entirely free of charge by the programmer in his spare
time so donations would be greatly appreciated. Please consider donating to the
address below.

Luke-Jr <luke-jr+bfgminer@utopios.org>
1QATWksNFGeUJCWBrN4g6hGM178Lovm7Wh

DOWNLOADS:

http://luke.dashjr.org/programs/bitcoin/files/bfgminer

GIT TREE:

https://github.com/luke-jr/bfgminer

Bug reports:

https://github.com/luke-jr/bfgminer/issues

IRC Channel:

irc://irc.freenode.net/eligius

License: GPLv3.  See COPYING for details.

READ EXECUTIVE SUMMARY BELOW FOR FIRST TIME USERS!

Dependencies:
	curl dev library    http://curl.haxx.se/libcurl/
	(libcurl4-openssl-dev)

	curses dev library
	(libncurses5-dev or libpdcurses on WIN32)

	autoconf            http://www.gnu.org/software/autoconf/
	automake            http://www.gnu.org/software/automake/
	pkg-config          http://www.freedesktop.org/wiki/Software/pkg-config
	libtool             http://www.gnu.org/software/libtool/

	jansson 2.0+        http://www.digip.org/jansson/
	(libjansson-dev)

	yasm 1.0.1+         http://yasm.tortall.net/
	(yasm is optional, gives assembly routines for CPU mining)

	AMD APP SDK         http://developer.amd.com/tools/heterogeneous-computing/amd-accelerated-parallel-processing-app-sdk/
	(This sdk is mandatory for GPU mining)

	udev dev library    http://www.freedesktop.org/software/systemd/libudev/
	(libudev-dev - only required for multi-FPGA auto-detection on Linux)

	usb dev library     http://www.libusb.org/
	(libusb-dev  - only required for Ztex support)


BFGMiner specific configuration options:
	--enable-cpumining      Build with cpu mining support(default disabled)
	--disable-opencl        Build without support for OpenCL (default enabled)
	--disable-adl           Build without ADL monitoring (default enabled)
	--disable-bitforce      Compile support for BitForce (default enabled)
	--disable-icarus        Compile support for Icarus (default enabled)
	--disable-modminer      Compile support for ModMiner (default enabled)
	--disable-ztex          Compile support for Ztex (default if libusb)
	--enable-scrypt         Compile support for scrypt mining (default disabled)
	--without-curses        Compile support for curses TUI (default enabled)
	--without-libudev       Autodetect FPGAs using libudev (default enabled)

<<<<<<< HEAD
---

To build with GPU mining support:

Install AMD APP sdk, ideal version (see FAQ!) - put it into a system location.
Download the correct version for either 32 bit or 64 bit from here:
	http://developer.amd.com/sdks/AMDAPPSDK/downloads/Pages/default.aspx
=======
Basic *nix build instructions:
	To build with GPU mining support:
	Install AMD APP sdk, ideal version (see FAQ!) - no official place to
	install it so just keep track of where it is if you're not installing
	the include files and library files into the system directory.
	(Do NOT install the ati amd sdk if you are on nvidia.)

The easiest way to install the ATI AMD SPP sdk on linux is to actually put it
into a system location. Then building will be simpler. Download the correct
version for either 32 bit or 64 bit from here:
	http://developer.amd.com/tools/heterogeneous-computing/amd-accelerated-parallel-processing-app-sdk/downloads/
>>>>>>> c6aa981c

This will give you a file with a name like AMD-APP-SDK-v2.4-lnx64.tgz

Then:

sudo -i
cd /opt
tar xf /path/to/AMD-APP-SDK-v2.4-lnx64.tgz
cd /
tar xf /opt/AMD-APP-SDK-v2.4-lnx64/icd-registration.tgz
ln -s /opt/AMD-APP-SDK-v2.4-lnx64/include/CL /usr/include
ln -s /opt/AMD-APP-SDK-v2.4-lnx64/lib/x86_64/* /usr/lib/
ldconfig

If you are on 32 bit, x86_64 in the 2nd last line should be x86

Basic *nix build instructions:

./autogen.sh    # only needed if building from git repo
./configure     # NOT needed if autogen.sh used
make

Native WIN32 build instructions: see windows-build.txt

If you build BFGMiner from source, it is recommended that you run it from the
build directory. On *nix, you will usually need to prepend your command with a
path like this (if you are in the bfgminer directory already): ./bfgminer

---

Usage instructions:  Run "bfgminer --help" to see options:

Usage: . [-atDdGCgIKklmpPQqrRsTouvwOchnV] 
Options for both config file and command line:
--api-allow         Allow API access (if enabled) only to the given list of [W:]IP[/Prefix] address[/subnets]
                    This overrides --api-network and you must specify 127.0.0.1 if it is required
                    W: in front of the IP address gives that address privileged access to all api commands
--api-description   Description placed in the API status header (default: BFGMiner version)
--api-groups        API one letter groups G:cmd:cmd[,P:cmd:*...]
                    See API-README for usage
--api-listen        Listen for API requests (default: disabled)
                    By default any command that does not just display data returns access denied
                    See --api-allow to overcome this
--api-network       Allow API (if enabled) to listen on/for any address (default: only 127.0.0.1)
--api-port          Port number of miner API (default: 4028)
--balance           Change multipool strategy from failover to even share balance
--benchmark         Run BFGMiner in benchmark mode - produces no shares
--coinbase-sig <arg> Set coinbase signature when possible
--debug|-D          Enable debug output
--debuglog          Enable debug logging
--expiry|-E <arg>   Upper bound on how many seconds after getting work we consider a share from it stale (default: 120)
--failover-only     Don't leak work to backup pools when primary pool is lagging
--kernel-path|-K <arg> Specify a path to where bitstream and kernel files are (default: "/usr/local/bin")
--load-balance      Change multipool strategy from failover to efficiency based balance
--log|-l <arg>      Interval in seconds between log output (default: 5)
--monitor|-m <arg>  Use custom pipe cmd for output messages
--net-delay         Impose small delays in networking to not overload slow routers
--no-gbt            Disable getblocktemplate support
--no-longpoll       Disable X-Long-Polling support
--no-pool-disable   Do not automatically disable pools that continually reject shares
--no-submit-stale   Don't submit shares if they are detected as stale
--pass|-p <arg>     Password for bitcoin JSON-RPC server
--per-device-stats  Force verbose mode and output per-device statistics
--pool-proxy|-x     Proxy URI to use for connecting to just the previous-defined pool
--protocol-dump|-P  Verbose dump of protocol-level activities
--queue|-Q <arg>    Minimum number of work items to have queued (0 - 10) (default: 1)
--quiet|-q          Disable logging output, display status and errors
--real-quiet        Disable all output
--remove-disabled   Remove disabled devices entirely, as if they didn't exist
--retries <arg>     Number of times to retry failed submissions before giving up (-1 means never) (default: -1)
--rotate <arg>      Change multipool strategy from failover to regularly rotate at N minutes (default: 0)
--round-robin       Change multipool strategy from failover to round robin on failure
--scan-time|-s <arg> Upper bound on time spent scanning current work, in seconds (default: 60)
--sched-start <arg> Set a time of day in HH:MM to start mining (a once off without a stop time)
--sched-stop <arg>  Set a time of day in HH:MM to stop mining (will quit without a start time)
--scrypt            Use the scrypt algorithm for mining (non-bitcoin)
--sharelog <arg>    Append share log to file
--shares <arg>      Quit after mining N shares (default: unlimited)
--socks-proxy <arg> Set socks4 proxy (host:port) for all pools without a proxy specified
--submit-threads    Maximum number of share submission threads (default: 64)
--syslog            Use system log for output messages (default: standard error)
--temp-cutoff <arg> Temperature where a device will be automatically disabled, one value or comma separated list (default: 95)
--temp-hysteresis <arg> Set how much the temperature can fluctuate outside limits when automanaging speeds (default: 3)
--temp-target <arg> Target temperature when automatically managing fan and clock speeds
--text-only|-T      Disable ncurses formatted screen output
--url|-o <arg>      URL for bitcoin JSON-RPC server
--user|-u <arg>     Username for bitcoin JSON-RPC server
--verbose           Log verbose output to stderr as well as status output
--userpass|-O <arg> Username:Password pair for bitcoin JSON-RPC server
Options for command line only:
--config|-c <arg>   Load a JSON-format configuration file
See example.conf for an example configuration.
--help|-h           Print this message
--version|-V        Display version and exit


GPU only options:

--auto-fan          Automatically adjust all GPU fan speeds to maintain a target temperature
--auto-gpu          Automatically adjust all GPU engine clock speeds to maintain a target temperature
--device|-d <arg>   Select device to use, (Use repeat -d for multiple devices, default: all)
--disable-gpu|-G    Disable GPU mining even if suitable devices exist
--gpu-threads|-g <arg> Number of threads per GPU (1 - 10) (default: 2)
--gpu-dyninterval <arg> Set the refresh interval in ms for GPUs using dynamic intensity (default: 7)
--gpu-engine <arg>  GPU engine (over)clock range in MHz - one value, range and/or comma separated list (e.g. 850-900,900,750-850)
--gpu-fan <arg>     GPU fan percentage range - one value, range and/or comma separated list (e.g. 25-85,85,65)
--gpu-map <arg>     Map OpenCL to ADL device order manually, paired CSV (e.g. 1:0,2:1 maps OpenCL 1 to ADL 0, 2 to 1)
--gpu-memclock <arg> Set the GPU memory (over)clock in MHz - one value for all or separate by commas for per card.
--gpu-memdiff <arg> Set a fixed difference in clock speed between the GPU and memory in auto-gpu mode
--gpu-platform <arg> Select OpenCL platform ID to use for GPU mining
--gpu-powertune <arg> Set the GPU powertune percentage - one value for all or separate by commas for per card.
--gpu-reorder       Attempt to reorder GPU devices according to PCI Bus ID
--gpu-vddc <arg>    Set the GPU voltage in Volts - one value for all or separate by commas for per card.
--intensity|-I <arg> Intensity of GPU scanning (d or -10 -> 10, default: d to maintain desktop interactivity)
--kernel|-k <arg>   Override kernel to use (diablo, poclbm, phatk or diakgcn) - one value or comma separated
--ndevs|-n          Enumerate number of detected GPUs and exit
--no-adl            Disable the ATI display library used for monitoring and setting GPU parameters
--no-restart        Do not attempt to restart GPUs that hang
--temp-overheat <arg> Overheat temperature when automatically managing fan and GPU speeds (default: 85)
--vectors|-v <arg>  Override detected optimal vector (1, 2 or 4) - one value or comma separated list
--worksize|-w <arg> Override detected optimal worksize - one value or comma separated list


SCRYPT only options:

--lookup-gap <arg>  Set GPU lookup gap for scrypt mining, comma separated
--thread-concurrency <arg> Set GPU thread concurrency for scrypt mining, comma separated

See SCRYPT-README for more information regarding (non-bitcoin) scrypt mining.


FPGA mining boards(BitForce, Icarus, ModMiner, Ztex) only options:

--scan-serial|-S <arg> Serial port to probe for FPGA mining device

This option is only for BitForce, Icarus, and/or ModMiner FPGAs

To use FPGAs, you will need to be sure the user BFGMiner is running as has
appropriate permissions. This varies by operating system.
On Gentoo: sudo usermod <username> -a -G uucp
On Ubuntu: sudo usermod <username> -a -G dialout
Note that on GNU/Linux systems, you will usually need to login again before
group changes take effect.

By default, BFGMiner will scan for autodetected FPGAs unless at least one
-S is specified for that driver. If you specify -S and still want BFGMiner
to scan, you must also use "-S auto". If you want to prevent BFGMiner from
scanning without specifying a device, you can use "-S noauto". Note that
presently, autodetection only works on Linux, and might only detect one
device depending on the version of udev being used. If you want to scan all
serial ports, you can use "-S all"; note that this may write data to
non-mining devices which may then behave in unexpected ways!

On linux <arg> is usually of the format /dev/ttyUSBn
On windows <arg> is usually of the format \\.\COMn
(where n = the correct device number for the FPGA device)

The official supplied binaries are compiled with support for all FPGAs.
To force the code to only attempt detection with a specific driver,
prepend the argument with the driver name followed by a colon.
For example, "icarus:/dev/ttyUSB0" or "bitforce:\\.\COM5"
or using the short name: "ica:/dev/ttyUSB0" or "bfl:\\.\COM5"

For other FPGA details see the FPGA-README


CPU only options (not included in binaries):

--algo|-a <arg>     Specify sha256 implementation for CPU mining:
        auto            Benchmark at startup and pick fastest algorithm
        c               Linux kernel sha256, implemented in C
        4way            tcatm's 4-way SSE2 implementation
        via             VIA padlock implementation
        cryptopp        Crypto++ C/C++ implementation
        sse2_64         SSE2 64 bit implementation for x86_64 machines
        sse4_64         SSE4.1 64 bit implementation for x86_64 machines (default: sse2_64)
--cpu-threads|-t <arg> Number of miner CPU threads (default: 4)
--enable-cpu|-C     Enable CPU mining with other mining (default: no CPU mining if other devices exist)



---

EXECUTIVE SUMMARY ON USAGE:

After saving configuration from the menu, you do not need to give BFGMiner any
arguments and it will load your configuration.

Any configuration file may also contain a single
	"include" : "filename"
to recursively include another configuration file.
Writing the configuration will save all settings from all files in the output.


Single pool, regular desktop:

bfgminer -o http://pool:port -u username -p password

Single pool, dedicated miner:

bfgminer -o http://pool:port -u username -p password -I 9

Single pool, first card regular desktop, 3 other dedicated cards:

bfgminer -o http://pool:port -u username -p password -I d,9,9,9

Multiple pool, dedicated miner:

bfgminer -o http://pool1:port -u pool1username -p pool1password -o http://pool2:port -u pool2usernmae -p pool2password -I 9

Add overclocking settings, GPU and fan control for all cards:

bfgminer -o http://pool:port -u username -p password -I 9 --auto-fan --auto-gpu --gpu-engine 750-950 --gpu-memclock 300

Add overclocking settings, GPU and fan control with different engine settings for 4 cards:

bfgminer -o http://pool:port -u username -p password -I 9 --auto-fan --auto-gpu --gpu-engine 750-950,945,700-930,960 --gpu-memclock 300

Single pool with a standard http proxy, regular desktop:

bfgminer -o http://pool:port -x http://proxy:port -u username -p password

Single pool with a socks5 proxy, regular desktop:

bfgminer -o http://pool:port -x socks5://proxy:port -u username -p password

The list of proxy types are:
 http:    standard http 1.1 proxy
 socks4:  socks4 proxy
 socks5:  socks5 proxy
 socks4a: socks4a proxy
 socks5h: socks5 proxy using a hostname

Proxy support requires cURL version 7.21.7 or newer.

If you specify the --socks-proxy option to BFGMiner, it will only be applied to all pools
that don't specify their own proxy setting like above

READ WARNINGS AND DOCUMENTATION BELOW ABOUT OVERCLOCKING

On Linux you virtually always need to export your display settings before
starting to get all the cards recognised and/or temperature+clocking working:

export DISPLAY=:0

---

WHILE RUNNING:

The following options are available while running with a single keypress:

[P]ool management [G]PU management [S]ettings [D]isplay options [Q]uit

P gives you:

Current pool management strategy: Failover
[A]dd pool [R]emove pool [D]isable pool [E]nable pool
[C]hange management strategy [S]witch pool [I]nformation


S gives you:

[L]ongpoll: On
[Q]ueue: 1
[S]cantime: 60
[E]xpiry: 120
[R]etries: -1
[P]ause: 5
[W]rite config file


D gives you:

Toggle: [D]ebug [N]ormal [S]ilent [V]erbose [R]PC debug
[L]og interval [C]lear


Q quits the application.


G gives you something like:

GPU 0: [124.2 / 191.3 Mh/s] [Q:212  A:77  R:33  HW:0  E:36%  U:1.73/m]
Temp: 67.0 C
Fan Speed: 35% (2500 RPM)
Engine Clock: 960 MHz
Memory Clock: 480 MHz
Vddc: 1.200 V
Activity: 93%
Powertune: 0%
Last initialised: [2011-09-06 12:03:56]
Thread 0: 62.4 Mh/s Enabled ALIVE
Thread 1: 60.2 Mh/s Enabled ALIVE

[E]nable [D]isable [R]estart GPU [C]hange settings
Or press any other key to continue


---
Also many issues and FAQs are covered in the forum thread
dedicated to this program,
	http://forum.bitcoin.org/index.php?topic=28402.0

The output line shows the following:
5s:1713.6 avg:1707.8 u:1710.2 Mh/s | A:729  R:8  HW:0  E:242%  U:22.53/m

Each column is as follows:
5s:  A 5 second exponentially decaying average hash rate
avg: An all time average hash rate
u:   An all time average hash rate based on actual accepted shares
A:   The number of Accepted shares
R:   The number of Rejected shares
HW:  The number of HardWare errors
E:   The Efficiency defined as number of shares returned / work item
U:   The Utility defined as the number of shares / minute

 GPU 1: 73.5C 2551RPM | 427.3/443.0/442.1Mh/s | A:8 R:0 HW:0 U:4.39/m

Each column is as follows:
Temperature (if supported)
Fanspeed (if supported)
A 5 second exponentially decaying average hash rate
An all time average hash rate
An all time average hash rate based on actual accepted shares
The number of accepted shares
The number of rejected shares
The number of hardware erorrs
The utility defines as the number of shares / minute

The BFGMiner status line shows:
 TQ: 1  ST: 1  SS: 0  DW: 0  NB: 1  GW: 301  LW: 8  GF: 1  RF: 1

TQ is Total Queued work items.
ST is STaged work items (ready to use).
SS is Stale Shares discarded (detected and not submitted so don't count as rejects)
DW is Discarded Work items (work from block no longer valid to work on)
NB is New Blocks detected on the network
GW is GetWork requested (work items from pools)
LW is Locally generated Work items
GF is Getwork Fail Occasions (server slow to provide work)
RF is Remote Fail occasions (server slow to accept work)

NOTE: Running intensities above 9 with current hardware is likely to only
diminish return performance even if the hash rate might appear better. A good
starting baseline intensity to try on dedicated miners is 9. Higher values are
there to cope with future improvements in hardware.

---
MULTIPOOL

FAILOVER STRATEGIES WITH MULTIPOOL:
A number of different strategies for dealing with multipool setups are
available. Each has their advantages and disadvantages so multiple strategies
are available by user choice, as per the following list:

FAILOVER:
The default strategy is failover. This means that if you input a number of
pools, it will try to use them as a priority list, moving away from the 1st
to the 2nd, 2nd to 3rd and so on. If any of the earlier pools recover, it will
move back to the higher priority ones.

ROUND ROBIN:
This strategy only moves from one pool to the next when the current one falls
idle and makes no attempt to move otherwise.

ROTATE:
This strategy moves at user-defined intervals from one active pool to the next,
skipping pools that are idle.

LOAD BALANCE:
This strategy sends work to all the pools to maintain optimum load. The most
efficient pools will tend to get a lot more shares. If any pool falls idle, the
rest will tend to take up the slack keeping the miner busy.

BALANCE:
This strategy monitors the amount of difficulty 1 shares solved for each pool
and uses it to try to end up doing the same amount of work for all pools.


---
LOGGING

BFGMiner will log to stderr if it detects stderr is being redirected to a file.
To enable logging simply add 2>logfile.txt to your command line and logfile.txt
will contain the logged output at the log level you specify (normal, verbose,
debug etc.)

In other words if you would normally use:
./bfgminer -o xxx -u yyy -p zzz
if you use
./bfgminer -o xxx -u yyy -p zzz 2>logfile.txt
it will log to a file called logfile.txt and otherwise work the same.

There is also the -m option on linux which will spawn a command of your choice
and pipe the output directly to that command.

The WorkTime details 'debug' option adds details on the end of each line
displayed for Accepted or Rejected work done. An example would be:

 <-00000059.ed4834a3 M:X D:1.0 G:17:02:38:0.405 C:1.855 (2.995) W:3.440 (0.000) S:0.461 R:17:02:47

The first 2 hex codes are the previous block hash, the rest are reported in
seconds unless stated otherwise:
The previous hash is followed by the getwork mode used M:X where X is one of
P:Pool, T:Test Pool, L:LP or B:Benchmark,
then D:d.ddd is the difficulty required to get a share from the work,
then G:hh:mm:ss:n.nnn, which is when the getwork or LP was sent to the pool and
the n.nnn is how long it took to reply,
followed by 'O' on it's own if it is an original getwork, or 'C:n.nnn' if it was
a clone with n.nnn stating how long after the work was recieved that it was cloned,
(m.mmm) is how long from when the original work was received until work started,
W:n.nnn is how long the work took to process until it was ready to submit,
(m.mmm) is how long from ready to submit to actually doing the submit, this is
usually 0.000 unless there was a problem with submitting the work,
S:n.nnn is how long it took to submit the completed work and await the reply,
R:hh:mm:ss is the actual time the work submit reply was received

If you start BFGMiner with the --sharelog option, you can get detailed
information for each share found. The argument to the option may be "-" for
standard output (not advisable with the ncurses UI), any valid positive number
for that file descriptor, or a filename.

To log share data to a file named "share.log", you can use either:
./bfgminer --sharelog 50 -o xxx -u yyy -p zzz 50>share.log
./bfgminer --sharelog share.log -o xxx -u yyy -p zzz

For every share found, data will be logged in a CSV (Comma Separated Value)
format:
    timestamp,disposition,target,pool,dev,thr,sharehash,sharedata
For example (this is wrapped, but it's all on one line for real):
    1335313090,reject,
    ffffffffffffffffffffffffffffffffffffffffffffffffffffffff00000000,
    http://localhost:8337,GPU0,0,
    6f983c918f3299b58febf95ec4d0c7094ed634bc13754553ec34fc3800000000,
    00000001a0980aff4ce4a96d53f4b89a2d5f0e765c978640fe24372a000001c5
    000000004a4366808f81d44f26df3d69d7dc4b3473385930462d9ab707b50498
    f681634a4f1f63d01a0cd43fb338000000000080000000000000000000000000
    0000000000000000000000000000000000000000000000000000000080020000

---
OVERCLOCKING WARNING AND INFORMATION

AS WITH ALL OVERCLOCKING TOOLS YOU ARE ENTIRELY RESPONSIBLE FOR ANY HARM YOU
MAY CAUSE TO YOUR HARDWARE. OVERCLOCKING CAN INVALIDATE WARRANTIES, DAMAGE
HARDWARE AND EVEN CAUSE FIRES. THE AUTHOR ASSUMES NO RESPONSIBILITY FOR ANY
DAMAGE YOU MAY CAUSE OR UNPLANNED CHILDREN THAT MAY OCCUR AS A RESULT.

The GPU monitoring, clocking and fanspeed control incorporated into BFGMiner
comes through use of the ATI Display Library. As such, it only supports ATI
GPUs. Even if ADL support is successfully built into BFGMiner, unless the card
and driver supports it, no GPU monitoring/settings will be available.

BFGMiner supports initial setting of GPU engine clock speed, memory clock
speed, voltage, fanspeed, and the undocumented powertune feature of 69x0+ GPUs.
The setting passed to BFGMiner is used by all GPUs unless separate values are
specified. All settings can all be changed within the menu on the fly on a
per-GPU basis.

For example:
--gpu-engine 950 --gpu-memclock 825

will try to set all GPU engine clocks to 950 and all memory clocks to 825,
while:
--gpu-engine 950,945,930,960 --gpu-memclock 300

will try to set the engine clock of card 0 to 950, 1 to 945, 2 to 930, 3 to
960 and all memory clocks to 300.

You can substitute 0 to leave the engine clock of a card at its default.
For example, to keep the 2nd GPU to its default clocks:
--gpu-engine 950,0,930,960 --gpu-memclock 300,0,300,300

AUTO MODES:
There are two "auto" modes in BFGMiner, --auto-fan and --auto-gpu. These can
be used independently of each other and are complementary. Both auto modes
are designed to safely change settings while trying to maintain a target
temperature. By default this is set to 75 degrees C but can be changed with:

--temp-target
e.g.
--temp-target 80
Sets all cards' target temperature to 80 degrees.

--temp-target 75,85
Sets card 0 target temperature to 75, and card 1 to 85 degrees.

AUTO FAN:
e.g.
--auto-fan (implies 85% upper limit)
--gpu-fan 25-85,65 --auto-fan

Fan control in auto fan works off the theory that the minimum possible fan
required to maintain an optimal temperature will use less power, make less
noise, and prolong the life of the fan. In auto-fan mode, the fan speed is
limited to 85% if the temperature is below "overheat" intentionally, as
higher fanspeeds on GPUs do not produce signficantly more cooling, yet
significanly shorten the lifespan of the fans. If temperature reaches the
overheat value, fanspeed will still be increased to 100%. The overheat value
is set to 85 degrees by default and can be changed with:

--temp-overheat
e.g.
--temp-overheat 75,85
Sets card 0 overheat threshold to 75 degrees and card 1 to 85.

AUTO GPU:
e.g.
--auto-gpu --gpu-engine 750-950
--auto-gpu --gpu-engine 750-950,945,700-930,960

GPU control in auto gpu tries to maintain as high a clock speed as possible
while not reaching overheat temperatures. As a lower clock speed limit,
the auto-gpu mode checks the GPU card's "normal" clock speed and will not go
below this unless you have manually set a lower speed in the range. Also,
unless a higher clock speed was specified at startup, it will not raise the
clockspeed. If the temperature climbs, fanspeed is adjusted and optimised
before GPU engine clockspeed is adjusted. If fan speed control is not available
or already optimal, then GPU clock speed is only decreased if it goes over
the target temperature by the hysteresis amount, which is set to 3 by default
and can be changed with:
--temp-hysteresis
If the temperature drops below the target temperature, and engine clock speed
is not at the highest level set at startup, BFGMiner will raise the clock speed.
If at any time you manually set an even higher clock speed successfully in
BFGMiner, it will record this value and use it as its new upper limit (and the
same for low clock speeds and lower limits). If the temperature goes over the
cutoff limit (95 degrees by default), BFGMiner will completely disable the GPU
from mining and it will not be re-enabled unless manually done so. The cutoff
temperature can be changed with:

--temp-cutoff
e.g.
--temp-cutoff 95,105
Sets card 0 cutoff temperature to 95 and card 1 to 105.

--gpu-memdiff -125
This setting will modify the memory speed whenever the GPU clock speed is
modified by --auto-gpu. In this example, it will set the memory speed to
be 125 MHz lower than the GPU speed. This is useful for some cards like the
6970 which normally don't allow a bigger clock speed difference.


CHANGING SETTINGS:
When setting values, it is important to realise that even though the driver
may report the value was changed successfully, and the new card power profile
information contains the values you set it to, that the card itself may
refuse to use those settings. As the performance profile changes dynamically,
querying the "current" value on the card can be wrong as well. So when changing
values in BFGMiner, after a pause of 1 second, it will report to you the current
values where you should check that your change has taken. An example is that
6970 reference cards will accept low memory values but refuse to actually run
those lower memory values unless they're within 125 of the engine clock speed.
In that scenario, they usually set their real speed back to their default.

BFGMiner reports the so-called "safe" range of whatever it is you are modifying
when you ask to modify it on the fly. However, you can change settings to values
outside this range. Despite this, the card can easily refuse to accept your
changes, or worse, to accept your changes and then silently ignore them. So
there is absolutely to know how far to/from where/to it can set things safely or
otherwise, and there is nothing stopping you from at least trying to set them
outside this range. Being very conscious of these possible failures is why
BFGMiner will report back the current values for you to examine how exactly the
card has responded. Even within the reported range of accepted values by the
card, it is very easy to crash just about any card, so it cannot use those
values to determine what range to set. You have to provide something meaningful
manually for BFGMiner to work with through experimentation.

STARTUP / SHUTDOWN:
When BFGMiner starts up, it tries to read off the current profile information
for clock and fan speeds and stores these values. When quitting BFGMiner, it
will then try to restore the original values. Changing settings outside of
BFGMiner while it's running may be reset to the startup BFGMiner values when
BFGMiner shuts down because of this.

---

RPC API

For RPC API details see the API-README file

---

GPU DEVICE ISSUES and use of --gpu-map

GPUs mine with OpenCL software via the GPU device driver. This means you need
to have both an OpenCL SDK installed, and the GPU device driver RUNNING (i.e.
Xorg up and running configured for all devices that will mine on linux etc.)
Meanwhile, the hardware monitoring that BFGMiner offers for AMD devices relies
on the ATI Display Library (ADL) software to work. OpenCL DOES NOT TALK TO THE
ADL. There is no 100% reliable way to know that OpenCL devices are identical
to the ADL devices, as neither give off the same information. BFGMiner does its
best to correlate these devices based on the order that OpenCL and ADL numbers
them. It is possible that this will fail for the following reasons:

1. The device order is listed differently by OpenCL and ADL (rare), even if the
number of devices is the same.
2. There are more OpenCL devices than ADL. OpenCL stupidly sees one GPU as two
devices if you have two monitors connected to the one GPU.
3. There are more ADL devices than OpenCL. ADL devices include any ATI GPUs,
including ones that can't mine, like some older R4xxx cards.

To cope with this, the ADVANCED option for --gpu-map is provided with BFGMiner.
DO NOT USE THIS UNLESS YOU KNOW WHAT YOU ARE DOING. The default will work the
vast majority of the time unless you know you have a problem already.

To get useful information, start BFGMiner with just the -n option. You will get
output that looks like this:

[2012-04-25 13:17:34] CL Platform 0 vendor: Advanced Micro Devices, Inc.
[2012-04-25 13:17:34] CL Platform 0 name: AMD Accelerated Parallel Processing
[2012-04-25 13:17:34] CL Platform 0 version: OpenCL 1.1 AMD-APP (844.4)
[2012-04-25 13:17:34] Platform 0 devices: 3
[2012-04-25 13:17:34]   0       Tahiti
[2012-04-25 13:17:34]   1       Tahiti
[2012-04-25 13:17:34]   2       Cayman
[2012-04-25 13:17:34] GPU 0 AMD Radeon HD 7900 Series  hardware monitoring enabled
[2012-04-25 13:17:34] GPU 1 AMD Radeon HD 7900 Series  hardware monitoring enabled
[2012-04-25 13:17:34] GPU 2 AMD Radeon HD 6900 Series hardware monitoring enabled
[2012-04-25 13:17:34] 3 GPU devices max detected

Note the number of devices here match, and the order is the same. If devices 1
and 2 were different between Tahiti and Cayman, you could run BFGMiner with:
--gpu-map 2:1,1:2
And it would swap the monitoring it received from ADL device 1 and put it to
opencl device 2 and vice versa.

If you have 2 monitors connected to the first device it would look like this:

[2012-04-25 13:17:34] Platform 0 devices: 4
[2012-04-25 13:17:34]   0       Tahiti
[2012-04-25 13:17:34]   1       Tahiti
[2012-04-25 13:17:34]   2       Tahiti
[2012-04-25 13:17:34]   3       Cayman
[2012-04-25 13:17:34] GPU 0 AMD Radeon HD 7900 Series  hardware monitoring enabled
[2012-04-25 13:17:34] GPU 1 AMD Radeon HD 7900 Series  hardware monitoring enabled
[2012-04-25 13:17:34] GPU 2 AMD Radeon HD 6900 Series hardware monitoring enabled

To work around this, you would use:
-d 0 -d 2 -d 3 --gpu-map 2:1,3:2

If you have an older card as well as the rest it would look like this:

[2012-04-25 13:17:34] Platform 0 devices: 3
[2012-04-25 13:17:34]   0       Tahiti
[2012-04-25 13:17:34]   1       Tahiti
[2012-04-25 13:17:34]   2       Cayman
[2012-04-25 13:17:34] GPU 0 AMD Radeon HD 4500 Series  hardware monitoring enabled
[2012-04-25 13:17:34] GPU 1 AMD Radeon HD 7900 Series  hardware monitoring enabled
[2012-04-25 13:17:34] GPU 2 AMD Radeon HD 7900 Series  hardware monitoring enabled
[2012-04-25 13:17:34] GPU 3 AMD Radeon HD 6900 Series hardware monitoring enabled

To work around this you would use:
--gpu-map 0:1,1:2,2:3


---

FAQ

Q: BFGMiner segfaults when I change my shell window size.
A: Older versions of libncurses have a bug to do with refreshing a window
after a size change. Upgrading to a new version of curses will fix it.

Q: Can I mine on servers from different networks (eg smartcoin and bitcoin) at
the same time?
A: No, BFGMiner keeps a database of the block it's working on to ensure it does
not work on stale blocks, and having different blocks from two networks would
make it invalidate the work from each other.

Q: Can I change the intensity settings individually for each GPU?
A: Yes, pass a list separated by commas such as -I d,4,9,9

Q: Can I put multiple pools in the config file?
A: Yes, check the example.conf file. Alternatively, set up everything either on
the command line or via the menu after startup and choose settings->write
config file and the file will be loaded one each startup.

Q: The build fails with gcc is unable to build a binary.
A: Remove the "-march=native" component of your CFLAGS as your version of gcc
does not support it.

Q: The CPU usage is high.
A: The ATI drivers after 11.6 have a bug that makes them consume 100% of one
CPU core unnecessarily so downgrade to 11.6. Binding BFGMiner to one CPU core on
windows can minimise it to 100% (instead of more than one core). Driver version
11.11 on linux and 11.12 on windows appear to have fixed this issue. Note that
later drivers may have an apparent return of high CPU usage. Try
'export GPU_USE_SYNC_OBJECTS=1' on Linux before starting BFGMiner.

Q: Can you implement feature X?
A: I can, but time is limited, and people who donate are more likely to get
their feature requests implemented.

Q: My GPU hangs and I have to reboot it to get it going again?
A: The more aggressively the mining software uses your GPU, the less overclock
you will be able to run. You are more likely to hit your limits with BFGMiner
and you will find you may need to overclock your GPU less aggressively. The
software cannot be responsible and make your GPU hang directly. If you simply
cannot get it to ever stop hanging, try decreasing the intensity, and if even
that fails, try changing to the poclbm kernel with -k poclbm, though you will
sacrifice performance. BFGMiner is designed to try and safely restart GPUs as
much as possible, but NOT if that restart might actually crash the rest of the
GPUs mining, or even the machine. It tries to restart them with a separate
thread and if that separate thread dies, it gives up trying to restart any more
GPUs.

Q: Work keeps going to my backup pool even though my primary pool hasn't
failed?
A: BFGMiner checks for conditions where the primary pool is lagging and will
pass some work to the backup servers under those conditions. The reason for
doing this is to try its absolute best to keep the GPUs working on something
useful and not risk idle periods. You can disable this behaviour with the
option --failover-only.

Q: Is this a virus?
A: BFGMiner is being packaged with other trojan scripts and some antivirus
software is falsely accusing bfgminer.exe as being the actual virus, rather
than whatever it is being packaged with. If you installed BFGMiner yourself,
then you do not have a virus on your computer. Complain to your antivirus
software company. They seem to be flagging even source code now from BFGMiner
as viruses, even though text source files can't do anything by themself.

Q: Can you modify the display to include more of one thing in the output and
less of another, or can you change the quiet mode or can you add yet another
output mode?
A: Everyone will always have their own view of what's important to monitor.
The defaults are very sane and I have very little interest in changing this
any further.

Q: Can you change the autofan/autogpu to change speeds in a different manner?
A: The defaults are sane and safe. I'm not interested in changing them
further. The starting fan speed is set to 50% in auto-fan mode as a safety
precaution.

Q: Why is my efficiency above/below 100%?
A: Efficiency simply means how many shares you return for the amount of work
you request. It does not correlate with efficient use of your hardware, and is
a measure of a combination of hardware speed, block luck, pool design and other
factors

Q: What are the best parameters to pass for X pool/hardware/device.
A: Virtually always, the DEFAULT parameters give the best results. Most user
defined settings lead to worse performance. The ONLY thing most users should
need to set is the Intensity.

Q: What happened to CPU mining?
A: Being increasingly irrelevant for most users, and a maintenance issue, it is
no longer under active development and will not be supported unless someone
steps up to help maintain it. No binary builds supporting CPU mining will be
released but CPU mining can be built into BFGMiner when it is compiled.

Q: I upgraded BFGMiner version and my hashrate suddenly dropped!
A: No, you upgraded your SDK version unwittingly between upgrades of BFGMiner
and that caused  your hashrate to drop. See the next question.

Q: I upgraded my ATI driver/SDK/BFGMiner and my hashrate suddenly dropped!
A: The hashrate performance in BFGMiner is tied to the version of the ATI SDK
that is installed only for the very first time BFGMiner is run. This generates
binaries that are used by the GPU every time after that. Any upgrades to the
SDK after that time will have no effect on the binaries. However, if you
install a fresh version of BFGMiner, and have since upgraded your SDK, new
binaries will be built. It is known that the 2.6 ATI SDK has a huge hashrate
penalty on generating new binaries. It is recommended to not use this SDK at
this time unless you are using an ATI 7xxx card that needs it.

Q: Which ATI SDK is the best for BFGMiner?
A: At the moment, versions 2.4 and 2.5 work the best. If you are forced to use
the 2.6 SDK, the phatk kernel will perform poorly, while the diablo or my
custom modified poclbm kernel are optimised for it.

Q: I have multiple SDKs installed, can I choose which one it uses?
A: Run bfgminer with the -n option and it will list all the platforms currently
installed. Then you can tell BFGMiner which platform to use with --gpu-platform.

Q: GUI version?
A: No. The RPC interface makes it possible for someone else to write one
though.

Q: I'm having an issue. What debugging information should I provide?
A: Start BFGMiner with your regular commands and add -D -T --verbose and provide
the full startup output and a summary of your hardware, operating system, ATI
driver version and ATI stream version.

Q: BFGMiner reports no devices or only one device on startup on Linux although
I have multiple devices and drivers+SDK installed properly?
A: Try "export DISPLAY=:0" before running BFGMiner.

Q: My network gets slower and slower and then dies for a minute?
A; Try the --net-delay option.

Q: How do I tune for p2pool?
A: p2pool has very rapid expiration of work and new blocks, it is suggested you
decrease intensity by 1 from your optimal value, and decrease GPU threads to 1
with -g 1. It is also recommended to use --failover-only since the work is
effectively like a different block chain. If mining with a minirig, it is worth
adding the --bfl-range option.

Q: Are kernels from other mining software useable in BFGMiner?
A: No, the APIs are slightly different between the different software and they
will not work.

Q: I run PHP on windows to access the API with the example miner.php. Why does
it fail when php is installed properly but I only get errors about Sockets not
working in the logs?
A: http://us.php.net/manual/en/sockets.installation.php

Q: What is a PGA?
A: At the moment, BFGMiner supports 4 FPGAs: BitForce, Icarus, ModMiner, and Ztex.
They are Field-Programmable Gate Arrays that have been programmed to do Bitcoin
mining. Since the acronym needs to be only 3 characters, the "Field-" part has
been skipped.

Q: How do I get my BFL/Icarus/Lancelot/Cairnsmore device to auto-recognise?
A: On linux, if the /dev/ttyUSB* devices don't automatically appear, the only
thing that needs to be done is to load the driver for them:
BFL: sudo modprobe ftdi_sio vendor=0x0403 product=0x6014
Icarus: sudo modprobe pl2303 vendor=0x067b product=0x230
Lancelot: sudo modprobe ftdi_sio vendor=0x0403 product=0x6001
Cairnsmore: sudo modprobe ftdi_sio product=0x8350 vendor=0x0403
On windows you must install the pl2303 or ftdi driver required for the device
pl2303: http://prolificusa.com/pl-2303hx-drivers/
ftdi: http://www.ftdichip.com/Drivers/VCP.htm

Q: On linux I can see the /dev/ttyUSB* devices for my ICA/BFL/MMQ FPGA, but
BFGMiner can't mine on them
A: Make sure you have the required priviledges to access the /dev/ttyUSB* devices:
 sudo ls -las /dev/ttyUSB*
will give output like:
 0 crw-rw---- 1 root dialout 188, 0 2012-09-11 13:49 /dev/ttyUSB0
This means your account must have the group 'dialout' or root priviledges
To permanently give your account the 'dialout' group:
 sudo usermod -G dialout -a `whoami`
Then logout and back in again


---

This code is provided entirely free of charge by the programmer in his spare
time so donations would be greatly appreciated. Please consider donating to the
address below.

Luke-Jr <luke-jr+bfgminer@utopios.org>
1QATWksNFGeUJCWBrN4g6hGM178Lovm7Wh<|MERGE_RESOLUTION|>--- conflicted
+++ resolved
@@ -70,27 +70,13 @@
 	--without-curses        Compile support for curses TUI (default enabled)
 	--without-libudev       Autodetect FPGAs using libudev (default enabled)
 
-<<<<<<< HEAD
 ---
 
 To build with GPU mining support:
 
 Install AMD APP sdk, ideal version (see FAQ!) - put it into a system location.
 Download the correct version for either 32 bit or 64 bit from here:
-	http://developer.amd.com/sdks/AMDAPPSDK/downloads/Pages/default.aspx
-=======
-Basic *nix build instructions:
-	To build with GPU mining support:
-	Install AMD APP sdk, ideal version (see FAQ!) - no official place to
-	install it so just keep track of where it is if you're not installing
-	the include files and library files into the system directory.
-	(Do NOT install the ati amd sdk if you are on nvidia.)
-
-The easiest way to install the ATI AMD SPP sdk on linux is to actually put it
-into a system location. Then building will be simpler. Download the correct
-version for either 32 bit or 64 bit from here:
 	http://developer.amd.com/tools/heterogeneous-computing/amd-accelerated-parallel-processing-app-sdk/downloads/
->>>>>>> c6aa981c
 
 This will give you a file with a name like AMD-APP-SDK-v2.4-lnx64.tgz
 
