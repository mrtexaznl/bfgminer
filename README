--- conflicted
+++ resolved
@@ -136,17 +136,7 @@
 BFGMiner driver configuration options:
 	--disable-other-drivers Build without drivers by default unless explicitly
 	                        enabled
-<<<<<<< HEAD
 	--disable-avalon        Compile support for Avalon (default enabled)
-=======
-	--enable-cpumining      Build with cpu mining support(default disabled)
-	--disable-dualminer     Compile support for DualMiner (default enabled)
-	--disable-gridseed      Compile support for GridSeed (default enabled with
-	                        scrypt)
-	--enable-opencl         Compile support for OpenCL (default disabled)
-	--disable-adl           Build without ADL monitoring (default enabled)
-	--disable-bitfury       Compile support for Bitfury (default enabled)
->>>>>>> 98f5e931
 	--enable-bfsb           Compile support for BFSB (default disabled)
 	--disable-bfx           Compile support for BFx2 (default if libusb)
 	--disable-bifury        Compile support for Bi*Fury (default enabled)
@@ -157,6 +147,8 @@
 	--enable-cpumining      Build with CPU mining support (default disabled)
 	--disable-drillbit      Compile support for DrillBit (default enabled)
 	--disable-dualminer     Compile support for DualMiner (default enabled)
+	--disable-gridseed      Compile support for GridSeed (default enabled with
+	                        scrypt)
 	--disable-hashbuster    Compile support for HashBuster Nano (default
 	                        enabled)
 	--disable-hashbusterusb Compile support for HashBuster Micro (default if
