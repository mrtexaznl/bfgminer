--- conflicted
+++ resolved
@@ -454,12 +454,7 @@
 		*baud = 19200;
 		break;
 	default:
-<<<<<<< HEAD
-		quit(1,
-			"Invalid avalon-options for baud (%s) "
-=======
 		quit(1, "Invalid avalon-options for baud (%s) "
->>>>>>> e2b4d490
 			"must be 115200, 57600, 38400 or 19200", buf);
 	}
 
@@ -473,12 +468,7 @@
 			if (tmp > 0 && tmp <= AVALON_DEFAULT_MINER_NUM) {
 				*miner_count = tmp;
 			} else {
-<<<<<<< HEAD
-				quit(1,
-					"Invalid avalon-options for "
-=======
 				quit(1, "Invalid avalon-options for "
->>>>>>> e2b4d490
 					"miner_count (%s) must be 1 ~ %d",
 					colon, AVALON_DEFAULT_MINER_NUM);
 			}
@@ -493,12 +483,7 @@
 			if (tmp > 0 && tmp <= AVALON_DEFAULT_ASIC_NUM)
 				*asic_count = tmp;
 			else {
-<<<<<<< HEAD
-				quit(1,
-					"Invalid avalon-options for "
-=======
 				quit(1, "Invalid avalon-options for "
->>>>>>> e2b4d490
 					"asic_count (%s) must be 1 ~ %d",
 					colon2, AVALON_DEFAULT_ASIC_NUM);
 			}
@@ -512,12 +497,7 @@
 				if (tmp > 0 && tmp <= 0xff)
 					*timeout = tmp;
 				else {
-<<<<<<< HEAD
-					quit(1,
-						"Invalid avalon-options for "
-=======
 					quit(1, "Invalid avalon-options for "
->>>>>>> e2b4d490
 						"timeout (%s) must be 1 ~ %d",
 						colon3, 0xff);
 				}
@@ -531,12 +511,7 @@
 						*frequency = tmp;
 						break;
 					default:
-<<<<<<< HEAD
-						quit(1,
-							"Invalid avalon-options for "
-=======
 						quit(1, "Invalid avalon-options for "
->>>>>>> e2b4d490
 							"frequency must be 256/270/282/300");
 					}
 				}
