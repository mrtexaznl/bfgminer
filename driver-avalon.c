/*
 * Copyright 2012-2013 Xiangfu
 * Copyright 2013 Con Kolivas <kernel@kolivas.org>
 * Copyright 2012 Luke Dashjr
 * Copyright 2012 Andrew Smith
 *
 * This program is free software; you can redistribute it and/or modify it
 * under the terms of the GNU General Public License as published by the Free
 * Software Foundation; either version 3 of the License, or (at your option)
 * any later version.  See COPYING for more details.
 */

#include "config.h"

#include <limits.h>
#include <pthread.h>
#include <stdio.h>
#include <sys/time.h>
#include <sys/types.h>
#include <dirent.h>
#include <unistd.h>
#ifndef WIN32
  #include <sys/select.h>
  #include <termios.h>
  #include <sys/stat.h>
  #include <fcntl.h>
  #ifndef O_CLOEXEC
    #define O_CLOEXEC 0
  #endif
#else
  #include "compat.h"
  #include <windows.h>
  #include <io.h>
#endif

#include "deviceapi.h"
#include "miner.h"
#include "fpgautils.h"
#include "driver-avalon.h"
#include "logging.h"
#include "util.h"

static int option_offset = -1;
struct device_drv avalon_drv;

static int avalon_init_task(struct avalon_task *at,
			    uint8_t reset, uint8_t ff, uint8_t fan,
			    uint8_t timeout, uint8_t asic_num,
			    uint8_t miner_num, uint8_t nonce_elf,
			    uint8_t gate_miner, int frequency)
{
	uint8_t *buf;
	static bool first = true;

	if (unlikely(!at))
		return -1;

	if (unlikely(timeout <= 0 || asic_num <= 0 || miner_num <= 0))
		return -1;

	memset(at, 0, sizeof(struct avalon_task));

	if (unlikely(reset)) {
		at->reset = 1;
		at->fan_eft = 1;
		at->timer_eft = 1;
		first = true;
	}

	at->flush_fifo = (ff ? 1 : 0);
	at->fan_eft = (fan ? 1 : 0);

	if (unlikely(first && !at->reset)) {
		at->fan_eft = 1;
		at->timer_eft = 1;
		first = false;
	}

	at->fan_pwm_data = (fan ? fan : AVALON_DEFAULT_FAN_MAX_PWM);
	at->timeout_data = timeout;
	at->asic_num = asic_num;
	at->miner_num = miner_num;
	at->nonce_elf = nonce_elf;

	at->gate_miner_elf = 1;
	at->asic_pll = 1;

	if (unlikely(gate_miner)) {
		at-> gate_miner = 1;
		at->asic_pll = 0;
	}

	buf = (uint8_t *)at;
	buf[5] = 0x00;
	buf[8] = 0x74;
	buf[9] = 0x01;
	buf[10] = 0x00;
	buf[11] = 0x00;
	if (frequency == 256) {
		buf[6] = 0x03;
		buf[7] = 0x08;
	} else if (frequency == 270) {
		buf[6] = 0x73;
		buf[7] = 0x08;
	} else if (frequency == 282) {
		buf[6] = 0xd3;
		buf[7] = 0x08;
	} else if (frequency == 300) {
		buf[6] = 0x63;
		buf[7] = 0x09;
	}

	return 0;
}

static inline void avalon_create_task(struct avalon_task *at,
				      struct work *work)
{
	memcpy(at->midstate, work->midstate, 32);
	memcpy(at->data, work->data + 64, 12);
}

static int avalon_send_task(int fd, const struct avalon_task *at,
			    struct cgpu_info *avalon)

{
	size_t ret;
	int full;
	struct timespec p;
	uint8_t buf[AVALON_WRITE_SIZE + 4 * AVALON_DEFAULT_ASIC_NUM];
	size_t nr_len;
	struct avalon_info *info;
	uint64_t delay = 32000000; /* Default 32ms for B19200 */
	uint32_t nonce_range;
	int i;

	if (at->nonce_elf)
		nr_len = AVALON_WRITE_SIZE + 4 * at->asic_num;
	else
		nr_len = AVALON_WRITE_SIZE;

	memcpy(buf, at, AVALON_WRITE_SIZE);

	if (at->nonce_elf) {
		nonce_range = (uint32_t)0xffffffff / at->asic_num;
		for (i = 0; i < at->asic_num; i++) {
			buf[AVALON_WRITE_SIZE + (i * 4) + 3] =
				(i * nonce_range & 0xff000000) >> 24;
			buf[AVALON_WRITE_SIZE + (i * 4) + 2] =
				(i * nonce_range & 0x00ff0000) >> 16;
			buf[AVALON_WRITE_SIZE + (i * 4) + 1] =
				(i * nonce_range & 0x0000ff00) >> 8;
			buf[AVALON_WRITE_SIZE + (i * 4) + 0] =
				(i * nonce_range & 0x000000ff) >> 0;
		}
	}
#if defined(__BIG_ENDIAN__) || defined(MIPSEB)
	uint8_t tt = 0;

	tt = (buf[0] & 0x0f) << 4;
	tt |= ((buf[0] & 0x10) ? (1 << 3) : 0);
	tt |= ((buf[0] & 0x20) ? (1 << 2) : 0);
	tt |= ((buf[0] & 0x40) ? (1 << 1) : 0);
	tt |= ((buf[0] & 0x80) ? (1 << 0) : 0);
	buf[0] = tt;

	tt = (buf[4] & 0x0f) << 4;
	tt |= ((buf[4] & 0x10) ? (1 << 3) : 0);
	tt |= ((buf[4] & 0x20) ? (1 << 2) : 0);
	tt |= ((buf[4] & 0x40) ? (1 << 1) : 0);
	tt |= ((buf[4] & 0x80) ? (1 << 0) : 0);
	buf[4] = tt;
#endif
	if (likely(avalon)) {
		info = avalon->device_data;
		delay = nr_len * 10 * 1000000000ULL;
		delay = delay / info->baud;
	}

	if (at->reset)
		nr_len = 1;
	if (opt_debug) {
		applog(LOG_DEBUG, "Avalon: Sent(%u):", (unsigned int)nr_len);
		hexdump((uint8_t *)buf, nr_len);
	}
	ret = write(fd, buf, nr_len);
	if (unlikely(ret != nr_len))
		return AVA_SEND_ERROR;

	p.tv_sec = 0;
	p.tv_nsec = (long)delay + 4000000;
	nanosleep(&p, NULL);
	applog(LOG_DEBUG, "Avalon: Sent: Buffer delay: %ld", p.tv_nsec);

	full = avalon_buffer_full(fd);
	applog(LOG_DEBUG, "Avalon: Sent: Buffer full: %s",
	       ((full == AVA_BUFFER_FULL) ? "Yes" : "No"));

	if (unlikely(full == AVA_BUFFER_FULL))
		return AVA_SEND_BUFFER_FULL;

	return AVA_SEND_BUFFER_EMPTY;
}

static inline int avalon_gets(int fd, uint8_t *buf, struct thr_info *thr,
		       struct timeval *tv_finish)
{
	int read_amount = AVALON_READ_SIZE;
	bool first = true;
	ssize_t ret = 0;

	while (true) {
		struct timeval timeout;
		fd_set rd;

		if (unlikely(thr->work_restart)) {
			applog(LOG_DEBUG, "Avalon: Work restart");
			return AVA_GETS_RESTART;
		}

		timeout.tv_sec = 0;
		timeout.tv_usec = 100000;

		FD_ZERO(&rd);
		FD_SET(fd, &rd);
		ret = select(fd + 1, &rd, NULL, NULL, &timeout);
		if (unlikely(ret < 0)) {
			applog(LOG_ERR, "Avalon: Error %d on select in avalon_gets", errno);
			return AVA_GETS_ERROR;
		}
		if (ret) {
			ret = read(fd, buf, read_amount);
			if (unlikely(ret < 0)) {
				applog(LOG_ERR, "Avalon: Error %d on read in avalon_gets", errno);
				return AVA_GETS_ERROR;
			}
			if (likely(first)) {
				cgtime(tv_finish);
				first = false;
			}
			if (likely(ret >= read_amount))
				return AVA_GETS_OK;
			buf += ret;
			read_amount -= ret;
			continue;
		}

		if (unlikely(thr->work_restart)) {
			applog(LOG_DEBUG, "Avalon: Work restart");
			return AVA_GETS_RESTART;
		}

		return AVA_GETS_TIMEOUT;
	}
}

static int avalon_get_result(int fd, struct avalon_result *ar,
			     struct thr_info *thr, struct timeval *tv_finish)
{
	uint8_t result[AVALON_READ_SIZE];
	int ret;

	memset(result, 0, AVALON_READ_SIZE);
	ret = avalon_gets(fd, result, thr, tv_finish);

	if (ret == AVA_GETS_OK) {
		if (opt_debug) {
			applog(LOG_DEBUG, "Avalon: get:");
			hexdump((uint8_t *)result, AVALON_READ_SIZE);
		}
		memcpy((uint8_t *)ar, result, AVALON_READ_SIZE);
	}

	return ret;
}

static bool avalon_decode_nonce(struct thr_info *thr, struct avalon_result *ar,
				uint32_t *nonce)
{
	struct cgpu_info *avalon;
	struct avalon_info *info;
	struct work *work;

	avalon = thr->cgpu;
	if (unlikely(!avalon->works))
		return false;

	work = find_queued_work_bymidstate(avalon, (char *)ar->midstate, 32,
					   (char *)ar->data, 64, 12);
	if (!work)
		return false;

	info = avalon->device_data;
	info->matching_work[work->subid]++;
	*nonce = htole32(ar->nonce);
	submit_nonce(thr, work, *nonce);

	return true;
}

static void avalon_get_reset(int fd, struct avalon_result *ar)
{
	int read_amount = AVALON_READ_SIZE;
	uint8_t result[AVALON_READ_SIZE];
	struct timeval timeout = {1, 0};
	ssize_t ret = 0, offset = 0;
	fd_set rd;

	memset(result, 0, AVALON_READ_SIZE);
	memset(ar, 0, AVALON_READ_SIZE);
	FD_ZERO(&rd);
	FD_SET(fd, &rd);
	ret = select(fd + 1, &rd, NULL, NULL, &timeout);
	if (unlikely(ret < 0)) {
		applog(LOG_WARNING, "Avalon: Error %d on select in avalon_get_reset", errno);
		return;
	}
	if (!ret) {
		applog(LOG_WARNING, "Avalon: Timeout on select in avalon_get_reset");
		return;
	}
	do {
		ret = read(fd, result + offset, read_amount);
		if (unlikely(ret < 0)) {
			applog(LOG_WARNING, "Avalon: Error %d on read in avalon_get_reset", errno);
			return;
		}
		read_amount -= ret;
		offset += ret;
	} while (read_amount > 0);
	if (opt_debug) {
		applog(LOG_DEBUG, "Avalon: get:");
		hexdump((uint8_t *)result, AVALON_READ_SIZE);
	}
	memcpy((uint8_t *)ar, result, AVALON_READ_SIZE);
}

static int avalon_reset(int fd, struct avalon_result *ar)
{
	struct avalon_task at;
	uint8_t *buf;
	int ret, i = 0;
	struct timespec p;

	avalon_init_task(&at, 1, 0,
			 AVALON_DEFAULT_FAN_MAX_PWM,
			 AVALON_DEFAULT_TIMEOUT,
			 AVALON_DEFAULT_ASIC_NUM,
			 AVALON_DEFAULT_MINER_NUM,
			 0, 0,
			 AVALON_DEFAULT_FREQUENCY);
	ret = avalon_send_task(fd, &at, NULL);
	if (ret == AVA_SEND_ERROR)
		return 1;

	avalon_get_reset(fd, ar);

	buf = (uint8_t *)ar;
	/* Sometimes there is one extra 0 byte for some reason in the buffer,
	 * so work around it. */
	if (buf[0] == 0)
		buf = (uint8_t  *)(ar + 1);
	if (buf[0] == 0xAA && buf[1] == 0x55 &&
	    buf[2] == 0xAA && buf[3] == 0x55) {
		for (i = 4; i < 11; i++)
			if (buf[i] != 0)
				break;
	}

	p.tv_sec = 0;
	p.tv_nsec = AVALON_RESET_PITCH;
	nanosleep(&p, NULL);

	if (i != 11) {
		applog(LOG_ERR, "Avalon: Reset failed! not an Avalon?"
		       " (%d: %02x %02x %02x %02x)",
		       i, buf[0], buf[1], buf[2], buf[3]);
		/* FIXME: return 1; */
	} else
		applog(LOG_WARNING, "Avalon: Reset succeeded");
	return 0;
}

static void avalon_idle(struct cgpu_info *avalon)
{
	int i, ret;
	struct avalon_task at;

	int fd = avalon->device_fd;
	struct avalon_info *info = avalon->device_data;
	int avalon_get_work_count = info->miner_count;

	i = 0;
	while (true) {
		avalon_init_task(&at, 0, 0, info->fan_pwm,
				 info->timeout, info->asic_count,
				 info->miner_count, 1, 1, info->frequency);
		ret = avalon_send_task(fd, &at, avalon);
		if (unlikely(ret == AVA_SEND_ERROR ||
			     (ret == AVA_SEND_BUFFER_EMPTY &&
			      (i + 1 == avalon_get_work_count * 2)))) {
			applog(LOG_ERR, "AVA%i: Comms error", avalon->device_id);
			return;
		}
		if (i + 1 == avalon_get_work_count * 2)
			break;

		if (ret == AVA_SEND_BUFFER_FULL)
			break;

		i++;
	}
	applog(LOG_ERR, "Avalon: Goto idle mode");
}

static void get_options(int this_option_offset, int *baud, int *miner_count,
			int *asic_count, int *timeout, int *frequency)
{
	char buf[BUFSIZ+1];
	char *ptr, *comma, *colon, *colon2, *colon3, *colon4;
	size_t max;
	int i, tmp;

	if (opt_avalon_options == NULL)
		buf[0] = '\0';
	else {
		ptr = opt_avalon_options;
		for (i = 0; i < this_option_offset; i++) {
			comma = strchr(ptr, ',');
			if (comma == NULL)
				break;
			ptr = comma + 1;
		}

		comma = strchr(ptr, ',');
		if (comma == NULL)
			max = strlen(ptr);
		else
			max = comma - ptr;

		if (max > BUFSIZ)
			max = BUFSIZ;
		strncpy(buf, ptr, max);
		buf[max] = '\0';
	}

	*baud = AVALON_IO_SPEED;
	*miner_count = AVALON_DEFAULT_MINER_NUM - 8;
	*asic_count = AVALON_DEFAULT_ASIC_NUM;
	*timeout = AVALON_DEFAULT_TIMEOUT;
	*frequency = AVALON_DEFAULT_FREQUENCY;

	if (!(*buf))
		return;

	colon = strchr(buf, ':');
	if (colon)
		*(colon++) = '\0';

	tmp = atoi(buf);
	switch (tmp) {
	case 115200:
		*baud = 115200;
		break;
	case 57600:
		*baud = 57600;
		break;
	case 38400:
		*baud = 38400;
		break;
	case 19200:
		*baud = 19200;
		break;
	default:
		quit(1,
			"Invalid avalon-options for baud (%s) "
			"must be 115200, 57600, 38400 or 19200", buf);
	}

	if (colon && *colon) {
		colon2 = strchr(colon, ':');
		if (colon2)
			*(colon2++) = '\0';

		if (*colon) {
			tmp = atoi(colon);
			if (tmp > 0 && tmp <= AVALON_DEFAULT_MINER_NUM) {
				*miner_count = tmp;
			} else {
				quit(1,
					"Invalid avalon-options for "
					"miner_count (%s) must be 1 ~ %d",
					colon, AVALON_DEFAULT_MINER_NUM);
			}
		}

		if (colon2 && *colon2) {
			colon3 = strchr(colon2, ':');
			if (colon3)
				*(colon3++) = '\0';

			tmp = atoi(colon2);
			if (tmp > 0 && tmp <= AVALON_DEFAULT_ASIC_NUM)
				*asic_count = tmp;
			else {
				quit(1,
					"Invalid avalon-options for "
					"asic_count (%s) must be 1 ~ %d",
					colon2, AVALON_DEFAULT_ASIC_NUM);
			}

			if (colon3 && *colon3) {
				colon4 = strchr(colon3, ':');
				if (colon4)
					*(colon4++) = '\0';

				tmp = atoi(colon3);
				if (tmp > 0 && tmp <= 0xff)
					*timeout = tmp;
				else {
					quit(1,
						"Invalid avalon-options for "
						"timeout (%s) must be 1 ~ %d",
						colon3, 0xff);
				}
				if (colon4 && *colon4) {
					tmp = atoi(colon4);
					switch (tmp) {
					case 256:
					case 270:
					case 282:
					case 300:
						*frequency = tmp;
						break;
					default:
						quit(1,
							"Invalid avalon-options for "
							"frequency must be 256/270/282/300");
					}
				}
			}
		}
	}
}

/* Non blocking clearing of anything in the buffer */
static void avalon_clear_readbuf(int fd)
{
	ssize_t ret;

	do {
		struct timeval timeout;
		char buf[AVALON_FTDI_READSIZE];
		fd_set rd;

		timeout.tv_sec = timeout.tv_usec = 0;
		FD_ZERO(&rd);
		FD_SET((SOCKETTYPE)fd, &rd);
		ret = select(fd + 1, &rd, NULL, NULL, &timeout);
		if (ret > 0)
			ret = read(fd, buf, AVALON_FTDI_READSIZE);
	} while (ret > 0);
}

static bool avalon_detect_one(const char *devpath)
{
	struct avalon_info *info;
	struct avalon_result ar;
	int fd, ret;
	int baud, miner_count, asic_count, timeout, frequency = 0;
	struct cgpu_info *avalon;

	int this_option_offset = ++option_offset;
	get_options(this_option_offset, &baud, &miner_count, &asic_count,
		    &timeout, &frequency);

	applog(LOG_DEBUG, "Avalon Detect: Attempting to open %s "
	       "(baud=%d miner_count=%d asic_count=%d timeout=%d frequency=%d)",
	       devpath, baud, miner_count, asic_count, timeout, frequency);

	fd = avalon_open2(devpath, baud, true);
	if (unlikely(fd == -1)) {
		applog(LOG_ERR, "Avalon Detect: Failed to open %s", devpath);
		return false;
	}
	avalon_clear_readbuf(fd);

	/* We have a real Avalon! */
	avalon = calloc(1, sizeof(struct cgpu_info));
	avalon->drv = &avalon_drv;
	avalon->device_path = strdup(devpath);
	avalon->device_fd = fd;
	avalon->threads = AVALON_MINER_THREADS;
	add_cgpu(avalon);

	ret = avalon_reset(fd, &ar);
	if (ret) {
		; /* FIXME: I think IT IS avalon and wait on reset;
		   * avalon_close(fd);
		   * return false; */
	}
	
	applog(LOG_INFO, "Avalon Detect: Found at %s, mark as %d",
	       devpath, avalon->device_id);

	avalon->device_data = calloc(sizeof(struct avalon_info), 1);
	if (unlikely(!(avalon->device_data)))
		quit(1, "Failed to malloc avalon_info data");
	info = avalon->device_data;

	info->baud = baud;
	info->miner_count = miner_count;
	info->asic_count = asic_count;
	info->timeout = timeout;

	info->fan_pwm = AVALON_DEFAULT_FAN_MIN_PWM;
	info->temp_max = 0;
	/* This is for check the temp/fan every 3~4s */
	info->temp_history_count = (4 / (float)((float)info->timeout * ((float)1.67/0x32))) + 1;
	if (info->temp_history_count <= 0)
		info->temp_history_count = 1;

	info->temp_history_index = 0;
	info->temp_sum = 0;
	info->temp_old = 0;
	info->frequency = frequency;

	/* Set asic to idle mode after detect */
	avalon_idle(avalon);
	avalon->device_fd = -1;

	avalon_close(fd);
	return true;
}

static inline void avalon_detect()
{
	serial_detect(&avalon_drv, avalon_detect_one);
}

static void __avalon_init(struct cgpu_info *avalon)
{
	applog(LOG_INFO, "Avalon: Opened on %s", avalon->device_path);
}

static void avalon_init(struct cgpu_info *avalon)
{
	struct avalon_info *info = avalon->device_data;
	struct avalon_result ar;
	int fd, ret;

	avalon->device_fd = -1;
	fd = avalon_open(avalon->device_path, info->baud);
	if (unlikely(fd == -1)) {
		applog(LOG_ERR, "Avalon: Failed to open on %s",
		       avalon->device_path);
		return;
	}

	ret = avalon_reset(fd, &ar);
	if (ret) {
		avalon_close(fd);
		return;
	}

	avalon->device_fd = fd;
	__avalon_init(avalon);
}

static bool avalon_prepare(struct thr_info *thr)
{
	struct cgpu_info *avalon = thr->cgpu;
	struct avalon_info *info = avalon->device_data;
	struct timeval now;

	free(avalon->works);
	avalon->works = calloc(info->miner_count * sizeof(struct work *),
			       AVALON_ARRAY_SIZE);
	if (!avalon->works)
		quit(1, "Failed to calloc avalon works in avalon_prepare");
	if (avalon->device_fd == -1)
		avalon_init(avalon);
	else
		__avalon_init(avalon);

	cgtime(&now);
	get_datestamp(avalon->init, &now);
	return true;
}

static void avalon_free_work(struct thr_info *thr)
{
	struct cgpu_info *avalon;
	struct avalon_info *info;
	struct work **works;
	int i;

	avalon = thr->cgpu;
	avalon->queued = 0;
	if (unlikely(!avalon->works))
		return;
	works = avalon->works;
	info = avalon->device_data;

	for (i = 0; i < info->miner_count * 4; i++) {
		if (works[i]) {
			work_completed(avalon, works[i]);
			works[i] = NULL;
		}
	}
}

static void do_avalon_close(struct thr_info *thr)
{
	struct avalon_result ar;
	struct cgpu_info *avalon = thr->cgpu;
	struct avalon_info *info = avalon->device_data;

	avalon_free_work(thr);
	nmsleep(1000);
	avalon_reset(avalon->device_fd, &ar);
	avalon_idle(avalon);
	avalon_close(avalon->device_fd);
	avalon->device_fd = -1;

	info->no_matching_work = 0;
}

static inline void record_temp_fan(struct avalon_info *info, struct avalon_result *ar, float *temp_avg)
{
	info->fan0 = ar->fan0 * AVALON_FAN_FACTOR;
	info->fan1 = ar->fan1 * AVALON_FAN_FACTOR;
	info->fan2 = ar->fan2 * AVALON_FAN_FACTOR;

	info->temp0 = ar->temp0;
	info->temp1 = ar->temp1;
	info->temp2 = ar->temp2;
	if (ar->temp0 & 0x80) {
		ar->temp0 &= 0x7f;
		info->temp0 = 0 - ((~ar->temp0 & 0x7f) + 1);
	}
	if (ar->temp1 & 0x80) {
		ar->temp1 &= 0x7f;
		info->temp1 = 0 - ((~ar->temp1 & 0x7f) + 1);
	}
	if (ar->temp2 & 0x80) {
		ar->temp2 &= 0x7f;
		info->temp2 = 0 - ((~ar->temp2 & 0x7f) + 1);
	}

	*temp_avg = info->temp2 > info->temp1 ? info->temp2 : info->temp1;

	if (info->temp0 > info->temp_max)
		info->temp_max = info->temp0;
	if (info->temp1 > info->temp_max)
		info->temp_max = info->temp1;
	if (info->temp2 > info->temp_max)
		info->temp_max = info->temp2;
}

static inline void adjust_fan(struct avalon_info *info)
{
	int temp_new;

	temp_new = info->temp_sum / info->temp_history_count;

	if (temp_new < 35) {
		info->fan_pwm = AVALON_DEFAULT_FAN_MIN_PWM;
		info->temp_old = temp_new;
	} else if (temp_new > 55) {
		info->fan_pwm = AVALON_DEFAULT_FAN_MAX_PWM;
		info->temp_old = temp_new;
	} else if (abs(temp_new - info->temp_old) >= 2) {
		info->fan_pwm = AVALON_DEFAULT_FAN_MIN_PWM + (temp_new - 35) * 6.4;
		info->temp_old = temp_new;
	}
}

<<<<<<< HEAD
=======
static void avalon_update_temps(struct cgpu_info *avalon, struct avalon_info *info,
				struct avalon_result *ar)
{
	record_temp_fan(info, ar, &(avalon->temp));
	applog(LOG_INFO,
		"Avalon: Fan1: %d/m, Fan2: %d/m, Fan3: %d/m\t"
		"Temp1: %dC, Temp2: %dC, Temp3: %dC, TempMAX: %dC",
		info->fan0, info->fan1, info->fan2,
		info->temp0, info->temp1, info->temp2, info->temp_max);
	info->temp_history_index++;
	info->temp_sum += avalon->temp;
	applog(LOG_DEBUG, "Avalon: temp_index: %d, temp_count: %d, temp_old: %d",
		info->temp_history_index, info->temp_history_count, info->temp_old);
	if (info->temp_history_index == info->temp_history_count) {
		adjust_fan(info);
		info->temp_history_index = 0;
		info->temp_sum = 0;
	}
}

static void get_avalon_statline_before(char *buf, struct cgpu_info *avalon)
{
	struct avalon_info *info = avalon->device_data;
	int lowfan = 10000, pwm;

	/* Find the lowest fan speed. Fan0 is often not populated. */
	if (info->fan0 > 0)
		lowfan = info->fan0;
	if (info->fan1 >= 0 && info->fan1 < lowfan)
		lowfan = info->fan1;
	if (info->fan2 >= 0 && info->fan2 < lowfan)
		lowfan = info->fan2;

	pwm = info->fan_pwm * 100 / AVALON_DEFAULT_FAN_MAX_PWM;

	tailsprintf(buf, "%2d/%3dC %3d%%/%04dR| ", info->temp0, info->temp2,
		    pwm, lowfan);
}

>>>>>>> dfab6a98
/* We use a replacement algorithm to only remove references to work done from
 * the buffer when we need the extra space for new work. */
static bool avalon_fill(struct cgpu_info *avalon)
{
	struct avalon_info *info = avalon->device_data;
	int subid, slot, mc;
	struct work *work;

	mc = info->miner_count;
	if (avalon->queued >= mc)
		return true;
	work = get_queued(avalon);
	if (unlikely(!work))
		return false;
	subid = avalon->queued++;
	work->subid = subid;
	slot = avalon->work_array * mc + subid;
	if (likely(avalon->works[slot]))
		work_completed(avalon, avalon->works[slot]);
	avalon->works[slot] = work;
	if (avalon->queued >= mc)
		return true;
	return false;
}

static void avalon_rotate_array(struct cgpu_info *avalon)
{
	avalon->queued = 0;
	if (++avalon->work_array >= AVALON_ARRAY_SIZE)
		avalon->work_array = 0;
}

static int64_t avalon_scanhash(struct thr_info *thr)
{
	struct cgpu_info *avalon;
	struct work **works;
	int fd, ret = AVA_GETS_OK, full;

	struct avalon_info *info;
	struct avalon_task at;
	struct avalon_result ar;
	int i;
	int avalon_get_work_count;
	int start_count, end_count;

	struct timeval tv_start, tv_finish, elapsed;
	uint32_t nonce;
	int64_t hash_count;
	static int first_try = 0;
	int result_wrong;

	avalon = thr->cgpu;
	works = avalon->works;
	info = avalon->device_data;
	avalon_get_work_count = info->miner_count;

	if (unlikely(avalon->device_fd == -1)) {
		if (!avalon_prepare(thr)) {
			applog(LOG_ERR, "AVA%i: Comms error(open)",
			       avalon->device_id);
			dev_error(avalon, REASON_DEV_COMMS_ERROR);
			/* fail the device if the reopen attempt fails */
			return -1;
		}
	}
	fd = avalon->device_fd;
#ifndef WIN32
	tcflush(fd, TCOFLUSH);
#endif

	start_count = avalon->work_array * avalon_get_work_count;
	end_count = start_count + avalon_get_work_count;
	i = start_count;
	while (true) {
		avalon_init_task(&at, 0, 0, info->fan_pwm,
				 info->timeout, info->asic_count,
				 info->miner_count, 1, 0, info->frequency);
		avalon_create_task(&at, works[i]);
		ret = avalon_send_task(fd, &at, avalon);
		if (unlikely(ret == AVA_SEND_ERROR ||
			     (ret == AVA_SEND_BUFFER_EMPTY &&
			      (i + 1 == end_count) &&
			      first_try))) {
			do_avalon_close(thr);
			applog(LOG_ERR, "AVA%i: Comms error(buffer)",
			       avalon->device_id);
			dev_error(avalon, REASON_DEV_COMMS_ERROR);
			first_try = 0;
			nmsleep(1000);
			avalon_init(avalon);
			return 0;	/* This should never happen */
		}
		if (ret == AVA_SEND_BUFFER_EMPTY && (i + 1 == end_count)) {
			first_try = 1;
			avalon_rotate_array(avalon);
			return 0xffffffff;
		}

		works[i]->blk.nonce = 0xffffffff;

		if (ret == AVA_SEND_BUFFER_FULL)
			break;

		i++;
	}
	if (unlikely(first_try))
		first_try = 0;

	elapsed.tv_sec = elapsed.tv_usec = 0;
	cgtime(&tv_start);

	result_wrong = 0;
	hash_count = 0;
	while (true) {
		full = avalon_buffer_full(fd);
		applog(LOG_DEBUG, "Avalon: Buffer full: %s",
		       ((full == AVA_BUFFER_FULL) ? "Yes" : "No"));
		if (unlikely(full == AVA_BUFFER_EMPTY))
			break;

		ret = avalon_get_result(fd, &ar, thr, &tv_finish);
		if (unlikely(ret == AVA_GETS_ERROR)) {
			do_avalon_close(thr);
			applog(LOG_ERR,
			       "AVA%i: Comms error(read)", avalon->device_id);
			dev_error(avalon, REASON_DEV_COMMS_ERROR);
			return 0;
		}
		if (unlikely(ret == AVA_GETS_RESTART))
			break;
		if (unlikely(ret == AVA_GETS_TIMEOUT)) {
			timersub(&tv_finish, &tv_start, &elapsed);
			applog(LOG_DEBUG, "Avalon: no nonce in (%ld.%06lds)",
			       (long)elapsed.tv_sec, (long)elapsed.tv_usec);
			continue;
		}

		if (!avalon_decode_nonce(thr, &ar, &nonce)) {
			info->no_matching_work++;
			result_wrong++;

			if (unlikely(result_wrong >= avalon_get_work_count))
				break;

			if (opt_debug) {
				timersub(&tv_finish, &tv_start, &elapsed);
				applog(LOG_DEBUG,"Avalon: no matching work: %d"
				" (%ld.%06lds)", info->no_matching_work,
				(long)elapsed.tv_sec, (long)elapsed.tv_usec);
			}
			continue;
		}

		hash_count += 0xffffffff;
		if (opt_debug) {
			timersub(&tv_finish, &tv_start, &elapsed);
			applog(LOG_DEBUG,
			       "Avalon: nonce = 0x%08x = 0x%08"PRIx64" hashes "
			       "(%ld.%06lds)", nonce, (uint64_t)hash_count,
			       elapsed.tv_sec, elapsed.tv_usec);
		}
	}
	if (hash_count && avalon->results < AVALON_ARRAY_SIZE)
		avalon->results++;
	if (unlikely((result_wrong >= avalon_get_work_count) ||
	    (!hash_count && ret != AVA_GETS_RESTART && --avalon->results < 0))) {
		/* Look for all invalid results, or consecutive failure
		 * to generate any results suggesting the FPGA
		 * controller has screwed up. */
		do_avalon_close(thr);
		applog(LOG_ERR,
			"AVA%i: FPGA controller messed up, %d wrong results",
			avalon->device_id, result_wrong);
		dev_error(avalon, REASON_DEV_COMMS_ERROR);
		nmsleep(1000);
		avalon_init(avalon);
		return 0;
	}

	avalon_rotate_array(avalon);

	if (hash_count) {
		record_temp_fan(info, &ar, &(avalon->temp));
		applog(LOG_INFO,
		       "Avalon: Fan1: %d/m, Fan2: %d/m, Fan3: %d/m\t"
		       "Temp1: %dC, Temp2: %dC, Temp3: %dC, TempMAX: %dC",
		       info->fan0, info->fan1, info->fan2,
		       info->temp0, info->temp1, info->temp2, info->temp_max);
		info->temp_history_index++;
		info->temp_sum += avalon->temp;
		applog(LOG_DEBUG, "Avalon: temp_index: %d, temp_count: %d, temp_old: %d",
		       info->temp_history_index, info->temp_history_count, info->temp_old);
		if (info->temp_history_index == info->temp_history_count) {
			adjust_fan(info);
			info->temp_history_index = 0;
			info->temp_sum = 0;
		}
	}

	/* This hashmeter is just a utility counter based on returned shares */
	return hash_count;
}

static struct api_data *avalon_api_stats(struct cgpu_info *cgpu)
{
	struct api_data *root = NULL;
	struct avalon_info *info = cgpu->device_data;
	int i;

	root = api_add_int(root, "baud", &(info->baud), false);
	root = api_add_int(root, "miner_count", &(info->miner_count),false);
	root = api_add_int(root, "asic_count", &(info->asic_count), false);
	root = api_add_int(root, "timeout", &(info->timeout), false);
	root = api_add_int(root, "frequency", &(info->frequency), false);

	root = api_add_int(root, "fan1", &(info->fan0), false);
	root = api_add_int(root, "fan2", &(info->fan1), false);
	root = api_add_int(root, "fan3", &(info->fan2), false);

	root = api_add_int(root, "temp1", &(info->temp0), false);
	root = api_add_int(root, "temp2", &(info->temp1), false);
	root = api_add_int(root, "temp3", &(info->temp2), false);
	root = api_add_int(root, "temp_max", &(info->temp_max), false);

	root = api_add_int(root, "no_matching_work", &(info->no_matching_work), false);
	for (i = 0; i < info->miner_count; i++) {
		char mcw[24];

		sprintf(mcw, "match_work_count%d", i + 1);
		root = api_add_int(root, mcw, &(info->matching_work[i]), false);
	}

	return root;
}

static void avalon_shutdown(struct thr_info *thr)
{
	do_avalon_close(thr);
}

struct device_drv avalon_drv = {
	.dname = "avalon",
	.name = "AVA",
	.drv_detect = avalon_detect,
	.thread_prepare = avalon_prepare,
	.minerloop = hash_queued_work,
	.queue_full = avalon_fill,
	.scanwork = avalon_scanhash,
	.get_api_stats = avalon_api_stats,
	.get_statline_before = get_avalon_statline_before,
	.reinit_device = avalon_init,
	.thread_shutdown = avalon_shutdown,
};<|MERGE_RESOLUTION|>--- conflicted
+++ resolved
@@ -776,28 +776,6 @@
 	}
 }
 
-<<<<<<< HEAD
-=======
-static void avalon_update_temps(struct cgpu_info *avalon, struct avalon_info *info,
-				struct avalon_result *ar)
-{
-	record_temp_fan(info, ar, &(avalon->temp));
-	applog(LOG_INFO,
-		"Avalon: Fan1: %d/m, Fan2: %d/m, Fan3: %d/m\t"
-		"Temp1: %dC, Temp2: %dC, Temp3: %dC, TempMAX: %dC",
-		info->fan0, info->fan1, info->fan2,
-		info->temp0, info->temp1, info->temp2, info->temp_max);
-	info->temp_history_index++;
-	info->temp_sum += avalon->temp;
-	applog(LOG_DEBUG, "Avalon: temp_index: %d, temp_count: %d, temp_old: %d",
-		info->temp_history_index, info->temp_history_count, info->temp_old);
-	if (info->temp_history_index == info->temp_history_count) {
-		adjust_fan(info);
-		info->temp_history_index = 0;
-		info->temp_sum = 0;
-	}
-}
-
 static void get_avalon_statline_before(char *buf, struct cgpu_info *avalon)
 {
 	struct avalon_info *info = avalon->device_data;
@@ -817,7 +795,6 @@
 		    pwm, lowfan);
 }
 
->>>>>>> dfab6a98
 /* We use a replacement algorithm to only remove references to work done from
  * the buffer when we need the extra space for new work. */
 static bool avalon_fill(struct cgpu_info *avalon)
