/*
 * Copyright 2012-2013 Xiangfu
 * Copyright 2013 Con Kolivas <kernel@kolivas.org>
 * Copyright 2012 Luke Dashjr
 * Copyright 2012 Andrew Smith
 *
 * This program is free software; you can redistribute it and/or modify it
 * under the terms of the GNU General Public License as published by the Free
 * Software Foundation; either version 3 of the License, or (at your option)
 * any later version.  See COPYING for more details.
 */

#include "config.h"

#include <limits.h>
#include <pthread.h>
#include <stdio.h>
#include <sys/time.h>
#include <sys/types.h>
#include <sys/select.h>
#include <dirent.h>
#include <unistd.h>
#ifndef WIN32
  #include <termios.h>
  #include <sys/stat.h>
  #include <fcntl.h>
  #ifndef O_CLOEXEC
    #define O_CLOEXEC 0
  #endif
#else
  #include <windows.h>
  #include <io.h>
#endif

#include "deviceapi.h"
#include "elist.h"
#include "miner.h"
#include "fpgautils.h"
#include "driver-avalon.h"
#include "hexdump.c"

static int option_offset = -1;
struct avalon_info **avalon_info;
struct device_drv avalon_drv;

static int avalon_init_task(struct avalon_task *at,
			    uint8_t reset, uint8_t ff, uint8_t fan,
			    uint8_t timeout, uint8_t asic_num,
			    uint8_t miner_num, uint8_t nonce_elf,
			    uint8_t gate_miner, int frequency)
{
	uint8_t *buf;
	static bool first = true;

	if (unlikely(!at))
		return -1;

	if (unlikely(timeout <= 0 || asic_num <= 0 || miner_num <= 0))
		return -1;

	memset(at, 0, sizeof(struct avalon_task));

	if (unlikely(reset)) {
		at->reset = 1;
		at->fan_eft = 1;
		at->timer_eft = 1;
		first = true;
	}

	at->flush_fifo = (ff ? 1 : 0);
	at->fan_eft = (fan ? 1 : 0);

	if (unlikely(first && !at->reset)) {
		at->fan_eft = 1;
		at->timer_eft = 1;
		first = false;
	}

	at->fan_pwm_data = (fan ? fan : AVALON_DEFAULT_FAN_MAX_PWM);
	at->timeout_data = timeout;
	at->asic_num = asic_num;
	at->miner_num = miner_num;
	at->nonce_elf = nonce_elf;

	at->gate_miner_elf = 1;
	at->asic_pll = 1;

	if (unlikely(gate_miner)) {
		at-> gate_miner = 1;
		at->asic_pll = 0;
	}

	buf = (uint8_t *)at;
	buf[5] = 0x00;
	buf[8] = 0x74;
	buf[9] = 0x01;
	buf[10] = 0x00;
	buf[11] = 0x00;
	if (frequency == 256) {
		buf[6] = 0x03;
		buf[7] = 0x08;
	} else if (frequency == 270) {
		buf[6] = 0x73;
		buf[7] = 0x08;
	} else if (frequency == 282) {
		buf[6] = 0xd3;
		buf[7] = 0x08;
	} else if (frequency == 300) {
		buf[6] = 0x63;
		buf[7] = 0x09;
	}

	return 0;
}

static inline void avalon_create_task(struct avalon_task *at,
				      struct work *work)
{
	memcpy(at->midstate, work->midstate, 32);
	memcpy(at->data, work->data + 64, 12);
}

static int avalon_send_task(int fd, const struct avalon_task *at,
			    struct cgpu_info *avalon)

{
	size_t ret;
	int full;
	struct timespec p;
	uint8_t buf[AVALON_WRITE_SIZE + 4 * AVALON_DEFAULT_ASIC_NUM];
	size_t nr_len;
	struct avalon_info *info;
	uint64_t delay = 32000000; /* Default 32ms for B19200 */
	uint32_t nonce_range;
	int i;

	if (at->nonce_elf)
		nr_len = AVALON_WRITE_SIZE + 4 * at->asic_num;
	else
		nr_len = AVALON_WRITE_SIZE;

	memcpy(buf, at, AVALON_WRITE_SIZE);

	if (at->nonce_elf) {
		nonce_range = (uint32_t)0xffffffff / at->asic_num;
		for (i = 0; i < at->asic_num; i++) {
			buf[AVALON_WRITE_SIZE + (i * 4) + 3] =
				(i * nonce_range & 0xff000000) >> 24;
			buf[AVALON_WRITE_SIZE + (i * 4) + 2] =
				(i * nonce_range & 0x00ff0000) >> 16;
			buf[AVALON_WRITE_SIZE + (i * 4) + 1] =
				(i * nonce_range & 0x0000ff00) >> 8;
			buf[AVALON_WRITE_SIZE + (i * 4) + 0] =
				(i * nonce_range & 0x000000ff) >> 0;
		}
	}
#if defined(__BIG_ENDIAN__) || defined(MIPSEB)
	uint8_t tt = 0;

	tt = (buf[0] & 0x0f) << 4;
	tt |= ((buf[0] & 0x10) ? (1 << 3) : 0);
	tt |= ((buf[0] & 0x20) ? (1 << 2) : 0);
	tt |= ((buf[0] & 0x40) ? (1 << 1) : 0);
	tt |= ((buf[0] & 0x80) ? (1 << 0) : 0);
	buf[0] = tt;

	tt = (buf[4] & 0x0f) << 4;
	tt |= ((buf[4] & 0x10) ? (1 << 3) : 0);
	tt |= ((buf[4] & 0x20) ? (1 << 2) : 0);
	tt |= ((buf[4] & 0x40) ? (1 << 1) : 0);
	tt |= ((buf[4] & 0x80) ? (1 << 0) : 0);
	buf[4] = tt;
#endif
	if (likely(avalon)) {
		info = avalon_info[avalon->device_id];
		delay = nr_len * 10 * 1000000000ULL;
		delay = delay / info->baud;
	}

	if (at->reset)
		nr_len = 1;
	if (opt_debug) {
		applog(LOG_DEBUG, "Avalon: Sent(%d):", nr_len);
		hexdump((uint8_t *)buf, nr_len);
	}
	ret = write(fd, buf, nr_len);
	if (unlikely(ret != nr_len))
		return AVA_SEND_ERROR;

	p.tv_sec = 0;
	p.tv_nsec = (long)delay + 4000000;
	nanosleep(&p, NULL);
	applog(LOG_DEBUG, "Avalon: Sent: Buffer delay: %ld", p.tv_nsec);

	full = avalon_buffer_full(fd);
	applog(LOG_DEBUG, "Avalon: Sent: Buffer full: %s",
	       ((full == AVA_BUFFER_FULL) ? "Yes" : "No"));

	if (unlikely(full == AVA_BUFFER_FULL))
		return AVA_SEND_BUFFER_FULL;

	return AVA_SEND_BUFFER_EMPTY;
}

static int avalon_gets(int fd, uint8_t *buf, int read_count,
		       struct thr_info *thr, struct timeval *tv_finish)
{
	ssize_t ret = 0;
	int rc = 0;
	int read_amount = AVALON_READ_SIZE;
	bool first = true;

	while (true) {
		struct timeval timeout = {0, 100000};
		fd_set rd;

		FD_ZERO(&rd);
		FD_SET(fd, &rd);
		ret = select(fd + 1, &rd, NULL, NULL, &timeout);
		if (unlikely(ret < 0))
			return AVA_GETS_ERROR;
		if (ret) {
			ret = read(fd, buf, read_amount);
			if (unlikely(ret < 0))
				return AVA_GETS_ERROR;
			if (likely(first)) {
				if (likely(tv_finish))
					gettimeofday(tv_finish, NULL);
				first = false;
			}
			if (likely(ret >= read_amount))
				return AVA_GETS_OK;
			buf += ret;
			read_amount -= ret;
			continue;
		}

		rc++;
		if (rc >= read_count) {
			if (opt_debug) {
				applog(LOG_WARNING,
				       "Avalon: No data in %.2f seconds",
				       (float)rc/(float)AVALON_TIME_FACTOR);
			}
			return AVA_GETS_TIMEOUT;
		}

		if (thr && thr->work_restart) {
			if (opt_debug) {
				applog(LOG_WARNING,
				       "Avalon: Work restart at %.2f seconds",
				       (float)(rc)/(float)AVALON_TIME_FACTOR);
			}
			return AVA_GETS_RESTART;
		}
	}
}

static int avalon_get_result(int fd, struct avalon_result *ar,
			     struct thr_info *thr, struct timeval *tv_finish)
{
	struct cgpu_info *avalon;
	struct avalon_info *info;
	uint8_t result[AVALON_READ_SIZE];
	int ret, read_count = AVALON_RESET_FAULT_DECISECONDS * AVALON_TIME_FACTOR;

	if (likely(thr)) {
		avalon = thr->cgpu;
		info = avalon_info[avalon->device_id];
		read_count = info->read_count;
	}

	memset(result, 0, AVALON_READ_SIZE);
	ret = avalon_gets(fd, result, read_count, thr, tv_finish);

	memset(ar, 0, sizeof(struct avalon_result));
	if (ret == AVA_GETS_OK) {
		if (opt_debug) {
			applog(LOG_DEBUG, "Avalon: get:");
			hexdump((uint8_t *)result, AVALON_READ_SIZE);
		}
		memcpy((uint8_t *)ar, result, AVALON_READ_SIZE);
	}

	return ret;
}

static bool avalon_decode_nonce(struct thr_info *thr, struct avalon_result *ar,
				uint32_t *nonce)
{
	struct cgpu_info *avalon;
	struct avalon_info *info;
	int avalon_get_work_count, i;
	struct work *work;

	avalon = thr->cgpu;
	if (unlikely(!avalon->works))
		return false;

	work = find_queued_work_bymidstate(avalon, ar->midstate, 32, ar->data, 64, 12);
	if (!work)
		return false;

	info = avalon_info[avalon->device_id];
	info->matching_work[i]++;
	*nonce = htole32(ar->nonce);
	submit_nonce(thr, work, *nonce);

	return true;
}

static int avalon_reset(int fd, struct avalon_result *ar)
{
	struct avalon_task at;
	uint8_t *buf;
	int ret, i = 0;
	struct timespec p;

	avalon_init_task(&at, 1, 0,
			 AVALON_DEFAULT_FAN_MAX_PWM,
			 AVALON_DEFAULT_TIMEOUT,
			 AVALON_DEFAULT_ASIC_NUM,
			 AVALON_DEFAULT_MINER_NUM,
			 0, 0,
			 AVALON_DEFAULT_FREQUENCY);
	ret = avalon_send_task(fd, &at, NULL);
	if (ret == AVA_SEND_ERROR)
		return 1;

	avalon_get_result(fd, ar, NULL, NULL);

	buf = (uint8_t *)ar;
	/* Sometimes there is one extra 0 byte for some reason in the buffer,
	 * so work around it. */
	if (buf[0] == 0)
		buf = (uint8_t  *)(ar + 1);
	if (buf[0] == 0xAA && buf[1] == 0x55 &&
	    buf[2] == 0xAA && buf[3] == 0x55) {
		for (i = 4; i < 11; i++)
			if (buf[i] != 0)
				break;
	}

	p.tv_sec = 0;
	p.tv_nsec = AVALON_RESET_PITCH;
	nanosleep(&p, NULL);

	if (i != 11) {
		applog(LOG_ERR, "Avalon: Reset failed! not an Avalon?"
		       " (%d: %02x %02x %02x %02x)",
		       i, buf[0], buf[1], buf[2], buf[3]);
		/* FIXME: return 1; */
	} else
		applog(LOG_WARNING, "Avalon: Reset succeeded");
	return 0;
}

static void avalon_idle(struct cgpu_info *avalon)
{
	int i, ret;
	struct avalon_task at;

	int fd = avalon->device_fd;
	struct avalon_info *info = avalon_info[avalon->device_id];
	int avalon_get_work_count = info->miner_count;

	i = 0;
	while (true) {
		avalon_init_task(&at, 0, 0, info->fan_pwm,
				 info->timeout, info->asic_count,
				 info->miner_count, 1, 1, info->frequency);
		ret = avalon_send_task(fd, &at, avalon);
		if (unlikely(ret == AVA_SEND_ERROR ||
			     (ret == AVA_SEND_BUFFER_EMPTY &&
			      (i + 1 == avalon_get_work_count * 2)))) {
			applog(LOG_ERR, "AVA%i: Comms error", avalon->device_id);
			return;
		}
		if (i + 1 == avalon_get_work_count * 2)
			break;

		if (ret == AVA_SEND_BUFFER_FULL)
			break;

		i++;
	}
	applog(LOG_ERR, "Avalon: Goto idle mode");
}

static void get_options(int this_option_offset, int *baud, int *miner_count,
			int *asic_count, int *timeout, int *frequency)
{
	char buf[BUFSIZ+1];
	char *ptr, *comma, *colon, *colon2, *colon3, *colon4;
	size_t max;
	int i, tmp;

	if (opt_avalon_options == NULL)
		buf[0] = '\0';
	else {
		ptr = opt_avalon_options;
		for (i = 0; i < this_option_offset; i++) {
			comma = strchr(ptr, ',');
			if (comma == NULL)
				break;
			ptr = comma + 1;
		}

		comma = strchr(ptr, ',');
		if (comma == NULL)
			max = strlen(ptr);
		else
			max = comma - ptr;

		if (max > BUFSIZ)
			max = BUFSIZ;
		strncpy(buf, ptr, max);
		buf[max] = '\0';
	}

	*baud = AVALON_IO_SPEED;
	*miner_count = AVALON_DEFAULT_MINER_NUM - 8;
	*asic_count = AVALON_DEFAULT_ASIC_NUM;
	*timeout = AVALON_DEFAULT_TIMEOUT;
	*frequency = AVALON_DEFAULT_FREQUENCY;

	if (!(*buf))
		return;

	colon = strchr(buf, ':');
	if (colon)
		*(colon++) = '\0';

	tmp = atoi(buf);
	switch (tmp) {
	case 115200:
		*baud = 115200;
		break;
	case 57600:
		*baud = 57600;
		break;
	case 38400:
		*baud = 38400;
		break;
	case 19200:
		*baud = 19200;
		break;
	default:
		quit(1,
			"Invalid avalon-options for baud (%s) "
			"must be 115200, 57600, 38400 or 19200", buf);
	}

	if (colon && *colon) {
		colon2 = strchr(colon, ':');
		if (colon2)
			*(colon2++) = '\0';

		if (*colon) {
			tmp = atoi(colon);
			if (tmp > 0 && tmp <= AVALON_DEFAULT_MINER_NUM) {
				*miner_count = tmp;
			} else {
				quit(1,
					"Invalid avalon-options for "
					"miner_count (%s) must be 1 ~ %d",
					colon, AVALON_DEFAULT_MINER_NUM);
			}
		}

		if (colon2 && *colon2) {
			colon3 = strchr(colon2, ':');
			if (colon3)
				*(colon3++) = '\0';

			tmp = atoi(colon2);
			if (tmp > 0 && tmp <= AVALON_DEFAULT_ASIC_NUM)
				*asic_count = tmp;
			else {
				quit(1,
					"Invalid avalon-options for "
					"asic_count (%s) must be 1 ~ %d",
					colon2, AVALON_DEFAULT_ASIC_NUM);
			}

			if (colon3 && *colon3) {
				colon4 = strchr(colon3, ':');
				if (colon4)
					*(colon4++) = '\0';

				tmp = atoi(colon3);
				if (tmp > 0 && tmp <= 0xff)
					*timeout = tmp;
				else {
					quit(1,
						"Invalid avalon-options for "
						"timeout (%s) must be 1 ~ %d",
						colon3, 0xff);
				}
				if (colon4 && *colon4) {
					tmp = atoi(colon4);
					switch (tmp) {
					case 256:
					case 270:
					case 282:
					case 300:
						*frequency = tmp;
						break;
					default:
						quit(1,
							"Invalid avalon-options for "
							"frequency must be 256/270/282/300");
					}
				}
			}
		}
	}
}

static bool avalon_detect_one(const char *devpath)
{
	struct avalon_info *info;
	struct avalon_result ar;
	int fd, ret;
	int baud, miner_count, asic_count, timeout, frequency = 0;
	struct cgpu_info *avalon;

	int this_option_offset = ++option_offset;
	get_options(this_option_offset, &baud, &miner_count, &asic_count,
		    &timeout, &frequency);

	applog(LOG_DEBUG, "Avalon Detect: Attempting to open %s "
	       "(baud=%d miner_count=%d asic_count=%d timeout=%d frequency=%d)",
	       devpath, baud, miner_count, asic_count, timeout, frequency);

	fd = avalon_open2(devpath, baud, true);
	if (unlikely(fd == -1)) {
		applog(LOG_ERR, "Avalon Detect: Failed to open %s", devpath);
		return false;
	}

	/* We have a real Avalon! */
	avalon = calloc(1, sizeof(struct cgpu_info));
	avalon->drv = &avalon_drv;
	avalon->device_path = strdup(devpath);
	avalon->device_fd = fd;
	avalon->threads = AVALON_MINER_THREADS;
	add_cgpu(avalon);

	ret = avalon_reset(fd, &ar);
	if (ret) {
		; /* FIXME: I think IT IS avalon and wait on reset;
		   * avalon_close(fd);
		   * return false; */
	}
	
	avalon_info = realloc(avalon_info,
			      sizeof(struct avalon_info *) *
			      (total_devices + 1));

	applog(LOG_INFO, "Avalon Detect: Found at %s, mark as %d",
	       devpath, avalon->device_id);

	avalon_info[avalon->device_id] = (struct avalon_info *)
		malloc(sizeof(struct avalon_info));
	if (unlikely(!(avalon_info[avalon->device_id])))
		quit(1, "Failed to malloc avalon_info");

	info = avalon_info[avalon->device_id];

	memset(info, 0, sizeof(struct avalon_info));

	info->baud = baud;
	info->miner_count = miner_count;
	info->asic_count = asic_count;
	info->timeout = timeout;
	info->read_count = ((float)info->timeout * AVALON_HASH_TIME_FACTOR *
			    AVALON_TIME_FACTOR) / (float)info->miner_count;

	info->fan_pwm = AVALON_DEFAULT_FAN_MIN_PWM;
	info->temp_max = 0;
	/* This is for check the temp/fan every 3~4s */
	info->temp_history_count = (4 / (float)((float)info->timeout * ((float)1.67/0x32))) + 1;
	if (info->temp_history_count <= 0)
		info->temp_history_count = 1;

	info->temp_history_index = 0;
	info->temp_sum = 0;
	info->temp_old = 0;
	info->frequency = frequency;

	/* Do something for failed reset ? */
	if (0) {
		/* Set asic to idle mode after detect */
		avalon_idle(avalon);
		avalon->device_fd = -1;

		avalon_close(fd);
	}
	return true;
}

static inline void avalon_detect()
{
	serial_detect(&avalon_drv, avalon_detect_one);
}

static void __avalon_init(struct cgpu_info *avalon)
{
	applog(LOG_INFO, "Avalon: Opened on %s", avalon->device_path);
}

static void avalon_init(struct cgpu_info *avalon)
{
	struct avalon_result ar;
	int fd, ret;

	avalon->device_fd = -1;
	fd = avalon_open(avalon->device_path,
			     avalon_info[avalon->device_id]->baud);
	if (unlikely(fd == -1)) {
		applog(LOG_ERR, "Avalon: Failed to open on %s",
		       avalon->device_path);
		return;
	}

	ret = avalon_reset(fd, &ar);
	if (ret) {
		avalon_close(fd);
		return;
	}

	avalon->device_fd = fd;
	__avalon_init(avalon);
}

static bool avalon_prepare(struct thr_info *thr)
{
	struct cgpu_info *avalon = thr->cgpu;
	struct avalon_info *info = avalon_info[avalon->device_id];
	struct timeval now;

	avalon->works = calloc(info->miner_count * sizeof(struct work *), 1);
	if (!avalon->works)
		quit(1, "Failed to calloc avalon works in avalon_prepare");
	__avalon_init(avalon);

	gettimeofday(&now, NULL);
	get_datestamp(avalon->init, &now);
	return true;
}

static void avalon_free_work(struct thr_info *thr)
{
	struct cgpu_info *avalon;
	struct avalon_info *info;
	struct work **works;
	int i;

	avalon = thr->cgpu;
	avalon->queued = 0;
	if (unlikely(!avalon->works))
		return;
	works = avalon->works;
	info = avalon_info[avalon->device_id];

	for (i = 0; i < info->miner_count; i++) {
		if (likely(works[i])) {
			work_completed(avalon, works[i]);
			works[i] = NULL;
		}
	}
}

static void do_avalon_close(struct thr_info *thr)
{
	struct avalon_result ar;
	struct cgpu_info *avalon = thr->cgpu;
	struct avalon_info *info = avalon_info[avalon->device_id];

<<<<<<< HEAD
	nmsleep(1000);
=======
	avalon_free_work(thr);
	sleep(1);
>>>>>>> 2f75a5d8
	avalon_reset(avalon->device_fd, &ar);
	avalon_idle(avalon);
	avalon_close(avalon->device_fd);
	avalon->device_fd = -1;

	info->no_matching_work = 0;
}

static inline void record_temp_fan(struct avalon_info *info, struct avalon_result *ar, float *temp_avg)
{
	int max;

	info->fan0 = ar->fan0 * AVALON_FAN_FACTOR;
	info->fan1 = ar->fan1 * AVALON_FAN_FACTOR;
	info->fan2 = ar->fan2 * AVALON_FAN_FACTOR;

	info->temp0 = ar->temp0;
	info->temp1 = ar->temp1;
	info->temp2 = ar->temp2;
	if (ar->temp0 & 0x80) {
		ar->temp0 &= 0x7f;
		info->temp0 = 0 - ((~ar->temp0 & 0x7f) + 1);
	}
	if (ar->temp1 & 0x80) {
		ar->temp1 &= 0x7f;
		info->temp1 = 0 - ((~ar->temp1 & 0x7f) + 1);
	}
	if (ar->temp2 & 0x80) {
		ar->temp2 &= 0x7f;
		info->temp2 = 0 - ((~ar->temp2 & 0x7f) + 1);
	}

	*temp_avg = info->temp2;

	max = info->temp_max;
	if (info->temp0 > max)
		max = info->temp0;
	if (info->temp1 > max)
		max = info->temp1;
	if (info->temp2 > max)
		max = info->temp2;
	if (max >= 100) {	/* FIXME: fix the root cause on fpga controller firmware */
		if (opt_debug) {
			applog(LOG_DEBUG, "Avalon: temp_max: %d", max);
			hexdump((uint8_t *)ar, AVALON_READ_SIZE);
		}
		return;
	}

	info->temp_max = max;
}

static inline void adjust_fan(struct avalon_info *info)
{
	int temp_new;

	temp_new = info->temp_sum / info->temp_history_count;

	if (temp_new < 35) {
		info->fan_pwm = AVALON_DEFAULT_FAN_MIN_PWM;
		info->temp_old = temp_new;
	} else if (temp_new > 55) {
		info->fan_pwm = AVALON_DEFAULT_FAN_MAX_PWM;
		info->temp_old = temp_new;
	} else if (abs(temp_new - info->temp_old) >= 2) {
		info->fan_pwm = AVALON_DEFAULT_FAN_MIN_PWM + (temp_new - 35) * 6.4;
		info->temp_old = temp_new;
	}
}

static bool avalon_fill(struct cgpu_info *avalon)
{
	struct work *work = get_queued(avalon);

	if (unlikely(!work))
		return false;
	if (avalon->queued == avalon_info[avalon->device_id]->miner_count)
		return true;
	avalon->works[avalon->queued++] = work;
	if (avalon->queued == avalon_info[avalon->device_id]->miner_count)
		return true;
	return false;
}

static int64_t avalon_scanhash(struct thr_info *thr)
{
	struct cgpu_info *avalon;
	struct work **works;
	int fd, ret, full;

	struct avalon_info *info;
	struct avalon_task at;
	struct avalon_result ar;
	int i;
	int avalon_get_work_count;

	struct timeval tv_start, tv_finish, elapsed;
	uint32_t nonce;
	int64_t hash_count;
	static int first_try = 0;
	int result_count, result_wrong;

	avalon = thr->cgpu;
	works = avalon->works;
	info = avalon_info[avalon->device_id];
	avalon_get_work_count = info->miner_count;

	if (unlikely(avalon->device_fd == -1)) {
		if (!avalon_prepare(thr)) {
			applog(LOG_ERR, "AVA%i: Comms error(open)",
			       avalon->device_id);
			dev_error(avalon, REASON_DEV_COMMS_ERROR);
			/* fail the device if the reopen attempt fails */
			return -1;
		}
	}
	fd = avalon->device_fd;
#ifndef WIN32
	tcflush(fd, TCOFLUSH);
#endif

	i = 0;
	while (true) {
		avalon_init_task(&at, 0, 0, info->fan_pwm,
				 info->timeout, info->asic_count,
				 info->miner_count, 1, 0, info->frequency);
		avalon_create_task(&at, works[i]);
		ret = avalon_send_task(fd, &at, avalon);
		if (unlikely(ret == AVA_SEND_ERROR ||
			     (ret == AVA_SEND_BUFFER_EMPTY &&
			      (i + 1 == avalon_get_work_count) &&
			      first_try))) {
			do_avalon_close(thr);
			applog(LOG_ERR, "AVA%i: Comms error(buffer)",
			       avalon->device_id);
			dev_error(avalon, REASON_DEV_COMMS_ERROR);
			first_try = 0;
			nmsleep(1000);
			avalon_init(avalon);
			return 0;	/* This should never happen */
		}
		if (ret == AVA_SEND_BUFFER_EMPTY && (i + 1 == avalon_get_work_count)) {
			first_try = 1;
			return 0xffffffff;
		}

		works[i]->blk.nonce = 0xffffffff;

		if (ret == AVA_SEND_BUFFER_FULL)
			break;

		i++;
	}
	if (unlikely(first_try))
		first_try = 0;

	elapsed.tv_sec = elapsed.tv_usec = 0;
	gettimeofday(&tv_start, NULL);

	result_count = 0;
	result_wrong = 0;
	hash_count = 0;
	while (true) {
		full = avalon_buffer_full(fd);
		applog(LOG_DEBUG, "Avalon: Buffer full: %s",
		       ((full == AVA_BUFFER_FULL) ? "Yes" : "No"));
		if (unlikely(full == AVA_BUFFER_EMPTY))
			break;

		ret = avalon_get_result(fd, &ar, thr, &tv_finish);
		if (unlikely(ret == AVA_GETS_ERROR)) {
			do_avalon_close(thr);
			applog(LOG_ERR,
			       "AVA%i: Comms error(read)", avalon->device_id);
			dev_error(avalon, REASON_DEV_COMMS_ERROR);
			return 0;
		}
		if (unlikely(ret == AVA_GETS_TIMEOUT)) {
			timersub(&tv_finish, &tv_start, &elapsed);
			applog(LOG_DEBUG, "Avalon: no nonce in (%ld.%06lds)",
			       elapsed.tv_sec, elapsed.tv_usec);
			continue;
		}
		if (unlikely(ret == AVA_GETS_RESTART)) {
			break;
		}
		result_count++;

		if (!avalon_decode_nonce(thr, &ar, &nonce)) {
			info->no_matching_work++;
			result_wrong++;

			if (opt_debug) {
				timersub(&tv_finish, &tv_start, &elapsed);
				applog(LOG_DEBUG,"Avalon: no matching work: %d"
				" (%ld.%06lds)", info->no_matching_work,
				elapsed.tv_sec, elapsed.tv_usec);
			}
			continue;
		}

		hash_count += nonce;
		if (opt_debug) {
			timersub(&tv_finish, &tv_start, &elapsed);
			applog(LOG_DEBUG,
			       "Avalon: nonce = 0x%08x = 0x%08llx hashes "
			       "(%ld.%06lds)", nonce, hash_count,
			       elapsed.tv_sec, elapsed.tv_usec);
		}
	}
	if (result_wrong && result_count == result_wrong) {
		/* This mean FPGA controller give all wrong result
		 * try to reset the Avalon */
		do_avalon_close(thr);
		applog(LOG_ERR,
		       "AVA%i: FPGA controller mess up", avalon->device_id);
		dev_error(avalon, REASON_DEV_COMMS_ERROR);
		do_avalon_close(thr);
		nmsleep(1000);
		avalon_init(avalon);
		return 0;
	}

	avalon_free_work(thr);

	record_temp_fan(info, &ar, &(avalon->temp));
	applog(LOG_INFO,
	       "Avalon: Fan1: %d/m, Fan2: %d/m, Fan3: %d/m\t"
	       "Temp1: %dC, Temp2: %dC, Temp3: %dC, TempMAX: %dC",
	       info->fan0, info->fan1, info->fan2,
	       info->temp0, info->temp1, info->temp2, info->temp_max);
	info->temp_history_index++;
	info->temp_sum += info->temp2;
	applog(LOG_DEBUG, "Avalon: temp_index: %d, temp_count: %d, temp_old: %d",
	       info->temp_history_index, info->temp_history_count, info->temp_old);
	if (info->temp_history_index == info->temp_history_count) {
		adjust_fan(info);
		info->temp_history_index = 0;
		info->temp_sum = 0;
	}

	/*
	 * FIXME: Each work split to 10 pieces, each piece send to a
	 * asic(256MHs). one work can be mulit-nonce back. it is not
	 * easy calculate correct hash on such situation. so I simplely
	 * add each nonce to hash_count. base on Utility/m hash_count*2
	 * give a very good result.
	 *
	 * Any patch will be great.
	 */
	return hash_count * 2;
}

static struct api_data *avalon_api_stats(struct cgpu_info *cgpu)
{
	struct api_data *root = NULL;
	struct avalon_info *info = avalon_info[cgpu->device_id];

	root = api_add_int(root, "baud", &(info->baud), false);
	root = api_add_int(root, "miner_count", &(info->miner_count),false);
	root = api_add_int(root, "asic_count", &(info->asic_count), false);
	root = api_add_int(root, "read_count", &(info->read_count), false);
	root = api_add_int(root, "timeout", &(info->timeout), false);
	root = api_add_int(root, "frequency", &(info->frequency), false);

	root = api_add_int(root, "fan1", &(info->fan0), false);
	root = api_add_int(root, "fan2", &(info->fan1), false);
	root = api_add_int(root, "fan3", &(info->fan2), false);

	root = api_add_int(root, "temp1", &(info->temp0), false);
	root = api_add_int(root, "temp2", &(info->temp1), false);
	root = api_add_int(root, "temp3", &(info->temp2), false);
	root = api_add_int(root, "temp_max", &(info->temp_max), false);

	root = api_add_int(root, "no_matching_work", &(info->no_matching_work), false);
	root = api_add_int(root, "matching_work_count1", &(info->matching_work[0]), false);
	root = api_add_int(root, "matching_work_count2", &(info->matching_work[1]), false);
	root = api_add_int(root, "matching_work_count3", &(info->matching_work[2]), false);
	root = api_add_int(root, "matching_work_count4", &(info->matching_work[3]), false);
	root = api_add_int(root, "matching_work_count5", &(info->matching_work[4]), false);
	root = api_add_int(root, "matching_work_count6", &(info->matching_work[5]), false);
	root = api_add_int(root, "matching_work_count7", &(info->matching_work[6]), false);
	root = api_add_int(root, "matching_work_count8", &(info->matching_work[7]), false);
	root = api_add_int(root, "matching_work_count9", &(info->matching_work[8]), false);
	root = api_add_int(root, "matching_work_count10", &(info->matching_work[9]), false);
	root = api_add_int(root, "matching_work_count11", &(info->matching_work[10]), false);
	root = api_add_int(root, "matching_work_count12", &(info->matching_work[11]), false);
	root = api_add_int(root, "matching_work_count13", &(info->matching_work[12]), false);
	root = api_add_int(root, "matching_work_count14", &(info->matching_work[13]), false);
	root = api_add_int(root, "matching_work_count15", &(info->matching_work[14]), false);
	root = api_add_int(root, "matching_work_count16", &(info->matching_work[15]), false);
	root = api_add_int(root, "matching_work_count17", &(info->matching_work[16]), false);
	root = api_add_int(root, "matching_work_count18", &(info->matching_work[17]), false);
	root = api_add_int(root, "matching_work_count19", &(info->matching_work[18]), false);
	root = api_add_int(root, "matching_work_count20", &(info->matching_work[19]), false);
	root = api_add_int(root, "matching_work_count21", &(info->matching_work[20]), false);
	root = api_add_int(root, "matching_work_count22", &(info->matching_work[21]), false);
	root = api_add_int(root, "matching_work_count23", &(info->matching_work[22]), false);
	root = api_add_int(root, "matching_work_count24", &(info->matching_work[23]), false);

	return root;
}

static void avalon_shutdown(struct thr_info *thr)
{
	do_avalon_close(thr);
}

struct device_drv avalon_drv = {
	.dname = "avalon",
	.name = "AVA",
	.drv_detect = avalon_detect,
	.thread_prepare = avalon_prepare,
	.minerloop = hash_queued_work,
	.queue_full = avalon_fill,
	.scanwork = avalon_scanhash,
	.get_api_stats = avalon_api_stats,
	.reinit_device = avalon_init,
	.thread_shutdown = avalon_shutdown,
};<|MERGE_RESOLUTION|>--- conflicted
+++ resolved
@@ -678,12 +678,8 @@
 	struct cgpu_info *avalon = thr->cgpu;
 	struct avalon_info *info = avalon_info[avalon->device_id];
 
-<<<<<<< HEAD
+	avalon_free_work(thr);
 	nmsleep(1000);
-=======
-	avalon_free_work(thr);
-	sleep(1);
->>>>>>> 2f75a5d8
 	avalon_reset(avalon->device_fd, &ar);
 	avalon_idle(avalon);
 	avalon_close(avalon->device_fd);
