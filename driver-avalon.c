/*
 * Copyright 2012-2013 Xiangfu
 * Copyright 2013 Con Kolivas <kernel@kolivas.org>
 * Copyright 2012 Luke Dashjr
 * Copyright 2012 Andrew Smith
 *
 * This program is free software; you can redistribute it and/or modify it
 * under the terms of the GNU General Public License as published by the Free
 * Software Foundation; either version 3 of the License, or (at your option)
 * any later version.  See COPYING for more details.
 */

#include "config.h"

#include <limits.h>
#include <pthread.h>
#include <stdio.h>
#include <sys/time.h>
#include <sys/types.h>
#include <sys/select.h>
#include <dirent.h>
#include <unistd.h>
#ifndef WIN32
  #include <termios.h>
  #include <sys/stat.h>
  #include <fcntl.h>
  #ifndef O_CLOEXEC
    #define O_CLOEXEC 0
  #endif
#else
  #include <windows.h>
  #include <io.h>
#endif

#include "deviceapi.h"
#include "elist.h"
#include "miner.h"
#include "fpgautils.h"
#include "driver-avalon.h"
#include "hexdump.c"

static int option_offset = -1;
struct avalon_info **avalon_infos;
struct device_drv avalon_drv;

static int avalon_init_task(struct avalon_task *at,
			    uint8_t reset, uint8_t ff, uint8_t fan,
			    uint8_t timeout, uint8_t asic_num,
			    uint8_t miner_num, uint8_t nonce_elf,
			    uint8_t gate_miner, int frequency)
{
	uint8_t *buf;
	static bool first = true;

	if (unlikely(!at))
		return -1;

	if (unlikely(timeout <= 0 || asic_num <= 0 || miner_num <= 0))
		return -1;

	memset(at, 0, sizeof(struct avalon_task));

	if (unlikely(reset)) {
		at->reset = 1;
		at->fan_eft = 1;
		at->timer_eft = 1;
		first = true;
	}

	at->flush_fifo = (ff ? 1 : 0);
	at->fan_eft = (fan ? 1 : 0);

	if (unlikely(first && !at->reset)) {
		at->fan_eft = 1;
		at->timer_eft = 1;
		first = false;
	}

	at->fan_pwm_data = (fan ? fan : AVALON_DEFAULT_FAN_MAX_PWM);
	at->timeout_data = timeout;
	at->asic_num = asic_num;
	at->miner_num = miner_num;
	at->nonce_elf = nonce_elf;

	at->gate_miner_elf = 1;
	at->asic_pll = 1;

	if (unlikely(gate_miner)) {
		at-> gate_miner = 1;
		at->asic_pll = 0;
	}

	buf = (uint8_t *)at;
	buf[5] = 0x00;
	buf[8] = 0x74;
	buf[9] = 0x01;
	buf[10] = 0x00;
	buf[11] = 0x00;
	if (frequency == 256) {
		buf[6] = 0x03;
		buf[7] = 0x08;
	} else if (frequency == 270) {
		buf[6] = 0x73;
		buf[7] = 0x08;
	} else if (frequency == 282) {
		buf[6] = 0xd3;
		buf[7] = 0x08;
	} else if (frequency == 300) {
		buf[6] = 0x63;
		buf[7] = 0x09;
	}

	return 0;
}

static inline void avalon_create_task(struct avalon_task *at,
				      struct work *work)
{
	memcpy(at->midstate, work->midstate, 32);
	memcpy(at->data, work->data + 64, 12);
}

static int avalon_send_task(int fd, const struct avalon_task *at,
			    struct cgpu_info *avalon)

{
	size_t ret;
	int full;
	struct timespec p;
	uint8_t buf[AVALON_WRITE_SIZE + 4 * AVALON_DEFAULT_ASIC_NUM];
	size_t nr_len;
	struct avalon_info *info;
	uint64_t delay = 32000000; /* Default 32ms for B19200 */
	uint32_t nonce_range;
	int i;

	if (at->nonce_elf)
		nr_len = AVALON_WRITE_SIZE + 4 * at->asic_num;
	else
		nr_len = AVALON_WRITE_SIZE;

	memcpy(buf, at, AVALON_WRITE_SIZE);

	if (at->nonce_elf) {
		nonce_range = (uint32_t)0xffffffff / at->asic_num;
		for (i = 0; i < at->asic_num; i++) {
			buf[AVALON_WRITE_SIZE + (i * 4) + 3] =
				(i * nonce_range & 0xff000000) >> 24;
			buf[AVALON_WRITE_SIZE + (i * 4) + 2] =
				(i * nonce_range & 0x00ff0000) >> 16;
			buf[AVALON_WRITE_SIZE + (i * 4) + 1] =
				(i * nonce_range & 0x0000ff00) >> 8;
			buf[AVALON_WRITE_SIZE + (i * 4) + 0] =
				(i * nonce_range & 0x000000ff) >> 0;
		}
	}
#if defined(__BIG_ENDIAN__) || defined(MIPSEB)
	uint8_t tt = 0;

	tt = (buf[0] & 0x0f) << 4;
	tt |= ((buf[0] & 0x10) ? (1 << 3) : 0);
	tt |= ((buf[0] & 0x20) ? (1 << 2) : 0);
	tt |= ((buf[0] & 0x40) ? (1 << 1) : 0);
	tt |= ((buf[0] & 0x80) ? (1 << 0) : 0);
	buf[0] = tt;

	tt = (buf[4] & 0x0f) << 4;
	tt |= ((buf[4] & 0x10) ? (1 << 3) : 0);
	tt |= ((buf[4] & 0x20) ? (1 << 2) : 0);
	tt |= ((buf[4] & 0x40) ? (1 << 1) : 0);
	tt |= ((buf[4] & 0x80) ? (1 << 0) : 0);
	buf[4] = tt;
#endif
	if (likely(avalon)) {
		info = avalon_infos[avalon->device_id];
		delay = nr_len * 10 * 1000000000ULL;
		delay = delay / info->baud;
	}

	if (at->reset)
		nr_len = 1;
	if (opt_debug) {
		applog(LOG_DEBUG, "Avalon: Sent(%d):", nr_len);
		hexdump((uint8_t *)buf, nr_len);
	}
	ret = write(fd, buf, nr_len);
	if (unlikely(ret != nr_len))
		return AVA_SEND_ERROR;

	p.tv_sec = 0;
	p.tv_nsec = (long)delay + 4000000;
	nanosleep(&p, NULL);
	applog(LOG_DEBUG, "Avalon: Sent: Buffer delay: %ld", p.tv_nsec);

	full = avalon_buffer_full(fd);
	applog(LOG_DEBUG, "Avalon: Sent: Buffer full: %s",
	       ((full == AVA_BUFFER_FULL) ? "Yes" : "No"));

	if (unlikely(full == AVA_BUFFER_FULL))
		return AVA_SEND_BUFFER_FULL;

	return AVA_SEND_BUFFER_EMPTY;
}

static inline int avalon_gets(int fd, uint8_t *buf, struct thr_info *thr,
		       struct timeval *tv_finish)
{
	int read_amount = AVALON_READ_SIZE;
	bool first = true;
	ssize_t ret = 0;

	while (true) {
		struct timeval timeout;
		fd_set rd;

		if (unlikely(thr->work_restart)) {
			applog(LOG_DEBUG, "Avalon: Work restart");
			return AVA_GETS_RESTART;
		}

		timeout.tv_sec = 0;
		timeout.tv_usec = 100000;

		FD_ZERO(&rd);
		FD_SET(fd, &rd);
		ret = select(fd + 1, &rd, NULL, NULL, &timeout);
		if (unlikely(ret < 0)) {
			applog(LOG_ERR, "Avalon: Error %d on select in avalon_gets", errno);
			return AVA_GETS_ERROR;
		}
		if (ret) {
			ret = read(fd, buf, read_amount);
			if (unlikely(ret < 0)) {
				applog(LOG_ERR, "Avalon: Error %d on read in avalon_gets", errno);
				return AVA_GETS_ERROR;
			}
			if (likely(first)) {
				gettimeofday(tv_finish, NULL);
				first = false;
			}
			if (likely(ret >= read_amount))
				return AVA_GETS_OK;
			buf += ret;
			read_amount -= ret;
			continue;
		}

		if (unlikely(thr->work_restart)) {
			applog(LOG_DEBUG, "Avalon: Work restart");
			return AVA_GETS_RESTART;
		}

		return AVA_GETS_TIMEOUT;
	}
}

static int avalon_get_result(int fd, struct avalon_result *ar,
			     struct thr_info *thr, struct timeval *tv_finish)
{
	uint8_t result[AVALON_READ_SIZE];
	int ret;

	memset(result, 0, AVALON_READ_SIZE);
	ret = avalon_gets(fd, result, thr, tv_finish);

	if (ret == AVA_GETS_OK) {
		if (opt_debug) {
			applog(LOG_DEBUG, "Avalon: get:");
			hexdump((uint8_t *)result, AVALON_READ_SIZE);
		}
		memcpy((uint8_t *)ar, result, AVALON_READ_SIZE);
	}

	return ret;
}

static bool avalon_decode_nonce(struct thr_info *thr, struct avalon_result *ar,
				uint32_t *nonce)
{
	struct cgpu_info *avalon;
	struct avalon_info *info;
	struct work *work;

	avalon = thr->cgpu;
	if (unlikely(!avalon->works))
		return false;

	work = find_queued_work_bymidstate(avalon, (char *)ar->midstate, 32,
					   (char *)ar->data, 64, 12);
	if (!work)
		return false;

	info = avalon_infos[avalon->device_id];
	info->matching_work[work->subid]++;
	*nonce = htole32(ar->nonce);
	submit_nonce(thr, work, *nonce);

	return true;
}

static void avalon_get_reset(int fd, struct avalon_result *ar)
{
	int read_amount = AVALON_READ_SIZE;
	uint8_t result[AVALON_READ_SIZE];
	struct timeval timeout = {1, 0};
	ssize_t ret = 0, offset = 0;
	fd_set rd;

	memset(result, 0, AVALON_READ_SIZE);
	memset(ar, 0, AVALON_READ_SIZE);
	FD_ZERO(&rd);
	FD_SET(fd, &rd);
	ret = select(fd + 1, &rd, NULL, NULL, &timeout);
	if (unlikely(ret < 0)) {
		applog(LOG_WARNING, "Avalon: Error %d on select in avalon_get_reset", errno);
		return;
	}
	if (!ret) {
		applog(LOG_WARNING, "Avalon: Timeout on select in avalon_get_reset");
		return;
	}
	do {
		ret = read(fd, result + offset, read_amount);
		if (unlikely(ret < 0)) {
			applog(LOG_WARNING, "Avalon: Error %d on read in avalon_get_reset", errno);
			return;
		}
		read_amount -= ret;
		offset += ret;
	} while (read_amount > 0);
	if (opt_debug) {
		applog(LOG_DEBUG, "Avalon: get:");
		hexdump((uint8_t *)result, AVALON_READ_SIZE);
	}
	memcpy((uint8_t *)ar, result, AVALON_READ_SIZE);
}

static int avalon_reset(int fd, struct avalon_result *ar)
{
	struct avalon_task at;
	uint8_t *buf;
	int ret, i = 0;
	struct timespec p;

	avalon_init_task(&at, 1, 0,
			 AVALON_DEFAULT_FAN_MAX_PWM,
			 AVALON_DEFAULT_TIMEOUT,
			 AVALON_DEFAULT_ASIC_NUM,
			 AVALON_DEFAULT_MINER_NUM,
			 0, 0,
			 AVALON_DEFAULT_FREQUENCY);
	ret = avalon_send_task(fd, &at, NULL);
	if (ret == AVA_SEND_ERROR)
		return 1;

	avalon_get_reset(fd, ar);

	buf = (uint8_t *)ar;
	/* Sometimes there is one extra 0 byte for some reason in the buffer,
	 * so work around it. */
	if (buf[0] == 0)
		buf = (uint8_t  *)(ar + 1);
	if (buf[0] == 0xAA && buf[1] == 0x55 &&
	    buf[2] == 0xAA && buf[3] == 0x55) {
		for (i = 4; i < 11; i++)
			if (buf[i] != 0)
				break;
	}

	p.tv_sec = 0;
	p.tv_nsec = AVALON_RESET_PITCH;
	nanosleep(&p, NULL);

	if (i != 11) {
		applog(LOG_ERR, "Avalon: Reset failed! not an Avalon?"
		       " (%d: %02x %02x %02x %02x)",
		       i, buf[0], buf[1], buf[2], buf[3]);
		/* FIXME: return 1; */
	} else
		applog(LOG_WARNING, "Avalon: Reset succeeded");
	return 0;
}

static void avalon_idle(struct cgpu_info *avalon)
{
	int i, ret;
	struct avalon_task at;

	int fd = avalon->device_fd;
	struct avalon_info *info = avalon_infos[avalon->device_id];
	int avalon_get_work_count = info->miner_count;

	i = 0;
	while (true) {
		avalon_init_task(&at, 0, 0, info->fan_pwm,
				 info->timeout, info->asic_count,
				 info->miner_count, 1, 1, info->frequency);
		ret = avalon_send_task(fd, &at, avalon);
		if (unlikely(ret == AVA_SEND_ERROR ||
			     (ret == AVA_SEND_BUFFER_EMPTY &&
			      (i + 1 == avalon_get_work_count * 2)))) {
			applog(LOG_ERR, "AVA%i: Comms error", avalon->device_id);
			return;
		}
		if (i + 1 == avalon_get_work_count * 2)
			break;

		if (ret == AVA_SEND_BUFFER_FULL)
			break;

		i++;
	}
	applog(LOG_ERR, "Avalon: Goto idle mode");
}

static void get_options(int this_option_offset, int *baud, int *miner_count,
			int *asic_count, int *timeout, int *frequency)
{
	char buf[BUFSIZ+1];
	char *ptr, *comma, *colon, *colon2, *colon3, *colon4;
	size_t max;
	int i, tmp;

	if (opt_avalon_options == NULL)
		buf[0] = '\0';
	else {
		ptr = opt_avalon_options;
		for (i = 0; i < this_option_offset; i++) {
			comma = strchr(ptr, ',');
			if (comma == NULL)
				break;
			ptr = comma + 1;
		}

		comma = strchr(ptr, ',');
		if (comma == NULL)
			max = strlen(ptr);
		else
			max = comma - ptr;

		if (max > BUFSIZ)
			max = BUFSIZ;
		strncpy(buf, ptr, max);
		buf[max] = '\0';
	}

	*baud = AVALON_IO_SPEED;
	*miner_count = AVALON_DEFAULT_MINER_NUM - 8;
	*asic_count = AVALON_DEFAULT_ASIC_NUM;
	*timeout = AVALON_DEFAULT_TIMEOUT;
	*frequency = AVALON_DEFAULT_FREQUENCY;

	if (!(*buf))
		return;

	colon = strchr(buf, ':');
	if (colon)
		*(colon++) = '\0';

	tmp = atoi(buf);
	switch (tmp) {
	case 115200:
		*baud = 115200;
		break;
	case 57600:
		*baud = 57600;
		break;
	case 38400:
		*baud = 38400;
		break;
	case 19200:
		*baud = 19200;
		break;
	default:
		quit(1,
			"Invalid avalon-options for baud (%s) "
			"must be 115200, 57600, 38400 or 19200", buf);
	}

	if (colon && *colon) {
		colon2 = strchr(colon, ':');
		if (colon2)
			*(colon2++) = '\0';

		if (*colon) {
			tmp = atoi(colon);
			if (tmp > 0 && tmp <= AVALON_DEFAULT_MINER_NUM) {
				*miner_count = tmp;
			} else {
				quit(1,
					"Invalid avalon-options for "
					"miner_count (%s) must be 1 ~ %d",
					colon, AVALON_DEFAULT_MINER_NUM);
			}
		}

		if (colon2 && *colon2) {
			colon3 = strchr(colon2, ':');
			if (colon3)
				*(colon3++) = '\0';

			tmp = atoi(colon2);
			if (tmp > 0 && tmp <= AVALON_DEFAULT_ASIC_NUM)
				*asic_count = tmp;
			else {
				quit(1,
					"Invalid avalon-options for "
					"asic_count (%s) must be 1 ~ %d",
					colon2, AVALON_DEFAULT_ASIC_NUM);
			}

			if (colon3 && *colon3) {
				colon4 = strchr(colon3, ':');
				if (colon4)
					*(colon4++) = '\0';

				tmp = atoi(colon3);
				if (tmp > 0 && tmp <= 0xff)
					*timeout = tmp;
				else {
					quit(1,
						"Invalid avalon-options for "
						"timeout (%s) must be 1 ~ %d",
						colon3, 0xff);
				}
				if (colon4 && *colon4) {
					tmp = atoi(colon4);
					switch (tmp) {
					case 256:
					case 270:
					case 282:
					case 300:
						*frequency = tmp;
						break;
					default:
						quit(1,
							"Invalid avalon-options for "
							"frequency must be 256/270/282/300");
					}
				}
			}
		}
	}
}

static bool avalon_detect_one(const char *devpath)
{
	struct avalon_info *info;
	struct avalon_result ar;
	int fd, ret;
	int baud, miner_count, asic_count, timeout, frequency = 0;
	struct cgpu_info *avalon;

	int this_option_offset = ++option_offset;
	get_options(this_option_offset, &baud, &miner_count, &asic_count,
		    &timeout, &frequency);

	applog(LOG_DEBUG, "Avalon Detect: Attempting to open %s "
	       "(baud=%d miner_count=%d asic_count=%d timeout=%d frequency=%d)",
	       devpath, baud, miner_count, asic_count, timeout, frequency);

	fd = avalon_open2(devpath, baud, true);
	if (unlikely(fd == -1)) {
		applog(LOG_ERR, "Avalon Detect: Failed to open %s", devpath);
		return false;
	}

	/* We have a real Avalon! */
	avalon = calloc(1, sizeof(struct cgpu_info));
	avalon->drv = &avalon_drv;
	avalon->device_path = strdup(devpath);
	avalon->device_fd = fd;
	avalon->threads = AVALON_MINER_THREADS;
	add_cgpu(avalon);

	ret = avalon_reset(fd, &ar);
	if (ret) {
		; /* FIXME: I think IT IS avalon and wait on reset;
		   * avalon_close(fd);
		   * return false; */
	}
	
	avalon_infos = realloc(avalon_infos,
			       sizeof(struct avalon_info *) *
			       (total_devices + 1));

	applog(LOG_INFO, "Avalon Detect: Found at %s, mark as %d",
	       devpath, avalon->device_id);

	avalon_infos[avalon->device_id] = (struct avalon_info *)
		malloc(sizeof(struct avalon_info));
	if (unlikely(!(avalon_infos[avalon->device_id])))
		quit(1, "Failed to malloc avalon_infos");

	info = avalon_infos[avalon->device_id];

	memset(info, 0, sizeof(struct avalon_info));

	info->baud = baud;
	info->miner_count = miner_count;
	info->asic_count = asic_count;
	info->timeout = timeout;

	info->fan_pwm = AVALON_DEFAULT_FAN_MIN_PWM;
	info->temp_max = 0;
	/* This is for check the temp/fan every 3~4s */
	info->temp_history_count = (4 / (float)((float)info->timeout * ((float)1.67/0x32))) + 1;
	if (info->temp_history_count <= 0)
		info->temp_history_count = 1;

	info->temp_history_index = 0;
	info->temp_sum = 0;
	info->temp_old = 0;
	info->frequency = frequency;

	/* Set asic to idle mode after detect */
	avalon_idle(avalon);
	avalon->device_fd = -1;

	avalon_close(fd);
	return true;
}

static inline void avalon_detect()
{
	serial_detect(&avalon_drv, avalon_detect_one);
}

static void __avalon_init(struct cgpu_info *avalon)
{
	applog(LOG_INFO, "Avalon: Opened on %s", avalon->device_path);
}

static void avalon_init(struct cgpu_info *avalon)
{
	struct avalon_result ar;
	int fd, ret;

	avalon->device_fd = -1;
	fd = avalon_open(avalon->device_path,
			     avalon_infos[avalon->device_id]->baud);
	if (unlikely(fd == -1)) {
		applog(LOG_ERR, "Avalon: Failed to open on %s",
		       avalon->device_path);
		return;
	}

	ret = avalon_reset(fd, &ar);
	if (ret) {
		avalon_close(fd);
		return;
	}

	avalon->device_fd = fd;
	__avalon_init(avalon);
}

static bool avalon_prepare(struct thr_info *thr)
{
	struct cgpu_info *avalon = thr->cgpu;
	struct avalon_info *info = avalon_infos[avalon->device_id];
	struct timeval now;

	free(avalon->works);
	avalon->works = calloc(info->miner_count * sizeof(struct work *),
			       AVALON_ARRAY_SIZE);
	if (!avalon->works)
		quit(1, "Failed to calloc avalon works in avalon_prepare");
	if (avalon->device_fd == -1)
		avalon_init(avalon);
	else
		__avalon_init(avalon);

	gettimeofday(&now, NULL);
	get_datestamp(avalon->init, &now);
	return true;
}

static void avalon_free_work(struct thr_info *thr)
{
	struct cgpu_info *avalon;
	struct avalon_info *info;
	struct work **works;
	int i;

	avalon = thr->cgpu;
	avalon->queued = 0;
	if (unlikely(!avalon->works))
		return;
	works = avalon->works;
	info = avalon_infos[avalon->device_id];

	for (i = 0; i < info->miner_count * 4; i++) {
		if (works[i]) {
			work_completed(avalon, works[i]);
			works[i] = NULL;
		}
	}
}

static void do_avalon_close(struct thr_info *thr)
{
	struct avalon_result ar;
	struct cgpu_info *avalon = thr->cgpu;
	struct avalon_info *info = avalon_infos[avalon->device_id];

	avalon_free_work(thr);
	nmsleep(1000);
	avalon_reset(avalon->device_fd, &ar);
	avalon_idle(avalon);
	avalon_close(avalon->device_fd);
	avalon->device_fd = -1;

	info->no_matching_work = 0;
}

static inline void record_temp_fan(struct avalon_info *info, struct avalon_result *ar, float *temp_avg)
{
	info->fan0 = ar->fan0 * AVALON_FAN_FACTOR;
	info->fan1 = ar->fan1 * AVALON_FAN_FACTOR;
	info->fan2 = ar->fan2 * AVALON_FAN_FACTOR;

	info->temp0 = ar->temp0;
	info->temp1 = ar->temp1;
	info->temp2 = ar->temp2;
	if (ar->temp0 & 0x80) {
		ar->temp0 &= 0x7f;
		info->temp0 = 0 - ((~ar->temp0 & 0x7f) + 1);
	}
	if (ar->temp1 & 0x80) {
		ar->temp1 &= 0x7f;
		info->temp1 = 0 - ((~ar->temp1 & 0x7f) + 1);
	}
	if (ar->temp2 & 0x80) {
		ar->temp2 &= 0x7f;
		info->temp2 = 0 - ((~ar->temp2 & 0x7f) + 1);
	}

	*temp_avg = info->temp2 > info->temp1 ? info->temp2 : info->temp1;

	if (info->temp0 > info->temp_max)
		info->temp_max = info->temp0;
	if (info->temp1 > info->temp_max)
		info->temp_max = info->temp1;
	if (info->temp2 > info->temp_max)
		info->temp_max = info->temp2;
}

static inline void adjust_fan(struct avalon_info *info)
{
	int temp_new;

	temp_new = info->temp_sum / info->temp_history_count;

	if (temp_new < 35) {
		info->fan_pwm = AVALON_DEFAULT_FAN_MIN_PWM;
		info->temp_old = temp_new;
	} else if (temp_new > 55) {
		info->fan_pwm = AVALON_DEFAULT_FAN_MAX_PWM;
		info->temp_old = temp_new;
	} else if (abs(temp_new - info->temp_old) >= 2) {
		info->fan_pwm = AVALON_DEFAULT_FAN_MIN_PWM + (temp_new - 35) * 6.4;
		info->temp_old = temp_new;
	}
}

/* We use a replacement algorithm to only remove references to work done from
 * the buffer when we need the extra space for new work. */
static bool avalon_fill(struct cgpu_info *avalon)
{
	int subid, slot, mc = avalon_infos[avalon->device_id]->miner_count;
	struct work *work;

	if (avalon->queued >= mc)
		return true;
	work = get_queued(avalon);
	if (unlikely(!work))
		return false;
	subid = avalon->queued++;
	work->subid = subid;
	slot = avalon->work_array * mc + subid;
	if (likely(avalon->works[slot]))
		work_completed(avalon, avalon->works[slot]);
	avalon->works[slot] = work;
	if (avalon->queued >= mc)
		return true;
	return false;
}

static void avalon_rotate_array(struct cgpu_info *avalon)
{
	avalon->queued = 0;
	if (++avalon->work_array >= AVALON_ARRAY_SIZE)
		avalon->work_array = 0;
}

static int64_t avalon_scanhash(struct thr_info *thr)
{
	struct cgpu_info *avalon;
	struct work **works;
	int fd, ret = AVA_GETS_OK, full;

	struct avalon_info *info;
	struct avalon_task at;
	struct avalon_result ar;
	int i;
	int avalon_get_work_count;
	int start_count, end_count;

	struct timeval tv_start, tv_finish, elapsed;
	uint32_t nonce;
	int64_t hash_count;
	static int first_try = 0;
	int result_wrong;

	avalon = thr->cgpu;
	works = avalon->works;
	info = avalon_infos[avalon->device_id];
	avalon_get_work_count = info->miner_count;

	if (unlikely(avalon->device_fd == -1)) {
		if (!avalon_prepare(thr)) {
			applog(LOG_ERR, "AVA%i: Comms error(open)",
			       avalon->device_id);
			dev_error(avalon, REASON_DEV_COMMS_ERROR);
			/* fail the device if the reopen attempt fails */
			return -1;
		}
	}
	fd = avalon->device_fd;
#ifndef WIN32
	tcflush(fd, TCOFLUSH);
#endif

	start_count = avalon->work_array * avalon_get_work_count;
	end_count = start_count + avalon_get_work_count;
	i = start_count;
	while (true) {
		avalon_init_task(&at, 0, 0, info->fan_pwm,
				 info->timeout, info->asic_count,
				 info->miner_count, 1, 0, info->frequency);
		avalon_create_task(&at, works[i]);
		ret = avalon_send_task(fd, &at, avalon);
		if (unlikely(ret == AVA_SEND_ERROR ||
			     (ret == AVA_SEND_BUFFER_EMPTY &&
			      (i + 1 == end_count) &&
			      first_try))) {
			do_avalon_close(thr);
			applog(LOG_ERR, "AVA%i: Comms error(buffer)",
			       avalon->device_id);
			dev_error(avalon, REASON_DEV_COMMS_ERROR);
			first_try = 0;
			nmsleep(1000);
			avalon_init(avalon);
			return 0;	/* This should never happen */
		}
		if (ret == AVA_SEND_BUFFER_EMPTY && (i + 1 == end_count)) {
			first_try = 1;
			avalon_rotate_array(avalon);
			return 0xffffffff;
		}

		works[i]->blk.nonce = 0xffffffff;

		if (ret == AVA_SEND_BUFFER_FULL)
			break;

		i++;
	}
	if (unlikely(first_try))
		first_try = 0;

	elapsed.tv_sec = elapsed.tv_usec = 0;
	gettimeofday(&tv_start, NULL);

	result_wrong = 0;
	hash_count = 0;
	while (true) {
		full = avalon_buffer_full(fd);
		applog(LOG_DEBUG, "Avalon: Buffer full: %s",
		       ((full == AVA_BUFFER_FULL) ? "Yes" : "No"));
		if (unlikely(full == AVA_BUFFER_EMPTY))
			break;

		ret = avalon_get_result(fd, &ar, thr, &tv_finish);
		if (unlikely(ret == AVA_GETS_ERROR)) {
			do_avalon_close(thr);
			applog(LOG_ERR,
			       "AVA%i: Comms error(read)", avalon->device_id);
			dev_error(avalon, REASON_DEV_COMMS_ERROR);
			return 0;
		}
		if (unlikely(ret == AVA_GETS_RESTART))
			break;
		if (unlikely(ret == AVA_GETS_TIMEOUT)) {
			timersub(&tv_finish, &tv_start, &elapsed);
			applog(LOG_DEBUG, "Avalon: no nonce in (%ld.%06lds)",
			       elapsed.tv_sec, elapsed.tv_usec);
			continue;
		}

		if (!avalon_decode_nonce(thr, &ar, &nonce)) {
			info->no_matching_work++;
			result_wrong++;

			if (unlikely(result_wrong >= avalon_get_work_count))
				break;

			if (opt_debug) {
				timersub(&tv_finish, &tv_start, &elapsed);
				applog(LOG_DEBUG,"Avalon: no matching work: %d"
				" (%ld.%06lds)", info->no_matching_work,
				elapsed.tv_sec, elapsed.tv_usec);
			}
			continue;
		}

		hash_count += 0xffffffff;
		if (opt_debug) {
			timersub(&tv_finish, &tv_start, &elapsed);
			applog(LOG_DEBUG,
			       "Avalon: nonce = 0x%08x = 0x%08llx hashes "
			       "(%ld.%06lds)", nonce, hash_count,
			       elapsed.tv_sec, elapsed.tv_usec);
		}
	}
<<<<<<< HEAD
	if (unlikely(result_wrong >= avalon_get_work_count ||
	    (hash_count == 0 && ret != AVA_GETS_RESTART))) {
		/* This means FPGA controller gave all wrong results, so
		 * try to reset the Avalon */
		do_avalon_close(thr);
		applog(LOG_ERR,
		       "AVA%i: FPGA controller mess up, %d wrong results", avalon->device_id, result_wrong);
		dev_error(avalon, REASON_DEV_COMMS_ERROR);
		nmsleep(1000);
		avalon_init(avalon);
		return 0;
=======
	if (hash_count) {
		if (avalon->results < AVALON_ARRAY_SIZE)
			avalon->results++;
	} else if (unlikely((result_wrong >= avalon_get_work_count ) ||
		   (ret != AVA_GETS_RESTART && --avalon->results < 0))) {
			/* Look for all invalid results, or consecutive failure
			 * to generate any results suggesting the FPGA
			 * controller has screwed up. */
			do_avalon_close(thr);
			applog(LOG_ERR,
			       "AVA%i: FPGA controller messed up, %d wrong results",
			       avalon->device_id, result_wrong);
			dev_error(avalon, REASON_DEV_COMMS_ERROR);
			sleep(1);
			avalon_init(avalon);
			return 0;
>>>>>>> dbab07a1
	}

	avalon_rotate_array(avalon);

	record_temp_fan(info, &ar, &(avalon->temp));
	applog(LOG_INFO,
	       "Avalon: Fan1: %d/m, Fan2: %d/m, Fan3: %d/m\t"
	       "Temp1: %dC, Temp2: %dC, Temp3: %dC, TempMAX: %dC",
	       info->fan0, info->fan1, info->fan2,
	       info->temp0, info->temp1, info->temp2, info->temp_max);
	info->temp_history_index++;
	info->temp_sum += avalon->temp;
	applog(LOG_DEBUG, "Avalon: temp_index: %d, temp_count: %d, temp_old: %d",
	       info->temp_history_index, info->temp_history_count, info->temp_old);
	if (info->temp_history_index == info->temp_history_count) {
		adjust_fan(info);
		info->temp_history_index = 0;
		info->temp_sum = 0;
	}

	/* This hashmeter is just a utility counter based on returned shares */
	return hash_count;
}

static struct api_data *avalon_api_stats(struct cgpu_info *cgpu)
{
	struct api_data *root = NULL;
	struct avalon_info *info = avalon_infos[cgpu->device_id];

	root = api_add_int(root, "baud", &(info->baud), false);
	root = api_add_int(root, "miner_count", &(info->miner_count),false);
	root = api_add_int(root, "asic_count", &(info->asic_count), false);
	root = api_add_int(root, "timeout", &(info->timeout), false);
	root = api_add_int(root, "frequency", &(info->frequency), false);

	root = api_add_int(root, "fan1", &(info->fan0), false);
	root = api_add_int(root, "fan2", &(info->fan1), false);
	root = api_add_int(root, "fan3", &(info->fan2), false);

	root = api_add_int(root, "temp1", &(info->temp0), false);
	root = api_add_int(root, "temp2", &(info->temp1), false);
	root = api_add_int(root, "temp3", &(info->temp2), false);
	root = api_add_int(root, "temp_max", &(info->temp_max), false);

	root = api_add_int(root, "no_matching_work", &(info->no_matching_work), false);
	root = api_add_int(root, "matching_work_count1", &(info->matching_work[0]), false);
	root = api_add_int(root, "matching_work_count2", &(info->matching_work[1]), false);
	root = api_add_int(root, "matching_work_count3", &(info->matching_work[2]), false);
	root = api_add_int(root, "matching_work_count4", &(info->matching_work[3]), false);
	root = api_add_int(root, "matching_work_count5", &(info->matching_work[4]), false);
	root = api_add_int(root, "matching_work_count6", &(info->matching_work[5]), false);
	root = api_add_int(root, "matching_work_count7", &(info->matching_work[6]), false);
	root = api_add_int(root, "matching_work_count8", &(info->matching_work[7]), false);
	root = api_add_int(root, "matching_work_count9", &(info->matching_work[8]), false);
	root = api_add_int(root, "matching_work_count10", &(info->matching_work[9]), false);
	root = api_add_int(root, "matching_work_count11", &(info->matching_work[10]), false);
	root = api_add_int(root, "matching_work_count12", &(info->matching_work[11]), false);
	root = api_add_int(root, "matching_work_count13", &(info->matching_work[12]), false);
	root = api_add_int(root, "matching_work_count14", &(info->matching_work[13]), false);
	root = api_add_int(root, "matching_work_count15", &(info->matching_work[14]), false);
	root = api_add_int(root, "matching_work_count16", &(info->matching_work[15]), false);
	root = api_add_int(root, "matching_work_count17", &(info->matching_work[16]), false);
	root = api_add_int(root, "matching_work_count18", &(info->matching_work[17]), false);
	root = api_add_int(root, "matching_work_count19", &(info->matching_work[18]), false);
	root = api_add_int(root, "matching_work_count20", &(info->matching_work[19]), false);
	root = api_add_int(root, "matching_work_count21", &(info->matching_work[20]), false);
	root = api_add_int(root, "matching_work_count22", &(info->matching_work[21]), false);
	root = api_add_int(root, "matching_work_count23", &(info->matching_work[22]), false);
	root = api_add_int(root, "matching_work_count24", &(info->matching_work[23]), false);

	return root;
}

static void avalon_shutdown(struct thr_info *thr)
{
	do_avalon_close(thr);
}

struct device_drv avalon_drv = {
	.dname = "avalon",
	.name = "AVA",
	.drv_detect = avalon_detect,
	.thread_prepare = avalon_prepare,
	.minerloop = hash_queued_work,
	.queue_full = avalon_fill,
	.scanwork = avalon_scanhash,
	.get_api_stats = avalon_api_stats,
	.reinit_device = avalon_init,
	.thread_shutdown = avalon_shutdown,
};<|MERGE_RESOLUTION|>--- conflicted
+++ resolved
@@ -924,19 +924,6 @@
 			       elapsed.tv_sec, elapsed.tv_usec);
 		}
 	}
-<<<<<<< HEAD
-	if (unlikely(result_wrong >= avalon_get_work_count ||
-	    (hash_count == 0 && ret != AVA_GETS_RESTART))) {
-		/* This means FPGA controller gave all wrong results, so
-		 * try to reset the Avalon */
-		do_avalon_close(thr);
-		applog(LOG_ERR,
-		       "AVA%i: FPGA controller mess up, %d wrong results", avalon->device_id, result_wrong);
-		dev_error(avalon, REASON_DEV_COMMS_ERROR);
-		nmsleep(1000);
-		avalon_init(avalon);
-		return 0;
-=======
 	if (hash_count) {
 		if (avalon->results < AVALON_ARRAY_SIZE)
 			avalon->results++;
@@ -950,10 +937,9 @@
 			       "AVA%i: FPGA controller messed up, %d wrong results",
 			       avalon->device_id, result_wrong);
 			dev_error(avalon, REASON_DEV_COMMS_ERROR);
-			sleep(1);
+			nmsleep(1000);
 			avalon_init(avalon);
 			return 0;
->>>>>>> dbab07a1
 	}
 
 	avalon_rotate_array(avalon);
