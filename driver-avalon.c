/*
 * Copyright 2012-2013 Xiangfu
 * Copyright 2013 Con Kolivas <kernel@kolivas.org>
 * Copyright 2012 Luke Dashjr
 * Copyright 2012 Andrew Smith
 *
 * This program is free software; you can redistribute it and/or modify it
 * under the terms of the GNU General Public License as published by the Free
 * Software Foundation; either version 3 of the License, or (at your option)
 * any later version.  See COPYING for more details.
 */

#include "config.h"

#include <limits.h>
#include <pthread.h>
#include <stdio.h>
#include <sys/time.h>
#include <sys/types.h>
#include <dirent.h>
#include <unistd.h>
#ifndef WIN32
  #include <sys/select.h>
  #include <termios.h>
  #include <sys/stat.h>
  #include <fcntl.h>
  #ifndef O_CLOEXEC
    #define O_CLOEXEC 0
  #endif
#else
  #include "compat.h"
  #include <windows.h>
  #include <io.h>
#endif

#include "deviceapi.h"
#include "miner.h"
#include "fpgautils.h"
#include "driver-avalon.h"
#include "logging.h"
#include "util.h"

static int option_offset = -1;
struct device_drv avalon_drv;

static int avalon_init_task(struct avalon_task *at,
			    uint8_t reset, uint8_t ff, uint8_t fan,
			    uint8_t timeout, uint8_t asic_num,
			    uint8_t miner_num, uint8_t nonce_elf,
			    uint8_t gate_miner, int frequency)
{
	uint8_t *buf;
	static bool first = true;

	if (unlikely(!at))
		return -1;

	if (unlikely(timeout <= 0 || asic_num <= 0 || miner_num <= 0))
		return -1;

	memset(at, 0, sizeof(struct avalon_task));

	if (unlikely(reset)) {
		at->reset = 1;
		at->fan_eft = 1;
		at->timer_eft = 1;
		first = true;
	}

	at->flush_fifo = (ff ? 1 : 0);
	at->fan_eft = (fan ? 1 : 0);

	if (unlikely(first && !at->reset)) {
		at->fan_eft = 1;
		at->timer_eft = 1;
		first = false;
	}

	at->fan_pwm_data = (fan ? fan : AVALON_DEFAULT_FAN_MAX_PWM);
	at->timeout_data = timeout;
	at->asic_num = asic_num;
	at->miner_num = miner_num;
	at->nonce_elf = nonce_elf;

	at->gate_miner_elf = 1;
	at->asic_pll = 1;

	if (unlikely(gate_miner)) {
		at-> gate_miner = 1;
		at->asic_pll = 0;
	}

	buf = (uint8_t *)at;
	buf[5] = 0x00;
	buf[8] = 0x74;
	buf[9] = 0x01;
	buf[10] = 0x00;
	buf[11] = 0x00;
	if (frequency == 256) {
		buf[6] = 0x03;
		buf[7] = 0x08;
	} else if (frequency == 270) {
		buf[6] = 0x73;
		buf[7] = 0x08;
	} else if (frequency == 282) {
		buf[6] = 0xd3;
		buf[7] = 0x08;
	} else if (frequency == 300) {
		buf[6] = 0x63;
		buf[7] = 0x09;
	}

	return 0;
}

static inline void avalon_create_task(struct avalon_task *at,
				      struct work *work)
{
	memcpy(at->midstate, work->midstate, 32);
	memcpy(at->data, work->data + 64, 12);
}

static int avalon_send_task(int fd, const struct avalon_task *at,
			    struct cgpu_info *avalon)

{
	size_t ret;
	int full;
	struct timespec p;
	uint8_t buf[AVALON_WRITE_SIZE + 4 * AVALON_DEFAULT_ASIC_NUM];
	size_t nr_len;
	struct avalon_info *info;
	uint64_t delay = 32000000; /* Default 32ms for B19200 */
	uint32_t nonce_range;
	int i;

	if (at->nonce_elf)
		nr_len = AVALON_WRITE_SIZE + 4 * at->asic_num;
	else
		nr_len = AVALON_WRITE_SIZE;

	memcpy(buf, at, AVALON_WRITE_SIZE);

	if (at->nonce_elf) {
		nonce_range = (uint32_t)0xffffffff / at->asic_num;
		for (i = 0; i < at->asic_num; i++) {
			buf[AVALON_WRITE_SIZE + (i * 4) + 3] =
				(i * nonce_range & 0xff000000) >> 24;
			buf[AVALON_WRITE_SIZE + (i * 4) + 2] =
				(i * nonce_range & 0x00ff0000) >> 16;
			buf[AVALON_WRITE_SIZE + (i * 4) + 1] =
				(i * nonce_range & 0x0000ff00) >> 8;
			buf[AVALON_WRITE_SIZE + (i * 4) + 0] =
				(i * nonce_range & 0x000000ff) >> 0;
		}
	}
#if defined(__BIG_ENDIAN__) || defined(MIPSEB)
	uint8_t tt = 0;

	tt = (buf[0] & 0x0f) << 4;
	tt |= ((buf[0] & 0x10) ? (1 << 3) : 0);
	tt |= ((buf[0] & 0x20) ? (1 << 2) : 0);
	tt |= ((buf[0] & 0x40) ? (1 << 1) : 0);
	tt |= ((buf[0] & 0x80) ? (1 << 0) : 0);
	buf[0] = tt;

	tt = (buf[4] & 0x0f) << 4;
	tt |= ((buf[4] & 0x10) ? (1 << 3) : 0);
	tt |= ((buf[4] & 0x20) ? (1 << 2) : 0);
	tt |= ((buf[4] & 0x40) ? (1 << 1) : 0);
	tt |= ((buf[4] & 0x80) ? (1 << 0) : 0);
	buf[4] = tt;
#endif
	if (likely(avalon)) {
		info = avalon->device_data;
		delay = nr_len * 10 * 1000000000ULL;
		delay = delay / info->baud;
	}

	if (at->reset)
		nr_len = 1;
	if (opt_debug) {
		applog(LOG_DEBUG, "Avalon: Sent(%u):", (unsigned int)nr_len);
		hexdump((uint8_t *)buf, nr_len);
	}
	ret = write(fd, buf, nr_len);
	if (unlikely(ret != nr_len))
		return AVA_SEND_ERROR;

	p.tv_sec = 0;
	p.tv_nsec = (long)delay + 4000000;
	nanosleep(&p, NULL);
	applog(LOG_DEBUG, "Avalon: Sent: Buffer delay: %ld", p.tv_nsec);

	full = avalon_buffer_full(fd);
	applog(LOG_DEBUG, "Avalon: Sent: Buffer full: %s",
	       ((full == AVA_BUFFER_FULL) ? "Yes" : "No"));

	if (unlikely(full == AVA_BUFFER_FULL))
		return AVA_SEND_BUFFER_FULL;

	return AVA_SEND_BUFFER_EMPTY;
}

static inline int avalon_gets(int fd, uint8_t *buf, struct thr_info *thr,
		       struct timeval *tv_finish)
{
	int read_amount = AVALON_READ_SIZE;
	bool first = true;
	ssize_t ret = 0;

	while (true) {
		struct timeval timeout;
		fd_set rd;

		if (unlikely(thr->work_restart)) {
			applog(LOG_DEBUG, "Avalon: Work restart");
			return AVA_GETS_RESTART;
		}

		timeout.tv_sec = 0;
		timeout.tv_usec = 100000;

		FD_ZERO(&rd);
		FD_SET(fd, &rd);
		ret = select(fd + 1, &rd, NULL, NULL, &timeout);
		if (unlikely(ret < 0)) {
			applog(LOG_ERR, "Avalon: Error %d on select in avalon_gets", errno);
			return AVA_GETS_ERROR;
		}
		if (ret) {
			ret = read(fd, buf, read_amount);
			if (unlikely(ret < 0)) {
				applog(LOG_ERR, "Avalon: Error %d on read in avalon_gets", errno);
				return AVA_GETS_ERROR;
			}
			if (likely(first)) {
				cgtime(tv_finish);
				first = false;
			}
			if (likely(ret >= read_amount))
				return AVA_GETS_OK;
			buf += ret;
			read_amount -= ret;
			continue;
		}

		if (unlikely(thr->work_restart)) {
			applog(LOG_DEBUG, "Avalon: Work restart");
			return AVA_GETS_RESTART;
		}

		return AVA_GETS_TIMEOUT;
	}
}

static int avalon_get_result(int fd, struct avalon_result *ar,
			     struct thr_info *thr, struct timeval *tv_finish)
{
	uint8_t result[AVALON_READ_SIZE];
	int ret;

	memset(result, 0, AVALON_READ_SIZE);
	ret = avalon_gets(fd, result, thr, tv_finish);

	if (ret == AVA_GETS_OK) {
		if (opt_debug) {
			applog(LOG_DEBUG, "Avalon: get:");
			hexdump((uint8_t *)result, AVALON_READ_SIZE);
		}
		memcpy((uint8_t *)ar, result, AVALON_READ_SIZE);
	}

	return ret;
}

static bool avalon_decode_nonce(struct thr_info *thr, struct avalon_result *ar,
				uint32_t *nonce)
{
	struct cgpu_info *avalon;
	struct avalon_info *info;
	struct work *work;

	avalon = thr->cgpu;
	if (unlikely(!avalon->works))
		return false;

	work = find_queued_work_bymidstate(avalon, (char *)ar->midstate, 32,
					   (char *)ar->data, 64, 12);
	if (!work)
		return false;

	info = avalon->device_data;
	info->matching_work[work->subid]++;
	*nonce = htole32(ar->nonce);
	submit_nonce(thr, work, *nonce);

	return true;
}

static void avalon_get_reset(int fd, struct avalon_result *ar)
{
	int read_amount = AVALON_READ_SIZE;
	uint8_t result[AVALON_READ_SIZE];
	struct timeval timeout = {1, 0};
	ssize_t ret = 0, offset = 0;
	fd_set rd;

	memset(result, 0, AVALON_READ_SIZE);
	memset(ar, 0, AVALON_READ_SIZE);
	FD_ZERO(&rd);
	FD_SET(fd, &rd);
	ret = select(fd + 1, &rd, NULL, NULL, &timeout);
	if (unlikely(ret < 0)) {
		applog(LOG_WARNING, "Avalon: Error %d on select in avalon_get_reset", errno);
		return;
	}
	if (!ret) {
		applog(LOG_WARNING, "Avalon: Timeout on select in avalon_get_reset");
		return;
	}
	do {
		ret = read(fd, result + offset, read_amount);
		if (unlikely(ret < 0)) {
			applog(LOG_WARNING, "Avalon: Error %d on read in avalon_get_reset", errno);
			return;
		}
		read_amount -= ret;
		offset += ret;
	} while (read_amount > 0);
	if (opt_debug) {
		applog(LOG_DEBUG, "Avalon: get:");
		hexdump((uint8_t *)result, AVALON_READ_SIZE);
	}
	memcpy((uint8_t *)ar, result, AVALON_READ_SIZE);
}

static int avalon_reset(int fd, struct avalon_result *ar)
{
	struct avalon_task at;
	uint8_t *buf;
	int ret, i = 0;
	struct timespec p;

	avalon_init_task(&at, 1, 0,
			 AVALON_DEFAULT_FAN_MAX_PWM,
			 AVALON_DEFAULT_TIMEOUT,
			 AVALON_DEFAULT_ASIC_NUM,
			 AVALON_DEFAULT_MINER_NUM,
			 0, 0,
			 AVALON_DEFAULT_FREQUENCY);
	ret = avalon_send_task(fd, &at, NULL);
	if (ret == AVA_SEND_ERROR)
		return 1;

	avalon_get_reset(fd, ar);

	buf = (uint8_t *)ar;
	/* Sometimes there is one extra 0 byte for some reason in the buffer,
	 * so work around it. */
	if (buf[0] == 0)
		buf = (uint8_t  *)(ar + 1);
	if (buf[0] == 0xAA && buf[1] == 0x55 &&
	    buf[2] == 0xAA && buf[3] == 0x55) {
		for (i = 4; i < 11; i++)
			if (buf[i] != 0)
				break;
	}

	p.tv_sec = 0;
	p.tv_nsec = AVALON_RESET_PITCH;
	nanosleep(&p, NULL);

	if (i != 11) {
		applog(LOG_ERR, "Avalon: Reset failed! not an Avalon?"
		       " (%d: %02x %02x %02x %02x)",
		       i, buf[0], buf[1], buf[2], buf[3]);
		/* FIXME: return 1; */
	} else
		applog(LOG_WARNING, "Avalon: Reset succeeded");
	return 0;
}

static void avalon_idle(struct cgpu_info *avalon)
{
	int i, ret;
	struct avalon_task at;

	int fd = avalon->device_fd;
	struct avalon_info *info = avalon->device_data;
	int avalon_get_work_count = info->miner_count;

	i = 0;
	while (true) {
		avalon_init_task(&at, 0, 0, info->fan_pwm,
				 info->timeout, info->asic_count,
				 info->miner_count, 1, 1, info->frequency);
		ret = avalon_send_task(fd, &at, avalon);
		if (unlikely(ret == AVA_SEND_ERROR ||
			     (ret == AVA_SEND_BUFFER_EMPTY &&
			      (i + 1 == avalon_get_work_count * 2)))) {
			applog(LOG_ERR, "AVA%i: Comms error", avalon->device_id);
			return;
		}
		if (i + 1 == avalon_get_work_count * 2)
			break;

		if (ret == AVA_SEND_BUFFER_FULL)
			break;

		i++;
	}
	applog(LOG_ERR, "Avalon: Goto idle mode");
}

static void get_options(int this_option_offset, int *baud, int *miner_count,
			int *asic_count, int *timeout, int *frequency)
{
	char buf[BUFSIZ+1];
	char *ptr, *comma, *colon, *colon2, *colon3, *colon4;
	size_t max;
	int i, tmp;

	if (opt_avalon_options == NULL)
		buf[0] = '\0';
	else {
		ptr = opt_avalon_options;
		for (i = 0; i < this_option_offset; i++) {
			comma = strchr(ptr, ',');
			if (comma == NULL)
				break;
			ptr = comma + 1;
		}

		comma = strchr(ptr, ',');
		if (comma == NULL)
			max = strlen(ptr);
		else
			max = comma - ptr;

		if (max > BUFSIZ)
			max = BUFSIZ;
		strncpy(buf, ptr, max);
		buf[max] = '\0';
	}

	*baud = AVALON_IO_SPEED;
	*miner_count = AVALON_DEFAULT_MINER_NUM - 8;
	*asic_count = AVALON_DEFAULT_ASIC_NUM;
	*timeout = AVALON_DEFAULT_TIMEOUT;
	*frequency = AVALON_DEFAULT_FREQUENCY;

	if (!(*buf))
		return;

	colon = strchr(buf, ':');
	if (colon)
		*(colon++) = '\0';

	tmp = atoi(buf);
	switch (tmp) {
	case 115200:
		*baud = 115200;
		break;
	case 57600:
		*baud = 57600;
		break;
	case 38400:
		*baud = 38400;
		break;
	case 19200:
		*baud = 19200;
		break;
	default:
		quit(1,
			"Invalid avalon-options for baud (%s) "
			"must be 115200, 57600, 38400 or 19200", buf);
	}

	if (colon && *colon) {
		colon2 = strchr(colon, ':');
		if (colon2)
			*(colon2++) = '\0';

		if (*colon) {
			tmp = atoi(colon);
			if (tmp > 0 && tmp <= AVALON_DEFAULT_MINER_NUM) {
				*miner_count = tmp;
			} else {
				quit(1,
					"Invalid avalon-options for "
					"miner_count (%s) must be 1 ~ %d",
					colon, AVALON_DEFAULT_MINER_NUM);
			}
		}

		if (colon2 && *colon2) {
			colon3 = strchr(colon2, ':');
			if (colon3)
				*(colon3++) = '\0';

			tmp = atoi(colon2);
			if (tmp > 0 && tmp <= AVALON_DEFAULT_ASIC_NUM)
				*asic_count = tmp;
			else {
				quit(1,
					"Invalid avalon-options for "
					"asic_count (%s) must be 1 ~ %d",
					colon2, AVALON_DEFAULT_ASIC_NUM);
			}

			if (colon3 && *colon3) {
				colon4 = strchr(colon3, ':');
				if (colon4)
					*(colon4++) = '\0';

				tmp = atoi(colon3);
				if (tmp > 0 && tmp <= 0xff)
					*timeout = tmp;
				else {
					quit(1,
						"Invalid avalon-options for "
						"timeout (%s) must be 1 ~ %d",
						colon3, 0xff);
				}
				if (colon4 && *colon4) {
					tmp = atoi(colon4);
					switch (tmp) {
					case 256:
					case 270:
					case 282:
					case 300:
						*frequency = tmp;
						break;
					default:
						quit(1,
							"Invalid avalon-options for "
							"frequency must be 256/270/282/300");
					}
				}
			}
		}
	}
}

/* Non blocking clearing of anything in the buffer */
static void avalon_clear_readbuf(int fd)
{
	ssize_t ret;

	do {
		struct timeval timeout;
		char buf[AVALON_FTDI_READSIZE];
		fd_set rd;

		timeout.tv_sec = timeout.tv_usec = 0;
		FD_ZERO(&rd);
		FD_SET((SOCKETTYPE)fd, &rd);
		ret = select(fd + 1, &rd, NULL, NULL, &timeout);
		if (ret > 0)
			ret = read(fd, buf, AVALON_FTDI_READSIZE);
	} while (ret > 0);
}

static bool avalon_detect_one(const char *devpath)
{
	struct avalon_info *info;
	struct avalon_result ar;
	int fd, ret;
	int baud, miner_count, asic_count, timeout, frequency = 0;
	struct cgpu_info *avalon;

	int this_option_offset = ++option_offset;
	get_options(this_option_offset, &baud, &miner_count, &asic_count,
		    &timeout, &frequency);

	applog(LOG_DEBUG, "Avalon Detect: Attempting to open %s "
	       "(baud=%d miner_count=%d asic_count=%d timeout=%d frequency=%d)",
	       devpath, baud, miner_count, asic_count, timeout, frequency);

	fd = avalon_open2(devpath, baud, true);
	if (unlikely(fd == -1)) {
		applog(LOG_ERR, "Avalon Detect: Failed to open %s", devpath);
		return false;
	}
	avalon_clear_readbuf(fd);

	/* We have a real Avalon! */
	avalon = calloc(1, sizeof(struct cgpu_info));
	avalon->drv = &avalon_drv;
	avalon->device_path = strdup(devpath);
	avalon->device_fd = fd;
	avalon->threads = AVALON_MINER_THREADS;
	add_cgpu(avalon);

<<<<<<< HEAD
	ret = avalon_reset(fd, &ar);
	if (ret) {
		; /* FIXME: I think IT IS avalon and wait on reset;
		   * avalon_close(fd);
		   * return false; */
	}
	
	avalon_infos = realloc(avalon_infos,
			       sizeof(struct avalon_info *) *
			       (total_devices + 1));

	applog(LOG_INFO, "Avalon Detect: Found at %s, mark as %d",
	       devpath, avalon->device_id);

	avalon_infos[avalon->device_id] = calloc(sizeof(struct avalon_info), 1);
	if (unlikely(!(avalon_infos[avalon->device_id])))
		quit(1, "Failed to calloc avalon_infos");

	avalon->device_data = avalon_infos[avalon->device_id];
	info = avalon->device_data;

	memset(info, 0, sizeof(struct avalon_info));
=======
	avalon->device_data = calloc(sizeof(struct avalon_info), 1);
	if (unlikely(!(avalon->device_data)))
		quit(1, "Failed to malloc avalon_info data");
	info = avalon->device_data;
>>>>>>> 2c633fdb

	info->baud = baud;
	info->miner_count = miner_count;
	info->asic_count = asic_count;
	info->timeout = timeout;

	info->fan_pwm = AVALON_DEFAULT_FAN_MIN_PWM;
	info->temp_max = 0;
	/* This is for check the temp/fan every 3~4s */
	info->temp_history_count = (4 / (float)((float)info->timeout * ((float)1.67/0x32))) + 1;
	if (info->temp_history_count <= 0)
		info->temp_history_count = 1;

	info->temp_history_index = 0;
	info->temp_sum = 0;
	info->temp_old = 0;
	info->frequency = frequency;

	/* Set asic to idle mode after detect */
	avalon_idle(avalon);
	avalon->device_fd = -1;

	avalon_close(fd);
	return true;
}

static inline void avalon_detect()
{
	serial_detect(&avalon_drv, avalon_detect_one);
}

static void __avalon_init(struct cgpu_info *avalon)
{
	applog(LOG_INFO, "Avalon: Opened on %s", avalon->device_path);
}

static void avalon_init(struct cgpu_info *avalon)
{
	struct avalon_info *info = avalon->device_data;
	struct avalon_result ar;
	int fd, ret;

	avalon->device_fd = -1;
	fd = avalon_open(avalon->device_path, info->baud);
	if (unlikely(fd == -1)) {
		applog(LOG_ERR, "Avalon: Failed to open on %s",
		       avalon->device_path);
		return;
	}

	ret = avalon_reset(fd, &ar);
	if (ret) {
		avalon_close(fd);
		return;
	}

	avalon->device_fd = fd;
	__avalon_init(avalon);
}

static bool avalon_prepare(struct thr_info *thr)
{
	struct cgpu_info *avalon = thr->cgpu;
	struct avalon_info *info = avalon->device_data;
	struct timeval now;

	free(avalon->works);
	avalon->works = calloc(info->miner_count * sizeof(struct work *),
			       AVALON_ARRAY_SIZE);
	if (!avalon->works)
		quit(1, "Failed to calloc avalon works in avalon_prepare");
	if (avalon->device_fd == -1)
		avalon_init(avalon);
	else
		__avalon_init(avalon);

	cgtime(&now);
	get_datestamp(avalon->init, &now);
	return true;
}

static void avalon_free_work(struct thr_info *thr)
{
	struct cgpu_info *avalon;
	struct avalon_info *info;
	struct work **works;
	int i;

	avalon = thr->cgpu;
	avalon->queued = 0;
	if (unlikely(!avalon->works))
		return;
	works = avalon->works;
	info = avalon->device_data;

	for (i = 0; i < info->miner_count * 4; i++) {
		if (works[i]) {
			work_completed(avalon, works[i]);
			works[i] = NULL;
		}
	}
}

static void do_avalon_close(struct thr_info *thr)
{
	struct avalon_result ar;
	struct cgpu_info *avalon = thr->cgpu;
	struct avalon_info *info = avalon->device_data;

	avalon_free_work(thr);
	nmsleep(1000);
	avalon_reset(avalon->device_fd, &ar);
	avalon_idle(avalon);
	avalon_close(avalon->device_fd);
	avalon->device_fd = -1;

	info->no_matching_work = 0;
}

static inline void record_temp_fan(struct avalon_info *info, struct avalon_result *ar, float *temp_avg)
{
	info->fan0 = ar->fan0 * AVALON_FAN_FACTOR;
	info->fan1 = ar->fan1 * AVALON_FAN_FACTOR;
	info->fan2 = ar->fan2 * AVALON_FAN_FACTOR;

	info->temp0 = ar->temp0;
	info->temp1 = ar->temp1;
	info->temp2 = ar->temp2;
	if (ar->temp0 & 0x80) {
		ar->temp0 &= 0x7f;
		info->temp0 = 0 - ((~ar->temp0 & 0x7f) + 1);
	}
	if (ar->temp1 & 0x80) {
		ar->temp1 &= 0x7f;
		info->temp1 = 0 - ((~ar->temp1 & 0x7f) + 1);
	}
	if (ar->temp2 & 0x80) {
		ar->temp2 &= 0x7f;
		info->temp2 = 0 - ((~ar->temp2 & 0x7f) + 1);
	}

	*temp_avg = info->temp2 > info->temp1 ? info->temp2 : info->temp1;

	if (info->temp0 > info->temp_max)
		info->temp_max = info->temp0;
	if (info->temp1 > info->temp_max)
		info->temp_max = info->temp1;
	if (info->temp2 > info->temp_max)
		info->temp_max = info->temp2;
}

static inline void adjust_fan(struct avalon_info *info)
{
	int temp_new;

	temp_new = info->temp_sum / info->temp_history_count;

	if (temp_new < 35) {
		info->fan_pwm = AVALON_DEFAULT_FAN_MIN_PWM;
		info->temp_old = temp_new;
	} else if (temp_new > 55) {
		info->fan_pwm = AVALON_DEFAULT_FAN_MAX_PWM;
		info->temp_old = temp_new;
	} else if (abs(temp_new - info->temp_old) >= 2) {
		info->fan_pwm = AVALON_DEFAULT_FAN_MIN_PWM + (temp_new - 35) * 6.4;
		info->temp_old = temp_new;
	}
}

/* We use a replacement algorithm to only remove references to work done from
 * the buffer when we need the extra space for new work. */
static bool avalon_fill(struct cgpu_info *avalon)
{
<<<<<<< HEAD
	int subid, slot, mc = avalon_infos[avalon->device_id]->miner_count;
=======
	struct avalon_info *info = avalon->device_data;
	int subid, slot, mc;
>>>>>>> 2c633fdb
	struct work *work;

<<<<<<< HEAD
=======
	mc = info->miner_count;
	mutex_lock(&info->qlock);
>>>>>>> 2c633fdb
	if (avalon->queued >= mc)
		return true;
	work = get_queued(avalon);
	if (unlikely(!work))
		return false;
	subid = avalon->queued++;
	work->subid = subid;
	slot = avalon->work_array * mc + subid;
	if (likely(avalon->works[slot]))
		work_completed(avalon, avalon->works[slot]);
	avalon->works[slot] = work;
	if (avalon->queued >= mc)
		return true;
	return false;
}

static void avalon_rotate_array(struct cgpu_info *avalon)
{
	avalon->queued = 0;
	if (++avalon->work_array >= AVALON_ARRAY_SIZE)
		avalon->work_array = 0;
}

static int64_t avalon_scanhash(struct thr_info *thr)
{
	struct cgpu_info *avalon;
	struct work **works;
	int fd, ret = AVA_GETS_OK, full;

	struct avalon_info *info;
	struct avalon_task at;
	struct avalon_result ar;
	int i;
	int avalon_get_work_count;
	int start_count, end_count;

	struct timeval tv_start, tv_finish, elapsed;
	uint32_t nonce;
	int64_t hash_count;
	static int first_try = 0;
	int result_wrong;

	avalon = thr->cgpu;
	works = avalon->works;
	info = avalon->device_data;
	avalon_get_work_count = info->miner_count;

	if (unlikely(avalon->device_fd == -1)) {
		if (!avalon_prepare(thr)) {
			applog(LOG_ERR, "AVA%i: Comms error(open)",
			       avalon->device_id);
			dev_error(avalon, REASON_DEV_COMMS_ERROR);
			/* fail the device if the reopen attempt fails */
			return -1;
		}
	}
	fd = avalon->device_fd;
#ifndef WIN32
	tcflush(fd, TCOFLUSH);
#endif

	start_count = avalon->work_array * avalon_get_work_count;
	end_count = start_count + avalon_get_work_count;
	i = start_count;
	while (true) {
		avalon_init_task(&at, 0, 0, info->fan_pwm,
				 info->timeout, info->asic_count,
				 info->miner_count, 1, 0, info->frequency);
		avalon_create_task(&at, works[i]);
		ret = avalon_send_task(fd, &at, avalon);
		if (unlikely(ret == AVA_SEND_ERROR ||
			     (ret == AVA_SEND_BUFFER_EMPTY &&
			      (i + 1 == end_count) &&
			      first_try))) {
			do_avalon_close(thr);
			applog(LOG_ERR, "AVA%i: Comms error(buffer)",
			       avalon->device_id);
			dev_error(avalon, REASON_DEV_COMMS_ERROR);
			first_try = 0;
			nmsleep(1000);
			avalon_init(avalon);
			return 0;	/* This should never happen */
		}
		if (ret == AVA_SEND_BUFFER_EMPTY && (i + 1 == end_count)) {
			first_try = 1;
			avalon_rotate_array(avalon);
			return 0xffffffff;
		}

		works[i]->blk.nonce = 0xffffffff;

		if (ret == AVA_SEND_BUFFER_FULL)
			break;

		i++;
	}
	if (unlikely(first_try))
		first_try = 0;

	elapsed.tv_sec = elapsed.tv_usec = 0;
	cgtime(&tv_start);

	result_wrong = 0;
	hash_count = 0;
	while (true) {
		full = avalon_buffer_full(fd);
		applog(LOG_DEBUG, "Avalon: Buffer full: %s",
		       ((full == AVA_BUFFER_FULL) ? "Yes" : "No"));
		if (unlikely(full == AVA_BUFFER_EMPTY))
			break;

		ret = avalon_get_result(fd, &ar, thr, &tv_finish);
		if (unlikely(ret == AVA_GETS_ERROR)) {
			do_avalon_close(thr);
			applog(LOG_ERR,
			       "AVA%i: Comms error(read)", avalon->device_id);
			dev_error(avalon, REASON_DEV_COMMS_ERROR);
			return 0;
		}
		if (unlikely(ret == AVA_GETS_RESTART))
			break;
		if (unlikely(ret == AVA_GETS_TIMEOUT)) {
			timersub(&tv_finish, &tv_start, &elapsed);
			applog(LOG_DEBUG, "Avalon: no nonce in (%ld.%06lds)",
			       (long)elapsed.tv_sec, (long)elapsed.tv_usec);
			continue;
		}

		if (!avalon_decode_nonce(thr, &ar, &nonce)) {
			info->no_matching_work++;
			result_wrong++;

			if (unlikely(result_wrong >= avalon_get_work_count))
				break;

			if (opt_debug) {
				timersub(&tv_finish, &tv_start, &elapsed);
				applog(LOG_DEBUG,"Avalon: no matching work: %d"
				" (%ld.%06lds)", info->no_matching_work,
				(long)elapsed.tv_sec, (long)elapsed.tv_usec);
			}
			continue;
		}

		hash_count += 0xffffffff;
		if (opt_debug) {
			timersub(&tv_finish, &tv_start, &elapsed);
			applog(LOG_DEBUG,
			       "Avalon: nonce = 0x%08x = 0x%08"PRIx64" hashes "
			       "(%ld.%06lds)", nonce, (uint64_t)hash_count,
			       elapsed.tv_sec, elapsed.tv_usec);
		}
	}
	if (hash_count && avalon->results < AVALON_ARRAY_SIZE)
		avalon->results++;
	if (unlikely((result_wrong >= avalon_get_work_count) ||
	    (!hash_count && ret != AVA_GETS_RESTART && --avalon->results < 0))) {
		/* Look for all invalid results, or consecutive failure
		 * to generate any results suggesting the FPGA
		 * controller has screwed up. */
		do_avalon_close(thr);
		applog(LOG_ERR,
			"AVA%i: FPGA controller messed up, %d wrong results",
			avalon->device_id, result_wrong);
		dev_error(avalon, REASON_DEV_COMMS_ERROR);
		nmsleep(1000);
		avalon_init(avalon);
		return 0;
	}

	avalon_rotate_array(avalon);

	if (hash_count) {
		record_temp_fan(info, &ar, &(avalon->temp));
		applog(LOG_INFO,
		       "Avalon: Fan1: %d/m, Fan2: %d/m, Fan3: %d/m\t"
		       "Temp1: %dC, Temp2: %dC, Temp3: %dC, TempMAX: %dC",
		       info->fan0, info->fan1, info->fan2,
		       info->temp0, info->temp1, info->temp2, info->temp_max);
		info->temp_history_index++;
		info->temp_sum += avalon->temp;
		applog(LOG_DEBUG, "Avalon: temp_index: %d, temp_count: %d, temp_old: %d",
		       info->temp_history_index, info->temp_history_count, info->temp_old);
		if (info->temp_history_index == info->temp_history_count) {
			adjust_fan(info);
			info->temp_history_index = 0;
			info->temp_sum = 0;
		}
	}

	/* This hashmeter is just a utility counter based on returned shares */
	return hash_count;
}

static struct api_data *avalon_api_stats(struct cgpu_info *cgpu)
{
	struct api_data *root = NULL;
	struct avalon_info *info = cgpu->device_data;
	int i;

	root = api_add_int(root, "baud", &(info->baud), false);
	root = api_add_int(root, "miner_count", &(info->miner_count),false);
	root = api_add_int(root, "asic_count", &(info->asic_count), false);
	root = api_add_int(root, "timeout", &(info->timeout), false);
	root = api_add_int(root, "frequency", &(info->frequency), false);

	root = api_add_int(root, "fan1", &(info->fan0), false);
	root = api_add_int(root, "fan2", &(info->fan1), false);
	root = api_add_int(root, "fan3", &(info->fan2), false);

	root = api_add_int(root, "temp1", &(info->temp0), false);
	root = api_add_int(root, "temp2", &(info->temp1), false);
	root = api_add_int(root, "temp3", &(info->temp2), false);
	root = api_add_int(root, "temp_max", &(info->temp_max), false);

	root = api_add_int(root, "no_matching_work", &(info->no_matching_work), false);
	for (i = 0; i < info->miner_count; i++) {
		char mcw[24];

		sprintf(mcw, "match_work_count%d", i + 1);
		root = api_add_int(root, mcw, &(info->matching_work[i]), false);
	}

	return root;
}

static void avalon_shutdown(struct thr_info *thr)
{
	do_avalon_close(thr);
}

struct device_drv avalon_drv = {
	.dname = "avalon",
	.name = "AVA",
	.drv_detect = avalon_detect,
	.thread_prepare = avalon_prepare,
	.minerloop = hash_queued_work,
	.queue_full = avalon_fill,
	.scanwork = avalon_scanhash,
	.get_api_stats = avalon_api_stats,
	.reinit_device = avalon_init,
	.thread_shutdown = avalon_shutdown,
};<|MERGE_RESOLUTION|>--- conflicted
+++ resolved
@@ -593,7 +593,6 @@
 	avalon->threads = AVALON_MINER_THREADS;
 	add_cgpu(avalon);
 
-<<<<<<< HEAD
 	ret = avalon_reset(fd, &ar);
 	if (ret) {
 		; /* FIXME: I think IT IS avalon and wait on reset;
@@ -601,27 +600,13 @@
 		   * return false; */
 	}
 	
-	avalon_infos = realloc(avalon_infos,
-			       sizeof(struct avalon_info *) *
-			       (total_devices + 1));
-
 	applog(LOG_INFO, "Avalon Detect: Found at %s, mark as %d",
 	       devpath, avalon->device_id);
 
-	avalon_infos[avalon->device_id] = calloc(sizeof(struct avalon_info), 1);
-	if (unlikely(!(avalon_infos[avalon->device_id])))
-		quit(1, "Failed to calloc avalon_infos");
-
-	avalon->device_data = avalon_infos[avalon->device_id];
-	info = avalon->device_data;
-
-	memset(info, 0, sizeof(struct avalon_info));
-=======
 	avalon->device_data = calloc(sizeof(struct avalon_info), 1);
 	if (unlikely(!(avalon->device_data)))
 		quit(1, "Failed to malloc avalon_info data");
 	info = avalon->device_data;
->>>>>>> 2c633fdb
 
 	info->baud = baud;
 	info->miner_count = miner_count;
@@ -795,19 +780,11 @@
  * the buffer when we need the extra space for new work. */
 static bool avalon_fill(struct cgpu_info *avalon)
 {
-<<<<<<< HEAD
-	int subid, slot, mc = avalon_infos[avalon->device_id]->miner_count;
-=======
 	struct avalon_info *info = avalon->device_data;
 	int subid, slot, mc;
->>>>>>> 2c633fdb
 	struct work *work;
 
-<<<<<<< HEAD
-=======
 	mc = info->miner_count;
-	mutex_lock(&info->qlock);
->>>>>>> 2c633fdb
 	if (avalon->queued >= mc)
 		return true;
 	work = get_queued(avalon);
