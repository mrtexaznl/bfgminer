--- conflicted
+++ resolved
@@ -673,7 +673,6 @@
 	else
 		__avalon_init(avalon);
 
-	get_now_datestamp(avalon->init);
 	avalon->status = LIFE_INIT2;
 	return true;
 }
@@ -692,16 +691,12 @@
 	works = avalon->works;
 	info = avalon->device_data;
 
-<<<<<<< HEAD
 	for (i = 0; i < info->miner_count * 4; i++) {
 		if (works[i]) {
 			work_completed(avalon, works[i]);
 			works[i] = NULL;
 		}
 	}
-=======
-	return true;
->>>>>>> ad1572f7
 }
 
 static void do_avalon_close(struct thr_info *thr)
