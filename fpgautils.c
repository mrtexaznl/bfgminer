--- conflicted
+++ resolved
@@ -119,11 +119,7 @@
 }
 
 char
-<<<<<<< HEAD
-_serial_detect(const char*dname, detectone_func_t detectone, autoscan_func_t autoscan, bool force_autoscan)
-=======
-_serial_detect(const char*dnamec, size_t dnamel, detectone_func_t detectone, autoscan_func_t autoscan, bool forceauto)
->>>>>>> 8f76d15f
+_serial_detect(const char*dname, detectone_func_t detectone, autoscan_func_t autoscan, bool forceauto)
 {
 	if (total_devices == MAX_DEVICES)
 		return 0;
