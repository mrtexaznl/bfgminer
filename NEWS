<<<<<<< HEAD
Version ??? - Future
=======
Version 2.8.5 - October 23, 2012

- Handle crash exceptions by trying to restart cgminer unless the --no-restart
option is used.
- Switch queued count when choosing a different pool from a failed stratum pool
in getwork thread.
- Put a mandatory 5s wait between reattempting a getwork on failure to avoid
hammering requests.
- The ATI stream / AMD APP SDK environment variables appear to only interfere
with win32 builds so bypass them.
- Make sure to check pool stratum curl exists under lock before attempting any
recv to not risk dereferencing upon attempting to reinitiate stratum.
- Avoid redefining macros and align to 4 byte boundaries.
- API - add Stratum information to pools
- update FPGA-README for MMQ


Version 2.8.4 - October 18, 2012
>>>>>>> 26f7a372

- ModMiner documentation
- Time for dynamic is in microseconds, not ms.
- x86_64 builds of mingw32 are not supported directly and should just configure
as generic mingw32 builds since they're NOT 64 bit.
- Use 3 significant digits when suffix string is used and values are >1000.
- Get rid of unused warning for !scrypt.
- Use select on stratum send to make sure the socket is writeable.
- Cope with dval being zero in suffix_string and display a single decimal place
when significant digits is not specified but the value is greater than 1000.
- Pad out the suffix string function with zeroes on the right.
- Failure to calloc in bin2hex is a fatal failure always so just check for that
failure within the function and abort, simplifying the rest of the code.
- Provide locking around the change of the stratum curl structures to avoid
possible races.
- Bump opencl kernel version numbers.
- Remove atomic ops from opencl kernels given rarity of more than once nonce on
the same wavefront and the potential increased ramspeed requirements to use the
atomics.
- Clear the pool idle flag in stratum when it comes back to life.
- Display correct share hash and share difficulty with scrypt mining.
- Use explicit host to BE functions in scrypt code instead of hard coding
byteswap everywhere.
- Show work target diff for scrypt mining.
- Ease the checking on allocation of padbuffer8 in the hope it works partially
anyway on an apparently failed call.
- Watch for buffer overflows on receiving data into the socket buffer.
- Round target difficulties down to be in keeping with the rounding of detected
share difficulties.
- Dramatically simplify the dynamic intensity calculation by oversampling many
runs through the opencl kernel till we're likely well within the timer
resolution on windows.
- String alignment to 4 byte boundaries and optimisations for bin<->hex
conversions.
- In opencl_free_work, make sure to still flush results in dynamic mode.
- Align static arrays to 4 byte boundaries to appease ARM builds for stratum.
- Update documentation.
- Left align values that are suffix_string generated.
- Share_diff should not be converting the work data to hex.
- Update readme describing difficulty displayed on log lines.
- Off by one error.
- Prevent overflows of the port char array in extract_sockaddr.
- Disable stratum detection with scrypt.
- Display the actual share diff next to the pool required diff, using a suffix
creation function to prevent values of >1000 being shown in their entirety.
- Fix 4 * 0 being 0 that would break dynamic intensity mode.
- Supplement other 64-bit endian swap macros
- Bugfix: Fix htobe64 on big endian platforms that don't define it
- Fix lack of htobe64 on mingw32.
- Reinstate the history on dynamic intensity mode to damp fluctuations in
intensity but use an upper limit on how much the value can increase at any time
to cope with rare overflows.
- Update to cgminer's newer dynamic intensity algorithm
- Support for the stratum mining protocol.
- Simplify target generation code.
- Add support for client.get_version for stratum.
- Use a 64 bit unsigned integer on the diff target to generate the hex target.
- Update reconnect message to show whole address including port.
- Look for null values and parse correct separate array entries for url and port
with client reconnect commands for stratum.
- The command for stratum is client.reconnect, not mining.reconnect.
- Only copy the stratum url to the rpc url if an rpc url does not exist.
- Implement rudimentary mining.reconnect support for stratum.
- Ignore the value of stratum_active on calling initiate_stratum and assume
we're always trying to reinitiate it, and set the active flag to false in that
function.
- stratum auth can be unset if we fail to authorise on subsequent calls to
auth_stratum which undoes the requirement of setting it in one place so set it
in pool_active.
- Format Stratum submission-start debug the same way as other submissions
- Bugfix: Set work_restart_id in gen_stratum_work for when work is reused to
avoid thinking it's all stale.
- Only auto-switch to Stratum internally, but save HTTP URI in case pool stops
using Stratum; also always shows original pool URI on RPC
- SHUT_RDWR is now always defined for us, so no need to check ifdef on LP hang
- Implement --no-stratum option to disable autodetection
- Show Stratum pools as "Strtm" protocol in "Pool management" TUI
- Bugfix: BFGMiner doesn't use rpc_proxytype
- Remove free that could segfault.
- Use the stratum url as the rpc url advertised if we switch to it.
- Count an invalid nonce count as a hardware error on opencl.
- Count each stratum work item as local work.
- Cope with one stratum pool being the only active pool when it dies by sleeping
for 5 seconds before retrying to get work from it instead of getting work
indefinitely.
- Detect stratum outage based on either select timing out or receiving an empty
buffer and properly re-establish connection by disabling the stratum_active
flag, coping with empty buffers in parse_stratum.
- Fix various modminer warnings on mingw.
- Fix sign warning on windows build for bitforce.
- Cast socketfail to integer since SOCKET is an unsigned int on windows.
- Use the stratum thread to detect when a stratum pool has died based on no
message for 2 minutes.
- Only set the stratum auth flag once and once the stratum thread is started,
use that to set/unset the stratum active flag.
- Only hand off to stratum from getwork if we succeed in initiating the
protocol.
- Target should only be 32 bytes copied.
- Use a static array for work submission data instead of stack memory.
- Clear the buffer data before sprinting to it.
- Clear work stratum strings before setting them and add them to debug output.
- Drop stratum connect failed message to verbose level only since it's a regular
probing message.
- TCP Keepalive in curl is only in very recent versions and not required with
regular messages on stratum anyway.
- Move stratum sockets to curl infrastructure with locking around send+recv to
begin support for proxies and ssl.
- Make detect stratum fail if a proxy has been set up.
- Stratum does not currently have any proxy support so do not try to switch to
stratum if a proxy has been specified.
- Windows doesn't work with MSG_PEEK on recv so move to a continuously updating
buffer for incoming messages.
- Alloca is unreliable on windows so use static arrays in util.c stratum code.
- Begin support for mingw stratum build.
- Add space to reject reason.
- Parse the reject reason where possible from stratum share submission.
- Pass json error value to share result function to be able to parse reject
reason in stratum.
- Don't try to parse unneeded parameters in response to mining.subscribe.
- Remove the sshare hash entry if we failed to send it.
- Change notify message to info level to avoid spamming repeatedly when a pool
is down.
- Check the stratum pool difference has not changed compared to the work diff
when testing whether a share meets the target or not and retarget if necessary.
- Bit error in target calculation for stratum.
- Offset the current block detection to the prev block hash.
- We should be testing for id_val, not id in parse stratum response.
- Make target on stratum scale to any size by clearing sequential bits according
to diff.
- Correct target calculation in gen_stratum_work.
- If a share result has an error code but still has an id, it is likely a
reject, not an error.
- Initiate stratum the first time in pool_active only, allowing us to switch to
it on getting a failed getwork and detecting the presence of stratum on the url
at that time.
- Use 5 second timeout on sock full for now as a temporary workaround.
- If no stratum url is set by the end of the detect stratum routine, copy the
sockaddr url.
- Make all buffers slightly larger to prevent overflow.
- Make the stratum recv buffer larger than the recvsize.
- Userpass needs to be copied to user and pass earlier to allow stratum
authorisation to work with it.
- Store a sockaddr url of the stripped url used in determining sockaddr to not
confuse it with the stratum url and fix build warnings.
- Decrease the queued count with stratum work once it's staged as well.
- Allow the stratum retry to initiate and auth stratum in pool_alive to make
sure the stratum thread is started.
- Avoid duplicating pool->rpc_url and setting pool->stratum_url twice to itself.
- Detect if a getwork based pool has the X-Stratum header on startup, and if so,
switch to the stratum based pool.
- Comment update.
- Minor message change.
- Create a work item from a "clean" request from stratum allowing the new block
to be detected and the appropriate block change message to be given.
- Use statically allocated stratum strings in struct work to cope with the
inability to safely deallocate dynamically allocated ram.
- Use the current pool when deciding whether to reuse work from a stratum source
rather than the work's previous pool.
- Copy the stratum url to the rpc url to avoid none being set.
- Provide locking around stratum send operations to avoid races.
- Submit shares from stratum through the abstracted submit share function
detecting what message they belong to and showing the data from the associated
work, and then deleting it from the hash.
- Use a more robust mechanism to obtain a \n terminated string over a socket.
- Abstract out share submit as a function to be useable by stratum.
- Rename parse_stratum to parse_method as it is only for stratum messages that
contain methods.
- Display stratum as mechanism in status line when current pool is running it.
- Count each stratum notify as a getwork equivalent.
- Correct nonce submitted with share.
- Extranonce2 should be added before coinbase2.
- We should be hashing the binary coinbase, not the hex one.
- Fix endianness of nonce submitted for stratum.
- Check that stratum is already active in initiate_stratum to avoid
de-authorising ourselves by subscribing again.
- Begin implementing a hash database of submissions and attempt sending results.
- Copy parameters from stratum work required for share submission.
- Set lagging flag on first adding a pool to prevent pool slow warning at
startup.
- Fix work->target being a 32 byte binary in gen_stratum_work.
- Store and display stripped url in its own variable.
- Create machinery to divert work requests to stratum.
- Generate the work target in gen_stratum_work, setting default diff to 1 in
case it is not yet set.
- Generate work data, midstate and hash1 in gen_stratum_work.
- Generate header created from stratum structures in gen_stratum_work.
- Generate merkle root hash in gen_stratum_work.
- Generate the coinbase for generation of stratum based work.
- The number of transactions is variable so make merkle a variable length
dynamically allocated array and track how many there are for stratum.
- Rename nonce2 to n2size reflecting that it's a size variable and not the
actual nonce.
- Provide rudimentary support for stratum clean work command in the stratum
thread.
- Cope with pools being removed in the stratum thread.
- Use the pool sock value directly in the stratum thread in case it changes
after reconnecting.
- Create a stratum thread per pool that has stratum that monitors the socket and
serves received data.
- Check return value of stratum_parse.
- Complete authorisation in stratum.
- Implement stratum parsing of notify parameters and storing them in the pool
stratum work structure.
- Create helper functions for duplicating json strings to avoid keeping json
references in use.
- Append \n in the sock_send function instead of adding it when constructing
json in stratum.
- Don't keep any json references around with stratum structures.
- Create parse_stratum function that hands off stratum parameters to other
functions to manage pool stratum work struct variables. Implement mining
difficulty setting.
- Create helper functions for checking when a socket is ready to read on and
receive a single line at a time. Begin stratum authorisation process.
- Provide a helper function for reading a single \n terminated string from a
socket.
- Create a stratum work structure to store current work variables.
- Test specifically for stratum being active in pool_active.
- Detect stratum in common place when adding urls, and use a bool to tell us
when it's active.
- Remove unused add_pool_details5
- Fix warnings.
- Extract and store various parameters on stratum init confirming successful
mining notify.
- Use existing socket macros and close the socket on failure in init stratum.
- Initiate stratum and grab first json result.
- Get detailed addressinfo from the parsed URL for future raw socket usage when
possible. IPV4 only for now.
- Prepare for getaddrinfo call.
- Add data structures to pool struct for socket communications.
- Put all socket definitions in util.h to allow reusing by added socket
functions to be used in util.c.


BFGMiner Version 2.8.2 - October 8, 2012

- Update to libblkmaker 0.1.2
- Bugfix: --temp-target no longer has a simple default (fixes build without
OpenCL support)
- Bugfix: icarus: Silence false epoll error
- Bugfix: icarus: Set firstrun for errors starting next job, so the current
one finishes properly
- Bugfix: icarus: Restore generic failure management for write errors
- Use strtod not strtol for bitforce temp backup.
- Cope with broken drivers returning nonsense values for bitforce temperatures.
- Minor warning fixes.
- Fix unused warnings on ming build.
- Fix sign warning in ocl.c
- fds need to be zeroed before set in modminer.
- Put scrypt warning on separate line to avoid 0 being shown on windows as
bufsize.
- Prevent corrupt values returned from the opencl code from trying to read
beyond the end of the buffer by masking the value to a max of 15.
- Icarus USB write failure is also a comms error
- api.c DEBUG message has no paramter
- Icarus catch more USB errors and close/reopen the port
- API-README update cgminer verison number
- hashmeter fix stats kh/s on 32bit windows
- cairnsmore: Increase maximum clock frequency to 210 Mhz
- icarus: Hashrate estimates really don't need the attention of a warning,
demote them to debug
- cairnsmore: Automatically "downgrade" default FPGA-per-device to 1 for
dynclock devices
- Bugfix: cairnsmore: Get autodetection of dynclock to work consistently
- cairnsmore: Adjust dynclock usage to react in proper time
- dynclock: Document function usage
- cairnsmore: Fix race on dynclock detection
- icarus: Detect attempts to send commands via work and neuter them
- cairnsmore: Glasswalker has a minimum multiplier of 20 :(
- cairnsmore: Detect frequency changing support despite hashing of commands
- modminer: Allow clocks down to 2 Mhz just in case
- Allow device drivers and users to properly change target temperatures for
non-GPUs
- Check that ncurses*-config installs actually work before deciding to use
them
- Bugfix: Fix multiple bugs in autogen.sh
- - Don't use readlink -f unneccesarily (it's not portable)
- - Always run autoreconf within the real source directory
- - Run configure from PWD, *not* the real source directory
- Bugfix: Include nonce in data buffer for debugging
- Bugfix: swap32* wants count of 32-bit blocks, not bytes
- Initial Cygwin port
- Revert "Remove needless roundl define.", since it is needed for Cygwin and
OpenWRT
- Bugfix: Deal with various compiler warnings
- modminer: Implement --temp-hysteresis logic
- Support for maximum frequency being below the default, eg when the maximum
is temporarily reduced to deal with temperature
- Bugfix: modminer: Reduce dynclock max frequency as needed to keep
temperature below cutoff
- Bugfix: Restore disabled label, needed to skip over hashrate calculations
(which mess up otherwise)
- Bugfix: bitforce: Count actual throttling as hardware errors
- icarus: Allow failure in case of reopen failure, now that the miner core
will retry on its own
- If a device dies, attempt to reinitialize it occasionally
- Bugfix: The REST flag is now preferred over WAIT, since the former might
trigger the latter
- Bugfix: modminer: Update temperature readings when disabled (fixes thermal
cutoff recovery)
- Bugfix: Move thermal cutoff to general watchdog code (fixes bitforce
recovery)
- Rename enable_device to register_device, since it only works for setting it
up at startup
- Move targettemp from ADL to cgpu_info, so all devices can readily use it
- Bugfix: "REST" flag had too much padding
- Bugfix: adl: Only warn and disable GPU due to thermal cutoff, if it's
actually enabled
- Bugfix: bitforce: Only warn and disable bitforce due to thermal cutoff, if
it's actually enabled


BFGMiner Version 2.8.1 - September 27, 2012

- Avoid strndup for Windows compatibility
- Bugfix: cairnsmore: Add missing compat.h include (for sleep)
- cairnsmore: Implement "identify" for supported firmware
- Adjust identify_device API to return a bool whether supported or not, for
runtime capability detection
- Bugfix: cairnsmore: Fix invalid share detection on LE
- Bugfix: icarus: Fix logging message to not assume "Icarus" always, and use
device driver name
- Bugfix: cairnsmore: Correct frequency scaling detection logic
- cairnsmore: When changing frequency, adjust Hs expectations accordingly
- cairnsmore: Detect availability of frequency scaling, and only enable it
when supported
- cairnsmore: Implement dynamic clocking support for Glasswalker's bitstream
- Update libblkmaker to 0.1.1
- Advertise BFGMiner in blocks found by default (without --coinbase-sig)
- RPC: Add "Coinbase-Sig" to config/setconfig
- New --coinbase-sig option to add arbitrary data to blocks you generate (GBT
only)
- opencl: Defer nonce validity checking to submit_nonce
- scrypt: Implement test_nonce2 and submit_nonce hw error check
- Bugfix: modminer: Convert nonce to native endian
- Interpret any attempts to submit a H-not-zero nonce as a hardware error
- make-release: Strip DLLs and EXE in Windows binary
- dynclock: Use consistent messages for frequency changes
- modminer: Port to dynclock
- dynclock: Split dynamic clocking algorithm out of Ztex driver
- Bugfix: When changing GPU memclock, adjust internal variable so it is
correctly saved to config file
- Bugfix: Re-probe longpoll header for each pool alive check, including
retries when a preferred protocol fails
- Bugfix: modminer: Bitstream binary filenames are *.bit
- modminer: Start frequency off at 200 Mhz
- Reorder libztex header include order to fix missing struct definition.
- Display share difficulty on log with a shortened hash display on submission.
- API stats add some pool getwork difficulty stats
- Ignore any pings pushed to the worker threads if the thread is still paused to
prevent it being enabled and disabled repeatedly.
- Test for sequential getwork failures on a pool that might actually be up but
failing to deliver work as we may end up hammering it repeatedly by mistake.
- reduce windows compile warnings
- util.c - bug - proxy - no data end condition
- API don't change 'Diff1 Shares' - backward compatability FTW
- miner.php highlighting correctly handling difficulty
- API - Add last share difficulty for devices and pool
- Store and report Accepted,Rejected,Stale difficulty in the summary and API
- WorkTime - display prevblock for scrypt
- api.c remove compile warnings
- Calculate work difficulty for each getwork and display with WorkTime debug
- FPGA - allow long or short device names in detect code + style police
- WorkTime - multiple nonce per work and identify the work source
- Optional WorkTime details with each Accepted/Rejected work item
- Icarus - ignore hardware errors in timing mode
- miner.php oops - mistype
- API pgaidentify - unsupported message should be a warning
- API/BFL identify a device - currently only BFL to flash the led
- BFL add throttle count to internal stats + API
- BFL: missing device id in log message
- Bugfix: ztex: Clear device_ztex before freeing it
- Bugfix: ztex: statline existence depends on whether the libztex structure
exists, not whether the cgpu is enabled
- Bugfix: README: Make usermod commands consistent, including important -a
option
- Bugfix: Address a couple of rare TQ leaks, and improve logging a bit
- Bugfix: Properly quote configure options


BFGMiner Version 2.8.0 - September 15, 2012

- Be specific about jansson version requirement
- Replace "Alive" in pool status with protocol in use (GBT or GWork)
- Remove copy of old jansson from source repository
- Honour block template expiry (BIP 23 Basic Pool Extensions "expires")
- Add --no-gbt option so getblocktemplate can be disabled if it causes
problems
- BIP 22 long polling
- Properly detect pool protocol
- Bugfix: Sort out work template refcounting by properly using work_free and
new workcpy
- Support for rolling extranonce in templates
- Initial libblkmaker integration, using a git submodule
- cairnsmore: There's no set hashrate like Icarus, so always use short timing
mode by default
- Bugfix: Include unistd.h needed for ssize_t type
- fpgautils: Don't try to scan serial at all anymore, if a device is claimed
- fpgautils: serial_claim function to politely ask other drivers not to try to
use device
- RPC: Update to work with Cairnsmore
- cairnsmore: Windows autodetect using FTDI library
- cairnsmore: Beginnings of new driver, with automatic upgrade from Icarus
detection
- icarus: Support disabling reopen quirk via --icarus-options
- proxy: Replace mess of encoding proxy into pool URI with a --pool-proxy
option, and use cURL's builtin proxy URI support
- save individual pool proxy settings to config
- API-README update for pools proxy info
- CURL support for individual proxy per pool and all proxy types
- Bugfix: Update current_block_id for fixed set_curblock
- miner.php by default don't display IP/Port numbers in error messages
- api.c all STATUS messages automatically escaped
- API add display of and setting queue,scantime,expiry
- README - FPGA device FAQ
- API add device diff1 work
- count device diff1 shares
- API-README update
- api.c Correct diff1 field name
- Bugfix: Sanitize block hash handling (including fixing on big endian)
- Bugfix: Print the (full) correct block hash when warning about work issued
against old blocks
- Bugfix: When comparing current block, only pay attention to the prevblock
header
- Allow mixing user+pass and userpass, so long as user+pass are balanced
before userpass options
- ztex: Include device serial number and FPGA number in cgpu name field
- ztex: Abstract common cgpu_info creation code
- ztex: Do thread initialization in thread_init rather than thread_prepare
- Bugfix: Tolerate working on old blocks when there is only one pool enabled
- Bugfix: ztex: Detect through fpgautils so -S noauto correctly inhibits
autodetection
- ztex: Workaround duplicate share submissions by doubling "backlog" size
- ztex: Use consistent device ids for logging
- Bugfix: ztex: Increment global hw_errors too
- Bugfix: free adhoc string elist element when removing it from list
- Bugfix: icarus: Initialize lret variable after work restart reentry
- Bugfix: ztex: Free lastnonce heap memory if backlog allocation fails
- icarus: Initialize epoll event structure in a way Valgrind is happier with
- Bugfix: Use strtok_r for parse_config since some options use strtok
themselves
- Import strtok_r from gnulib for Windows portability
- Bugfix: ztex: Don't try to destroy a mutex that was never created (single
FPGA Ztex devices)
- ztex: Clean up redundant dereferencing in ztex_shutdown
- API-README more debug parameter information
- API allow full debug settings control
- Sort the blocks database in reverse order, allowing us to remove the first
block without iterating over them. Output the block number to debug.
- Adjust opencl intensity when adjusting thread count to prevent it getting
pegged at a value below the minimum threads possible.
- miner.h max_hashes -> int64_t
- Keep the local block number in the blocks structs stored and sort them by
number to guarantee we delete the oldest when ageing the block struct entries.
- Use correct sdk version detection for SDK 2.7
- Bugfix: Align Ztex statline properly by removing redundant frequency
- make-release: Convert text files to DOS format for Windows ZIP


BFGMiner Version 2.7.5 - August 27, 2012

- Revert "Do a complete cgminer restart if the ATI Display Library fails, as
it does on windows after running for some time, when fanspeed reporting
fails."
- Stop special-casing worksize default to 256 for Cypress, since it incurs a 5
MH/s hit with stock config
- New "--scan-serial all" feature to probe all enumerated serial ports
- modminer: Revamp dynamic clocking algorithm per request from cablepair
- Test for lagging once more in queue_request to enable work to leak to backup
pools.
- There is no need to try to switch pools in select_pool since the current pool
is actually not affected by the choice of pool to get work from.
- Only clear the pool lagging flag if we're staging work faster than we're using
it.
- needed flag is currently always false in queue_request. Remove it for now.
- thr is always NULL going into queue_request now.
- Fix for non-ADL OpenCL device formatting issue


BFGMiner Version 2.7.4 - August 23, 2012

- Perform select_pool even when not lagging to allow it to switch back if needed
to the primary.
- Simplify macros in output kernels avoiding apparent loops and local variables.
- Carry the needed bool over the work command queue.
- Move the decision to queue further work upstream before threads are spawned
based on fine grained per-pool stats and increment the queued count immediately.
- Track queued and staged per pool once again for future use.
- OpenCL 1.0 does not have native atomic_add and extremely slow support with
atom_add so detect opencl1.0 and use a non-atomic workaround.
- Pools: add RollTime info to API 'stats' and 'Stats' button in miner.php


BFGMiner Version 2.7.3 - August 23, 2012

- Minimise the number of getwork threads we generate.
- Pick worksize 256 with Cypress if none is specified.
- Give warning with sdk2.7 and phatk as well.
- Whitelist sdk2.7 for diablo kernel as well.
- Only keep the last 6 blocks in the uthash database to keep memory usage
constant. Storing more is unhelpful anyway.
- Increase kernel versions signifying changed APIs.
- BFL flash - more FPGA-README
- Check we haven't staged work while waiting for a curl entry before proceeding.
- Use atomic ops to never miss a nonce on opencl kernels, including nonce==0,
also allowing us to make the output buffer smaller.
- Remove compile errors/warnings and document compile/usage in FPGA-README
- Ignore the submit_fail flag when deciding whether to recruit more curls or not
since we have upper bounds on how many curls can be recruited, this test is
redundant and can lead to problems.
- API-README update cgminer version number
- API-README fix groups P: example mistake
- API-README add COIN and other edits
- miner.php allow 'coin' is custom pages


BFGMiner Version 2.7.1 - August 22, 2012

- Update windows build instructions courtesy of sharky.
- Increase max curls to number of mining threads + queue * 2, accounting for up
and downstream comms.
- Queue enough requests to get started.
- There is no point trying to clone_work in get_work() any more since we clone
on every get_work_thread where possible.
- There is no point subtracting 1 from maxq in get_work_thread.
- miner.php allow page title to be defined in myminer.php
- Only set lagging flag once there are no staged work items.
- select_pool does not switch back to the primary once lagging is disabled.
- Increment total work counter under mutex lock.
- Increment the queued count after the curl is popped in case there's a delay
waiting on curls and we think we've queued work when in fact we're waiting on
curls.
- Do the dynamic timing in opencl code over a single pass through scanhash to
make sure we're only getting opencl times contributing to the measured
intervals.
- Increase curl reaping time to 5 minutes since comms between  curl requests can
be 2 mins apart with lots of rolltime.
- No need for extra variable in hash_push.
- Remove short options -r and -R to allow them to be reused and remove readme
entries for deprecated options.
- Deprecate the opt_fail_pause parameter, leaving a null placeholder for
existing configurations.
- Free work before retrying in get_work_thread.
- Don't pause after failed getwork, set lagging flag and reassess.
- We should not be pausing in trying to resubmit shares.
- Get rid of the extending fail pause on failed connects since we discard work
after a period.
- get_work always returns true so turn it into a void function.
- get_work never returns false so get rid of fail pause loop.
- Get rid of pause and retry from get_upstream_work so we only do it from one
place.
- Remove all cases where --retries aborts BFGMiner, making it for submission
retries only, where it makes sense.


BFGMiner Version 2.7.0 - August 21, 2012

- Implement a new pool strategy, BALANCE, which monitors work performed per pool
as a rolling average every 10 minutes to try and distribute work evenly over all
the pools. Do this by monitoring diff1 solutions to allow different difficulty
target pools to be treated equally, along with solo mining. Update the
documentation to describe this strategy and more accurately describe the
load-balance one.
- fpga serial I/O extra debug (disabled by default)
- Getwork fail was not being detected. Remove a vast amount of unused variables
and functions used in the old queue request mechanism and redefine the getfail
testing.
- Consider us lagging only once our queue is almost full and no staged work.
- Simplify the enough work algorithm dramatically.
- Only queue from backup pools once we have nothing staged.
- Don't keep queueing work indefinitely if we're in opt failover mode.
- Make sure we don't opt out of queueing more work if all the queued work is
from one pool.
- Set lagging flag if we're on the last of our staged items.
- Reinstate clone on grabbing work.
- Grab clones from hashlist wherever possible first.
- Cull all the early queue requests since we request every time work is popped
now.
- Keep track of staged rollable work item counts to speed up clone_available.
- Make expiry on should_roll to 2/3 time instead of share duration since some
hardware will have very fast share times.
- Check that we'll get 1 shares' worth of work time by rolling before saying we
should roll the work.
- Simplify all those total_secs usages by initialising it to 1 second.
- Overlap queued decrementing with staged incrementing.
- Artificially set the pool lagging flag on pool switch in failover only mode as
well.
- Artificially set the pool lagging flag on work restart to avoid messages about
slow pools after every longpoll.
- Factor in opt_queue value into enough work queued or staged.
- Roll work whenever we can on getwork.
- Queue requests for getwork regardless and test whether we should send for a
getwork from the getwork thread itself.
- Get rid of age_work().
- Don't try to get bitforce temperature if we're polling for a result to
minimise the chance of interleaved responses.
- Fix harmless unused warnings in scrypt.h.
- Check we are not lagging as well as there is enough work in getwork.


BFGMiner Version 2.6.5 - August 20, 2012

- API new command 'coin' with mining information
- Add message to share if it's a resubmit.
- Add virtual adl mapping for when none is specified on the command line to
not crash without a map specified.
- Fix ADL gpu-map not working when there are more ADL devices than openCL.
Patch supplied and tested by Nite69.
- bitforce: Initial import of Linux-only bitforce-firmware-flash utility
- Revert stale-on-arrival failsafe, since it ends up needing exceptions for
everything
- Bugfix: opencl: Declare opencl_dynamic_cleanup in header
- Even if we want to submit stale shares, give up if we have more submissions
waiting on threads (even before failing)
- Even if we want to submit stale shares, give up if they've failed and we
have more submissions waiting on threads
- opencl: Use timeBeginPeriod on Windows to ensure gettimeofday has sufficient
precision for dynamic intensity
- Bugfix: opencl: Move ADL fanspeed warning messages to a new thread to get
around summary-update deadlocking
- README: Note that user groups don't get updated until re-login
- Initialise cnt in libztex.c
- Don't try to start devices that don't support scrypt when scrypt mining.
- Repeating on timeout in ztex could make the code never return.
- Offset libusb reads/writes by length written as well in ztex.
- Cope with timeouts and partial reads in ztex code.
- If there are more devices than nDevs, don't iterate over them as they may
overwrite devices mapped below that with the mapping option.
- Fix README faq on bfl auto-detect.
- Set memory clock based on memdiff if present from with engine changes,
allowing it to parallel manual changes from the menu as well.
- api.c typo
- API allow display/change failover-only setting
- API-README corrections
- miner.php documentation (in API-README) v0.1
- Bugfix: opencl: Show blank device-info statline area if GPU doesn't have
ADL, to fix column alignment
- README: Document usage of 0 to indicate "leave at default" for comma-
delimited GPU options
- Correct API-README versions to match when BFGMiner included them
- API-README update changelog
- Minimise locking and unlocking when getting counts by reusing shared mutex
lock functions.
- Avoid getting more work if by the time the getwork thread is spawned we find
ourselves with enough work.
- The bitforce buffer is cleared and hw error count incremented on return from a
failed send_work already so no need to do it within the send_work function.
- Don't make mandatory work and its clones last forever.
- modminer: Log debug info for nonces found


BFGMiner Version 2.6.4 - August 11, 2012

- Bugfix: Define my_cancellable_getch in miner.h
- Escape " and \ when writing json config file
- miner.php allow a custom page section to select all fields with '*' - e.g. to
create a STATS section on a custom page
- miner.php optional single rig totals (on by default)
- Bugfix: Initialize submitting mutex
- Bugfix: bitforce: Allocate enough space for FTDI description pointers
- Queue one request for each staged request removed, keeping the staged
request count optimal at all times.
- Bugfix: Avoid cancelling threads while locks are held
- Set recognizable names on threads for debugging
- Bugfix: Don't keep making new get_work threads if all pools are dead
- Enable configuring submission thread limit with --submit-threads option
- Bugfix: Limit active submission threads to 0x40 so we don't overflow
- Bugfix: Properly handle switching to pools that aren't on the latest block,
and warn if a pool actively switches to an old block
- Log more details of reasons in stale_work debug messages
- Failsafe against stale-on-arrival work: disable the pool
- Bugfix: Debug message should show "Work stale due to work restart" when it's
not a share
- windows-build: Remove APP SDK section since it is no longer needed
- modminer: HACK: Let last_work handle the end of the work, and start the next
one immediately
- Bugfix: modminer: Remove erroneous "else" statement, to fix hashrate
reporting
- README: Document user group required for FPGAs on Gentoo and Ubuntu
- BFGMiner-specific README adjustments
- Bugfix: opencl: Ignore error getting device ids from platforms unless they
are explicitly chosen
- New --debuglog option to include debug info in stderr logfile even if not in
the console
- Bumped down debhelper compatibility reqs so that this will build on Lucid.
- Updated to match packaging changes.
- Switched to native packages so we don't have to muck around creating fake
upstream tarballs, and can easily generate minor versions for upload to
Launchpad.
- Removed accidentally included debugging line.
- Minor version bump again because of launchpad. Will sort this out for next
release.
- Updated to patch bitforce module issue on Debian/Ubuntu.
- Added local quilt config dir to ignore.
- modminer: Check nonce against previous work, in case of race
- Bugfix: Enable --kernel-path option if ModMiner or Ztex is enabled (even if
no OpenCL)
- Bugfix: Escape backslashes and double-quotes in strings that rightfully may
have them, when writing JSON config file
- Clean object (.o) and dependency (.d) files out of source tree
- Bugfix: bitforce: Don't count hashes that never happened due to throttling
- Bugfix: Deal with serial_open timeout maximum (25.5s)
- - fpgautils: Linux only supports uint8_t decisecond values for timeouts, so
use uint8_t for timeout value; this gets smart compilers to throw warnings
when overflowed in some cases
- - bitforce: Reduce serial timeout to 25 seconds (was 30) and increase job
long timeout to 25 seconds (was 15) to handle throttling gracefully
- modminer: Add debug info to API extra device stats
- modminer: Raise clock speed when there's only good nonces for a while
- modminer: Only print clock speed adjustments when they actually change
- modminer: Increase tolerance for bad nonces to 2%
- modminer: Reset bad-nonce ratio measurement when the clock speed changes
- Bugfix: bitforce: Include the correct device id in "garbled response" warning
- ADL: Add attribution and disclaimer to interfaces
- Cleaned out refs to AMD SDKs.
- Updated README about debian packaging, changelog with minor version bump to
work around Launchpad reqs.
- Updated changelog with Ubuntu release specific version, needed to build for
multiple releases. Also stripped out ADL SDK stuff in the build rules.
- Initial work to adjust debian packaging from cgminer. Should build correctly
now with pbuilder/pdebuild, and include docs.
- Adapt miner code to free ADL structures
- Import free ADL interfaces
- Include scrypt.h in Makefile.
- Fix windows bitforce build.
- Convert the serial autodetect functions to use int instead of char to
enumerate devices.
- Uglify windows autodetect code for BFL.
- There is no point zeroing temperature in BFL if we fail to get a response, and
we should register it as a HW error, suggesting throttling.
- Update SCRYPT README with information about HW errors.
- Use the scrypt CPU code to confirm results from OCL code, and mark failures as
HW errors, making it easier to tune scrypt parameters.
- We may as well leave one curl still available per pool instead of reaping the
last one.
- Display reaped debug message outside mutex lock to avoid recursive locking.
- api.c update API start message and include port number
- miner.php ignore arg when readonly
- miner.php allow pool inputs: delete, addpool, poolpriority
- bitforce: Reopen on communication error
- Bugfix: Calculate hw err percent for the affected FPGA only
- make-release: Adapt to new autogen by using NOCONFIGURE var


BFGMiner Version 2.6.3 - August 6, 2012

- modminer: Relax no-nonces downclocking condition to be more reasonable
- README: Update scrypt configure option
- README: Update configure options
- Bugfix: Display --disable-modminer in configure --help now that it is
enabled by default
- Add specific information when ADL detects error -10 saying the device is not
enabled.
- modminer: Shorten upload warning message to fit better
- modminer: Sending a "ping" first, to workaround bug in new firmware betas
- modminer: Include Hardware Errors and Valid Nonces in extra device status
- Bugfix: modminer: Calculate bad-nonce percentage based only on the same
FPGA's hardware errors, accurately
- modminer: Show bitstream upload progress in statline, and only report to log
every 10%
- modminer: Be more verbose about why the clock is getting reduced
- Document how Icarus golden nonce is handled by other FPGAs
- Rewrite should_run for sched, to properly handle one-shot schedules spanning
midnight
- Bugfix: Check list_empty in pop_curl_entry after condition wait
- Bugfix: Only add new pools to array after completing basic structure
initialization
- If __BFGMINER_SEGFAULT_ERRQUIT is set in the environment, segfault on
non-zero quit()s
- Check against NULL pointers getting into curlring
- modminer: Finish a process results run with a nonce poll, rather than sleep
- modminer: Workaround Windows driver failures
- Count likely throttling episodes on bitforce devices as hardware errors.
- Bugfix: bitforce: Increase serial read timeout to 30 seconds during actual
mining, to tolerate more throttling
- Style cleanups.
- Make pool_disabled the first in the enums == 0, fixing the pool enabled count
which compares if value is not enabled before enabling it.
- Correct writing of scrypt parameters to config file based on command line
parameters only.
- Add scrypt support while writing conf
- Use different variables for command line specified lookup gap and thread
concurrency to differentiate user defined versus auto chosen values.
- Queue a request on pool switch in case we have no work from the new pool yet.
- API remove unused warning in non-GPU compile
- api.c in linux allow to open a closed socket in TIME_WAIT
- Display failover only mode in pool menu and allow it to be toggled live.
- Reinstate check for system queueing lag when the current pool's queue is maxed
out, there is no staged work, and the work is needed now.
- Fix harmless warnings.
- Check the current staged and global queued as well before queueing requests.
Discard stales before ageing work in the watchdog thread. Queue requests after
discarding and ageing work in watchdog thread. Display accurate global queued in
curses output. Reuse variable in age_work().
- The queueing mechanism has become a complex state machine that is no longer
predictable. Rewrite it from scratch watching only current queues in flight and
staged work available on a pool by pool basis.
- Update debian package configs to v2.6.2
- Queue an extra request whenever staged work drops below mining thread count in
hash_pop.
- Bugfix: Initialize logwin to 1 line high temporarily, to avert PDCurses crash
- Enable FPGA support by default, as long as their dependencies are met
- Bugfix: modminer: Search for *ModMiner* in udev ID_MODEL
- make-release: build with --enable-scrypt
- miner.php support custom report section joins
- ICA default fpga_count to work_division if specified
- FPGA-README document new hidden --icarus-options
- ICA support 57600 baud rate, up to 8 FPGA and partial working FPGA boards
- Scrypt mining does not support block testing yet so don't try to print it.
- Clear the bitforce buffer whenever we get an unexpected result as it has
likely throttled and we are getting cached responses out of order, and use the
temperature monitoring as a kind of watchdog to flush unexpected results.
- It is not critical getting the temperature response in bitforce so don't
mandatorily wait on the mutex lock.
- Check there is a cutoff temp actually set in bitforce before using it as a cut
off value otherwise it may think it's set to zero degrees.
- We dropped the temporary stopping of curl recruiting on submit_fail by
mistake, reinstate it.
- Make threads report in either side of the scanhash function in case we miss
reporting in when restarting work.
- Add debugging output when work is found stale as to why.
- Print the 3 parameters that are passed to applog for a debug line in
bitforce.c
- Clear bitforce buffer on init as previously.
- Add some headroom to the number of curls available per pool to allow for
longpoll and sendwork curls.
- Show the correct base units on GPU summary.
- Bugfix: bitforce: 1 decisecond timeout is unreasonably short, give it a
second
- Bugfix: Don't try to log abandon time, since we aren't keeping track
reasonably
- Import uthash 1.9.6
- Bugfix: bitforce: Pause after send_work failures
- Fix comm error handling to not consider work restarts an error condition
- comm error bug fix
- Bugfix: No endian.h on Windows
- Remove unused mkinstalldirs
- Display scrypt as being built in as well.
- Fix build warning about KL_SCRYPT when built without scrypt support.
- News update.
- More scrypt intensity information.
- Minor readme updates.
- Update README with more build instructions.
- Remove the low hash count determinant of hardware being sick. A low hash rate
can be for poor network connectivity or scrypt mining, neither of which are due
to sick hardware.
- Style
- API-README poolpriority changes
- api.c verify poolpriority parameters before changing pools
- api.c poolpriority changes
- Implement shared swap32(yes|tole|tobe) function to handle endian flipping
32-bit chunks in blocks
- Use correct macros for endian handling code


BFGMiner Version 2.6.1 - July 29, 2012

- Autoselect --scrypt iff all pools send scrypt work
- Adapt SCRYPT-README to BFGMiner (directing Bitcoin donations the correct
direction to reach Con)
- Remove mentions of Litecoin specifically
- Bugfix: Fix build without OpenCL but with scrypt
- make-release: Add SCRYPT-README
- Bump version 2.6.0, adding SCRYPT README to makefile.
- Smarter autogen.sh script.
- Sleeping on intensity decrease is broken, remove it.
- Sleep only the extra amount of time we overran the dynamic interval in dynamic
mode.
- Add scrypt documentation in the form of a separate readme.
- Fix build error without scrypt enabled.
- Limit thread concurrency for scrypt to 5xshaders if shaders is specified.
- Simplify repeated use of gpus[gpu]. in ocl.c
- Find the nearest power of 2 maximum alloc size for the scrypt buffer that can
successfully be allocated and is large enough to accomodate the thread
concurrency chosen, thus mapping it to an intensity.
- Don't make opt_scrypt mandatory blocking with opencl code.
- Update kernel versions reflecting changes in the API.
- Make the thread concurrency and lookup gap options hidden on the command line
and autotune parameters with a newly parsed --shaders option.
- Fix target testing with scrypt kernel as it would have been missing shares
below target.
- Always create the largest possible padbuffer for scrypt kernels even if not
needed for thread_concurrency, giving us some headroom for intensity levels.
- Use the detected maximum allocable memory on a GPU to determine the optimal
scrypt settings when lookup_gap and thread_concurrency parameters are not given.
- Check the maximum allocable memory size per opencl device.
- Add debugging output if buffer allocation fails for scrypt and round up
bufsize to a multiple of 256.
- Nonce testing for btc got screwed up, leading to no accepted shares. Fix it.
- Display size of scrypt buffer used in debug.
- Allow intensities up to 20 if scrypt is compiled in.
- Add name to scrypt kernel copyright.
- Allow lookup gap and thread concurrency to be passed per device and store
details in kernel binary filename.
- Ignore negative intensities for scrypt.
- Change the scale of intensity for scrypt kernel and fix a build warning.
- Correct target value passed to scrypt kernel.
- Use 256 output slots for kernels to allow 1 for each worksize.
- Test the target in the actual scrypt kernel itself saving further
calculations.
- Reinstate GPU only opencl device detection.
- Decrease lookup gap to 1. Does not seem to help in any way being 2.
- Fix build.
- Make pad0 and pad1 local variable in scrypt kernel.
- Constify input variable in scrypt kernel.
- Send correct values to scrypt kernel to get it finally working.
- Create command queue before compiling program in opencl.
- Fix external scrypt algo missing.
- Limit scrypt to 1 vector.
- Handle KL_SCRYPT in config write.
- Get rid of stuff.
- Don't enqueuewrite buffer at all for pad8 and pass work details around for
scrypt in dev_blk.
- Set the correct data for cldata and prepare for pad8 fixes.
- Get rid of spaces in arrays in scrypt kernel.
- Start with smaller amount of hashes in cpu mining to enable scrypt to return
today sometime.
- Free the scratchbuf memory allocated in scrypt and don't check if CPUs are
sick since they can't be. Prepare for khash hash rates in display.
- Add cpumining capability for scrypt.
- Set scrypt settings and buffer size in ocl.c code to be future modifiable.
- Cope with when we cannot set intensity low enough to meet dynamic interval by
inducing a forced sleep.
- Make dynamic and scrypt opencl calls blocking.
- Fix nonce submission code for scrypt.
- Make sure goffset is set for scrypt and drop padbuffer8 to something
manageable for now.
- Set up buffer8 for scrypt.
- Build fix for opt scrypt.
- Don't check postcalc nonce with sha256 in scrypt.
- Don't test nonce with sha and various fixes for scrypt.
- Make scrypt buffers and midstate compatible.
- Use specific output array entries in scrypt kernel.
- Provide initial support for the scrypt kernel to compile with and mine scrypt
with the --scrypt option.
- Enable completely compiling scrypt out.
- Begin import of scrypt opencl kernel from reaper.


BFGMiner Version 2.5.3 - July 29, 2012

- Bugfix: Add zlib1.dll to Win32 release archive
- Bugfix: SICK low-hashrate is now determined by being under 1/3 the runtime
average hashrate
- Bugfix: cpu_set_t is never #defined, so use CPU_ZERO which is a macro


BFGMiner Version 2.5.2 - July 29, 2012

- Limit total number of curls recruited per pool to the number of mining threads
to prevent blasting the network when we only have one pool to talk to.
- Bugfix: Skip writing configuration of range-limited int options with negative
values
- Bugfix: Correctly attempt to load ~/.bfgminer/bfgminer.conf or
~/.cgminer/cgminer.conf as defaults
- Send X-Minimum-Wait header on longpolls, to explicitly inform pools we will
handle a response with no delay
- bitforce: Abandon (only) stale searches for work restarts
- Keep a counter of enabled pools and use that instead of iterating over the
pool list. Use that value to ensure we don't set the last remaining active pool
to the rejecting state.
- bitforce: Skip out of sending work if work restart requested
- RPC: Writeup on poolpriority command usage
- Bugfix: API: Report errors from poolpriority command
- RPC: New "poolpriority" command to set the order of pool priorities
- strtok_ts: Thread-safe strtok that work on POSIX or Windows
- Bugfix: Supress "caught up" event when first switching to a pool
- Announce and restart work immediately when current pool has caught up to the
current block
- Bugfix: Don't consider work stale due to other pools' longpolls, if
--failover-only is active
- Refactor stale_work function to only flag actual stale shares
- stale_work: Don't factor getwork delay into expiry for shares (only for work
itself)
- Bugfix: Use pool number rather than numeric pointer to strict pool, in block
found notice
- Accept JSON Numbers in config file parameters
- Improve readability of OPT_HASARG in parse_config
- Allow JSON false as a valid value for strictly boolean options
- Include scan-serial in example configuration file
- fpgautils: add support for 57.6 kBd serial
- miner.php add a socket RCV timeout for if cgminer is hung and the API thread
is still running
- BFL force all code to timeout to avoid hanging
- Detach pthread from within the api thread in case it is terminated due to not
being instantiated before pthread_cancel is called from main, leading to a
segfault.
- Initialise mdplatform.
- Find the gpu platform with the most devices and use that if no platform option
is passed.
- Allow more platforms to be probed if first does not return GPUs.
- Bugfix: It is not a hardware error if nonces returned from modminer don't
meet the pool target
- bitforce & icarus: Log detection failures at debug log level, so we don't
confuse users who have different devices (which is why these drivers are
failing detection!)
- Show "WAIT" (LIFE_WAIT status) if a cgpu is idle waiting for work (pool
slow/dead)
- Instead of quitting on failing N retries, just discard the share
- Bugfix: Don't discard stale shares after submission failure, if user or pool
wants stales submitted
- Bugfix: Record discard-during-retry shares in the sharelog
- Bugfix: Only show Algorithm in RPC summary if CPU mining is actually active
- OpenCL: Remove intensity from statline, since it overflowed
- Move "Q" (requested getworks) to second status line as "GW" to balance out
better
- Bugfix: Use a mutex to control non-curses output
- Simplify code to a single vprintf path for curses-less printing
- Move opt_quiet check to my_log_curses, so it works for curses-less builds
- Use log_generic for vapplog to cut down on code duplication
- Add space to log output now that there is more screen real estate available.
- Bugfix: Copy argv[0] given to dirname()
- Find the gpu platform with the most devices and use that if no platform
option is passed.
- Allow more platforms to be probed if first does not return GPUs.
- Detach pthread from within the api thread in case it is terminated due to not
being instantiated before pthread_cancel is called from main, leading to a
segfault.
- Debug output per thread hashrate is out by a factor of 1000.
- Don't check if CPUs are sick since they can't be.
- Calculate midstate in separate function and remove likely/unlikely macros
since they're dependent on pools, not code design.
- Display in debug mode when we're making the midstate locally.
- Bugfix: Document --no-adl and --gpu-platform
- Bugfix: Remove redundant documentation of --auto-fan and --auto-gpu (they
are in GPU-specific options)
- CPU mining may not be included in binaries, but it's not deprecated for
BFGMiner either
- Bugfix: Restore case-insensitivity to input
- Scroll the device list with up/down arrow keys, if it is overflowed
- Use select statement to handle input
- Bugfix: Actually check that the device fits in the individual summary window
before trying to print it
- Bugfix: Fix build without curses but with OpenCL
- Bugfix: Don't show a Temperature key if it isn't known
- BFGMiner-specific NEWS fix


BFGMiner Version 2.5.1 - July 13, 2012

- Replace CPU Algo in header with runtime
- Bugfix: Calculate diff-1 utility to fix utility-hashrate on pools with
diff!=1
- Add utility hashrate to curses display
- Show units in kh, Gh, Th, etc as needed to use at most 3 integer digits
- Use FTD2XX.DLL on Windows to autodetect BitFORCE SHA256 devices
- bitforce_get_result returns -1 on error now.
- Check return value of read in BFgets
- Bugfix: modminer: Count hashes done before work restart
- Bugfix: modminer: Adapt "get nonce" error condition to new scanhash=>-1
error API
- Bugfix: Make our Windows nanosleep/sleep replacements standards-compliant
(which fixes nmsleep) and include compat.h for bitforce (for sleep)
- miner.php fix rig # when miners fail
- Fix whitespace mangling.
- bitforce: Use "full work" vs "nonce range" for kernel name
- Abbrv. correction
- Remove superfluous ave_wait
- Put kname change for broken nonce-range back in
- Add average wait time to api stats
- Revert "Merge branch 'ave_time' of https://github.com/pshep/cgminer.git"
- Add average return time to api stats
- Missed one nonce-range disabling.
- Remove bitforce_thread_init The delay thing does nothing useful... when long
poll comes around, all threads restart at the same time anyway.
- Change timeouts to time-vals for accuracy.
- More BFL tweaks. Add delay between closing and reopening port. Remove buffer
clear in re-init Add kernel type (mini-rig or single)
- Revert "Change BFL driver thread initialising to a constant 100ms delay
between devices instead of a random arrangement."
- Only try to shut down work cleanly if we've successfully connected and started
mining.
- Fix spelling.
- modminer: Firmware returns 0xffffff00 immediately if we set clockspeed too
high
- Bugfix: modminer: Actually count good shares
- Bugfix: Adapt OpenCL scanhash errors to driver API change (errors are now -1,
not 0)
- Remove bitforce_thread_init The delay thing does nothing useful... when long
poll comes around, all threads restart at the same time anyway.
- fix API support for big endian machines
- Bugfix: Use const struct device_api* for mt_disable
- modminer: Show progress of bitstream upload
- Bugfix: Don't declare devices SICK if they're just busy initializing
- Bugfix: Calculate nsec in nmsleep correctly
- miner.php allow rig names in number buttons
- Change BFL driver thread initialising to a constant 100ms delay between
devices instead of a random arrangement.
- Spelling typo.
- Time opencl work from start of queueing a kernel till it's flushed when
calculating dynamic intensity.
- Modify te scanhash API to use an int64_t and return -1 on error, allowing zero
to be a valid return value.
- Check for work restart after the hashmeter is invoked for we lose the hashes
otherwise contributed in the count.
- Remove disabled: label from mining thread function, using a separate
mt_disable function.
- Style changes.
- Cope with signals interrupting the nanosleep of nmsleep.
- Use standard cfsetispeed/cfsetospeed to set baud rate on *nix
- miner.php split() flagged deprecated in PHP 5.3.0
- Bugfix: Use nmsleep instead of restart_wait, so we always wait the full time
- Make long timeout 10seconds on bitforce for when usleep or nanosleep just
can't be accurate...


BFGMiner Version 2.5.0 - July 7, 2012

- Fix BitFORCE driver to not silenty discard valid shares (bug introduced by
CGMiner merges)
- Fix --benchmark not working since the dynamic addition of pools and pool
stats.
- Make disabling BFL nonce range support a warning since it has to be explicitly
enabled on the command line now.
- miner.php allow renaming table headers
- Make bitforce nonce range support a command line option --bfl-range since
enabling it decrease hashrate by 1%.
- Add sanity checking to make sure we don't make sleep_ms less than 0 in
bitforce.
- The fastest minirig devices need a significantly smaller starting sleep time.
- Use a much shorter initial sleep time to account for faster devices and nonce
range working, and increase it if nonce range fails to work.
- Use nmsleep instead of usleep in bitforce.
- Provide a ms based sleep function that uses nanosleep to avoid the inaccuracy
of usleep on SMP systems.
- delay_time_ms is always set so need not be initialised in bitforce.
- Increase bitforce timeout to 10 seconds.
- Add more hysteresis and poll ~5 times to allow for timer delays in bitforce
devices.
- miner.php allow alternating line colours (off by default)
- Display the actual duration of wait when it is greater than the cutoff.
- Set nonce to maximum once we determine nonce range support is broken.
- Initial wait time is always known so no need to zero it beforehand in
bitforce.
- No point counting wait time until the work is actually sent to bitforce
devices.
- Use string comparison functions instead of explicit comparisons.
- Account for wait_ms time when nonce_range is in use on BFL.
- Split nonces up into 1/5 chunks when nonce range is supported.
- limit clear buffer iterations.
- Ad fd check to clear buffer.
- miner.php remove incorrect 'DATE' error message
- miner.php allow summary header in custom pages
- Disable nonce range support in BFL when broken support is detected.
- Restart_wait is only called with a ms value so incorporate that into the
function.
- Only try to adjust dev width when curses is built in.
- miner.php define custom sum fields as a simple array
- Fix off-by-one error in nonce increment in bfl.
- Use BE when setting nonce in bitforce nonce range work.
- Enable nonce range in the normal init sequence for bfl.
- Queue extra work at 2/3 differently depending on whether we're using nonce
range or not.
- Initially enable support for nonce range support on bfl, splitting nonces up
into 3/4 size and only disable it if it fails on work submit.
- Attempt to detect nonce range support in BFL by sending work requring its
support.
- Limit retrying on busy for up to BITFORCE_TIMEOUT_MS
- Attempt to initialise while bitforce device returns BUSY.
- Extend length of string that can be passed to BFL devices.
- Fix signedness warning.
- Adjust device width column to be consistent.
- Use cgpu-> not gpus[] in watchdog thread.
- Add api stats (sleep time)
- Timing tweaks Added long and short timeouts, short for detecting throttling,
long to give up totally. Reset sleep time when device re-initialised Still check
results after timeout Back up a larger time if result on first poll.
- Add API Notify counter 'Comms Error'
- Style police on api.c
- Do all logging outside of the bitforce mutex locking to avoid deadlocks.
- Remove applog call from bfwrite to prevent grabbing nested mutexes.
- Bitforce style changes.
- Minor style changes.
- Remove needless roundl define.
- Made JSON error message verbose.
- Fine-tune timing adjustment. Also remove old work_restart timing.
- Check for gpu return times of >= 0, not just 0, to fix intensity dropping to
-10.
- Restart is zeroed in the mining thread so no need to do it inside the bitforce
code.
- More improvements to comms. BFL return nothing when throttling, so should not
be considered an error. Instead repeat with a longer delay.
- Polling every 10ms there's not much point checking the pthread_cond_timedwait
as it just adds overhead. Simply check the value of work_restart in the bfl main
polling loop.
- Use a pthread conditional that is broadcast whenever work restarts are
required. Create a generic wait function waiting a specified time on that
conditional that returns if the condition is met or a specified time passed to
it has elapsed. Use this to do smarter polling in bitforce to abort work, queue
more work, and check for results to minimise time spent working needlessly.
- Add busy time to wait time.
- api.c put version up to 1.14
- Add tiny delay after writing to BFL Change BFL errors to something more human
readable Send work busy re-tries after 10ms delay
- Fix race condition in thread creation that could under some conditions crash
BFGMiner at startup


BFGMiner Version 2.4.4 - July 1, 2012

- Fix builds on non gnu platforms.
- api.c ensure old mode is always available when not using --api-groups + quit()
on param errors
- Implement rudimentary X-Mining-Hashrate support.
- Detect large swings in temperature when below the target temperature range and
change fan by amounts dependant on the value of tdiff.
- Adjust the fanspeed by the magnitude of the temperature difference when in the
optimal range.
- Revert "Restarting cgminer from within after ADL has been corrupted only leads
to a crash. Display a warning only and disable fanspeed monitoring."
- api.c fix json already closed
- implement and document API option --api-groups
- Put upper bounds to under 2 hours that work can be rolled into the future for
bitcoind will deem it invalid beyond that.
- define API option --api-groups
- api.c allow unwell devices to be enabled so they can be cured
- miner.php - fix/enable autorefresh for custom pages
- miner.php allow custom summary pages - new 'Mobile' summary
- Work around pools that advertise very low expire= time inappropriately as this
leads to many false positives for stale shares detected.
- Only show ztex board count if any exist.
- There is no need for work to be a union in struct workio_cmd
- fpgautils.c include a debug message for all unknown open errors
- Don't keep rolling work right up to the expire= cut off. Use 2/3 of the time
between the scantime and the expiry as cutoff for reusing work.
- Log a specific error when serial opens fail due to lack of user permissions
- Increase GPU timing resolution to microsecond and add sanity check to ensure
times are positive.
- Opencl code may start executing before the clfinish order is given to it so
get the start timing used for dynamic intensity from before the kernel is
queued.
- fpgautils.c - set BAUD rate according to termio spec
- fpgautils.c - linux ordering back to the correct way
- miner.php remove unneeded '.'s
- miner.php add auto refresh options
- miner.php add 'restart' next to 'quit'
- miner.php make fontname/size configurable with myminer.php
- Make the pools array a dynamically allocated array to allow unlimited pools to
be added.
- Make the devices array a dynamically allocated array of pointers to allow
unlimited devices.
- Dynamic intensity for GPUs should be calculated on a per device basis. Clean
up the code to only calculate it if required as well.
- Bugfix: Provide alternative to JSON_ENCODE_ANY for Jansson 1.x
- Use a queueing bool set under control_lock to prevent multiple calls to
queue_request racing.
- Use the work clone flag to determine if we should subtract it from the total
queued variable and provide a subtract queued function to prevent looping over
locked code.
- Don't decrement staged extras count from longpoll work.
- Count longpoll's contribution to the queue.
- Increase queued count before pushing message.
- Test we have enough work queued for pools with and without rolltime
capability.
- As work is sorted by age, we can discard the oldest work at regular intervals
to keep only 1 of the newest work items per mining thread.
- Roll work again after duplicating it to prevent duplicates on return to the
clone function.
- Abstract out work cloning and clone $mining_threads copies whenever a rollable
work item is found and return a clone instead.
- api.c display Pool Av in json
- Take into account average getwork delay as a marker of pool communications
when considering work stale.
- Work out a rolling average getwork delay stored in pool_stats.
- Getwork delay in stats should include retries for each getwork call.
- Walk through the thread list instead of searching for them when disabling
threads for dynamic mode.
- Extend nrolltime to support the expiry= parameter. Do this by turning the
rolltime bool into an integer set to the expiry time. If the pool supports
rolltime but not expiry= then set the expiry time to the standard scantime.
- When disabling fanspeed monitoring on adl failure, remove any twin GPU
association. This could have been leading to hangs on machines with dual GPU
cards when ADL failed.
- modminer: Don't delay 2nd+ FPGAs during work restart
- Disable OpenCL code when not available.
- Fix openwrt crashing on regeneratehash() by making check_solve a noop.
- FPGA - allow device detect override without an open failure
- Fix sign warning.
- Bugfix: icarus: properly store/restore info and work end times across longpoll
restarts
- Enable modminer for release builds


BFGMiner Version 2.4.3 - June 14, 2012

- Change device API "name" to reflect driver name abbreviation instead of device type name
- miner.php allow a separate user settings file
- modminer: Implement extended device stats to expose each Board to the RPC API
- Bugfix: Use new cgpu->thr for longpoll waking
- bitforce: Remove 4.5s delay before polling starts, since MiniRig finishes sooner
- FPGA - allow device detect override without an open failure
- Bugfix: Missing printf value in merge from cgminer
- Ensure C compiler is in C99 mode
- Add CPU core count detection for BSD/Mac
- Set CPU mining idle priority on Windows
- can_roll and should_roll should have no bearing on the cycle period within the
miner_thread so remove it.
- Check for strategy being changed to load balance when enabling LPs.
- Check that all threads on the device that called get_work are waiting on
getwork before considering the pool lagging.
- Iterate over each thread belonging to each device in the hashmeter instead of
searching for them now that they're a list.
- When using rotate pool strategy, ensure we only select from alive enabled
pools.
- Start longpoll from every pool when load balance strategy is in use.
- Add mandatory and block fields to the work struct. Flag any shares that are
detected as blocks as mandatory to submit, along with longpoll work from a
previously rejecting pool.
- Consider the fan optimal if fanspeed is dropping but within the optimal speed
window.
- Fix typo in some API messages (succeess/success)
- api.c MMQ stat bugs
- Bugfix: Fix warnings when built without libudev support
- Bugfix: slay a variety of warnings
- Bugfix: modminer: Fix unsigned/signed comparison and similar warnings
- API add ModMinerQuad support
- Bugfix: Honour forceauto parameter in serial_detect functions
- modminer: Temperature sensor improvements
- modminer: Make log messages more consistent in format
- Only adjust GPU speed up if the fanspeed is within the normal fanrange and
hasn't been turned to maximum speed under overheat conditions.
- ModMiner use valid .name
- New driver: BTCFPGA ModMiner
- Abstract generally useful FPGA code into fpgautils.c
- API add stats for pool getworks
- miner.php option to hide specific fields from the display
- miner.php add version numbers to the summary page
- Update debian configs to v2.4.2
- Add API and FPGA READMEs into Makefile to be included in source distribution.
- Icarus - fix unit64_t printf warnings


BFGMiner Version 2.4.2 - June 2, 2012

- Use epoll to immediately interrupt Icarus with new work on longpolls (Linux)
- API.class compiled with Java SE 6.0_03 - works with Win7x64
- miner.php highlight devs too slow finding shares (possibly failing)
- API update version to V1.11 and document changes
- API save default config file if none specified
- api.c save success incorrectly returns error
- api.c replace BUFSIZ (linux/windows have different values)
- Move RPC API content out of README to API-README
- Open a longpoll connection if a pool is in the REJECTING state as it's the
only way to re-enable it automatically.
- Use only one longpoll as much as possible by using a pthread conditional
broadcast that each longpoll thread waits on and checks if it's the current pool
before
- If shares are known stale, don't use them to decide to disable a pool for
sequential rejects.
- Restarting cgminer from within after ADL has been corrupted only leads to a
crash. Display a warning only and disable fanspeed monitoring.
- Icarus: fix abort calculation/allow user specified abort
- Icarus: make --icarus-timing hidden and document it in FPGA-README
- Icarus: high accuracy timing and other bitstream speed support
- add-MIPSEB-to-icarus-for-BIG_ENDIAN
- work_decode only needs swab32 on midstate under BIG ENDIAN
- add compile command to api-example.c
- save config bugfix: writing an extra ',' when no gpus
- Add dpkg-source commits


BFGMiner Version 2.4.1 - May 6, 2012

- Icarus: Calibrate hashrate yet even more accurately
- In the unlikely event of finding a block, display the block solved count with
the pool it came from for auditing.
- Display the device summary on exit even if a device has been disabled.
- Use correct pool enabled enums in api.c.
- Import Debian packaging configs
- Ensure we test for a pool recovering from idle so long as it's not set to
disabled.
- Fix pool number display.
- Give BFGMiner -T message only if curses is in use.
- Reinit_adl is no longer used.
- API 'stats' allow devices to add their own stats also for testing/debug
- API add getwork stats to BFGMiner - accesable from API 'stats'
- Don't initialise variables to zero when in global scope since they're already
initialised.
- Get rid of unitialised variable warning when it's false.
- Move a pool to POOL_REJECTING to be disabled only after 3 minutes of
continuous rejected shares.
- Some tweaks to reporting and logging.
- API support new pool status
- Add a temporarily disabled state for enabled pools called POOL_REJECTING and
use the work from each longpoll to help determine when a rejecting pool has
started working again. Switch pools based on the multipool strategy once a pool
is re-enabled.
- Removing extra debug
- Fix the benchmark feature by bypassing the new networking code.
- Reset sequential reject counter after a pool is disabled for when it is
re-enabled.
- ztex updateFreq was always reporting on fpga 0
- Trying harder to get 1.15y working
- Specifying threads on multi fpga boards extra cgpu
- Missing the add cgpu per extra fpga on 1.15y boards
- API add last share time to each pool
- Don't try to reap curls if benchmarking is enabled.


BFGMiner Version 2.4.0 - May 3, 2012

- Only show longpoll warning once when it has failed.
- Convert hashes to an unsigned long long as well.
- Detect pools that have issues represented by endless rejected shares and
disable them, with a parameter to optionally disable this feature.
- Bugfix: Use a 64-bit type for hashes_done (miner_thread) since it can overflow
32-bit on some FPGAs
- Implement an older header fix for a label existing before the pthread_cleanup
macro.
- Limit the number of curls we recruit on communication failures and with
delaynet enabled to 5 by maintaining a per-pool curl count, and using a pthread
conditional that wakes up when one is returned to the ring buffer.
- Generalise add_pool() functions since they're repeated in add_pool_details.
- Bugfix: Return failure, rather than quit, if BFwrite fails
- Disable failing devices such that the user can attempt to re-enable them
- Bugfix: thread_shutdown shouldn't try to free the device, since it's needed
afterward
- API bool's and 1TBS fixes
- Icarus - minimise code delays and name timer variables
- api.c V1.9 add 'restart' + redesign 'quit' so thread exits cleanly
- api.c bug - remove extra ']'s in notify command
- Increase pool watch interval to 30 seconds.
- Reap curls that are unused for over a minute. This allows connections to be
closed, thereby allowing the number of curl handles to always be the minimum
necessary to not delay networking.
- Use the ringbuffer of curls from the same pool for submit as well as getwork
threads. Since the curl handles were already connected to the same pool and are
immediately available, share submission will not be delayed by getworks.
- Implement a scaleable networking framework designed to cope with any sized
network requirements, yet minimise the number of connections being reopened. Do
this by create a ring buffer linked list of curl handles to be used by getwork,
recruiting extra handles when none is immediately available.
- There is no need for the submit and getwork curls to be tied to the pool
struct.
- Do not recruit extra connection threads if there have been connection errors
to the pool in question.
- We should not retry submitting shares indefinitely or we may end up with a
huge backlog during network outages, so discard stale shares if we failed to
submit them and they've become stale in the interim.


BFGMiner Version 2.3.6 - April 29, 2012

- Shorten stale share messages slightly.
- Protect the freeing of current_hash under mutex_lock to prevent racing on it
when set_curblock is hit concurrently.
- Change default behaviour to submitting stale, removing the --submit-stale
option and adding a --no-submit-stale option.
- Make sure to start the getwork and submit threads when a pool is added on the
fly. This fixes a crash when a pool is added to running BFGMiner and then
switched to.
- Faster hardware can easily outstrip the speed we can get work and submit
shares when using only one connection per pool.
- Test the queued list to see if any get/submits are already queued and if they
are, start recruiting extra connections by generating new threads.
- This allows us to reuse network connections at low loads but recuit new open
connections as they're needed, so that BFGMiner can scale to hardware of any
size.


BFGMiner Version 2.3.5 - April 28, 2012

- Restarting BFGMiner leads to a socket that can't be bound for 60 seconds, so
increase the interval that API binding waits to 30 seconds to minimise the
number of times it will retry, spamming the logs.
- Give a longpoll message for any longpoll that detects a block change, primary
or backup, and also display which pool it was.
- Decrease utility display to one decimal place.
- Small cosmetic output alignment.
- Add pool number to stale share message.
- Add space to log output now that there is more screen real estate available.
- Indentation clean up.
- Remove thread id display from rejected shares as well.
- Merge pull request #185 from Diapolo/diakgcn
- add goffset support for diakgcn with -v 1 and update kernel version
- Set have_longpoll to true when there is at least one pool with longpoll.
- Don't display the thread ID since it adds no useful information over the
device number.
- Don't display the first 8 bytes of a share since they will always be zero at
>= 1 difficulty.
- work->longpoll is reset across test_work_current so we need to recheck what
pool it belongs to.
- Use longpolls from backup pools with failover-only enabled just to check for
block changes, but don't use them as work.
- Start longpoll only after we have tried to extract the longpoll URL.
- Check for submitold flag on resubmit of shares, and give different message for
stale shares on retry.
- Check for submitold before submitstale.
- Don't force fresh curl connections on anything but longpoll threads.
- Create one longpoll thread per pool, using backup pools for those pools that
don't have longpoll.
- Use the work created from the longpoll return only if we don't have
failover-enabled, and only flag the work as a longpoll if it is the current
pool.
- This will work around the problem of trying to restart the single longpoll
thread on pool changes that was leading to race conditions.
- It will also have less work restarts from the multiple longpolls received from
different pools.
- Remove the invalid entries from the example configuration file.
- Add support for latest ATI SDK on windows.
- Export missing function from libztex.
- miner.php change socktimeoutsec = 10 (it only waits once)
- Bugfix: Make initial_args a const char** to satisfy exec argument type warning
(on Windows only)
- miner.php add a timeout so you don't sit and wait ... forever
- Create discrete persistent submit and get work threads per pool, thus allowing
all submitworks belonging to the same pool to reuse the same curl handle, and
all getworks to reuse their own handle.
- Use separate handles for submission to not make getwork potentially delay
share submission which is time critical.
- This will allow much more reusing of persistent connections instead of opening
new ones which can flood routers.
- This mandated a rework of the extra longpoll support (for when pools are
switched) and this is managed by restarting longpoll cleanly and waiting for a
thread join.
- miner.php only show the current date header once
- miner.php also add current time like single rig page
- miner.php display rig 'when' table at top of the multi-rig summary page
- README - add some Ztex details
- api.c include zTex in the FPGA support list
- api.c ensure 'devs' shows PGA's when only PGA code is compiled
- miner.c sharelog code consistency and compile warning fix
- README correct API version number
- README spelling error
- api.c combine all pairs of sprintfs()
- api.c uncomment and use BLANK (and COMMA)
- Code style cleanup
- Annotating frequency changes with the changed from value
- README clarification of 'notify' command
- README update for API RPC 'devdetails'
- api.c 'devdetails' list static details of devices
- Using less heap space as my TP-Link seems to not handle this much


BFGMiner Version 2.3.4 - April 26, 2012

- New maintainership of code with modular FPGA/GPU focus, under BFGMiner name
- Complete working support for cross-compiling Windows builds on Linux.
- Fix usage of low --scan-time settings so it doesn't busy-loop
- JSON API: Add new 'devdetail' command to get fixed device information
- JSON API: Implement driver abstraction for extra device status
- Icarus: Use epoll to wait for serial port input properly, when available
- Icarus: Workaround buggy USB-UART that causes Icarus to stop mining rarely
- Icarus: Estimate mining hashrate correctly, calibrated from real-world data
- Icarus: Parallelize work setup with Icarus hash search improving performance
- Icarus: More reliable detection and runtime
- OpenCL: Move GPU-specific data fetching from JSON API to OpenCL driver
- OpenCL: Dynamically load OpenCL library, to be more vendor-independent and
allow use without actually having OpenCL (i.e. FPGA-only rigs).


CGMiner Version 2.3.4 - April 25, 2012

- Extensively document the cause of GPU device issues and the use of --gpu-map.
- Support for share logging
- Detect poorly performing combination of SDK and phatk kernel and add verbose
warning at startup.
- Icarus update to new add_cgpu()
- Icarus driver working with Linux and Windows
- api.c fix unused variable compile warning
- Display all OpenCL devices when -n is called as well to allow debugging of
differential mapping of OpenCL to ADL.
- Add a --gpu-map option which will allow arbitrarily mapping ADL devices to
OpenCL devices for instances where association by enumeration alone fails.
- Increase upper limit on number of extra items to queue as some FPGA code can't
yet reliably keep many devices busy.
- Display configuration file information when -c option is passed and only when
file exists on loading default config file.
- Display configuration file loaded, if any, and debug output if configuration
file parsing failed.
- Add missing ztex header to Makefile for distribution.
- Document long-form COM port device names on Windows, required to specify
serial ports above 9
- Include ztex bitstreams firmware in distribution and install if configured in.
- Style police on driver-ztex.c
- work_restart should only be changed by cgminer.c now
- Shut down the api cleanly when the api thread is cancelled. This should allow
the api socket to be closed successfully to next be reopened with app_restart.
- Make a union for cgpu device handles, and rename "device" to "device_ztex"
since it's Ztex-specific
- Initialise name variable.
- Remove unnecessary check for variable that always has memory allocated.
- Bugfix: Missing "break" no-op in default case
- Make the status window and log window as large as can fit on startup,
rechecking to see if it can be enlarged after the fact. This allows any number
of devices to be displayed provided the window is made long enough without
corrupting the output.
- Style police on libztex.c.
- API add removepool like the screen interface
- api.c escape required characters in return strings + pools returns the
username
- Set lp_path to NULL after free for consistency.
- Removing dmalloc import left behind by mistake
- Fixing leak in resp_hdr_cb
- miner.php warning highlight GPU stats if they are zero (e.g. ADL not enabled)
- miner.php highlight any device that isn't 'Enabled'
- miner.php highlight any Status that isn't 'Alive'
- miner.php optionally support multiple rigs
- Initial Ztex support 1.15x board.


CGMiner Version 2.3.3 - April 15, 2012

- Don't even display that cpumining is disabled on ./configure to discourage
people from enabling it.
- Do a complete cgminer restart if the ATI Display Library fails, as it does on
windows after running for some time, when fanspeed reporting fails.
- Cache the initial arguments passed to cgminer and implement an attempted
restart option from the settings menu.
- Disable per-device status lines when there are more than 8 devices since
screen output will be corrupted, enumerating them to the log output instead at
startup.
- Reuse Vals[] array more than W[] till they're re-initialised on the second
sha256 cycle in poclbm kernel.
- Minor variable alignment in poclbm kernel.
- Make sure to disable devices with any status not being DEV_ENABLED to ensure
that thermal cutoff code works as it was setting the status to DEV_RECOVER.
- Re-initialising ADL simply made the driver fail since it is corruption over
time within the windows driver that's responsible. Revert "Attempt to
re-initialise ADL should a device that previously reported fanspeed stops
reporting it."
- Microoptimise poclbm kernel by ordering Val variables according to usage
frequency.


CGMiner Version 2.3.2 - March 31, 2012

- Damping small changes in hashrate so dramatically has the tendency to always
make the hashrate underread so go back to gentle damping instead.
- Revert the crossover of variables from Vals to W in poclbm kernel now that
Vals are the first declared variables so they're used more frequently.
- Vals variables appearing first in the array in poclbm is faster.
- Change the preferred vector width to 1 for Tahiti only, not all poclbm
kernels.
- Use a time constant 0.63 for when large changes in hashrate are detected to
damp change in case the large change is an aliasing artefact instead of a real
chang
- Only increment stale counter if the detected stales are discarded.
- Attempt to re-initialise ADL should a device that previously reported fanspeed
stops reporting it.
- Move the ADL setup and clearing to separate functions and provide a reinit_adl
function to be used when adl fails while running.
- Use slightly more damping on the decay time function in the never-ending quest
to smooth off the hashmeter.
- Set the starting fanspeed to a safe and fairly neutral 50% when autofan is
enabled.
- Provide locking around updates of cgpu hashrates as well to prevent multiple
threads accessing data fields on the same device.
- Display the beginning of the new block in verbose mode in the logs.
- Reinstate old diablo kernel variable ordering from 120222, adding only goffset
and vector size hint. The massive variable ordering change only helped one SDK
on
- Change the version number on the correct kernels.
- api.c devicecode/osinfo incorrectly swapped for json
- Add extensive instructions on how to make a native windows build.
- Update version numbers of poclbm and diablo kernels as their APIs have also
changed.
- Use global offset parameter to diablo and poclbm kernel ONLY for 1 vector
kernels.
- Use poclbm preferentially on Tahiti now regardless of SDK.
- Remove unused constant passed to poclbm.
- Clean up use of macros in poclbm and use bitselect everywhere possible.
- Add vector type hint to diablo kernel.
- Add worksize and vector attribute hints to the poclbm kernel.
- Spaces for non-aligned variables in poclbm.
- More tidying of poclbm.
- Swap Vals and W variables where they can overlap in poclbm.
- More tidying of poclbm.
- Tidy up first half of poclbm.
- Clean up use of any() by diablo and poclbm kernels.
- Minor variable symmetry changes in poclbm.
- Put additions on separate lines for consistency in poclbm.
- Consolidate last use of W11 into Vals4 in poclbm.
- Change email due to SPAM
- api.c miner.php add a '*' to the front of all notify counters - simplifies
future support of new counters
- miner.php add display 'notify' command
- Small change to help arch's without processor affinity
- Fix bitforce compile error
- api.c notify should report disabled devices also - of course
- API returns the simple device history with the 'notify' command
- code changes for supporting a simple device history
- api.c Report an OS string in config to help with device issues
- api.c fix Log Interval - integer in JSON
- api.c config 'Device Code' to show list of compiled devices + README
- api.c increase buffer size close to current code allowable limit
- removed 8-component vector support from kernel, as this is not supported in
CGMINER anyway
- forgot to update kernel modification date, fixed ;)
- reordered an addition in the kernel, which results in less instructions used
in the GPU ISA code for GCN
- miner.php: option for readonly or check privileged access
- Ignore reduntant-with-build options --disable-gpu, --no-adl, and --no-restart
- miner.php: ereg_replace is DEPRECATED so use preg_replace instead
- Make curses TUI support optional at compile-time.
- Bugfix: AC_ARG_WITH provides withval instead of enableval
- miner.php split devs output for different devices
- api.c: correct error messages
- icarus.c modify (regular) timeout warning to only be debug
- icarus.c set the windows TODO timeout
- Allow specifying a specific driver for --scan-serial
- optimized nonce-check and output code for -v 2 and -v 4
- Bugfix: Check for libudev header (not just library) in configure, and document
optional dependency
- Add API support for Icarus and Bitforce
- Next API version is 1.4 (1.3 is current)
- README/api.c add "When" the request was processed to STATUS
- Bugfix: ZLX to read BitFORCE temp, not ZKX -.-
- Use libudev to autodetect BitFORCE GPUs, if available
- Use the return value of fan_autotune to set fan_optimal instead of passing it
as a pointer.
- Pass the lasttemp from the device we're using to adjust fanspeed in twin
devices.
- fix the name to 3 chars, fix the multi-icarus support
- Bugfix: "-S auto" is the default if no -S is specified, and there is no such
delay in using it
- README add information missing from --scan-serial
- Update README RPC API Version comment
- Bugfix: Allow enabling CPU even without OpenCL support
- Change failed-to-mine number of requested shares messge to avoid segfault on
recursive calling of quit().
- Get rid of extra char which is just truncated in poclbm kernel.
- only small code formating changes
- removed vec_step() as this could lead to errors on older SDKs
- unified code for generating nonce in kernel and moved addition of base to the
end -> faster

CGMiner Version 2.3.1 - February 24, 2012

- Revert input and output code on diakgcn and phatk kernels to old style which
worked better for older hardware and SDKs.
- Add a vector*worksize parameter passed to those kernels to avoid one op.
- Increase the speed of hashrate adaptation.
- Only send out extra longpoll requests if we want longpolls.
- API implement addpool command
- API return the untouched Total MH also (API now version 1.3)
- Add enable/disablepool to miner.php example and reduce font size 1pt


CGMiner Version 2.3.0 - February 23, 2012

- Consider extra longpoll work items as staged_extra so as to make sure we queue
more work if queueing regular work items as longpolls.
- Use diablo kernel on all future SDKs for Tahiti and set preferred vector width
to 1 on poclbm kernel only.
- Explicitly type the constants in diakgcn kernel as uint, to be in line with
poclbm kernel.
- Reset all hash counters at the same time as resetting start times to get
accurate hashrates on exiting which is mandatory for benchmarking.
- Report thread out before it starts to avoid being flagged as sick when waiting
for the first work item.
- Don't disable and re-enable devices as they may recover and in the meantime
have their status set to OFF.
- API new commands enablepool and disablepool (version already incremented)
- Tolerate new-format temperature readings for bitforce
- Modify cgminer.c pool control to allow API to call it
- Bugfix: Fix BitFORCE driver memory leak in debug logging
- Extra byte was being unused in poclbm leading to failure on some platforms.
- Explicitly type the constants in poclbm kernel as uint.
- Don't save 'include' when saving the configuration
- Allow configuration file to include another recursively
- Use the SDK and hardware information to choose good performing default
kernels.
- Move phatk kernel to offset vector based nonce bases as well.
- Add a --benchmark feature which works on a fake item indefinitely to compare
device performance without any server or networking influence.
- Allow writing of multiple worksizes to the configuration file.
- Allow writing of multiple vector sizes to the configuration file.
- Allow writing of multiple kernels to the configuration file.
- Allow multiple different kernels to be chosen per device.
- Allow the worksize to be set per-device.
- Allow different vectors to be set per device.
- If we're well below the target temperature, increase gpu engine speed back to
maximum in case we have gotten lost between profiles during an idle period.
- We should be setting the value of fan_optimal, not its address.
- As all kernels will be new versions it's an opportunity to change the .bin
format and make it simpler. Specifying bitalign is redundant and long can be l.
- Use any() in kernel output code.
- Put the nonce for each vector offset in advance, avoiding one extra addition
in the kernel.
- Reset times after all mining threads are started to make estimating hashrates
easier at startup.
- Bugfix: allow no-exec (NX) stack
- Fix minor warning.
- fix the bitforce.c code style follow 1TBS
- fix icarus.c compile warning
- small changes to speedup no vec for AMD 898.1 OCL runtime
- Update licensing to GPL V3.
- Reset the longpoll flag after it's been used once to prevent it restarting
work again.
- Begin import of DiabloMiner kernel.
- Modify API debug messages to say API instead of DBG
- When API shuts down cgminer don't kill itself
- Don't make rolled work from the longpoll be seen as other longpoll work items.
- API add 'privileged' command so can verify access level
- Set the lp_sent variable under lock since there will almost always be a race
on setting this variable, potentially leading to multiple LPs being sent out.
- API restrict access to all non display commands by default
- Update API version to 1.2 for new 'Log Interval'
- API add --log Interval to 'config' reply
- --api-allow special case 0/0 means all


CGMiner Version 2.2.7 - February 20, 2012

- Send out extra longpolls when we have switched pools and the longpoll thread
is still bound to the old one. This is particularly useful with p2pool where
longpolls do not correlate with main bitcoin block change and would have led to
high reject rates on failover.
- Store whether a work item is the result of a longpoll or not in struct work
and use it to help determine block changes directly from the work longpoll bool.
- Keep track of when a longpoll has been sent for a pool and if the current pool
is requesting work but has not sent a longpoll request, convert one of the work
items to a longpoll.
- Store the longpoll url in the pool struct and update it from the pool_active
test in case it changes. This is to allow further changes to longpoll management
on switching pools.
- Re-check for a longpoll supporting pool every 30 seconds if none is found
initially.
- Report threads as busy waiting on getwork on startup to avoid them being
flagged sick on startup during slow networking.
- Allow devices that are disabled due to overheating to be flagged as recovering
instead of disabling them and re-enable them if they're below ideal temperatures
- Tahiti prefers worksize 64 with poclbm.
- No need to expressly retain the opencl program now that the zero binary issue
is fixed. This actually fixes cgminer to work with the latest SDK included with
the ATI catalyst driver 12.2.
- Show error code on any opencl failure status.
- Add detection for version 898.1 SDK as well but only give SDK 2.6 warning once
on startup instead of with each device initialisation.
- Always use a fresh connection for longpoll as prolonged persistent connections
can fail for many reasons.
- Keep track of intended engine clock speed and only adjust up if it's higher
than the last intended speed. This avoids setting the clock speed to one
relative to a lower profile one by mistake.
- Use gpu-memdiff on startup if an engine clockspeed is set and a memdiff value
is set.
- Revert "Adjust engine speed up according to performance level engine setting,
not the current engine speed." - ineffectual.
- Freeze the queues on all threads that are sent the pause message to prevent
them trying to start up again with saved pings in their queues.
- Updates to diakgcn kernel/
- Consolidate all screen updates to the watchdog thread and touch both windows
before refresh.
- Curses will be disabled in clean_up so don't do it early in kill_work, and
disable_adl so that GPU settings may be restored to normal in case shutting down
curses leads to instability on windows.
- Stop the mining threads before trying to kill them.
- Plain refresh() does not give reliably screen updates so get rid of all uses
of it.
- First release with working diakgcn kernel.

CGMiner Version 2.2.6 - February 16, 2012

- Provide warning on each startup about sdk 2.6
- Fix unused warnings on win32.
- bitforce: Simplify BFopen WIN32 ifdef/else
- Fix initialization warning with jansson 1.3
- bitforce: Cleanup extraneous TODO that isn't needed
- Move tcsetattr (and new tcflush) into *nix BFopen to simplify things a bit
- Add message explaining 2nd thread disabling for dynamic mode and how to tune
it.
- Move logwindow down once number of devices is known.
- Automatically choose phatk kernel for bitalign non-gcn ATI cards, and then
only select poclbm if SDK2.6 is detected.
- Allow the refresh interval to be adjusted in dynamic intensity with a
--gpu-dyninterval parameter.
- Make curses display visible right from the beginning and fix the window sizes
so the initial messages don't get lost once the status window is drawn.
- The amount of work scanned can fluctuate when intensity changes and since we
do this one cycle behind, we increment the work more than enough to prevent
repeati
- bitforce: Set a 30 second timeout for serial port on Windows, since the
default is undefined
- Use PreVal4addT1 instead of PreVal4 in poclbm kernel.
- Import PreVal4 and PreVal0 into poclbm kernel.
- Import more prepared constants into poclbm kernel.
- Keep variables in one array but use Vals[] name for consistency with other
kernel designs.
- Replace constants that are mandatorily added in poclbm kernel with one value.
- Remove addition of final constant before testing for result in poclbm kernel.
- Hand optimise variable addition order.
- Hand optimise first variable declaration order in poclbm kernel.
- Radical reordering machine based first pass to change variables as late as
possible, bringing their usage close together.
- fix strcpy NULL pointer if env HOME unset.
- bitforce: Disable automatic scanning when at least one device is specified
manually
- Unroll all poclbm additions to enable further optimisations.


CGMiner Version 2.2.5 - February 13, 2012

- Make output buffer write only as per Diapolo's suggestion.
- Constify nonce in poclbm.
- Use local and group id on poclbm kernel as well.
- Microoptimise phatk kernel on return code.
- Adjust engine speed up according to performance level engine setting, not the
current engine speed.
- Try to load a binary if we've defaulted to the poclbm kernel on SDK2.6
- Use the poclbm kernel on SDK2.6 with bitalign devices only if there is no
binary available.
- Further generic microoptimisations to poclbm kernel.
- The longstanding generation of a zero sized binary appears to be due to the
OpenCL library putting the binary in a RANDOM SLOT amongst 4 possible binary
locations. Iterate over each of them after building from source till the real
binary is found and use that.
- Fix harmless warnings with -Wsign-compare to allow cgminer to build with -W.
- Fix missing field initialisers warnings.
- Put win32 equivalents of nanosleep and sleep into compat.h fixing sleep() for
adl.c.
- Restore compatibility with Jansson 1.3 and 2.0 (api.c required 2.1)
- Modularized logging, support for priority based logging
- Move CPU chipset specific optimization into device-cpu


CGMiner Version 2.2.4 - February 11, 2012

- Fix double definition of A0 B0 to zeroA zeroB.
- Retain cl program after successfully loading a binary image. May decrease
failures to build kernels at startup.
- Variable unused after this so remove setting it.
- BFI INT patching is not necessarily true on binary loading of files and not
true on ATI SDK2.6+. Report bitalign instead.
- Various string fixes for reject reason.
- Generalize --temp-cutoff and implement support for reading temperature from
BitFORCE FPGAs
- Change message from recovered to alive since it is used on startup as well as
when a pool has recovered.
- Start mining as soon as any pool is found active and rely on the watchpool
thread to bring up other pools.
- Delayed responses from testing pools that are down can hold up the watchdog
thread from getting to its device testing code, leading to false detection of
the GPU not checking in, and can substantially delay auto gpu/auto fan
management leading to overheating. Move pool watching to its own thread.
- Bugfix: BitFORCE index needs to be static to count correctly
- Space out retrieval of extra work according to the number of mining threads.
- Make shutdown more robust. Enable the input thread only after the other
threads exist. Don't kill off the workio thread and use it to exit main() only
if there is an unexpected problem. Use kill_work() for all anticipated shutdowns
where possible. Remove unused thread entry.
- Change poclbm version number.
- One array is faster than 2 separate arrays so change to that in poclbm kernel.
- Microoptimisations to poclbm kernel which increase throughput slightly.
- Import diablominer kernel. Currently disabled as not working.
- Import diapolo kernel. Currently disabled as not working.
- Conflicting entries of cl_kernel may have been causing problems, and
automatically chosen kernel type was not being passed on. Rename the enum to
cl_kernels and store the chosen kernel in each clState.
- Set cl_amd_media_ops with the BITALIGN flag and allow non-bitselect devices to
build.
- ALlow much longer filenames for kernels to load properly.
- Allow different kernels to be used by different devices and fix the logic fail
of overcorrecting on last commit with !strstr.
- Fix kernel selection process and build error.
- queue_phatk_kernel now uses CL_SET_VARG() for base-nonce(s), too
- added OpenCL >= 1.1 detection code, in preparation of OpenCL 1.1 global offset
parameter support
- Use K array explicitly to make it clear what is being added.
- Work items have a tendency to expire at exactly the same time and we don't
queue extra items when there are plenty in the queue, regardless of age. Allow
extra work items to be queued if adequate time has passed since we last
requested work even if over the limit.
- Discard work when failover-only is enabled and the work has come from a
different pool.
- Missing include to build on newer mingw32.
- Move from the thread safe localtime_r to regular localtime which is the only
one supported on newer pthread libraries on mingw32 to make it compile with the
newer ming. Thread safety is of no importance where localtime is used in this
code.
- Define in_addr_t in windows if required
- sys/wait.h not required in windows
- Allow API to restrict access by IP address
- Add pool switching to example miner.php
- Display X-Reject-Reason, when provided
- Remove the test for whether the device is on the highest profil level before
raising the GPU speed as it is ineffectual and may prevent raising the GPU
speed.
- Remove unnecessary check for opt_debug one every invocation of applog at
LOG_DEBUG level and place the check in applog().


CGMiner Version 2.2.3 - February 6, 2012

- Revert "Rewrite the convoluted get_work() function to be much simpler and roll
work as much as possible with each new work item." This seems to cause a race on
work in free_work(). Presumably other threads are still accessing the structure.


CGMiner Version 2.2.2 - February 6, 2012

- Provide support for the submitold extension on a per-pool basis based on the
value being detected in a longpoll.
- Don't send a ping to a dynamic device if it's not enabled as that will just
enable it for one pass and then disable it again.
- Rewrite the convoluted get_work() function to be much simpler and roll work as
much as possible with each new work item.
- Roll as much work as possible from the work returned from a longpoll.
- Rolling work on each loop through the mining thread serves no purpose.
- Allow to stage more than necessary work items if we're just rolling work.
- Replace divide_work with reuse_work function used twice.
- Give rolled work a new ID to make sure there is no confusion in the hashtable
lookups.
- Remove now-defunct hash_div variables.
- Remove unused get_dondata function.
- Silence ADL warnings.
- Silence unused parameter warnings.
- Stagger the restart of every next thread per device to keep devices busy ahead
of accessory threads per device.
- Deprecate the --donation feature. Needlessly complex, questionable usefulness,
depends on author's server and a central pool of some kind, and was not heavily
adopted.
- It's devices that report back now, not threads, update message.
- Continue auto-management of fan and engine speeds even if a device is disabled
for safety reasons.
- No need to check we're highest performance level when throttling GPU engine
speed.
- Abstract out tests for whether work has come from a block that has been seen
before and whether a string is from a previously seen block.
- Probe but don't set the timeout to 15 seconds as some networks take a long
time to timeout.
- Remove most compiler warnings from api.c
- Add last share's pool info in cgpu_info
- Allow the OpenCL platform ID to be chosen with --gpu-platform.
- Iterate over all platforms displaying their information and number of devices
when --ndevs is called.
- Deprecate main.c
- Some networks can take a long time to resolve so go back to 60 second timeouts
instead of 15.
- Only enable curses on failure if curses is desired.
- Fix warnings in bitforce.c
- Bugfix: Need to open BitForce tty for read-write
- Fix various build issues.
- Modularize code: main.c -> device-cpu + device-gpu
- Fix phatk kernel not working on non-bitalign capable devices (Nvidia, older
ATI).
- Update poclbm kernel for better performance on GCN and new SDKs with bitalign
support when not BFI INT patching. Update phatk kernel to work properly for non
BFI INT patched kernels, providing support for phatk to run on GCN and non-ATI
cards.
- Return last accepted share pool/time for devices
- Display accepted share pool/time for CPUs
- Bug intensity always shows GPU 0
- Update example web miner.php to use new API commands


CGMiner Version 2.2.1 - January 30, 2012

NOTE - The GPU Device reordering in 2.2.0 by default was considered a bad idea
so the original GPU ordering is used by default again unless reordering is
explicitly requested.

- Fix bitforce failing to build into cgminer.
- Add missing options to write config function.
- Add a --gpu-reorder option to only reorder devices according to PCI Bus ID
when requested.
- Fix for midstate support being broken on pools that supported no-midstate
work by ensuring numbers are 32 bits in sha2.c
- Set virtual GPUs to work when ADL is disabled or all mining will occur on GPU
0.
- Add information about paused threads in the menu status.
- Disable all but the first thread on GPUs in dynamic mode for better
interactivity.
- Set the latest network access time on share submission for --net-delay even if
we're not delaying that submission for further network access.
- Clear adl on exiting after probing values since it may attempt to overclock.
- As share submission is usually staggered, and delays can be costly, submit
shares without delay even when --net-delay is enabled.
- Display GPU number and device name when ADL is successfully enabled on it.
- Display GPU ordering remapping in verbose mode.
- Don't fail in the case the number of ADL and OpenCL devices do not match, and
do not attempt to reorder devices unless they match. Instead give a warning
about
- Display error codes should ADL not return ADL_OK in the more critical function
calls.
- Fix unused warning.
- Fix compile warnings in api.c
- Add extensive ADL based device info in debug mode.
- Make --ndevs display verbose opencl information as well to make debugging
version information easier.
- Display information about the opencl platform with verbose enabled.
- Explicitly check for nvidia in opencl platform strings as well.


CGMiner Version 2.2.0 - January 29, 2012

NOTE: GPU Device order will change with this release with ATI GPUs as cgminer
now can enumerate them according to their Bus ID which means the values should
now correlate with their physical position on the motherboard.

- Default to poclbm kernel on Tahiti (7970) since phatk does not work, even
though performance is sub-standard so that at least it will mine successfully by
defau
- Retain cl program after every possible place we might build the program.
- Update ADL SDK URL.
- Fix potential overflow.
- Map GPU devices to virtual devices in their true physical order based on
BusNumber.
- Change the warning that comes with failure to init cl on a device to be more
generic and accurate.
- Advertise longpoll support in X-Mining-Extensions
- Detect dual GPU cards by iterating through all GPUs, finding ones without
fanspeed and matching twins with fanspeed one bus ID apart.
- Do not attempt to build the program that becomes the kernel twice. This could
have been leading to failures on initialising cl.
- Some opencl compilers have issues with no spaces after -D in the compiler
options.
- Allow intensity up to 14.
- Use calloced stack memory for CompilerOptions to ensure sprintf writes to the
beginning of the char.
- Whitelist 79x0 cards to prefer no vectors as they perform better without.
- Adjust fan speed gently while in the optimal range when temperature is
drifting to minimise overshoot in either direction.
- Detect dual GPU cards via the indirect information of - 1st card has a fan
controller. 2nd card does not have a fan controller, cards share the same device
name
- Instead of using the BFI_INT patching hack on any device reporting
cl_amd_media_ops, create a whitelist of devices that need it. This should enable
GCN architec
- Fixed API compiling issue on OS X
- Add more explanation of JSON format and the 'save' command
- Return an error if using ADL API commands when it's not available
- Read off lpThermalControllerInfo from each ADL device.
- Add ADL_Overdrive5_ThermalDevices_Enum interface.
- Add API commands: config, switchpool, gpu settings, save
- Implement socks4 proxy support.
- Fix send() for JSON strings
- Introduce a --net-delay option which guarantees at least 250ms between any
networking requests to not overload slow routers.
- Generalise locking init code.
- Allow invalid values to be in the configuration file, just skipping over them
provided the rest of the file is valid JSON. This will allow older configurat
- Allow CPU mining explicitly enable only if other mining support is built in.
- BitForce FPGA support
- Configure out building and support of all CPU mining code unless
--enable-cpumining is enabled.
- Allow parsed values to be zero which will allow 0 values in the config file to
work.
- Advertise that we can make our own midstate, so the pool can skip generating
it for us
- Refactor the CPU scanhash_* functions to use a common API. Fixes bugs.
- Don't consider a pool lagging if a request has only just been filed. This
should decrease the false positives for "pool not providing work fast enough".
- Invalidating work after longpoll made hash_pop return no work giving a false
positive for dead pool. Rework hash_pop to retry while finds no staged work u
- Remove TCP_NODELAY from curl options as many small packets may be contributing
to network overload, when --net-delay is enabled.
- Refactor miner_thread to be common code for any kind of device
- Simplify submit_nonce loop and avoid potentially missing FOUND - 1 entry.
Reported by Luke-Jr.
- Micro-optimisation in sha256_sse2 code courtesy of Guido Ascioti
guido.ascioti@gmail.com
- Refactor to abstract device-specific code


CGMiner Version 2.1.2 - January 6, 2012

- If api-description is specified, save it when writing the config file
- Adjust utility width to be constant maximum as well.
- Add percent signs to reject ratio outputs
- Should the donation pool fail, don't make the fallover pool behave as though
the primary pool is lagging.
- Use an alternative pool should the donation getwork fail.


CGMiner Version 2.1.1 - January 1, 2012

- Include API examples in distribution tarball.
- Don't attempt to pthread_join when cancelling threads as they're already
detached and doing so can lead to a segfault.
- Give more generic message if slow pool at startup is the donation pool.
- Continue to attempt restarting GPU threads if they're flagged dead at 1 min.
intervals.
- Don't attempt to restart sick flagged GPUs while they're still registering
activity.
- Make curl use fresh connections whenever there is any communication issue
in case there are dead persistent connections preventing further comms from
working.
- Display pool in summary if only 1 pool.
- Adjust column width of A/R/HW to be the maximum of any device and align them.


CGMiner Version 2.1.0 - December 27, 2011

- Major infrastructure upgrade with RPC interface for controlling via sockets
encoded with/without JSON courtesy of Andrew Smith. Added documentation for
use of the API and sample code to use with it.
- Updated linux-usb-cgminer document.
- Rewrite of longpoll mechanism to choose the current pool wherever possible to
use for the longpoll, or any pool that supports longpoll if the current one
does not.
- Display information about longpoll when the chosen server has changed.
- Fix the bug where longpoll generated work may have been sent back to the
wrong pool, causing rejects.
- Fix a few race conditions on closing cgminer which caused some of the crashes
on exit.
- Only adjust gpu engine speed in autotune mode if the gpu is currently at the
performance level of that being adjusted.
- Various fixes for parsing/writing of configuration files.
- Do not add blank lines for threads of unused CPUs.
- Show which pool is unresponsive on startup.
- Only show GPU management menu item if GPUs are in use.
- Align most device columns in the curses display.


CGMiner Version 2.0.8 - November 11, 2011

- Make longpoll do a mandatory flushing of all work even if the block hasn't
changed, thus supporting longpoll initiated work change of any sort and merged
mining.
- Byteswap computed hash in hashtest so it can be correctly checked. This fixes
the very rare possibility that a block solve on solo mining was missed.
- Add x86_64 w64 mingw32 target
- Allow a fixed speed difference between memory and GPU clock speed with
--gpu-memdiff that will change memory speed when GPU speed is changed in
autotune mode.
- Don't load the default config if a config file is specified on the command
line.
- Don't build VIA on apple since -a auto bombs instead of gracefully ignoring
VIA failing.
- Build fix for dlopen/dlclose errors in glibc.


CGMiner Version 2.0.7 - October 17, 2011

- Support work without midstate or hash1, which are deprecated in bitcoind 0.5+
- Go to kernel build should we fail to clCreateProgramWithBinary instead of
failing on that device. This should fix the windows problems with devices not
initialising.
- Support new configuration file format courtesy of Chris Savery which can write
the config file from the menu and will load it on startup.
- Write unix configuration to .cgminer/cgminer.conf by default and prompt to
overwrite if given a filename from the menu that exists.


CGMiner Version 2.0.6 - October 9, 2011

- Must initialise the donorpool mutex or it fails on windows.
- Don't make donation work interfere with block change detection allowing
donation to work regardless of the block chain we're mining on.
- Expire shares as stale with a separate timeout from the scantime, defaulting
to 120 seconds.
- Retry pools after a delay of 15 seconds if none can be contacted on startup
unless a key is pressed.
- Don't try to build adl features without having adl.
- Properly check shares against target difficulty - This will no longer show
shares when solo mining at all unless they're considered to be a block solve.
- Add altivec 4 way (cpu mining) support courtesy of Gilles Risch.
- Try to use SSL if the server supports it.
- Display the total solved blocks on exit (LOL if you're lucky).
- Use ADL activity report to tell us if a sick GPU is still busy suggesting it
is hard hung and do not attempt to restart it.


CGMiner Version 2.0.5 - September 27, 2011

- Intensity can now be set to dynamic or static values per-device.
- New donation feature --donation sends a proportion of shares to author's
account of choice, but is disabled by default!
- The hash being displayed and block detection has been fixed.
- Devices not being mined on will not attempt to be ADL managed.
- Intensity is now displayed per GPU device.
- Make longpoll attempt to restart as often as opt_retries specifies.
- We weren't rolling work as often as we could.
- Correct some memory management issues.
- Build fixes.
- Don't mess with GPUs if we don't have them.


CGMiner Version 2.0.4 - September 23, 2011

- Confused Longpoll messages should be finally fixed with cgminer knowing for
sure who found the new block and possibly avoiding a rare crash.
- Display now shows the actual hash and will say BLOCK! if a block is deemed
solved.
- Extra spaces, which would double space lines on small terminals, have been
removed.
- Fan speed change is now damped if it is already heading in the correct
direction to minimise overshoot.
- Building without opencl libraries is fixed.
- GPUs are autoselected if there is only one when in the GPU management menu.
- GPU menu is refreshed instead of returning to status after a GPU change.


CGMiner Version 2.0.3 - September 17, 2011

- Various modes of failure to set fanspeeds and adl values have been addressed
and auto-fan should work now on most hardware, and possibly other values
which previously would not have worked.
- Fixed a crash that can occur on switching pools due to longpoll thread races.
- Use ATISTREAMSDKROOT if available at build time.
- Fanspeed management is returned to the driver default on exit instead of
whatever it was when cgminer was started.
- Logging of events deemed WARNING or ERR now will display even during
periods where menu input is being awaited on.


CGMiner Version 2.0.2 - September 11, 2011

- Exit cleanly if we abort before various threads are set up or if they no
longer exist.
- Fix a rare crash in HASH_DEL due to using different mutexes to protect the
data.
- Flag devices that have never started and don't allow enabling of devices
without restarting them.
- Only force the adapter speed to high if we've flagged this device as being
managed.
- Flag any devices with autofan or autogpu as being managed.
- Use a re-entrant value to store what fanspeed we're trying to set in case the
card doesn't support small changes.     Force it to a multiple of 10% if it
fails on trying to speed up the fan.
- Do not bother resetting values to old ones if changes to GPU parameters report
failure, instead returning a failure code only if the return value from get()
differs.
- Remove redundant check.
- Only display supported values from fanspeed on change settings.
- Missing bracket from output.
- Display fan percentage on devices that only support reporting percent and not
RPM.
- Properly substitute DLOPEN flags to build with ADL support when -ldl is needed
and not when opencl is not found.


CGMiner Version 2.0.1 - September 9, 2011

- Fix building on 32bit glibc with dlopen with -lpthread and -ldl
- ByteReverse is not used and the bswap opcode breaks big endian builds. Remove
it.
- Ignore whether the display is active or not since only display enabled devices
work this way, and we skip over repeat entries anwyay.
- Only reset values on exiting if we've ever modified them.
- Flag adl as active if any card is successfully activated.
- Add a thermal cutoff option as well and set it to 95 degrees by default.
- Change the fan speed by only 5% if it's over the target temperature but less
than the hysteresis value to minimise overshoot down in temperature.
- Add a --no-adl option to disable ADL monitoring and GPU settings.
- Only show longpoll received delayed message at verbose level.
- Allow temperatures greater than 100 degrees.
- We should be passing a float for the remainder of the vddc values.
- Implement accepting a range of engine speeds as well to allow a lower limit to
be specified on the command line.
- Allow per-device fan ranges to be set and use them in auto-fan mode.
- Display which GPU has overheated in warning message.
- Allow temperature targets to be set on a per-card basis on the command line.
- Display fan range in autofan status.
- Setting the hysteresis is unlikely to be useful on the fly and doesn't belong
in the per-gpu submenu.
- With many cards, the GPU summaries can be quite long so use a terse output
line when showing them all.
- Use a terser device status line to show fan RPM as well when available.
- Define max gpudevices in one macro.
- Allow adapterid 0 cards to enumerate as a device as they will be non-AMD
cards, and enable ADL on any AMD card.
- Do away with the increasingly confusing and irrelevant total queued and
efficiency measures per device.
- Only display values in the log if they're supported and standardise device log
line printing.


CGMiner Version 2.0.0 - September 6, 2011

Major feature upgrade - GPU monitoring, (over)clocking and fan control for ATI
GPUs.

New command line switches:
--auto-fan-     Automatically adjust all GPU fan speeds to maintain a target
temperature
--auto-gpu-     Automatically adjust all GPU engine clock speeds to maintain
a target temperature
--gpu-engine <arg>  Set the GPU engine (over)clock in Mhz - one value for all or
separate by commas for per card.
--gpu-fan <arg>     Set the GPU fan percentage - one value for all or separate
by commas for per card.
--gpu-memclock <arg> Set the GPU memory (over)clock in Mhz - one value for all
or separate by commas for per card.
--gpu-powertune <arg> Set the GPU powertune percentage - one value for all or
separate by commas for per card.
--gpu-vddc <arg>    Set the GPU voltage in Volts - one value for all or separate
by commas for per card.
--temp-hysteresis <arg> Set how much the temperature can fluctuate outside
limits when automanaging speeds (default: 3)
--temp-overheat <arg> Set the overheat temperature when automatically managing
fan and GPU speeds (default: 85)
--temp-target <arg> Set the target temperature when automatically managing fan
and GPU speeds (default: 75)

- Implement ATI ADL support for GPU parameter monitoring now and setting later
(temp, fan, clocks etc.).
- Check for the presence of the ADL header files in ADL_SDK.
- Import adl_functions.h from amd overdrive ctrl.
- Implement a setup function that tries to detect GPUs that support the ADL and
link in the parameters into the gpus struct.
- Put a summary of monitoring information from the GPU menu.
- Implement changing memory speed and voltage on the fly.
- Implement fan speed setting.
- Minor corrections to set fan speed by percentage.
- Make sure to read off the value in RPM only.
- Implement auto fanspeed adjustment to maintain a target temperature and
fanspeed below 85%, with an overheat check that will speed the fan up to 100%.
- Add an --auto-fan command line option to allow all GPUs to have autofan
enabled from startup.
- Add a gpu autotune option which adjusts GPU speed to maintain a target
temperature within the bounds of the default GPU speed and any overclocking set.
- Avoid a dereference if the longpoll thread doesn't exist.
- Clean up by setting performance profiles and fan settings to startup levels on
exit.
- Add a small amount of hysteresis before lowering clock speed.
- Allow target, overheat and hysteresis temperatures to be set from command
line.
- Combine all stats collating into one function to avoid repeating function
calls on each variable.
- Add gpu statistics to debugging output via the watchdog thread.
- Implement menus to change temperature limits.
- Implement setting the GPU engine clock speed of all devices or each device as
a comma separated value.
- Implement setting the GPU memory clock speed of all devices or each device as
a comma separated value.
- Implement setting the GPU voltage of all devices or each device as a comma
separated value.
- Implement setting the GPU fan speed of all devices or each device as a comma
separated value.
- Add support for monitoring powertune setting.
- Implement changing of powertune value from the GPU change settings menu.
- Get the value of powertune in get_stats.
- Implement setting the GPU powertune value of all devices or each device as a
comma separated value.
- Remove the safety checks in speed setting since confirmation is done first in
the menu, then show the new current values after a short pause.
- Force the speed to high on startup and restore it to whatever the setting was
on exit.
- Add temperature to standard output where possible and use more compact output.
- Move and print at the same time in curses to avoid random trampling display
errors.
- Update the status window only from the watchdog thread, do not rewrite the top
status messages and only refresh once all the status window is complete,
clearing the window each time to avoid corruption.
- Set a safe starting fan speed if we're automanaging the speeds.
- Provide locking around all adl calls to prevent races.
- Lower profile settings cannot be higher than higher profile ones so link any
drops in settings.
- Add new needed text files to distribution.
- Queue requests ignoring the number of staged clones since they get discarded
very easily leading to false positives for pool not providing work fast enough.
- Include libgen.h in opt.c to fix win32 compilation warnings.
- Fix compilation warning on win32.
- Add the directory name from the arguments cgminer was called from as well to
allow it running from a relative pathname.
- Add a --disable-adl option to configure and only enable it if opencl support
exists.
- Retry before returning a failure to get upstream work as a failure to avoid
false positives for pool dead.
- Retry also if the decoding of work fails.
- Use the presence of X-Roll-Ntime in the header as a bool for exists unless N
is found in the response.


CGMiner Version 1.6.2 - September 2, 2011

- Add --failover-only option to not leak work to backup pools when the primary
pool is lagging.
- Change recommendation to intensity 9 for dedicated miners.
- Fix the bouncing short term value by allowing it to change dynamically when
the latest value is very different from the rolling value, but damp the change
when it gets close.
- Use the curses_lock to protect the curses_active variable and test it under
lock.
- Go back to requesting work 2/3 of the way through the current scantime with
CPU mining as reports of mining threads running out of work have occurred with
only 5 seconds to retrieve work.
- Add start and stop time scheduling for regular time of day running or once off
start/stop options.
- Print summary on quit modes.
- Put some sanity checks on the times that can be input.
- Give a verbose message when no active pools are found and pause before
exiting.
- Add verbose message when a GPU fails to initialise, and disable the correct
GPU.
- Cryptopp asm32 was not correctly updated to the incremental nonce code so the
hash counter was bogus.
- Get rid of poorly executed curl check.
- If curl does not have sockopts, do not try to compile the
json_rpc_call_sockopt_cb function, making it possible to build against older
curl libraries.
- Most people expect /usr/local when an unspecified prefix is used so change to
that.
- Rename localgen occasions to getwork fail occasions since localgen is
unrelated now.


CGMiner Version 1.6.1 - August 29, 2011

- Copy cgminer path, not cat it.
- Switching between redrawing windows does not fix the crash with old
libncurses, so redraw both windows, but only when the window size hasn't
changed.
- Reinstate minimum 1 extra in queue to make it extremely unlikely to ever have
0 staged work items and any idle time.
- Return -1 if no input is detected from the menu to prevent it being
interpreted as a 0.
- Make pthread, libcurl and libcurses library checks mandatory or fail.
- Add a --disable-opencl configure option to make it possible to override
detection of opencl and build without GPU mining support.
- Confusion over the variable name for number of devices was passing a bogus
value which likely was causing the zero sized binary issue.
- cgminer no longer supports default url user and pass so remove them.
- Don't show value of intensity since it's dynamic by default.
- Add options to explicitly enable CPU mining or disable GPU mining.
- Convert the opt queue into a minimum number of work items to have queued
instead of an extra number to decrease risk of getting idle devices without
increasing risk of higher rejects.
- Statify tv_sort.
- Check for SSE2 before trying to build 32 bit SSE2 assembly version. Prevents
build failure when yasm is installed but -msse2 is not specified.
- Add some defines to configure.ac to enable exporting of values and packaging,
and clean up output.
- Give convenient summary at end of ./configure.
- Display version information and add --version command line option, and make
sure we flush stdout.
- Enable curses after the mining threads are set up so that failure messages
won't be lost in the curses interface.
- Disable curses after inputting a pool if we requested no curses interface.
- Add an option to break out after successfully mining a number of accepted
shares.
- Exit with a failed return code if we did not reach opt_shares.
- The cpu mining work data can get modified before we copy it if we submit it
async, and the sync submission is not truly sync anyway, so just submit it sync.


CGMiner Version 1.6.0 - August 26, 2011

- Make restarting of GPUs optional for systems that hang on any attempt to
restart them.     Fix DEAD status by comparing it to last live time rather than
last attempted restart time since that happens every minute.
- Move staged threads to hashes so we can sort them by time.
- Create a hash list of all the blocks created and search them to detect when a
new block has definitely appeared, using that information to detect stale work
and discard it.
- Update configure.ac for newer autoconf tools.
- Use the new hashes directly for counts instead of the fragile counters
currently in use.
- Update to latest sse2 code from cpuminer-ng.
- Allow LP to reset block detect and block detect lp flags to know who really
came first.
- Get start times just before mining begins to not have very slow rise in
average.
- Add message about needing one server.
- We can queue all the necessary work without hitting frequent stales now with
the time and string stale protection active all the time.     This prevents a
pool being falsely labelled as not providing work fast enough.
- Include uthash.h in distro.
- Implement SSE2 32 bit assembly algorithm as well.
- Fail gracefully if unable to open the opencl files.
- Make cgminer look in the install directory for the .cl files making make
install work correctly.
- Allow a custom kernel path to be entered on the command line.
- Bump threshhold for lag up to maximum queued but no staged work.
- Remove fragile source patching for bitalign, vectors et. al and simply pass it
with the compiler options.
- Actually check the value returned for the x-roll-ntime extension to make sure
it isn't saying N.
- Prevent segfault on exit for when accessory threads don't exist.
- Disable curl debugging with opt protocol since it spews to stderr.


CGMiner Version 1.5.8 - August 23, 2011

- Minimise how much more work can be given in cpu mining threads each interval.
- Make the fail-pause progressively longer each time it fails until the network
recovers.
- Only display the lagging message if we've requested the work earlier.
- Clean up the pool switching to not be dependent on whether the work can roll
or not by setting a lagging flag and then the idle flag.
- Only use one thread to determine if a GPU is sick or well, and make sure to
reset the sick restart attempt time.
- The worksize was unintentionally changed back to 4k by mistake, this caused a
slowdown.


CGMiner Version 1.5.7 - August 22, 2011

- Fix a crash with --algo auto
- Test at appropriate target difficulty now.
- Add per-device statics log output with --per-device-stats
- Fix breakage that occurs when 1 or 4 vectors are chosen on new phatk.
- Make rolltime report debug level only now since we check it every work
item.
- Add the ability to enable/disable per-device stats on the fly and match
logging on/off.
- Explicitly tell the compiler to retain the program to minimise the chance of
the zero sized binary errors.
- Add one more instruction to avoid one branch point in the common path in the
cl return code. Although this adds more ALUs overall and more branch points, the
common path code has the same number of ALUs and one less jmp, jmps being more
expensive.
- Explicitly link in ws2_32 on the windows build and update README file on how
to compile successfully on windows.
- Release cl resources should the gpu mining thread abort.
- Attempt to restart a GPU once every minute while it's sick.
- Don't kill off the reinit thread if it fails to init a GPU but returns safely.
- Only declare a GPU dead if there's been no sign of activity from the reinit
thread for 10 mins.
- Never automatically disable any pools but just specify them as idle if they're
unresponsive at startup.
- Use any longpoll available, and don't disable it if switching to a server that
doesn't have it. This allows you to mine solo, yet use the longpoll from a pool
even if the pool is the backup server.
- Display which longpoll failed and don't free the ram for lp_url since it
belongs to the pool hdr path.
- Make the tcp setsockopts unique to linux in the hope it allows freebsd et. al
to compile.


CGMiner Version 1.5.6 - August 17, 2011

- New phatk and poclbm kernels. Updated phatk to be in sync with latest 2.2
courtesy of phateus. Custom modified to work best with cgminer.
- Updated output buffer code to use a smaller buffer with the kernels.
- Clean up the longpoll management to ensure the right paths go to the right
pool and display whether we're connected to LP or not in the status line.


CGMiner Version 1.5.5 - August 16, 2011

- Rework entirely the GPU restart code. Strike a balance between code that
re-initialises the GPU entirely so that soft hangs in the code are properly
managed, but if a GPU is completely hung, the thread restart code fails
gracefully, so that it does not take out any other code or devices. This will
allow cgminer to keep restarting GPUs that can be restarted, but continue
mining even if one or more GPUs hangs which would normally require a reboot.
- Add --submit-stale option which submits all shares, regardless of whether they
would normally be considered stale.
- Keep options in alphabetical order.
- Probe for slightly longer for when network conditions are lagging.
- Only display the CPU algo when we're CPU mining.
- As we have keepalives now, blaming network flakiness on timeouts appears to
have been wrong.     Set a timeout for longpoll to 1 hour, and most other
network connectivity to 1 minute.
- Simplify output code and remove HW errors from CPU stats.
- Simplify code and tidy output.
- Only show cpu algo in summary if cpu mining.
- Log summary at the end as per any other output.
- Flush output.
- Add a linux-usb-cgminer guide courtesy of Kano.


CGMiner Version 1.5.4 - August 14, 2011

- Add new option: --monitor <cmd> Option lets user specify a command <cmd> that
will get forked by cgminer on startup. cgminer's stderr output subsequently gets
piped directly to this command.
- Allocate work from one function to be able to initialise variables added
later.
- Add missing fflush(stdout) for --ndevs and conclusion summary.
- Preinitialise the devices only once on startup.
- Move the non cl_ variables into the cgpu info struct to allow creating a new
cl state on reinit, preserving known GPU variables.
- Create a new context from scratch in initCQ in case something was corrupted to
maximise our chance of succesfully creating a new worker thread. Hopefully this
makes thread restart on GPU failure more reliable, without hanging everything
in the case of a completely wedged GPU.
- Display last initialised time in gpu management info, to know if a GPU has
been re-initialised.
- When pinging a sick cpu, flush finish and then ping it in a separate thread in
the hope it recovers without needing a restart, but without blocking code
elsewhere.
- Only consider a pool lagging if we actually need the work and we have none
staged despite queue requests stacking up. This decreases significantly the
amount of work that leaks to the backup pools.
- The can_roll function fails inappropriately in stale_work.
- Only put the message that a pool is down if not pinging it every minute. This
prevents cgminer from saying pool down at 1 minute intervals unless in debug
mode.
- Free all work in one place allowing us to perform actions on it in the future.
- Remove the extra shift in the output code which was of dubious benefit. In
fact in cgminer's implementation, removing this caused a miniscule speedup.
- Test each work item to see if it can be rolled instead of per-pool and roll
whenever possible, adhering to the 60 second timeout. This makes the period
after a longpoll have smaller dips in throughput, as well as requiring less
getworks overall thus increasing efficiency.
- Stick to rolling only work from the current pool unless we're in load balance
mode or lagging to avoid aggressive rolling imitating load balancing.
- If a work item has had any mining done on it, don't consider it discarded
work.


CGMiner Version 1.5.3 - July 30, 2011

- Significant work went into attempting to make the thread restart code robust
to identify sick threads, tag them SICK after 1 minute, then DEAD after 5
minutes of inactivity and try to restart them. Instead of re-initialising the
GPU completely, only a new cl context is created to avoid hanging the rest of
the GPUs should the dead GPU be hung irrevocably.
- Use correct application name in syslog.
- Get rid of extra line feeds.
- Use pkg-config to check for libcurl version
- Implement per-thread getwork count with proper accounting to not over-account
queued items when local work replaces it.
- Create a command queue from the program created from source which allows us
to flush the command queue in the hope it will not generate a zero sized binary
any more.
- Be more willing to get work from the backup pools if the work is simply being
queued faster than it is being retrieved.


CGMiner Version 1.5.2 - July 28, 2011

- Restarting a hung GPU can hang the rest of the GPUs so just declare it dead
and provide the information in the status.
- The work length in the miner thread gets smaller but doesn't get bigger if
it's under 1 second.     This could end up leading to CPU under-utilisation and
lower and lower hash rates.     Fix it by increasing work length if it drops
under 1 second.
- Make the "quiet" mode still update the status and display errors, and add a
new --real-quiet option which disables all output and can be set once while
running.
- Update utility and efficiency figures when displaying them.
- Some Intel HD graphics support the opencl commands but return errors since
they don't support opencl. Don't fail with them, just provide a warning and
disable GPU mining.
- Add http:// if it's not explicitly set for URL entries.
- Log to the output file at any time with warnings and errors, instead of just
when verbose mode is on.
- Display the correct current hash as per blockexplorer, truncated to 16
characters, with just the time.


CGMiner Version 1.5.1 - July 27, 2011

- Two redraws in a row cause a crash in old libncurses so just do one redraw
using the main window.
- Don't adjust hash_div only up for GPUs. Disable hash_div adjustment for GPUs.
- Only free the thread structures if the thread still exists.
- Update both windows separately, but not at the same time to prevent the double
refresh crash that old libncurses has.     Do the window resize check only when
about to redraw the log window to minimise ncurses cpu usage.
- Abstract out the decay time function and use it to make hash_div a rolling
average so it doesn't change too abruptly and divide work in chunks large enough
to guarantee they won't overlap.
- Sanity check to prove locking.
- Don't take more than one lock at a time.
- Make threads report out when they're queueing a request and report if they've
failed.
- Make cpu mining work submission asynchronous as well.
- Properly detect stale work based on time from staging and discard instead of
handing on, but be more lax about how long work can be divided for up to the
scantime.
- Do away with queueing work separately at the start and let each thread grab
its own work as soon as it's ready.
- Don't put an extra work item in the queue as each new device thread will do so
itself.
- Make sure to decrease queued count if we discard the work.
- Attribute split work as local work generation.
- If work has been cloned it is already at the head of the list and when being
reinserted into the queue it should be placed back at the head of the list.
- Dividing work is like the work is never removed at all so treat it as such.
However the queued bool needs to be reset to ensure we *can* request more work
even if we didn't initially.
- Make the display options clearer.
- Add debugging output to tq_push calls.
- Add debugging output to all tq_pop calls.


CGMiner Version 1.5.0 - July 26, 2011

- Increase efficiency of slow mining threads such as CPU miners dramatically. Do
this by detecting which threads cannot complete searching a work item within the
scantime and then divide up a work item into multiple smaller work items.
Detect the age of the work items and if they've been cloned before to prevent
doing the same work over. If the work is too old to be divided, then see if it
can be time rolled and do that to generate work. This dramatically decreases the
number of queued work items from a pool leading to higher overall efficiency
(but the same hashrate and share submission rate).
- Don't request work too early for CPUs as CPUs will scan for the full
opt_scantime anyway.
- Simplify gpu management enable/disable/restart code.
- Implement much more accurate rolling statistics per thread and per gpu and
improve accuracy of rolling displayed values.
- Make the rolling log-second average more accurate.
- Add a menu to manage GPUs on the fly allowing you to enable/disable GPUs or
try restarting them.
- Keep track of which GPUs are alive versus enabled.
- Start threads for devices that are even disabled, but don't allow them to
start working.
- The last pool is when we are low in total_pools, not active_pools.
- Make the thread restart do a pthread_join after disabling the device, only
re-enabling it if we succeed in restarting the thread. Do this from a separate
thread so as to not block any other code.This will allow cgminer to continue
even if one GPU hangs.
- Try to do every curses manipulation under the curses lock.
- Only use the sockoptfunction if the version of curl is recent enough.


CGMiner Version 1.4.1 - July 24, 2011

- Do away with GET for dealing with longpoll forever. POST is the one that works
everywhere, not the other way around.
- Detect when the primary pool is lagging and start queueing requests on backup
pools if possible before needing to roll work.
- Load balancing puts more into the current pool if there are disabled pools.
Fix.
- Disable a GPU device should the thread fail to init.
- Out of order command queue may fail on osx. Try without if it fails.
- Fix possible dereference on blank inputs during input_pool.
- Defines missing would segfault on --help when no sse mining is built in.
- Revert "Free up resources/stale compilers." - didn't help.
- Only try to print the status of active devices or it would crash.
- Some hardware might benefit from the less OPS so there's no harm in leaving
kernel changes that do that apart from readability of the code.

CGMiner Version 1.4.0 - July 23, 2011

- Feature upgrade: Add keyboard input during runtime to allow modification of
and viewing of numerous settings such as adding/removing pools, changing
multipool management strategy, switching pools, changing intensiy, verbosity,
etc. with a simple keypress menu system.
- Free up resources/stale compilers.
- Kernels are safely flushed in a way that allows out of order execution to
work.
- Sometimes the cl compiler generates zero sized binaries and only a reboot
seems to fix it.
- Don't try to stop/cancel threads that don't exist.
- Only set option to show devices and exit if built with opencl support.
- Enable curses earlier and exit with message in main for messages to not be
lost in curses windows.
- Make it possible to enter server credentials with curses input if none are
specified on the command line.
- Abstract out a curses input function and separate input pool function to allow
for live adding of pools later.
- Remove the nil arguments check to allow starting without parameters.
- Disable/enable echo & cbreak modes.
- Add a thread that takes keyboard input and allow for quit, silent, debug,
verbose, normal, rpc protocol debugging and clear screen options.
- Add pool option to input and display current pool status, pending code to
allow live changes.
- Add a bool for explicit enabling/disabling of pools.
- Make input pool capable of bringing up pools while running.
- Do one last check of the work before submitting it.
- Implement the ability to live add, enable, disable, and switch to pools.
- Only internally test for block changes when the work matches the current pool
to prevent interleaved block change timing on multipools.
- Display current pool management strategy to enable changing it on the fly.
- The longpoll blanking of the current_block data may not be happening before
the work is converted and appears to be a detected block change.     Blank the
current block be
- Make --no-longpoll work again.
- Abstract out active pools count.
- Allow the pool strategy to be modified on the fly.
- Display pool information on the fly as well.
- Add a menu and separate out display options.
- Clean up the messy way the staging thread communicates with the longpoll
thread to determine who found the block first.
- Make the input windows update immediately instead of needing a refresh.
- Allow log interval to be set in the menu.
- Allow scan settings to be modified at runtime.
- Abstract out the longpoll start and explicitly restart it on pool change.
- Make it possible to enable/disable longpoll.
- Set priority correctly on multipools.     Display priority and alive/dead
information in display_pools.
- Implement pool removal.
- Limit rolltime work generation to 10 iterations only.
- Decrease testing log to info level.
- Extra refresh not required.
- With huge variation in GPU performance, allow intensity to go from -10 to +10.
- Tell getwork how much of a work item we're likely to complete for future
splitting up of work.
- Remove the mandatory work requirement at startup by testing for invalid work
being passed which allows for work to be queued immediately.     This also
removes the requirem
- Make sure intensity is carried over to thread count and is at least the
minimum necessary to work.
- Unlocking error on retry. Locking unnecessary anyway so remove it.
- Clear log window from consistent place. No need for locking since logging is
disabled during input.
- Cannot print the status of threads that don't exist so just queue enough work
for the number of mining threads to prevent crash with -Q N.
- Update phatk kernel to one with new parameters for slightly less overhead
again.     Make the queue kernel parameters call a function pointer to select
phatk or poclbm.
- Make it possible to select the choice of kernel on the command line.
- Simplify the output part of the kernel. There's no demonstrable advantage from
more complexity.
- Merge pull request #18 from ycros/cgminer
- No need to make leaveok changes win32 only.
- Build support in for all SSE if possible and only set the default according to
machine capabilities.
- Win32 threading and longpoll keepalive fixes.
- Win32: Fix for mangled output on the terminal on exit.


CGMiner Version 1.3.1 - July 20, 2011

- Feature upgrade; Multiple strategies for failover. Choose from default which
now falls back to a priority order from 1st to last, round robin which only
changes pools when one is idle, rotate which changes pools at user-defined
intervals, and load-balance which spreads the work evenly amongst all pools.
- Implement pool rotation strategy.
- Implement load balancing algorithm by rotating requests to each pool.
- Timeout on failed discarding of staged requests.
- Implement proper flagging of idle pools, test them with the watchdog thread,
and failover correctly.
- Move pool active test to own function.
- Allow multiple strategies to be set for multipool management.
- Track pool number.
- Don't waste the work items queued on testing the pools at startup.
- Reinstate the mining thread watchdog restart.
- Add a getpoll bool into the thread information and don't restart threads stuck
waiting on work.
- Rename the idlenet bool for the pool for later use.
- Allow the user/pass userpass urls to be input in any order.
- When json rpc errors occur they occur in spits and starts, so trying to limit
them with the comms error bool doesn't stop a flood of them appearing.
- Reset the queued count to allow more work to be queued for the new pool on
pool switch.

CGMiner Version 1.3.0 - July 19, 2011

- Massive infrastructure update to support pool failover.
- Accept multiple parameters for url, user and pass and set up structures of
pool data accordingly.
- Probe each pool for what it supports.
- Implement per pool feature support according to rolltime support as
advertised by server.
- Do switching automatically based on a 300 second timeout of locally generated
work or 60 seconds of no response from a server that doesn't support rolltime.
- Implement longpoll server switching.
- Keep per-pool data and display accordingly.
- Make sure cgminer knows how long the pool has actually been out for before
deeming it a prolonged outage.
- Fix bug with ever increasing staged work in 1.2.8 that eventually caused
infinite rejects.
- Make warning about empty http requests not show by default since many
servers do this regularly.


CGMiner Version 1.2.8 - July 18, 2011

- More OSX build fixes.
- Add an sse4 algorithm to CPU mining.
- Fix CPU mining with other algorithms not working.
- Rename the poclbm file to ensure a new binary is built since.
- We now are guaranteed to have one fresh work item after a block change and we
should only discard staged requests.
- Don't waste the work we retrieve from a longpoll.
- Provide a control lock around global bools to avoid racing on them.
- Iterating over 1026 nonces when confirming data from the GPU is old code
and unnecessary and can lead to repeats/stales.
- The poclbm kernel needs to be updated to work with the change to 4k sized
output buffers.
- longpoll seems to work either way with post or get but some servers prefer
get so change to httpget.


CGMiner Version 1.2.7 - July 16, 2011

- Show last 8 characters of share submitted in log.
- Display URL connected to and user logged in as in status.
- Display current block and when it was started in the status line.
- Only pthread_join the mining threads if they exist as determined by
pthread_cancel and don't fail on pthread_cancel.
- Create a unique work queue for all getworks instead of binding it to thread 0
to avoid any conflict over thread 0's queue.
- Clean up the code to make it clear it's watchdog thread being messaged to
restart the threads.
- Check the current block description hasn't been blanked pending the real
new current block data.
- Re-enable signal handlers once the signal has been received to make it
possible to kill cgminer if it fails to shut down.
- Disable restarting of CPU mining threads pending further investigation.
- Update longpoll messages.
- Add new block data to status line.
- Fix opencl tests for osx.
- Only do local generation of work if the work item is not stale itself.
- Check for stale work within the mining threads and grab new work if
positive.
- Test for idle network conditions and prevent threads from being restarted
by the watchdog thread under those circumstances.
- Make sure that local work generation does not continue indefinitely by
stopping it after 10 minutes.
- Tweak the kernel to have a shorter path using a 4k buffer and a mask on the
nonce value instead of a compare and loop for a shorter code path.
- Allow queue of zero and make that default again now that we can track how
work is being queued versus staged. This can decrease reject rates.
- Queue precisely the number of mining threads as longpoll_staged after a
new block to not generate local work.


CGMiner Version 1.2.6 - July 15, 2011

- Put a current system status line beneath the total work status line
- Fix a counting error that would prevent cgminer from correctly detecting
situations where getwork was failing - this would cause stalls sometimes
unrecoverably.
- Limit the maximum number of requests that can be put into the queue which
otherwise could get arbitrarily long during a network outage.
- Only count getworks that are real queue requests.


CGMiner Version 1.2.5 - July 15, 2011

- Conflicting -n options corrected
- Setting an intensity with -I disables dynamic intensity setting
- Removed option to manually disable dynamic intensity
- Improve display output
- Implement signal handler and attempt to clean up properly on exit
- Only restart threads that are not stuck waiting on mandatory getworks
- Compatibility changes courtesy of Ycros to build on mingw32 and osx
- Explicitly grab first work item to prevent false positive hardware errors
due to working on uninitialised work structs
- Add option for non curses --text-only output
- Ensure we connect at least once successfully before continuing to retry to
connect in case url/login parameters were wrong
- Print an executive summary when cgminer is terminated
- Make sure to refresh the status window

CGMiner Versions -> 1.2.4

- Con Kolivas - July 2011. New maintainership of code under cgminer name.
- Massive rewrite to incorporate GPU mining.
- Incorporate original oclminer c code.
- Rewrite gpu mining code to efficient work loops.
- Implement per-card detection and settings.
- Implement vector code.
- Implement bfi int patching.
- Import poclbm and phatk ocl kernels and use according to hardware type.
- Implement customised optimised versions of opencl kernels.
- Implement binary kernel generation and loading.
- Implement preemptive asynchronous threaded work gathering and pushing.
- Implement variable length extra work queues.
- Optimise workloads to be efficient miners instead of getting lots of extra
  work.
- Implement total hash throughput counters, per-card accepted, rejected and
  hw error count.
- Staging and watchdog threads to prevent fallover.
- Stale and reject share guarding.
- Autodetection of new blocks without longpoll.
- Dynamic setting of intensity to maintain desktop interactivity.
- Curses interface with generous statistics and information.
- Local generation of work (xroll ntime) when detecting poor network
connectivity.

cpuminer Version 1.0.2

- Linux x86_64 optimisations - Con Kolivas
- Optimise for x86_64 by default by using sse2_64 algo
- Detects CPUs and sets number of threads accordingly
- Uses CPU affinity for each thread where appropriate
- Sets scheduling policy to lowest possible
- Minor performance tweaks

cpuminer Version 1.0.1 - May 14, 2011

- OSX support

cpuminer Version 1.0 - May 9, 2011

- jansson 2.0 compatibility
- correct off-by-one in date (month) display output
- fix platform detection
- improve yasm configure bits
- support full URL, in X-Long-Polling header

cpuminer Version 0.8.1 - March 22, 2011

- Make --user, --pass actually work

- Add User-Agent HTTP header to requests, so that server operators may
  more easily identify the miner client.

- Fix minor bug in example JSON config file

cpuminer Version 0.8 - March 21, 2011

- Support long polling: http://deepbit.net/longpolling.php

- Adjust max workload based on scantime (default 5 seconds,
  or 60 seconds for longpoll)

- Standardize program output, and support syslog on Unix platforms

- Suport --user/--pass options (and "user" and "pass" in config file),
  as an alternative to the current --userpass

cpuminer Version 0.7.2 - March 14, 2011

- Add port of ufasoft's sse2 assembly implementation (Linux only)
  This is a substantial speed improvement on Intel CPUs.

- Move all JSON-RPC I/O to separate thread.  This reduces the
  number of HTTP connections from one-per-thread to one, reducing resource
  usage on upstream bitcoind / pool server.

cpuminer Version 0.7.1 - March 2, 2011

- Add support for JSON-format configuration file.  See example
  file example-cfg.json.  Any long argument on the command line
  may be stored in the config file.
- Timestamp each solution found
- Improve sha256_4way performance.  NOTE: This optimization makes
  the 'hash' debug-print output for sha256_way incorrect.
- Use __builtin_expect() intrinsic as compiler micro-optimization
- Build on Intel compiler
- HTTP library now follows HTTP redirects

cpuminer Version 0.7 - February 12, 2011

- Re-use CURL object, thereby reuseing DNS cache and HTTP connections
- Use bswap_32, if compiler intrinsic is not available
- Disable full target validation (as opposed to simply H==0) for now

cpuminer Version 0.6.1 - February 4, 2011

- Fully validate "hash < target", rather than simply stopping our scan
  if the high 32 bits are 00000000.
- Add --retry-pause, to set length of pause time between failure retries
- Display proof-of-work hash and target, if -D (debug mode) enabled
- Fix max-nonce auto-adjustment to actually work.  This means if your
  scan takes longer than 5 seconds (--scantime), the miner will slowly
  reduce the number of hashes you work on, before fetching a new work unit.

cpuminer Version 0.6 - January 29, 2011

- Fetch new work unit, if scanhash takes longer than 5 seconds (--scantime)
- BeeCee1's sha256 4way optimizations
- lfm's byte swap optimization (improves via, cryptopp)
- Fix non-working short options -q, -r

cpuminer Version 0.5 - December 28, 2010

- Exit program, when all threads have exited
- Improve JSON-RPC failure diagnostics and resilience
- Add --quiet option, to disable hashmeter output.

cpuminer Version 0.3.3 - December 27, 2010

- Critical fix for sha256_cryptopp 'cryptopp_asm' algo

cpuminer Version 0.3.2 - December 23, 2010

- Critical fix for sha256_via

cpuminer Version 0.3.1 - December 19, 2010

- Critical fix for sha256_via
- Retry JSON-RPC failures (see --retry, under "minerd --help" output)

cpuminer Version 0.3 - December 18, 2010

- Add crypto++ 32bit assembly implementation
- show version upon 'minerd --help'
- work around gcc 4.5.x bug that killed 4way performance

cpuminer Version 0.2.2 - December 6, 2010

- VIA padlock implementation works now
- Minor build and runtime fixes

cpuminer Version 0.2.1 - November 29, 2010

- avoid buffer overflow when submitting solutions
- add Crypto++ sha256 implementation (C only, ASM elided for now)
- minor internal optimizations and cleanups

cpuminer Version 0.2 - November 27, 2010

- Add script for building a Windows installer
- improve hash performance (hashmeter) statistics
- add tcatm 4way sha256 implementation
- Add experimental VIA Padlock sha256 implementation

cpuminer Version 0.1.2 - November 26, 2010

- many small cleanups and micro-optimizations
- build win32 exe using mingw
- RPC URL, username/password become command line arguments
- remove unused OpenSSL dependency

cpuminer Version 0.1.1 - November 24, 2010

- Do not build sha256_generic module separately from cpuminer.

cpuminer Version 0.1 - November 24, 2010

- Initial release.
<|MERGE_RESOLUTION|>--- conflicted
+++ resolved
@@ -1,7 +1,4 @@
-<<<<<<< HEAD
 Version ??? - Future
-=======
-Version 2.8.5 - October 23, 2012
 
 - Handle crash exceptions by trying to restart cgminer unless the --no-restart
 option is used.
@@ -16,11 +13,6 @@
 - Avoid redefining macros and align to 4 byte boundaries.
 - API - add Stratum information to pools
 - update FPGA-README for MMQ
-
-
-Version 2.8.4 - October 18, 2012
->>>>>>> 26f7a372
-
 - ModMiner documentation
 - Time for dynamic is in microseconds, not ms.
 - x86_64 builds of mingw32 are not supported directly and should just configure
