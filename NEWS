<<<<<<< HEAD
BFGMiner Version 2.6.2 - Future
=======
Version 2.6.3 - August 5, 2012

- Style cleanups.
- Use FTD2XX.DLL on Windows to autodetect BitFORCE SHA256 devices.
- Make pool_disabled the first in the enums == 0, fixing the pool enabled count
which compares if value is not enabled before enabling it.
- Correct writing of scrypt parameters to config file based on command line
parameters only.
- Use different variables for command line specified lookup gap and thread
concurrency to differentiate user defined versus auto chosen values.
- Queue a request on pool switch in case we have no work from the new pool yet.
- Display failover only mode in pool menu and allow it to be toggled live.
- Reinstate check for system queueing lag when the current pool's queue is maxed
out, there is no staged work, and the work is needed now.
- There is no need for pool active testing to be mandatory any more with queue
request changes.
- Fix harmless warnings.
- Check the current staged and global queued as well before queueing requests.
Discard stales before ageing work in the watchdog thread. Queue requests after
discarding and ageing work in watchdog thread. Display accurate global queued in
curses output. Reuse variable in age_work().
- The queueing mechanism has become a complex state machine that is no longer
predictable. Rewrite it from scratch watching only current queues in flight and
staged work available on a pool by pool basis.
- API remove unused warning in non-GPU compile
- api.c in linux allow to open a closed socket in TIME_WAIT
- Queue an extra request whenever staged work drops below mining thread count in
hash_pop.
- Update debian package configs to v2.6.2


Version 2.6.2 - August 3, 2012
>>>>>>> d3e4ec87

- miner.php support custom report section joins
- ICA default fpga_count to work_division if specified
- FPGA-README document new hidden --icarus-options
- ICA support 57600 baud rate, up to 8 FPGA and partial working FPGA boards
- Scrypt mining does not support block testing yet so don't try to print it.
- Clear the bitforce buffer whenever we get an unexpected result as it has
likely throttled and we are getting cached responses out of order, and use the
temperature monitoring as a kind of watchdog to flush unexpected results.
- It is not critical getting the temperature response in bitforce so don't
mandatorily wait on the mutex lock.
- Check there is a cutoff temp actually set in bitforce before using it as a cut
off value otherwise it may think it's set to zero degrees.
- We dropped the temporary stopping of curl recruiting on submit_fail by
mistake, reinstate it.
- Make threads report in either side of the scanhash function in case we miss
reporting in when restarting work.
- Add debugging output when work is found stale as to why.
- Print the 3 parameters that are passed to applog for a debug line in
bitforce.c
- Clear bitforce buffer on init as previously.
- Add some headroom to the number of curls available per pool to allow for
longpoll and sendwork curls.
- Show the correct base units on GPU summary.
- Bugfix: bitforce: 1 decisecond timeout is unreasonably short, give it a
second
- Bugfix: Don't try to log abandon time, since we aren't keeping track
reasonably
- Import uthash 1.9.6
- Bugfix: bitforce: Pause after send_work failures
- Fix comm error handling to not consider work restarts an error condition
- comm error bug fix
- Bugfix: No endian.h on Windows
- Remove unused mkinstalldirs
- Display scrypt as being built in as well.
- Fix build warning about KL_SCRYPT when built without scrypt support.
- News update.
- More scrypt intensity information.
- Minor readme updates.
- Update README with more build instructions.
- Remove the low hash count determinant of hardware being sick. A low hash rate
can be for poor network connectivity or scrypt mining, neither of which are due
to sick hardware.
- Style
- API-README poolpriority changes
- api.c verify poolpriority parameters before changing pools
- api.c poolpriority changes
- Implement shared swap32(yes|tole|tobe) function to handle endian flipping
32-bit chunks in blocks
- Use correct macros for endian handling code


BFGMiner Version 2.6.1 - July 29, 2012

- Autoselect --scrypt iff all pools send scrypt work
- Adapt SCRYPT-README to BFGMiner (directing Bitcoin donations the correct
direction to reach Con)
- Remove mentions of Litecoin specifically
- Bugfix: Fix build without OpenCL but with scrypt
- make-release: Add SCRYPT-README
- Bump version 2.6.0, adding SCRYPT README to makefile.
- Smarter autogen.sh script.
- Sleeping on intensity decrease is broken, remove it.
- Sleep only the extra amount of time we overran the dynamic interval in dynamic
mode.
- Add scrypt documentation in the form of a separate readme.
- Fix build error without scrypt enabled.
- Limit thread concurrency for scrypt to 5xshaders if shaders is specified.
- Simplify repeated use of gpus[gpu]. in ocl.c
- Find the nearest power of 2 maximum alloc size for the scrypt buffer that can
successfully be allocated and is large enough to accomodate the thread
concurrency chosen, thus mapping it to an intensity.
- Don't make opt_scrypt mandatory blocking with opencl code.
- Update kernel versions reflecting changes in the API.
- Make the thread concurrency and lookup gap options hidden on the command line
and autotune parameters with a newly parsed --shaders option.
- Fix target testing with scrypt kernel as it would have been missing shares
below target.
- Always create the largest possible padbuffer for scrypt kernels even if not
needed for thread_concurrency, giving us some headroom for intensity levels.
- Use the detected maximum allocable memory on a GPU to determine the optimal
scrypt settings when lookup_gap and thread_concurrency parameters are not given.
- Check the maximum allocable memory size per opencl device.
- Add debugging output if buffer allocation fails for scrypt and round up
bufsize to a multiple of 256.
- Nonce testing for btc got screwed up, leading to no accepted shares. Fix it.
- Display size of scrypt buffer used in debug.
- Allow intensities up to 20 if scrypt is compiled in.
- Add name to scrypt kernel copyright.
- Allow lookup gap and thread concurrency to be passed per device and store
details in kernel binary filename.
- Ignore negative intensities for scrypt.
- Change the scale of intensity for scrypt kernel and fix a build warning.
- Correct target value passed to scrypt kernel.
- Use 256 output slots for kernels to allow 1 for each worksize.
- Test the target in the actual scrypt kernel itself saving further
calculations.
- Reinstate GPU only opencl device detection.
- Decrease lookup gap to 1. Does not seem to help in any way being 2.
- Fix build.
- Make pad0 and pad1 local variable in scrypt kernel.
- Constify input variable in scrypt kernel.
- Send correct values to scrypt kernel to get it finally working.
- Create command queue before compiling program in opencl.
- Fix external scrypt algo missing.
- Limit scrypt to 1 vector.
- Handle KL_SCRYPT in config write.
- Get rid of stuff.
- Don't enqueuewrite buffer at all for pad8 and pass work details around for
scrypt in dev_blk.
- Set the correct data for cldata and prepare for pad8 fixes.
- Get rid of spaces in arrays in scrypt kernel.
- Start with smaller amount of hashes in cpu mining to enable scrypt to return
today sometime.
- Free the scratchbuf memory allocated in scrypt and don't check if CPUs are
sick since they can't be. Prepare for khash hash rates in display.
- Add cpumining capability for scrypt.
- Set scrypt settings and buffer size in ocl.c code to be future modifiable.
- Cope with when we cannot set intensity low enough to meet dynamic interval by
inducing a forced sleep.
- Make dynamic and scrypt opencl calls blocking.
- Fix nonce submission code for scrypt.
- Make sure goffset is set for scrypt and drop padbuffer8 to something
manageable for now.
- Set up buffer8 for scrypt.
- Build fix for opt scrypt.
- Don't check postcalc nonce with sha256 in scrypt.
- Don't test nonce with sha and various fixes for scrypt.
- Make scrypt buffers and midstate compatible.
- Use specific output array entries in scrypt kernel.
- Provide initial support for the scrypt kernel to compile with and mine scrypt
with the --scrypt option.
- Enable completely compiling scrypt out.
- Begin import of scrypt opencl kernel from reaper.


BFGMiner Version 2.5.3 - July 29, 2012

- Bugfix: Add zlib1.dll to Win32 release archive
- Bugfix: SICK low-hashrate is now determined by being under 1/3 the runtime
average hashrate
- Bugfix: cpu_set_t is never #defined, so use CPU_ZERO which is a macro


BFGMiner Version 2.5.2 - July 29, 2012

- Limit total number of curls recruited per pool to the number of mining threads
to prevent blasting the network when we only have one pool to talk to.
- Bugfix: Skip writing configuration of range-limited int options with negative
values
- Bugfix: Correctly attempt to load ~/.bfgminer/bfgminer.conf or
~/.cgminer/cgminer.conf as defaults
- Send X-Minimum-Wait header on longpolls, to explicitly inform pools we will
handle a response with no delay
- bitforce: Abandon (only) stale searches for work restarts
- Keep a counter of enabled pools and use that instead of iterating over the
pool list. Use that value to ensure we don't set the last remaining active pool
to the rejecting state.
- bitforce: Skip out of sending work if work restart requested
- RPC: Writeup on poolpriority command usage
- Bugfix: API: Report errors from poolpriority command
- RPC: New "poolpriority" command to set the order of pool priorities
- strtok_ts: Thread-safe strtok that work on POSIX or Windows
- Bugfix: Supress "caught up" event when first switching to a pool
- Announce and restart work immediately when current pool has caught up to the
current block
- Bugfix: Don't consider work stale due to other pools' longpolls, if
--failover-only is active
- Refactor stale_work function to only flag actual stale shares
- stale_work: Don't factor getwork delay into expiry for shares (only for work
itself)
- Bugfix: Use pool number rather than numeric pointer to strict pool, in block
found notice
- Accept JSON Numbers in config file parameters
- Improve readability of OPT_HASARG in parse_config
- Allow JSON false as a valid value for strictly boolean options
- Include scan-serial in example configuration file
- fpgautils: add support for 57.6 kBd serial
- miner.php add a socket RCV timeout for if cgminer is hung and the API thread
is still running
- BFL force all code to timeout to avoid hanging
- Detach pthread from within the api thread in case it is terminated due to not
being instantiated before pthread_cancel is called from main, leading to a
segfault.
- Initialise mdplatform.
- Find the gpu platform with the most devices and use that if no platform option
is passed.
- Allow more platforms to be probed if first does not return GPUs.
- Bugfix: It is not a hardware error if nonces returned from modminer don't
meet the pool target
- bitforce & icarus: Log detection failures at debug log level, so we don't
confuse users who have different devices (which is why these drivers are
failing detection!)
- Show "WAIT" (LIFE_WAIT status) if a cgpu is idle waiting for work (pool
slow/dead)
- Instead of quitting on failing N retries, just discard the share
- Bugfix: Don't discard stale shares after submission failure, if user or pool
wants stales submitted
- Bugfix: Record discard-during-retry shares in the sharelog
- Bugfix: Only show Algorithm in RPC summary if CPU mining is actually active
- OpenCL: Remove intensity from statline, since it overflowed
- Move "Q" (requested getworks) to second status line as "GW" to balance out
better
- Bugfix: Use a mutex to control non-curses output
- Simplify code to a single vprintf path for curses-less printing
- Move opt_quiet check to my_log_curses, so it works for curses-less builds
- Use log_generic for vapplog to cut down on code duplication
- Add space to log output now that there is more screen real estate available.
- Bugfix: Copy argv[0] given to dirname()
- Find the gpu platform with the most devices and use that if no platform
option is passed.
- Allow more platforms to be probed if first does not return GPUs.
- Detach pthread from within the api thread in case it is terminated due to not
being instantiated before pthread_cancel is called from main, leading to a
segfault.
- Debug output per thread hashrate is out by a factor of 1000.
- Don't check if CPUs are sick since they can't be.
- Calculate midstate in separate function and remove likely/unlikely macros
since they're dependent on pools, not code design.
- Display in debug mode when we're making the midstate locally.
- Bugfix: Document --no-adl and --gpu-platform
- Bugfix: Remove redundant documentation of --auto-fan and --auto-gpu (they
are in GPU-specific options)
- CPU mining may not be included in binaries, but it's not deprecated for
BFGMiner either
- Bugfix: Restore case-insensitivity to input
- Scroll the device list with up/down arrow keys, if it is overflowed
- Use select statement to handle input
- Bugfix: Actually check that the device fits in the individual summary window
before trying to print it
- Bugfix: Fix build without curses but with OpenCL
- Bugfix: Don't show a Temperature key if it isn't known
- BFGMiner-specific NEWS fix


BFGMiner Version 2.5.1 - July 13, 2012

- Replace CPU Algo in header with runtime
- Bugfix: Calculate diff-1 utility to fix utility-hashrate on pools with
diff!=1
- Add utility hashrate to curses display
- Show units in kh, Gh, Th, etc as needed to use at most 3 integer digits
- Use FTD2XX.DLL on Windows to autodetect BitFORCE SHA256 devices
- bitforce_get_result returns -1 on error now.
- Check return value of read in BFgets
- Bugfix: modminer: Count hashes done before work restart
- Bugfix: modminer: Adapt "get nonce" error condition to new scanhash=>-1
error API
- Bugfix: Make our Windows nanosleep/sleep replacements standards-compliant
(which fixes nmsleep) and include compat.h for bitforce (for sleep)
- miner.php fix rig # when miners fail
- Fix whitespace mangling.
- bitforce: Use "full work" vs "nonce range" for kernel name
- Abbrv. correction
- Remove superfluous ave_wait
- Put kname change for broken nonce-range back in
- Add average wait time to api stats
- Revert "Merge branch 'ave_time' of https://github.com/pshep/cgminer.git"
- Add average return time to api stats
- Missed one nonce-range disabling.
- Remove bitforce_thread_init The delay thing does nothing useful... when long
poll comes around, all threads restart at the same time anyway.
- Change timeouts to time-vals for accuracy.
- More BFL tweaks. Add delay between closing and reopening port. Remove buffer
clear in re-init Add kernel type (mini-rig or single)
- Revert "Change BFL driver thread initialising to a constant 100ms delay
between devices instead of a random arrangement."
- Only try to shut down work cleanly if we've successfully connected and started
mining.
- Fix spelling.
- modminer: Firmware returns 0xffffff00 immediately if we set clockspeed too
high
- Bugfix: modminer: Actually count good shares
- Bugfix: Adapt OpenCL scanhash errors to driver API change (errors are now -1,
not 0)
- Remove bitforce_thread_init The delay thing does nothing useful... when long
poll comes around, all threads restart at the same time anyway.
- fix API support for big endian machines
- Bugfix: Use const struct device_api* for mt_disable
- modminer: Show progress of bitstream upload
- Bugfix: Don't declare devices SICK if they're just busy initializing
- Bugfix: Calculate nsec in nmsleep correctly
- miner.php allow rig names in number buttons
- Change BFL driver thread initialising to a constant 100ms delay between
devices instead of a random arrangement.
- Spelling typo.
- Time opencl work from start of queueing a kernel till it's flushed when
calculating dynamic intensity.
- Modify te scanhash API to use an int64_t and return -1 on error, allowing zero
to be a valid return value.
- Check for work restart after the hashmeter is invoked for we lose the hashes
otherwise contributed in the count.
- Remove disabled: label from mining thread function, using a separate
mt_disable function.
- Style changes.
- Cope with signals interrupting the nanosleep of nmsleep.
- Use standard cfsetispeed/cfsetospeed to set baud rate on *nix
- miner.php split() flagged deprecated in PHP 5.3.0
- Bugfix: Use nmsleep instead of restart_wait, so we always wait the full time
- Make long timeout 10seconds on bitforce for when usleep or nanosleep just
can't be accurate...


BFGMiner Version 2.5.0 - July 7, 2012

- Fix BitFORCE driver to not silenty discard valid shares (bug introduced by
CGMiner merges)
- Fix --benchmark not working since the dynamic addition of pools and pool
stats.
- Make disabling BFL nonce range support a warning since it has to be explicitly
enabled on the command line now.
- miner.php allow renaming table headers
- Make bitforce nonce range support a command line option --bfl-range since
enabling it decrease hashrate by 1%.
- Add sanity checking to make sure we don't make sleep_ms less than 0 in
bitforce.
- The fastest minirig devices need a significantly smaller starting sleep time.
- Use a much shorter initial sleep time to account for faster devices and nonce
range working, and increase it if nonce range fails to work.
- Use nmsleep instead of usleep in bitforce.
- Provide a ms based sleep function that uses nanosleep to avoid the inaccuracy
of usleep on SMP systems.
- delay_time_ms is always set so need not be initialised in bitforce.
- Increase bitforce timeout to 10 seconds.
- Add more hysteresis and poll ~5 times to allow for timer delays in bitforce
devices.
- miner.php allow alternating line colours (off by default)
- Display the actual duration of wait when it is greater than the cutoff.
- Set nonce to maximum once we determine nonce range support is broken.
- Initial wait time is always known so no need to zero it beforehand in
bitforce.
- No point counting wait time until the work is actually sent to bitforce
devices.
- Use string comparison functions instead of explicit comparisons.
- Account for wait_ms time when nonce_range is in use on BFL.
- Split nonces up into 1/5 chunks when nonce range is supported.
- limit clear buffer iterations.
- Ad fd check to clear buffer.
- miner.php remove incorrect 'DATE' error message
- miner.php allow summary header in custom pages
- Disable nonce range support in BFL when broken support is detected.
- Restart_wait is only called with a ms value so incorporate that into the
function.
- Only try to adjust dev width when curses is built in.
- miner.php define custom sum fields as a simple array
- Fix off-by-one error in nonce increment in bfl.
- Use BE when setting nonce in bitforce nonce range work.
- Enable nonce range in the normal init sequence for bfl.
- Queue extra work at 2/3 differently depending on whether we're using nonce
range or not.
- Initially enable support for nonce range support on bfl, splitting nonces up
into 3/4 size and only disable it if it fails on work submit.
- Attempt to detect nonce range support in BFL by sending work requring its
support.
- Limit retrying on busy for up to BITFORCE_TIMEOUT_MS
- Attempt to initialise while bitforce device returns BUSY.
- Extend length of string that can be passed to BFL devices.
- Fix signedness warning.
- Adjust device width column to be consistent.
- Use cgpu-> not gpus[] in watchdog thread.
- Add api stats (sleep time)
- Timing tweaks Added long and short timeouts, short for detecting throttling,
long to give up totally. Reset sleep time when device re-initialised Still check
results after timeout Back up a larger time if result on first poll.
- Add API Notify counter 'Comms Error'
- Style police on api.c
- Do all logging outside of the bitforce mutex locking to avoid deadlocks.
- Remove applog call from bfwrite to prevent grabbing nested mutexes.
- Bitforce style changes.
- Minor style changes.
- Remove needless roundl define.
- Made JSON error message verbose.
- Fine-tune timing adjustment. Also remove old work_restart timing.
- Check for gpu return times of >= 0, not just 0, to fix intensity dropping to
-10.
- Restart is zeroed in the mining thread so no need to do it inside the bitforce
code.
- More improvements to comms. BFL return nothing when throttling, so should not
be considered an error. Instead repeat with a longer delay.
- Polling every 10ms there's not much point checking the pthread_cond_timedwait
as it just adds overhead. Simply check the value of work_restart in the bfl main
polling loop.
- Use a pthread conditional that is broadcast whenever work restarts are
required. Create a generic wait function waiting a specified time on that
conditional that returns if the condition is met or a specified time passed to
it has elapsed. Use this to do smarter polling in bitforce to abort work, queue
more work, and check for results to minimise time spent working needlessly.
- Add busy time to wait time.
- api.c put version up to 1.14
- Add tiny delay after writing to BFL Change BFL errors to something more human
readable Send work busy re-tries after 10ms delay
- Fix race condition in thread creation that could under some conditions crash
BFGMiner at startup


BFGMiner Version 2.4.4 - July 1, 2012

- Fix builds on non gnu platforms.
- api.c ensure old mode is always available when not using --api-groups + quit()
on param errors
- Implement rudimentary X-Mining-Hashrate support.
- Detect large swings in temperature when below the target temperature range and
change fan by amounts dependant on the value of tdiff.
- Adjust the fanspeed by the magnitude of the temperature difference when in the
optimal range.
- Revert "Restarting cgminer from within after ADL has been corrupted only leads
to a crash. Display a warning only and disable fanspeed monitoring."
- api.c fix json already closed
- implement and document API option --api-groups
- Put upper bounds to under 2 hours that work can be rolled into the future for
bitcoind will deem it invalid beyond that.
- define API option --api-groups
- api.c allow unwell devices to be enabled so they can be cured
- miner.php - fix/enable autorefresh for custom pages
- miner.php allow custom summary pages - new 'Mobile' summary
- Work around pools that advertise very low expire= time inappropriately as this
leads to many false positives for stale shares detected.
- Only show ztex board count if any exist.
- There is no need for work to be a union in struct workio_cmd
- fpgautils.c include a debug message for all unknown open errors
- Don't keep rolling work right up to the expire= cut off. Use 2/3 of the time
between the scantime and the expiry as cutoff for reusing work.
- Log a specific error when serial opens fail due to lack of user permissions
- Increase GPU timing resolution to microsecond and add sanity check to ensure
times are positive.
- Opencl code may start executing before the clfinish order is given to it so
get the start timing used for dynamic intensity from before the kernel is
queued.
- fpgautils.c - set BAUD rate according to termio spec
- fpgautils.c - linux ordering back to the correct way
- miner.php remove unneeded '.'s
- miner.php add auto refresh options
- miner.php add 'restart' next to 'quit'
- miner.php make fontname/size configurable with myminer.php
- Make the pools array a dynamically allocated array to allow unlimited pools to
be added.
- Make the devices array a dynamically allocated array of pointers to allow
unlimited devices.
- Dynamic intensity for GPUs should be calculated on a per device basis. Clean
up the code to only calculate it if required as well.
- Bugfix: Provide alternative to JSON_ENCODE_ANY for Jansson 1.x
- Use a queueing bool set under control_lock to prevent multiple calls to
queue_request racing.
- Use the work clone flag to determine if we should subtract it from the total
queued variable and provide a subtract queued function to prevent looping over
locked code.
- Don't decrement staged extras count from longpoll work.
- Count longpoll's contribution to the queue.
- Increase queued count before pushing message.
- Test we have enough work queued for pools with and without rolltime
capability.
- As work is sorted by age, we can discard the oldest work at regular intervals
to keep only 1 of the newest work items per mining thread.
- Roll work again after duplicating it to prevent duplicates on return to the
clone function.
- Abstract out work cloning and clone $mining_threads copies whenever a rollable
work item is found and return a clone instead.
- api.c display Pool Av in json
- Take into account average getwork delay as a marker of pool communications
when considering work stale.
- Work out a rolling average getwork delay stored in pool_stats.
- Getwork delay in stats should include retries for each getwork call.
- Walk through the thread list instead of searching for them when disabling
threads for dynamic mode.
- Extend nrolltime to support the expiry= parameter. Do this by turning the
rolltime bool into an integer set to the expiry time. If the pool supports
rolltime but not expiry= then set the expiry time to the standard scantime.
- When disabling fanspeed monitoring on adl failure, remove any twin GPU
association. This could have been leading to hangs on machines with dual GPU
cards when ADL failed.
- modminer: Don't delay 2nd+ FPGAs during work restart
- Disable OpenCL code when not available.
- Fix openwrt crashing on regeneratehash() by making check_solve a noop.
- FPGA - allow device detect override without an open failure
- Fix sign warning.
- Bugfix: icarus: properly store/restore info and work end times across longpoll
restarts
- Enable modminer for release builds


BFGMiner Version 2.4.3 - June 14, 2012

- Change device API "name" to reflect driver name abbreviation instead of device type name
- miner.php allow a separate user settings file
- modminer: Implement extended device stats to expose each Board to the RPC API
- Bugfix: Use new cgpu->thr for longpoll waking
- bitforce: Remove 4.5s delay before polling starts, since MiniRig finishes sooner
- FPGA - allow device detect override without an open failure
- Bugfix: Missing printf value in merge from cgminer
- Ensure C compiler is in C99 mode
- Add CPU core count detection for BSD/Mac
- Set CPU mining idle priority on Windows
- can_roll and should_roll should have no bearing on the cycle period within the
miner_thread so remove it.
- Check for strategy being changed to load balance when enabling LPs.
- Check that all threads on the device that called get_work are waiting on
getwork before considering the pool lagging.
- Iterate over each thread belonging to each device in the hashmeter instead of
searching for them now that they're a list.
- When using rotate pool strategy, ensure we only select from alive enabled
pools.
- Start longpoll from every pool when load balance strategy is in use.
- Add mandatory and block fields to the work struct. Flag any shares that are
detected as blocks as mandatory to submit, along with longpoll work from a
previously rejecting pool.
- Consider the fan optimal if fanspeed is dropping but within the optimal speed
window.
- Fix typo in some API messages (succeess/success)
- api.c MMQ stat bugs
- Bugfix: Fix warnings when built without libudev support
- Bugfix: slay a variety of warnings
- Bugfix: modminer: Fix unsigned/signed comparison and similar warnings
- API add ModMinerQuad support
- Bugfix: Honour forceauto parameter in serial_detect functions
- modminer: Temperature sensor improvements
- modminer: Make log messages more consistent in format
- Only adjust GPU speed up if the fanspeed is within the normal fanrange and
hasn't been turned to maximum speed under overheat conditions.
- ModMiner use valid .name
- New driver: BTCFPGA ModMiner
- Abstract generally useful FPGA code into fpgautils.c
- API add stats for pool getworks
- miner.php option to hide specific fields from the display
- miner.php add version numbers to the summary page
- Update debian configs to v2.4.2
- Add API and FPGA READMEs into Makefile to be included in source distribution.
- Icarus - fix unit64_t printf warnings


BFGMiner Version 2.4.2 - June 2, 2012

- Use epoll to immediately interrupt Icarus with new work on longpolls (Linux)
- API.class compiled with Java SE 6.0_03 - works with Win7x64
- miner.php highlight devs too slow finding shares (possibly failing)
- API update version to V1.11 and document changes
- API save default config file if none specified
- api.c save success incorrectly returns error
- api.c replace BUFSIZ (linux/windows have different values)
- Move RPC API content out of README to API-README
- Open a longpoll connection if a pool is in the REJECTING state as it's the
only way to re-enable it automatically.
- Use only one longpoll as much as possible by using a pthread conditional
broadcast that each longpoll thread waits on and checks if it's the current pool
before
- If shares are known stale, don't use them to decide to disable a pool for
sequential rejects.
- Restarting cgminer from within after ADL has been corrupted only leads to a
crash. Display a warning only and disable fanspeed monitoring.
- Icarus: fix abort calculation/allow user specified abort
- Icarus: make --icarus-timing hidden and document it in FPGA-README
- Icarus: high accuracy timing and other bitstream speed support
- add-MIPSEB-to-icarus-for-BIG_ENDIAN
- work_decode only needs swab32 on midstate under BIG ENDIAN
- add compile command to api-example.c
- save config bugfix: writing an extra ',' when no gpus
- Add dpkg-source commits


BFGMiner Version 2.4.1 - May 6, 2012

- Icarus: Calibrate hashrate yet even more accurately
- In the unlikely event of finding a block, display the block solved count with
the pool it came from for auditing.
- Display the device summary on exit even if a device has been disabled.
- Use correct pool enabled enums in api.c.
- Import Debian packaging configs
- Ensure we test for a pool recovering from idle so long as it's not set to
disabled.
- Fix pool number display.
- Give BFGMiner -T message only if curses is in use.
- Reinit_adl is no longer used.
- API 'stats' allow devices to add their own stats also for testing/debug
- API add getwork stats to BFGMiner - accesable from API 'stats'
- Don't initialise variables to zero when in global scope since they're already
initialised.
- Get rid of unitialised variable warning when it's false.
- Move a pool to POOL_REJECTING to be disabled only after 3 minutes of
continuous rejected shares.
- Some tweaks to reporting and logging.
- API support new pool status
- Add a temporarily disabled state for enabled pools called POOL_REJECTING and
use the work from each longpoll to help determine when a rejecting pool has
started working again. Switch pools based on the multipool strategy once a pool
is re-enabled.
- Removing extra debug
- Fix the benchmark feature by bypassing the new networking code.
- Reset sequential reject counter after a pool is disabled for when it is
re-enabled.
- ztex updateFreq was always reporting on fpga 0
- Trying harder to get 1.15y working
- Specifying threads on multi fpga boards extra cgpu
- Missing the add cgpu per extra fpga on 1.15y boards
- API add last share time to each pool
- Don't try to reap curls if benchmarking is enabled.


BFGMiner Version 2.4.0 - May 3, 2012

- Only show longpoll warning once when it has failed.
- Convert hashes to an unsigned long long as well.
- Detect pools that have issues represented by endless rejected shares and
disable them, with a parameter to optionally disable this feature.
- Bugfix: Use a 64-bit type for hashes_done (miner_thread) since it can overflow
32-bit on some FPGAs
- Implement an older header fix for a label existing before the pthread_cleanup
macro.
- Limit the number of curls we recruit on communication failures and with
delaynet enabled to 5 by maintaining a per-pool curl count, and using a pthread
conditional that wakes up when one is returned to the ring buffer.
- Generalise add_pool() functions since they're repeated in add_pool_details.
- Bugfix: Return failure, rather than quit, if BFwrite fails
- Disable failing devices such that the user can attempt to re-enable them
- Bugfix: thread_shutdown shouldn't try to free the device, since it's needed
afterward
- API bool's and 1TBS fixes
- Icarus - minimise code delays and name timer variables
- api.c V1.9 add 'restart' + redesign 'quit' so thread exits cleanly
- api.c bug - remove extra ']'s in notify command
- Increase pool watch interval to 30 seconds.
- Reap curls that are unused for over a minute. This allows connections to be
closed, thereby allowing the number of curl handles to always be the minimum
necessary to not delay networking.
- Use the ringbuffer of curls from the same pool for submit as well as getwork
threads. Since the curl handles were already connected to the same pool and are
immediately available, share submission will not be delayed by getworks.
- Implement a scaleable networking framework designed to cope with any sized
network requirements, yet minimise the number of connections being reopened. Do
this by create a ring buffer linked list of curl handles to be used by getwork,
recruiting extra handles when none is immediately available.
- There is no need for the submit and getwork curls to be tied to the pool
struct.
- Do not recruit extra connection threads if there have been connection errors
to the pool in question.
- We should not retry submitting shares indefinitely or we may end up with a
huge backlog during network outages, so discard stale shares if we failed to
submit them and they've become stale in the interim.


BFGMiner Version 2.3.6 - April 29, 2012

- Shorten stale share messages slightly.
- Protect the freeing of current_hash under mutex_lock to prevent racing on it
when set_curblock is hit concurrently.
- Change default behaviour to submitting stale, removing the --submit-stale
option and adding a --no-submit-stale option.
- Make sure to start the getwork and submit threads when a pool is added on the
fly. This fixes a crash when a pool is added to running BFGMiner and then
switched to.
- Faster hardware can easily outstrip the speed we can get work and submit
shares when using only one connection per pool.
- Test the queued list to see if any get/submits are already queued and if they
are, start recruiting extra connections by generating new threads.
- This allows us to reuse network connections at low loads but recuit new open
connections as they're needed, so that BFGMiner can scale to hardware of any
size.


BFGMiner Version 2.3.5 - April 28, 2012

- Restarting BFGMiner leads to a socket that can't be bound for 60 seconds, so
increase the interval that API binding waits to 30 seconds to minimise the
number of times it will retry, spamming the logs.
- Give a longpoll message for any longpoll that detects a block change, primary
or backup, and also display which pool it was.
- Decrease utility display to one decimal place.
- Small cosmetic output alignment.
- Add pool number to stale share message.
- Add space to log output now that there is more screen real estate available.
- Indentation clean up.
- Remove thread id display from rejected shares as well.
- Merge pull request #185 from Diapolo/diakgcn
- add goffset support for diakgcn with -v 1 and update kernel version
- Set have_longpoll to true when there is at least one pool with longpoll.
- Don't display the thread ID since it adds no useful information over the
device number.
- Don't display the first 8 bytes of a share since they will always be zero at
>= 1 difficulty.
- work->longpoll is reset across test_work_current so we need to recheck what
pool it belongs to.
- Use longpolls from backup pools with failover-only enabled just to check for
block changes, but don't use them as work.
- Start longpoll only after we have tried to extract the longpoll URL.
- Check for submitold flag on resubmit of shares, and give different message for
stale shares on retry.
- Check for submitold before submitstale.
- Don't force fresh curl connections on anything but longpoll threads.
- Create one longpoll thread per pool, using backup pools for those pools that
don't have longpoll.
- Use the work created from the longpoll return only if we don't have
failover-enabled, and only flag the work as a longpoll if it is the current
pool.
- This will work around the problem of trying to restart the single longpoll
thread on pool changes that was leading to race conditions.
- It will also have less work restarts from the multiple longpolls received from
different pools.
- Remove the invalid entries from the example configuration file.
- Add support for latest ATI SDK on windows.
- Export missing function from libztex.
- miner.php change socktimeoutsec = 10 (it only waits once)
- Bugfix: Make initial_args a const char** to satisfy exec argument type warning
(on Windows only)
- miner.php add a timeout so you don't sit and wait ... forever
- Create discrete persistent submit and get work threads per pool, thus allowing
all submitworks belonging to the same pool to reuse the same curl handle, and
all getworks to reuse their own handle.
- Use separate handles for submission to not make getwork potentially delay
share submission which is time critical.
- This will allow much more reusing of persistent connections instead of opening
new ones which can flood routers.
- This mandated a rework of the extra longpoll support (for when pools are
switched) and this is managed by restarting longpoll cleanly and waiting for a
thread join.
- miner.php only show the current date header once
- miner.php also add current time like single rig page
- miner.php display rig 'when' table at top of the multi-rig summary page
- README - add some Ztex details
- api.c include zTex in the FPGA support list
- api.c ensure 'devs' shows PGA's when only PGA code is compiled
- miner.c sharelog code consistency and compile warning fix
- README correct API version number
- README spelling error
- api.c combine all pairs of sprintfs()
- api.c uncomment and use BLANK (and COMMA)
- Code style cleanup
- Annotating frequency changes with the changed from value
- README clarification of 'notify' command
- README update for API RPC 'devdetails'
- api.c 'devdetails' list static details of devices
- Using less heap space as my TP-Link seems to not handle this much


BFGMiner Version 2.3.4 - April 26, 2012

- New maintainership of code with modular FPGA/GPU focus, under BFGMiner name
- Complete working support for cross-compiling Windows builds on Linux.
- Fix usage of low --scan-time settings so it doesn't busy-loop
- JSON API: Add new 'devdetail' command to get fixed device information
- JSON API: Implement driver abstraction for extra device status
- Icarus: Use epoll to wait for serial port input properly, when available
- Icarus: Workaround buggy USB-UART that causes Icarus to stop mining rarely
- Icarus: Estimate mining hashrate correctly, calibrated from real-world data
- Icarus: Parallelize work setup with Icarus hash search improving performance
- Icarus: More reliable detection and runtime
- OpenCL: Move GPU-specific data fetching from JSON API to OpenCL driver
- OpenCL: Dynamically load OpenCL library, to be more vendor-independent and
allow use without actually having OpenCL (i.e. FPGA-only rigs).


CGMiner Version 2.3.4 - April 25, 2012

- Extensively document the cause of GPU device issues and the use of --gpu-map.
- Support for share logging
- Detect poorly performing combination of SDK and phatk kernel and add verbose
warning at startup.
- Icarus update to new add_cgpu()
- Icarus driver working with Linux and Windows
- api.c fix unused variable compile warning
- Display all OpenCL devices when -n is called as well to allow debugging of
differential mapping of OpenCL to ADL.
- Add a --gpu-map option which will allow arbitrarily mapping ADL devices to
OpenCL devices for instances where association by enumeration alone fails.
- Increase upper limit on number of extra items to queue as some FPGA code can't
yet reliably keep many devices busy.
- Display configuration file information when -c option is passed and only when
file exists on loading default config file.
- Display configuration file loaded, if any, and debug output if configuration
file parsing failed.
- Add missing ztex header to Makefile for distribution.
- Document long-form COM port device names on Windows, required to specify
serial ports above 9
- Include ztex bitstreams firmware in distribution and install if configured in.
- Style police on driver-ztex.c
- work_restart should only be changed by cgminer.c now
- Shut down the api cleanly when the api thread is cancelled. This should allow
the api socket to be closed successfully to next be reopened with app_restart.
- Make a union for cgpu device handles, and rename "device" to "device_ztex"
since it's Ztex-specific
- Initialise name variable.
- Remove unnecessary check for variable that always has memory allocated.
- Bugfix: Missing "break" no-op in default case
- Make the status window and log window as large as can fit on startup,
rechecking to see if it can be enlarged after the fact. This allows any number
of devices to be displayed provided the window is made long enough without
corrupting the output.
- Style police on libztex.c.
- API add removepool like the screen interface
- api.c escape required characters in return strings + pools returns the
username
- Set lp_path to NULL after free for consistency.
- Removing dmalloc import left behind by mistake
- Fixing leak in resp_hdr_cb
- miner.php warning highlight GPU stats if they are zero (e.g. ADL not enabled)
- miner.php highlight any device that isn't 'Enabled'
- miner.php highlight any Status that isn't 'Alive'
- miner.php optionally support multiple rigs
- Initial Ztex support 1.15x board.


CGMiner Version 2.3.3 - April 15, 2012

- Don't even display that cpumining is disabled on ./configure to discourage
people from enabling it.
- Do a complete cgminer restart if the ATI Display Library fails, as it does on
windows after running for some time, when fanspeed reporting fails.
- Cache the initial arguments passed to cgminer and implement an attempted
restart option from the settings menu.
- Disable per-device status lines when there are more than 8 devices since
screen output will be corrupted, enumerating them to the log output instead at
startup.
- Reuse Vals[] array more than W[] till they're re-initialised on the second
sha256 cycle in poclbm kernel.
- Minor variable alignment in poclbm kernel.
- Make sure to disable devices with any status not being DEV_ENABLED to ensure
that thermal cutoff code works as it was setting the status to DEV_RECOVER.
- Re-initialising ADL simply made the driver fail since it is corruption over
time within the windows driver that's responsible. Revert "Attempt to
re-initialise ADL should a device that previously reported fanspeed stops
reporting it."
- Microoptimise poclbm kernel by ordering Val variables according to usage
frequency.


CGMiner Version 2.3.2 - March 31, 2012

- Damping small changes in hashrate so dramatically has the tendency to always
make the hashrate underread so go back to gentle damping instead.
- Revert the crossover of variables from Vals to W in poclbm kernel now that
Vals are the first declared variables so they're used more frequently.
- Vals variables appearing first in the array in poclbm is faster.
- Change the preferred vector width to 1 for Tahiti only, not all poclbm
kernels.
- Use a time constant 0.63 for when large changes in hashrate are detected to
damp change in case the large change is an aliasing artefact instead of a real
chang
- Only increment stale counter if the detected stales are discarded.
- Attempt to re-initialise ADL should a device that previously reported fanspeed
stops reporting it.
- Move the ADL setup and clearing to separate functions and provide a reinit_adl
function to be used when adl fails while running.
- Use slightly more damping on the decay time function in the never-ending quest
to smooth off the hashmeter.
- Set the starting fanspeed to a safe and fairly neutral 50% when autofan is
enabled.
- Provide locking around updates of cgpu hashrates as well to prevent multiple
threads accessing data fields on the same device.
- Display the beginning of the new block in verbose mode in the logs.
- Reinstate old diablo kernel variable ordering from 120222, adding only goffset
and vector size hint. The massive variable ordering change only helped one SDK
on
- Change the version number on the correct kernels.
- api.c devicecode/osinfo incorrectly swapped for json
- Add extensive instructions on how to make a native windows build.
- Update version numbers of poclbm and diablo kernels as their APIs have also
changed.
- Use global offset parameter to diablo and poclbm kernel ONLY for 1 vector
kernels.
- Use poclbm preferentially on Tahiti now regardless of SDK.
- Remove unused constant passed to poclbm.
- Clean up use of macros in poclbm and use bitselect everywhere possible.
- Add vector type hint to diablo kernel.
- Add worksize and vector attribute hints to the poclbm kernel.
- Spaces for non-aligned variables in poclbm.
- More tidying of poclbm.
- Swap Vals and W variables where they can overlap in poclbm.
- More tidying of poclbm.
- Tidy up first half of poclbm.
- Clean up use of any() by diablo and poclbm kernels.
- Minor variable symmetry changes in poclbm.
- Put additions on separate lines for consistency in poclbm.
- Consolidate last use of W11 into Vals4 in poclbm.
- Change email due to SPAM
- api.c miner.php add a '*' to the front of all notify counters - simplifies
future support of new counters
- miner.php add display 'notify' command
- Small change to help arch's without processor affinity
- Fix bitforce compile error
- api.c notify should report disabled devices also - of course
- API returns the simple device history with the 'notify' command
- code changes for supporting a simple device history
- api.c Report an OS string in config to help with device issues
- api.c fix Log Interval - integer in JSON
- api.c config 'Device Code' to show list of compiled devices + README
- api.c increase buffer size close to current code allowable limit
- removed 8-component vector support from kernel, as this is not supported in
CGMINER anyway
- forgot to update kernel modification date, fixed ;)
- reordered an addition in the kernel, which results in less instructions used
in the GPU ISA code for GCN
- miner.php: option for readonly or check privileged access
- Ignore reduntant-with-build options --disable-gpu, --no-adl, and --no-restart
- miner.php: ereg_replace is DEPRECATED so use preg_replace instead
- Make curses TUI support optional at compile-time.
- Bugfix: AC_ARG_WITH provides withval instead of enableval
- miner.php split devs output for different devices
- api.c: correct error messages
- icarus.c modify (regular) timeout warning to only be debug
- icarus.c set the windows TODO timeout
- Allow specifying a specific driver for --scan-serial
- optimized nonce-check and output code for -v 2 and -v 4
- Bugfix: Check for libudev header (not just library) in configure, and document
optional dependency
- Add API support for Icarus and Bitforce
- Next API version is 1.4 (1.3 is current)
- README/api.c add "When" the request was processed to STATUS
- Bugfix: ZLX to read BitFORCE temp, not ZKX -.-
- Use libudev to autodetect BitFORCE GPUs, if available
- Use the return value of fan_autotune to set fan_optimal instead of passing it
as a pointer.
- Pass the lasttemp from the device we're using to adjust fanspeed in twin
devices.
- fix the name to 3 chars, fix the multi-icarus support
- Bugfix: "-S auto" is the default if no -S is specified, and there is no such
delay in using it
- README add information missing from --scan-serial
- Update README RPC API Version comment
- Bugfix: Allow enabling CPU even without OpenCL support
- Change failed-to-mine number of requested shares messge to avoid segfault on
recursive calling of quit().
- Get rid of extra char which is just truncated in poclbm kernel.
- only small code formating changes
- removed vec_step() as this could lead to errors on older SDKs
- unified code for generating nonce in kernel and moved addition of base to the
end -> faster

CGMiner Version 2.3.1 - February 24, 2012

- Revert input and output code on diakgcn and phatk kernels to old style which
worked better for older hardware and SDKs.
- Add a vector*worksize parameter passed to those kernels to avoid one op.
- Increase the speed of hashrate adaptation.
- Only send out extra longpoll requests if we want longpolls.
- API implement addpool command
- API return the untouched Total MH also (API now version 1.3)
- Add enable/disablepool to miner.php example and reduce font size 1pt


CGMiner Version 2.3.0 - February 23, 2012

- Consider extra longpoll work items as staged_extra so as to make sure we queue
more work if queueing regular work items as longpolls.
- Use diablo kernel on all future SDKs for Tahiti and set preferred vector width
to 1 on poclbm kernel only.
- Explicitly type the constants in diakgcn kernel as uint, to be in line with
poclbm kernel.
- Reset all hash counters at the same time as resetting start times to get
accurate hashrates on exiting which is mandatory for benchmarking.
- Report thread out before it starts to avoid being flagged as sick when waiting
for the first work item.
- Don't disable and re-enable devices as they may recover and in the meantime
have their status set to OFF.
- API new commands enablepool and disablepool (version already incremented)
- Tolerate new-format temperature readings for bitforce
- Modify cgminer.c pool control to allow API to call it
- Bugfix: Fix BitFORCE driver memory leak in debug logging
- Extra byte was being unused in poclbm leading to failure on some platforms.
- Explicitly type the constants in poclbm kernel as uint.
- Don't save 'include' when saving the configuration
- Allow configuration file to include another recursively
- Use the SDK and hardware information to choose good performing default
kernels.
- Move phatk kernel to offset vector based nonce bases as well.
- Add a --benchmark feature which works on a fake item indefinitely to compare
device performance without any server or networking influence.
- Allow writing of multiple worksizes to the configuration file.
- Allow writing of multiple vector sizes to the configuration file.
- Allow writing of multiple kernels to the configuration file.
- Allow multiple different kernels to be chosen per device.
- Allow the worksize to be set per-device.
- Allow different vectors to be set per device.
- If we're well below the target temperature, increase gpu engine speed back to
maximum in case we have gotten lost between profiles during an idle period.
- We should be setting the value of fan_optimal, not its address.
- As all kernels will be new versions it's an opportunity to change the .bin
format and make it simpler. Specifying bitalign is redundant and long can be l.
- Use any() in kernel output code.
- Put the nonce for each vector offset in advance, avoiding one extra addition
in the kernel.
- Reset times after all mining threads are started to make estimating hashrates
easier at startup.
- Bugfix: allow no-exec (NX) stack
- Fix minor warning.
- fix the bitforce.c code style follow 1TBS
- fix icarus.c compile warning
- small changes to speedup no vec for AMD 898.1 OCL runtime
- Update licensing to GPL V3.
- Reset the longpoll flag after it's been used once to prevent it restarting
work again.
- Begin import of DiabloMiner kernel.
- Modify API debug messages to say API instead of DBG
- When API shuts down cgminer don't kill itself
- Don't make rolled work from the longpoll be seen as other longpoll work items.
- API add 'privileged' command so can verify access level
- Set the lp_sent variable under lock since there will almost always be a race
on setting this variable, potentially leading to multiple LPs being sent out.
- API restrict access to all non display commands by default
- Update API version to 1.2 for new 'Log Interval'
- API add --log Interval to 'config' reply
- --api-allow special case 0/0 means all


CGMiner Version 2.2.7 - February 20, 2012

- Send out extra longpolls when we have switched pools and the longpoll thread
is still bound to the old one. This is particularly useful with p2pool where
longpolls do not correlate with main bitcoin block change and would have led to
high reject rates on failover.
- Store whether a work item is the result of a longpoll or not in struct work
and use it to help determine block changes directly from the work longpoll bool.
- Keep track of when a longpoll has been sent for a pool and if the current pool
is requesting work but has not sent a longpoll request, convert one of the work
items to a longpoll.
- Store the longpoll url in the pool struct and update it from the pool_active
test in case it changes. This is to allow further changes to longpoll management
on switching pools.
- Re-check for a longpoll supporting pool every 30 seconds if none is found
initially.
- Report threads as busy waiting on getwork on startup to avoid them being
flagged sick on startup during slow networking.
- Allow devices that are disabled due to overheating to be flagged as recovering
instead of disabling them and re-enable them if they're below ideal temperatures
- Tahiti prefers worksize 64 with poclbm.
- No need to expressly retain the opencl program now that the zero binary issue
is fixed. This actually fixes cgminer to work with the latest SDK included with
the ATI catalyst driver 12.2.
- Show error code on any opencl failure status.
- Add detection for version 898.1 SDK as well but only give SDK 2.6 warning once
on startup instead of with each device initialisation.
- Always use a fresh connection for longpoll as prolonged persistent connections
can fail for many reasons.
- Keep track of intended engine clock speed and only adjust up if it's higher
than the last intended speed. This avoids setting the clock speed to one
relative to a lower profile one by mistake.
- Use gpu-memdiff on startup if an engine clockspeed is set and a memdiff value
is set.
- Revert "Adjust engine speed up according to performance level engine setting,
not the current engine speed." - ineffectual.
- Freeze the queues on all threads that are sent the pause message to prevent
them trying to start up again with saved pings in their queues.
- Updates to diakgcn kernel/
- Consolidate all screen updates to the watchdog thread and touch both windows
before refresh.
- Curses will be disabled in clean_up so don't do it early in kill_work, and
disable_adl so that GPU settings may be restored to normal in case shutting down
curses leads to instability on windows.
- Stop the mining threads before trying to kill them.
- Plain refresh() does not give reliably screen updates so get rid of all uses
of it.
- First release with working diakgcn kernel.

CGMiner Version 2.2.6 - February 16, 2012

- Provide warning on each startup about sdk 2.6
- Fix unused warnings on win32.
- bitforce: Simplify BFopen WIN32 ifdef/else
- Fix initialization warning with jansson 1.3
- bitforce: Cleanup extraneous TODO that isn't needed
- Move tcsetattr (and new tcflush) into *nix BFopen to simplify things a bit
- Add message explaining 2nd thread disabling for dynamic mode and how to tune
it.
- Move logwindow down once number of devices is known.
- Automatically choose phatk kernel for bitalign non-gcn ATI cards, and then
only select poclbm if SDK2.6 is detected.
- Allow the refresh interval to be adjusted in dynamic intensity with a
--gpu-dyninterval parameter.
- Make curses display visible right from the beginning and fix the window sizes
so the initial messages don't get lost once the status window is drawn.
- The amount of work scanned can fluctuate when intensity changes and since we
do this one cycle behind, we increment the work more than enough to prevent
repeati
- bitforce: Set a 30 second timeout for serial port on Windows, since the
default is undefined
- Use PreVal4addT1 instead of PreVal4 in poclbm kernel.
- Import PreVal4 and PreVal0 into poclbm kernel.
- Import more prepared constants into poclbm kernel.
- Keep variables in one array but use Vals[] name for consistency with other
kernel designs.
- Replace constants that are mandatorily added in poclbm kernel with one value.
- Remove addition of final constant before testing for result in poclbm kernel.
- Hand optimise variable addition order.
- Hand optimise first variable declaration order in poclbm kernel.
- Radical reordering machine based first pass to change variables as late as
possible, bringing their usage close together.
- fix strcpy NULL pointer if env HOME unset.
- bitforce: Disable automatic scanning when at least one device is specified
manually
- Unroll all poclbm additions to enable further optimisations.


CGMiner Version 2.2.5 - February 13, 2012

- Make output buffer write only as per Diapolo's suggestion.
- Constify nonce in poclbm.
- Use local and group id on poclbm kernel as well.
- Microoptimise phatk kernel on return code.
- Adjust engine speed up according to performance level engine setting, not the
current engine speed.
- Try to load a binary if we've defaulted to the poclbm kernel on SDK2.6
- Use the poclbm kernel on SDK2.6 with bitalign devices only if there is no
binary available.
- Further generic microoptimisations to poclbm kernel.
- The longstanding generation of a zero sized binary appears to be due to the
OpenCL library putting the binary in a RANDOM SLOT amongst 4 possible binary
locations. Iterate over each of them after building from source till the real
binary is found and use that.
- Fix harmless warnings with -Wsign-compare to allow cgminer to build with -W.
- Fix missing field initialisers warnings.
- Put win32 equivalents of nanosleep and sleep into compat.h fixing sleep() for
adl.c.
- Restore compatibility with Jansson 1.3 and 2.0 (api.c required 2.1)
- Modularized logging, support for priority based logging
- Move CPU chipset specific optimization into device-cpu


CGMiner Version 2.2.4 - February 11, 2012

- Fix double definition of A0 B0 to zeroA zeroB.
- Retain cl program after successfully loading a binary image. May decrease
failures to build kernels at startup.
- Variable unused after this so remove setting it.
- BFI INT patching is not necessarily true on binary loading of files and not
true on ATI SDK2.6+. Report bitalign instead.
- Various string fixes for reject reason.
- Generalize --temp-cutoff and implement support for reading temperature from
BitFORCE FPGAs
- Change message from recovered to alive since it is used on startup as well as
when a pool has recovered.
- Start mining as soon as any pool is found active and rely on the watchpool
thread to bring up other pools.
- Delayed responses from testing pools that are down can hold up the watchdog
thread from getting to its device testing code, leading to false detection of
the GPU not checking in, and can substantially delay auto gpu/auto fan
management leading to overheating. Move pool watching to its own thread.
- Bugfix: BitFORCE index needs to be static to count correctly
- Space out retrieval of extra work according to the number of mining threads.
- Make shutdown more robust. Enable the input thread only after the other
threads exist. Don't kill off the workio thread and use it to exit main() only
if there is an unexpected problem. Use kill_work() for all anticipated shutdowns
where possible. Remove unused thread entry.
- Change poclbm version number.
- One array is faster than 2 separate arrays so change to that in poclbm kernel.
- Microoptimisations to poclbm kernel which increase throughput slightly.
- Import diablominer kernel. Currently disabled as not working.
- Import diapolo kernel. Currently disabled as not working.
- Conflicting entries of cl_kernel may have been causing problems, and
automatically chosen kernel type was not being passed on. Rename the enum to
cl_kernels and store the chosen kernel in each clState.
- Set cl_amd_media_ops with the BITALIGN flag and allow non-bitselect devices to
build.
- ALlow much longer filenames for kernels to load properly.
- Allow different kernels to be used by different devices and fix the logic fail
of overcorrecting on last commit with !strstr.
- Fix kernel selection process and build error.
- queue_phatk_kernel now uses CL_SET_VARG() for base-nonce(s), too
- added OpenCL >= 1.1 detection code, in preparation of OpenCL 1.1 global offset
parameter support
- Use K array explicitly to make it clear what is being added.
- Work items have a tendency to expire at exactly the same time and we don't
queue extra items when there are plenty in the queue, regardless of age. Allow
extra work items to be queued if adequate time has passed since we last
requested work even if over the limit.
- Discard work when failover-only is enabled and the work has come from a
different pool.
- Missing include to build on newer mingw32.
- Move from the thread safe localtime_r to regular localtime which is the only
one supported on newer pthread libraries on mingw32 to make it compile with the
newer ming. Thread safety is of no importance where localtime is used in this
code.
- Define in_addr_t in windows if required
- sys/wait.h not required in windows
- Allow API to restrict access by IP address
- Add pool switching to example miner.php
- Display X-Reject-Reason, when provided
- Remove the test for whether the device is on the highest profil level before
raising the GPU speed as it is ineffectual and may prevent raising the GPU
speed.
- Remove unnecessary check for opt_debug one every invocation of applog at
LOG_DEBUG level and place the check in applog().


CGMiner Version 2.2.3 - February 6, 2012

- Revert "Rewrite the convoluted get_work() function to be much simpler and roll
work as much as possible with each new work item." This seems to cause a race on
work in free_work(). Presumably other threads are still accessing the structure.


CGMiner Version 2.2.2 - February 6, 2012

- Provide support for the submitold extension on a per-pool basis based on the
value being detected in a longpoll.
- Don't send a ping to a dynamic device if it's not enabled as that will just
enable it for one pass and then disable it again.
- Rewrite the convoluted get_work() function to be much simpler and roll work as
much as possible with each new work item.
- Roll as much work as possible from the work returned from a longpoll.
- Rolling work on each loop through the mining thread serves no purpose.
- Allow to stage more than necessary work items if we're just rolling work.
- Replace divide_work with reuse_work function used twice.
- Give rolled work a new ID to make sure there is no confusion in the hashtable
lookups.
- Remove now-defunct hash_div variables.
- Remove unused get_dondata function.
- Silence ADL warnings.
- Silence unused parameter warnings.
- Stagger the restart of every next thread per device to keep devices busy ahead
of accessory threads per device.
- Deprecate the --donation feature. Needlessly complex, questionable usefulness,
depends on author's server and a central pool of some kind, and was not heavily
adopted.
- It's devices that report back now, not threads, update message.
- Continue auto-management of fan and engine speeds even if a device is disabled
for safety reasons.
- No need to check we're highest performance level when throttling GPU engine
speed.
- Abstract out tests for whether work has come from a block that has been seen
before and whether a string is from a previously seen block.
- Probe but don't set the timeout to 15 seconds as some networks take a long
time to timeout.
- Remove most compiler warnings from api.c
- Add last share's pool info in cgpu_info
- Allow the OpenCL platform ID to be chosen with --gpu-platform.
- Iterate over all platforms displaying their information and number of devices
when --ndevs is called.
- Deprecate main.c
- Some networks can take a long time to resolve so go back to 60 second timeouts
instead of 15.
- Only enable curses on failure if curses is desired.
- Fix warnings in bitforce.c
- Bugfix: Need to open BitForce tty for read-write
- Fix various build issues.
- Modularize code: main.c -> device-cpu + device-gpu
- Fix phatk kernel not working on non-bitalign capable devices (Nvidia, older
ATI).
- Update poclbm kernel for better performance on GCN and new SDKs with bitalign
support when not BFI INT patching. Update phatk kernel to work properly for non
BFI INT patched kernels, providing support for phatk to run on GCN and non-ATI
cards.
- Return last accepted share pool/time for devices
- Display accepted share pool/time for CPUs
- Bug intensity always shows GPU 0
- Update example web miner.php to use new API commands


CGMiner Version 2.2.1 - January 30, 2012

NOTE - The GPU Device reordering in 2.2.0 by default was considered a bad idea
so the original GPU ordering is used by default again unless reordering is
explicitly requested.

- Fix bitforce failing to build into cgminer.
- Add missing options to write config function.
- Add a --gpu-reorder option to only reorder devices according to PCI Bus ID
when requested.
- Fix for midstate support being broken on pools that supported no-midstate
work by ensuring numbers are 32 bits in sha2.c
- Set virtual GPUs to work when ADL is disabled or all mining will occur on GPU
0.
- Add information about paused threads in the menu status.
- Disable all but the first thread on GPUs in dynamic mode for better
interactivity.
- Set the latest network access time on share submission for --net-delay even if
we're not delaying that submission for further network access.
- Clear adl on exiting after probing values since it may attempt to overclock.
- As share submission is usually staggered, and delays can be costly, submit
shares without delay even when --net-delay is enabled.
- Display GPU number and device name when ADL is successfully enabled on it.
- Display GPU ordering remapping in verbose mode.
- Don't fail in the case the number of ADL and OpenCL devices do not match, and
do not attempt to reorder devices unless they match. Instead give a warning
about
- Display error codes should ADL not return ADL_OK in the more critical function
calls.
- Fix unused warning.
- Fix compile warnings in api.c
- Add extensive ADL based device info in debug mode.
- Make --ndevs display verbose opencl information as well to make debugging
version information easier.
- Display information about the opencl platform with verbose enabled.
- Explicitly check for nvidia in opencl platform strings as well.


CGMiner Version 2.2.0 - January 29, 2012

NOTE: GPU Device order will change with this release with ATI GPUs as cgminer
now can enumerate them according to their Bus ID which means the values should
now correlate with their physical position on the motherboard.

- Default to poclbm kernel on Tahiti (7970) since phatk does not work, even
though performance is sub-standard so that at least it will mine successfully by
defau
- Retain cl program after every possible place we might build the program.
- Update ADL SDK URL.
- Fix potential overflow.
- Map GPU devices to virtual devices in their true physical order based on
BusNumber.
- Change the warning that comes with failure to init cl on a device to be more
generic and accurate.
- Advertise longpoll support in X-Mining-Extensions
- Detect dual GPU cards by iterating through all GPUs, finding ones without
fanspeed and matching twins with fanspeed one bus ID apart.
- Do not attempt to build the program that becomes the kernel twice. This could
have been leading to failures on initialising cl.
- Some opencl compilers have issues with no spaces after -D in the compiler
options.
- Allow intensity up to 14.
- Use calloced stack memory for CompilerOptions to ensure sprintf writes to the
beginning of the char.
- Whitelist 79x0 cards to prefer no vectors as they perform better without.
- Adjust fan speed gently while in the optimal range when temperature is
drifting to minimise overshoot in either direction.
- Detect dual GPU cards via the indirect information of - 1st card has a fan
controller. 2nd card does not have a fan controller, cards share the same device
name
- Instead of using the BFI_INT patching hack on any device reporting
cl_amd_media_ops, create a whitelist of devices that need it. This should enable
GCN architec
- Fixed API compiling issue on OS X
- Add more explanation of JSON format and the 'save' command
- Return an error if using ADL API commands when it's not available
- Read off lpThermalControllerInfo from each ADL device.
- Add ADL_Overdrive5_ThermalDevices_Enum interface.
- Add API commands: config, switchpool, gpu settings, save
- Implement socks4 proxy support.
- Fix send() for JSON strings
- Introduce a --net-delay option which guarantees at least 250ms between any
networking requests to not overload slow routers.
- Generalise locking init code.
- Allow invalid values to be in the configuration file, just skipping over them
provided the rest of the file is valid JSON. This will allow older configurat
- Allow CPU mining explicitly enable only if other mining support is built in.
- BitForce FPGA support
- Configure out building and support of all CPU mining code unless
--enable-cpumining is enabled.
- Allow parsed values to be zero which will allow 0 values in the config file to
work.
- Advertise that we can make our own midstate, so the pool can skip generating
it for us
- Refactor the CPU scanhash_* functions to use a common API. Fixes bugs.
- Don't consider a pool lagging if a request has only just been filed. This
should decrease the false positives for "pool not providing work fast enough".
- Invalidating work after longpoll made hash_pop return no work giving a false
positive for dead pool. Rework hash_pop to retry while finds no staged work u
- Remove TCP_NODELAY from curl options as many small packets may be contributing
to network overload, when --net-delay is enabled.
- Refactor miner_thread to be common code for any kind of device
- Simplify submit_nonce loop and avoid potentially missing FOUND - 1 entry.
Reported by Luke-Jr.
- Micro-optimisation in sha256_sse2 code courtesy of Guido Ascioti
guido.ascioti@gmail.com
- Refactor to abstract device-specific code


CGMiner Version 2.1.2 - January 6, 2012

- If api-description is specified, save it when writing the config file
- Adjust utility width to be constant maximum as well.
- Add percent signs to reject ratio outputs
- Should the donation pool fail, don't make the fallover pool behave as though
the primary pool is lagging.
- Use an alternative pool should the donation getwork fail.


CGMiner Version 2.1.1 - January 1, 2012

- Include API examples in distribution tarball.
- Don't attempt to pthread_join when cancelling threads as they're already
detached and doing so can lead to a segfault.
- Give more generic message if slow pool at startup is the donation pool.
- Continue to attempt restarting GPU threads if they're flagged dead at 1 min.
intervals.
- Don't attempt to restart sick flagged GPUs while they're still registering
activity.
- Make curl use fresh connections whenever there is any communication issue
in case there are dead persistent connections preventing further comms from
working.
- Display pool in summary if only 1 pool.
- Adjust column width of A/R/HW to be the maximum of any device and align them.


CGMiner Version 2.1.0 - December 27, 2011

- Major infrastructure upgrade with RPC interface for controlling via sockets
encoded with/without JSON courtesy of Andrew Smith. Added documentation for
use of the API and sample code to use with it.
- Updated linux-usb-cgminer document.
- Rewrite of longpoll mechanism to choose the current pool wherever possible to
use for the longpoll, or any pool that supports longpoll if the current one
does not.
- Display information about longpoll when the chosen server has changed.
- Fix the bug where longpoll generated work may have been sent back to the
wrong pool, causing rejects.
- Fix a few race conditions on closing cgminer which caused some of the crashes
on exit.
- Only adjust gpu engine speed in autotune mode if the gpu is currently at the
performance level of that being adjusted.
- Various fixes for parsing/writing of configuration files.
- Do not add blank lines for threads of unused CPUs.
- Show which pool is unresponsive on startup.
- Only show GPU management menu item if GPUs are in use.
- Align most device columns in the curses display.


CGMiner Version 2.0.8 - November 11, 2011

- Make longpoll do a mandatory flushing of all work even if the block hasn't
changed, thus supporting longpoll initiated work change of any sort and merged
mining.
- Byteswap computed hash in hashtest so it can be correctly checked. This fixes
the very rare possibility that a block solve on solo mining was missed.
- Add x86_64 w64 mingw32 target
- Allow a fixed speed difference between memory and GPU clock speed with
--gpu-memdiff that will change memory speed when GPU speed is changed in
autotune mode.
- Don't load the default config if a config file is specified on the command
line.
- Don't build VIA on apple since -a auto bombs instead of gracefully ignoring
VIA failing.
- Build fix for dlopen/dlclose errors in glibc.


CGMiner Version 2.0.7 - October 17, 2011

- Support work without midstate or hash1, which are deprecated in bitcoind 0.5+
- Go to kernel build should we fail to clCreateProgramWithBinary instead of
failing on that device. This should fix the windows problems with devices not
initialising.
- Support new configuration file format courtesy of Chris Savery which can write
the config file from the menu and will load it on startup.
- Write unix configuration to .cgminer/cgminer.conf by default and prompt to
overwrite if given a filename from the menu that exists.


CGMiner Version 2.0.6 - October 9, 2011

- Must initialise the donorpool mutex or it fails on windows.
- Don't make donation work interfere with block change detection allowing
donation to work regardless of the block chain we're mining on.
- Expire shares as stale with a separate timeout from the scantime, defaulting
to 120 seconds.
- Retry pools after a delay of 15 seconds if none can be contacted on startup
unless a key is pressed.
- Don't try to build adl features without having adl.
- Properly check shares against target difficulty - This will no longer show
shares when solo mining at all unless they're considered to be a block solve.
- Add altivec 4 way (cpu mining) support courtesy of Gilles Risch.
- Try to use SSL if the server supports it.
- Display the total solved blocks on exit (LOL if you're lucky).
- Use ADL activity report to tell us if a sick GPU is still busy suggesting it
is hard hung and do not attempt to restart it.


CGMiner Version 2.0.5 - September 27, 2011

- Intensity can now be set to dynamic or static values per-device.
- New donation feature --donation sends a proportion of shares to author's
account of choice, but is disabled by default!
- The hash being displayed and block detection has been fixed.
- Devices not being mined on will not attempt to be ADL managed.
- Intensity is now displayed per GPU device.
- Make longpoll attempt to restart as often as opt_retries specifies.
- We weren't rolling work as often as we could.
- Correct some memory management issues.
- Build fixes.
- Don't mess with GPUs if we don't have them.


CGMiner Version 2.0.4 - September 23, 2011

- Confused Longpoll messages should be finally fixed with cgminer knowing for
sure who found the new block and possibly avoiding a rare crash.
- Display now shows the actual hash and will say BLOCK! if a block is deemed
solved.
- Extra spaces, which would double space lines on small terminals, have been
removed.
- Fan speed change is now damped if it is already heading in the correct
direction to minimise overshoot.
- Building without opencl libraries is fixed.
- GPUs are autoselected if there is only one when in the GPU management menu.
- GPU menu is refreshed instead of returning to status after a GPU change.


CGMiner Version 2.0.3 - September 17, 2011

- Various modes of failure to set fanspeeds and adl values have been addressed
and auto-fan should work now on most hardware, and possibly other values
which previously would not have worked.
- Fixed a crash that can occur on switching pools due to longpoll thread races.
- Use ATISTREAMSDKROOT if available at build time.
- Fanspeed management is returned to the driver default on exit instead of
whatever it was when cgminer was started.
- Logging of events deemed WARNING or ERR now will display even during
periods where menu input is being awaited on.


CGMiner Version 2.0.2 - September 11, 2011

- Exit cleanly if we abort before various threads are set up or if they no
longer exist.
- Fix a rare crash in HASH_DEL due to using different mutexes to protect the
data.
- Flag devices that have never started and don't allow enabling of devices
without restarting them.
- Only force the adapter speed to high if we've flagged this device as being
managed.
- Flag any devices with autofan or autogpu as being managed.
- Use a re-entrant value to store what fanspeed we're trying to set in case the
card doesn't support small changes.     Force it to a multiple of 10% if it
fails on trying to speed up the fan.
- Do not bother resetting values to old ones if changes to GPU parameters report
failure, instead returning a failure code only if the return value from get()
differs.
- Remove redundant check.
- Only display supported values from fanspeed on change settings.
- Missing bracket from output.
- Display fan percentage on devices that only support reporting percent and not
RPM.
- Properly substitute DLOPEN flags to build with ADL support when -ldl is needed
and not when opencl is not found.


CGMiner Version 2.0.1 - September 9, 2011

- Fix building on 32bit glibc with dlopen with -lpthread and -ldl
- ByteReverse is not used and the bswap opcode breaks big endian builds. Remove
it.
- Ignore whether the display is active or not since only display enabled devices
work this way, and we skip over repeat entries anwyay.
- Only reset values on exiting if we've ever modified them.
- Flag adl as active if any card is successfully activated.
- Add a thermal cutoff option as well and set it to 95 degrees by default.
- Change the fan speed by only 5% if it's over the target temperature but less
than the hysteresis value to minimise overshoot down in temperature.
- Add a --no-adl option to disable ADL monitoring and GPU settings.
- Only show longpoll received delayed message at verbose level.
- Allow temperatures greater than 100 degrees.
- We should be passing a float for the remainder of the vddc values.
- Implement accepting a range of engine speeds as well to allow a lower limit to
be specified on the command line.
- Allow per-device fan ranges to be set and use them in auto-fan mode.
- Display which GPU has overheated in warning message.
- Allow temperature targets to be set on a per-card basis on the command line.
- Display fan range in autofan status.
- Setting the hysteresis is unlikely to be useful on the fly and doesn't belong
in the per-gpu submenu.
- With many cards, the GPU summaries can be quite long so use a terse output
line when showing them all.
- Use a terser device status line to show fan RPM as well when available.
- Define max gpudevices in one macro.
- Allow adapterid 0 cards to enumerate as a device as they will be non-AMD
cards, and enable ADL on any AMD card.
- Do away with the increasingly confusing and irrelevant total queued and
efficiency measures per device.
- Only display values in the log if they're supported and standardise device log
line printing.


CGMiner Version 2.0.0 - September 6, 2011

Major feature upgrade - GPU monitoring, (over)clocking and fan control for ATI
GPUs.

New command line switches:
--auto-fan-     Automatically adjust all GPU fan speeds to maintain a target
temperature
--auto-gpu-     Automatically adjust all GPU engine clock speeds to maintain
a target temperature
--gpu-engine <arg>  Set the GPU engine (over)clock in Mhz - one value for all or
separate by commas for per card.
--gpu-fan <arg>     Set the GPU fan percentage - one value for all or separate
by commas for per card.
--gpu-memclock <arg> Set the GPU memory (over)clock in Mhz - one value for all
or separate by commas for per card.
--gpu-powertune <arg> Set the GPU powertune percentage - one value for all or
separate by commas for per card.
--gpu-vddc <arg>    Set the GPU voltage in Volts - one value for all or separate
by commas for per card.
--temp-hysteresis <arg> Set how much the temperature can fluctuate outside
limits when automanaging speeds (default: 3)
--temp-overheat <arg> Set the overheat temperature when automatically managing
fan and GPU speeds (default: 85)
--temp-target <arg> Set the target temperature when automatically managing fan
and GPU speeds (default: 75)

- Implement ATI ADL support for GPU parameter monitoring now and setting later
(temp, fan, clocks etc.).
- Check for the presence of the ADL header files in ADL_SDK.
- Import adl_functions.h from amd overdrive ctrl.
- Implement a setup function that tries to detect GPUs that support the ADL and
link in the parameters into the gpus struct.
- Put a summary of monitoring information from the GPU menu.
- Implement changing memory speed and voltage on the fly.
- Implement fan speed setting.
- Minor corrections to set fan speed by percentage.
- Make sure to read off the value in RPM only.
- Implement auto fanspeed adjustment to maintain a target temperature and
fanspeed below 85%, with an overheat check that will speed the fan up to 100%.
- Add an --auto-fan command line option to allow all GPUs to have autofan
enabled from startup.
- Add a gpu autotune option which adjusts GPU speed to maintain a target
temperature within the bounds of the default GPU speed and any overclocking set.
- Avoid a dereference if the longpoll thread doesn't exist.
- Clean up by setting performance profiles and fan settings to startup levels on
exit.
- Add a small amount of hysteresis before lowering clock speed.
- Allow target, overheat and hysteresis temperatures to be set from command
line.
- Combine all stats collating into one function to avoid repeating function
calls on each variable.
- Add gpu statistics to debugging output via the watchdog thread.
- Implement menus to change temperature limits.
- Implement setting the GPU engine clock speed of all devices or each device as
a comma separated value.
- Implement setting the GPU memory clock speed of all devices or each device as
a comma separated value.
- Implement setting the GPU voltage of all devices or each device as a comma
separated value.
- Implement setting the GPU fan speed of all devices or each device as a comma
separated value.
- Add support for monitoring powertune setting.
- Implement changing of powertune value from the GPU change settings menu.
- Get the value of powertune in get_stats.
- Implement setting the GPU powertune value of all devices or each device as a
comma separated value.
- Remove the safety checks in speed setting since confirmation is done first in
the menu, then show the new current values after a short pause.
- Force the speed to high on startup and restore it to whatever the setting was
on exit.
- Add temperature to standard output where possible and use more compact output.
- Move and print at the same time in curses to avoid random trampling display
errors.
- Update the status window only from the watchdog thread, do not rewrite the top
status messages and only refresh once all the status window is complete,
clearing the window each time to avoid corruption.
- Set a safe starting fan speed if we're automanaging the speeds.
- Provide locking around all adl calls to prevent races.
- Lower profile settings cannot be higher than higher profile ones so link any
drops in settings.
- Add new needed text files to distribution.
- Queue requests ignoring the number of staged clones since they get discarded
very easily leading to false positives for pool not providing work fast enough.
- Include libgen.h in opt.c to fix win32 compilation warnings.
- Fix compilation warning on win32.
- Add the directory name from the arguments cgminer was called from as well to
allow it running from a relative pathname.
- Add a --disable-adl option to configure and only enable it if opencl support
exists.
- Retry before returning a failure to get upstream work as a failure to avoid
false positives for pool dead.
- Retry also if the decoding of work fails.
- Use the presence of X-Roll-Ntime in the header as a bool for exists unless N
is found in the response.


CGMiner Version 1.6.2 - September 2, 2011

- Add --failover-only option to not leak work to backup pools when the primary
pool is lagging.
- Change recommendation to intensity 9 for dedicated miners.
- Fix the bouncing short term value by allowing it to change dynamically when
the latest value is very different from the rolling value, but damp the change
when it gets close.
- Use the curses_lock to protect the curses_active variable and test it under
lock.
- Go back to requesting work 2/3 of the way through the current scantime with
CPU mining as reports of mining threads running out of work have occurred with
only 5 seconds to retrieve work.
- Add start and stop time scheduling for regular time of day running or once off
start/stop options.
- Print summary on quit modes.
- Put some sanity checks on the times that can be input.
- Give a verbose message when no active pools are found and pause before
exiting.
- Add verbose message when a GPU fails to initialise, and disable the correct
GPU.
- Cryptopp asm32 was not correctly updated to the incremental nonce code so the
hash counter was bogus.
- Get rid of poorly executed curl check.
- If curl does not have sockopts, do not try to compile the
json_rpc_call_sockopt_cb function, making it possible to build against older
curl libraries.
- Most people expect /usr/local when an unspecified prefix is used so change to
that.
- Rename localgen occasions to getwork fail occasions since localgen is
unrelated now.


CGMiner Version 1.6.1 - August 29, 2011

- Copy cgminer path, not cat it.
- Switching between redrawing windows does not fix the crash with old
libncurses, so redraw both windows, but only when the window size hasn't
changed.
- Reinstate minimum 1 extra in queue to make it extremely unlikely to ever have
0 staged work items and any idle time.
- Return -1 if no input is detected from the menu to prevent it being
interpreted as a 0.
- Make pthread, libcurl and libcurses library checks mandatory or fail.
- Add a --disable-opencl configure option to make it possible to override
detection of opencl and build without GPU mining support.
- Confusion over the variable name for number of devices was passing a bogus
value which likely was causing the zero sized binary issue.
- cgminer no longer supports default url user and pass so remove them.
- Don't show value of intensity since it's dynamic by default.
- Add options to explicitly enable CPU mining or disable GPU mining.
- Convert the opt queue into a minimum number of work items to have queued
instead of an extra number to decrease risk of getting idle devices without
increasing risk of higher rejects.
- Statify tv_sort.
- Check for SSE2 before trying to build 32 bit SSE2 assembly version. Prevents
build failure when yasm is installed but -msse2 is not specified.
- Add some defines to configure.ac to enable exporting of values and packaging,
and clean up output.
- Give convenient summary at end of ./configure.
- Display version information and add --version command line option, and make
sure we flush stdout.
- Enable curses after the mining threads are set up so that failure messages
won't be lost in the curses interface.
- Disable curses after inputting a pool if we requested no curses interface.
- Add an option to break out after successfully mining a number of accepted
shares.
- Exit with a failed return code if we did not reach opt_shares.
- The cpu mining work data can get modified before we copy it if we submit it
async, and the sync submission is not truly sync anyway, so just submit it sync.


CGMiner Version 1.6.0 - August 26, 2011

- Make restarting of GPUs optional for systems that hang on any attempt to
restart them.     Fix DEAD status by comparing it to last live time rather than
last attempted restart time since that happens every minute.
- Move staged threads to hashes so we can sort them by time.
- Create a hash list of all the blocks created and search them to detect when a
new block has definitely appeared, using that information to detect stale work
and discard it.
- Update configure.ac for newer autoconf tools.
- Use the new hashes directly for counts instead of the fragile counters
currently in use.
- Update to latest sse2 code from cpuminer-ng.
- Allow LP to reset block detect and block detect lp flags to know who really
came first.
- Get start times just before mining begins to not have very slow rise in
average.
- Add message about needing one server.
- We can queue all the necessary work without hitting frequent stales now with
the time and string stale protection active all the time.     This prevents a
pool being falsely labelled as not providing work fast enough.
- Include uthash.h in distro.
- Implement SSE2 32 bit assembly algorithm as well.
- Fail gracefully if unable to open the opencl files.
- Make cgminer look in the install directory for the .cl files making make
install work correctly.
- Allow a custom kernel path to be entered on the command line.
- Bump threshhold for lag up to maximum queued but no staged work.
- Remove fragile source patching for bitalign, vectors et. al and simply pass it
with the compiler options.
- Actually check the value returned for the x-roll-ntime extension to make sure
it isn't saying N.
- Prevent segfault on exit for when accessory threads don't exist.
- Disable curl debugging with opt protocol since it spews to stderr.


CGMiner Version 1.5.8 - August 23, 2011

- Minimise how much more work can be given in cpu mining threads each interval.
- Make the fail-pause progressively longer each time it fails until the network
recovers.
- Only display the lagging message if we've requested the work earlier.
- Clean up the pool switching to not be dependent on whether the work can roll
or not by setting a lagging flag and then the idle flag.
- Only use one thread to determine if a GPU is sick or well, and make sure to
reset the sick restart attempt time.
- The worksize was unintentionally changed back to 4k by mistake, this caused a
slowdown.


CGMiner Version 1.5.7 - August 22, 2011

- Fix a crash with --algo auto
- Test at appropriate target difficulty now.
- Add per-device statics log output with --per-device-stats
- Fix breakage that occurs when 1 or 4 vectors are chosen on new phatk.
- Make rolltime report debug level only now since we check it every work
item.
- Add the ability to enable/disable per-device stats on the fly and match
logging on/off.
- Explicitly tell the compiler to retain the program to minimise the chance of
the zero sized binary errors.
- Add one more instruction to avoid one branch point in the common path in the
cl return code. Although this adds more ALUs overall and more branch points, the
common path code has the same number of ALUs and one less jmp, jmps being more
expensive.
- Explicitly link in ws2_32 on the windows build and update README file on how
to compile successfully on windows.
- Release cl resources should the gpu mining thread abort.
- Attempt to restart a GPU once every minute while it's sick.
- Don't kill off the reinit thread if it fails to init a GPU but returns safely.
- Only declare a GPU dead if there's been no sign of activity from the reinit
thread for 10 mins.
- Never automatically disable any pools but just specify them as idle if they're
unresponsive at startup.
- Use any longpoll available, and don't disable it if switching to a server that
doesn't have it. This allows you to mine solo, yet use the longpoll from a pool
even if the pool is the backup server.
- Display which longpoll failed and don't free the ram for lp_url since it
belongs to the pool hdr path.
- Make the tcp setsockopts unique to linux in the hope it allows freebsd et. al
to compile.


CGMiner Version 1.5.6 - August 17, 2011

- New phatk and poclbm kernels. Updated phatk to be in sync with latest 2.2
courtesy of phateus. Custom modified to work best with cgminer.
- Updated output buffer code to use a smaller buffer with the kernels.
- Clean up the longpoll management to ensure the right paths go to the right
pool and display whether we're connected to LP or not in the status line.


CGMiner Version 1.5.5 - August 16, 2011

- Rework entirely the GPU restart code. Strike a balance between code that
re-initialises the GPU entirely so that soft hangs in the code are properly
managed, but if a GPU is completely hung, the thread restart code fails
gracefully, so that it does not take out any other code or devices. This will
allow cgminer to keep restarting GPUs that can be restarted, but continue
mining even if one or more GPUs hangs which would normally require a reboot.
- Add --submit-stale option which submits all shares, regardless of whether they
would normally be considered stale.
- Keep options in alphabetical order.
- Probe for slightly longer for when network conditions are lagging.
- Only display the CPU algo when we're CPU mining.
- As we have keepalives now, blaming network flakiness on timeouts appears to
have been wrong.     Set a timeout for longpoll to 1 hour, and most other
network connectivity to 1 minute.
- Simplify output code and remove HW errors from CPU stats.
- Simplify code and tidy output.
- Only show cpu algo in summary if cpu mining.
- Log summary at the end as per any other output.
- Flush output.
- Add a linux-usb-cgminer guide courtesy of Kano.


CGMiner Version 1.5.4 - August 14, 2011

- Add new option: --monitor <cmd> Option lets user specify a command <cmd> that
will get forked by cgminer on startup. cgminer's stderr output subsequently gets
piped directly to this command.
- Allocate work from one function to be able to initialise variables added
later.
- Add missing fflush(stdout) for --ndevs and conclusion summary.
- Preinitialise the devices only once on startup.
- Move the non cl_ variables into the cgpu info struct to allow creating a new
cl state on reinit, preserving known GPU variables.
- Create a new context from scratch in initCQ in case something was corrupted to
maximise our chance of succesfully creating a new worker thread. Hopefully this
makes thread restart on GPU failure more reliable, without hanging everything
in the case of a completely wedged GPU.
- Display last initialised time in gpu management info, to know if a GPU has
been re-initialised.
- When pinging a sick cpu, flush finish and then ping it in a separate thread in
the hope it recovers without needing a restart, but without blocking code
elsewhere.
- Only consider a pool lagging if we actually need the work and we have none
staged despite queue requests stacking up. This decreases significantly the
amount of work that leaks to the backup pools.
- The can_roll function fails inappropriately in stale_work.
- Only put the message that a pool is down if not pinging it every minute. This
prevents cgminer from saying pool down at 1 minute intervals unless in debug
mode.
- Free all work in one place allowing us to perform actions on it in the future.
- Remove the extra shift in the output code which was of dubious benefit. In
fact in cgminer's implementation, removing this caused a miniscule speedup.
- Test each work item to see if it can be rolled instead of per-pool and roll
whenever possible, adhering to the 60 second timeout. This makes the period
after a longpoll have smaller dips in throughput, as well as requiring less
getworks overall thus increasing efficiency.
- Stick to rolling only work from the current pool unless we're in load balance
mode or lagging to avoid aggressive rolling imitating load balancing.
- If a work item has had any mining done on it, don't consider it discarded
work.


CGMiner Version 1.5.3 - July 30, 2011

- Significant work went into attempting to make the thread restart code robust
to identify sick threads, tag them SICK after 1 minute, then DEAD after 5
minutes of inactivity and try to restart them. Instead of re-initialising the
GPU completely, only a new cl context is created to avoid hanging the rest of
the GPUs should the dead GPU be hung irrevocably.
- Use correct application name in syslog.
- Get rid of extra line feeds.
- Use pkg-config to check for libcurl version
- Implement per-thread getwork count with proper accounting to not over-account
queued items when local work replaces it.
- Create a command queue from the program created from source which allows us
to flush the command queue in the hope it will not generate a zero sized binary
any more.
- Be more willing to get work from the backup pools if the work is simply being
queued faster than it is being retrieved.


CGMiner Version 1.5.2 - July 28, 2011

- Restarting a hung GPU can hang the rest of the GPUs so just declare it dead
and provide the information in the status.
- The work length in the miner thread gets smaller but doesn't get bigger if
it's under 1 second.     This could end up leading to CPU under-utilisation and
lower and lower hash rates.     Fix it by increasing work length if it drops
under 1 second.
- Make the "quiet" mode still update the status and display errors, and add a
new --real-quiet option which disables all output and can be set once while
running.
- Update utility and efficiency figures when displaying them.
- Some Intel HD graphics support the opencl commands but return errors since
they don't support opencl. Don't fail with them, just provide a warning and
disable GPU mining.
- Add http:// if it's not explicitly set for URL entries.
- Log to the output file at any time with warnings and errors, instead of just
when verbose mode is on.
- Display the correct current hash as per blockexplorer, truncated to 16
characters, with just the time.


CGMiner Version 1.5.1 - July 27, 2011

- Two redraws in a row cause a crash in old libncurses so just do one redraw
using the main window.
- Don't adjust hash_div only up for GPUs. Disable hash_div adjustment for GPUs.
- Only free the thread structures if the thread still exists.
- Update both windows separately, but not at the same time to prevent the double
refresh crash that old libncurses has.     Do the window resize check only when
about to redraw the log window to minimise ncurses cpu usage.
- Abstract out the decay time function and use it to make hash_div a rolling
average so it doesn't change too abruptly and divide work in chunks large enough
to guarantee they won't overlap.
- Sanity check to prove locking.
- Don't take more than one lock at a time.
- Make threads report out when they're queueing a request and report if they've
failed.
- Make cpu mining work submission asynchronous as well.
- Properly detect stale work based on time from staging and discard instead of
handing on, but be more lax about how long work can be divided for up to the
scantime.
- Do away with queueing work separately at the start and let each thread grab
its own work as soon as it's ready.
- Don't put an extra work item in the queue as each new device thread will do so
itself.
- Make sure to decrease queued count if we discard the work.
- Attribute split work as local work generation.
- If work has been cloned it is already at the head of the list and when being
reinserted into the queue it should be placed back at the head of the list.
- Dividing work is like the work is never removed at all so treat it as such.
However the queued bool needs to be reset to ensure we *can* request more work
even if we didn't initially.
- Make the display options clearer.
- Add debugging output to tq_push calls.
- Add debugging output to all tq_pop calls.


CGMiner Version 1.5.0 - July 26, 2011

- Increase efficiency of slow mining threads such as CPU miners dramatically. Do
this by detecting which threads cannot complete searching a work item within the
scantime and then divide up a work item into multiple smaller work items.
Detect the age of the work items and if they've been cloned before to prevent
doing the same work over. If the work is too old to be divided, then see if it
can be time rolled and do that to generate work. This dramatically decreases the
number of queued work items from a pool leading to higher overall efficiency
(but the same hashrate and share submission rate).
- Don't request work too early for CPUs as CPUs will scan for the full
opt_scantime anyway.
- Simplify gpu management enable/disable/restart code.
- Implement much more accurate rolling statistics per thread and per gpu and
improve accuracy of rolling displayed values.
- Make the rolling log-second average more accurate.
- Add a menu to manage GPUs on the fly allowing you to enable/disable GPUs or
try restarting them.
- Keep track of which GPUs are alive versus enabled.
- Start threads for devices that are even disabled, but don't allow them to
start working.
- The last pool is when we are low in total_pools, not active_pools.
- Make the thread restart do a pthread_join after disabling the device, only
re-enabling it if we succeed in restarting the thread. Do this from a separate
thread so as to not block any other code.This will allow cgminer to continue
even if one GPU hangs.
- Try to do every curses manipulation under the curses lock.
- Only use the sockoptfunction if the version of curl is recent enough.


CGMiner Version 1.4.1 - July 24, 2011

- Do away with GET for dealing with longpoll forever. POST is the one that works
everywhere, not the other way around.
- Detect when the primary pool is lagging and start queueing requests on backup
pools if possible before needing to roll work.
- Load balancing puts more into the current pool if there are disabled pools.
Fix.
- Disable a GPU device should the thread fail to init.
- Out of order command queue may fail on osx. Try without if it fails.
- Fix possible dereference on blank inputs during input_pool.
- Defines missing would segfault on --help when no sse mining is built in.
- Revert "Free up resources/stale compilers." - didn't help.
- Only try to print the status of active devices or it would crash.
- Some hardware might benefit from the less OPS so there's no harm in leaving
kernel changes that do that apart from readability of the code.

CGMiner Version 1.4.0 - July 23, 2011

- Feature upgrade: Add keyboard input during runtime to allow modification of
and viewing of numerous settings such as adding/removing pools, changing
multipool management strategy, switching pools, changing intensiy, verbosity,
etc. with a simple keypress menu system.
- Free up resources/stale compilers.
- Kernels are safely flushed in a way that allows out of order execution to
work.
- Sometimes the cl compiler generates zero sized binaries and only a reboot
seems to fix it.
- Don't try to stop/cancel threads that don't exist.
- Only set option to show devices and exit if built with opencl support.
- Enable curses earlier and exit with message in main for messages to not be
lost in curses windows.
- Make it possible to enter server credentials with curses input if none are
specified on the command line.
- Abstract out a curses input function and separate input pool function to allow
for live adding of pools later.
- Remove the nil arguments check to allow starting without parameters.
- Disable/enable echo & cbreak modes.
- Add a thread that takes keyboard input and allow for quit, silent, debug,
verbose, normal, rpc protocol debugging and clear screen options.
- Add pool option to input and display current pool status, pending code to
allow live changes.
- Add a bool for explicit enabling/disabling of pools.
- Make input pool capable of bringing up pools while running.
- Do one last check of the work before submitting it.
- Implement the ability to live add, enable, disable, and switch to pools.
- Only internally test for block changes when the work matches the current pool
to prevent interleaved block change timing on multipools.
- Display current pool management strategy to enable changing it on the fly.
- The longpoll blanking of the current_block data may not be happening before
the work is converted and appears to be a detected block change.     Blank the
current block be
- Make --no-longpoll work again.
- Abstract out active pools count.
- Allow the pool strategy to be modified on the fly.
- Display pool information on the fly as well.
- Add a menu and separate out display options.
- Clean up the messy way the staging thread communicates with the longpoll
thread to determine who found the block first.
- Make the input windows update immediately instead of needing a refresh.
- Allow log interval to be set in the menu.
- Allow scan settings to be modified at runtime.
- Abstract out the longpoll start and explicitly restart it on pool change.
- Make it possible to enable/disable longpoll.
- Set priority correctly on multipools.     Display priority and alive/dead
information in display_pools.
- Implement pool removal.
- Limit rolltime work generation to 10 iterations only.
- Decrease testing log to info level.
- Extra refresh not required.
- With huge variation in GPU performance, allow intensity to go from -10 to +10.
- Tell getwork how much of a work item we're likely to complete for future
splitting up of work.
- Remove the mandatory work requirement at startup by testing for invalid work
being passed which allows for work to be queued immediately.     This also
removes the requirem
- Make sure intensity is carried over to thread count and is at least the
minimum necessary to work.
- Unlocking error on retry. Locking unnecessary anyway so remove it.
- Clear log window from consistent place. No need for locking since logging is
disabled during input.
- Cannot print the status of threads that don't exist so just queue enough work
for the number of mining threads to prevent crash with -Q N.
- Update phatk kernel to one with new parameters for slightly less overhead
again.     Make the queue kernel parameters call a function pointer to select
phatk or poclbm.
- Make it possible to select the choice of kernel on the command line.
- Simplify the output part of the kernel. There's no demonstrable advantage from
more complexity.
- Merge pull request #18 from ycros/cgminer
- No need to make leaveok changes win32 only.
- Build support in for all SSE if possible and only set the default according to
machine capabilities.
- Win32 threading and longpoll keepalive fixes.
- Win32: Fix for mangled output on the terminal on exit.


CGMiner Version 1.3.1 - July 20, 2011

- Feature upgrade; Multiple strategies for failover. Choose from default which
now falls back to a priority order from 1st to last, round robin which only
changes pools when one is idle, rotate which changes pools at user-defined
intervals, and load-balance which spreads the work evenly amongst all pools.
- Implement pool rotation strategy.
- Implement load balancing algorithm by rotating requests to each pool.
- Timeout on failed discarding of staged requests.
- Implement proper flagging of idle pools, test them with the watchdog thread,
and failover correctly.
- Move pool active test to own function.
- Allow multiple strategies to be set for multipool management.
- Track pool number.
- Don't waste the work items queued on testing the pools at startup.
- Reinstate the mining thread watchdog restart.
- Add a getpoll bool into the thread information and don't restart threads stuck
waiting on work.
- Rename the idlenet bool for the pool for later use.
- Allow the user/pass userpass urls to be input in any order.
- When json rpc errors occur they occur in spits and starts, so trying to limit
them with the comms error bool doesn't stop a flood of them appearing.
- Reset the queued count to allow more work to be queued for the new pool on
pool switch.

CGMiner Version 1.3.0 - July 19, 2011

- Massive infrastructure update to support pool failover.
- Accept multiple parameters for url, user and pass and set up structures of
pool data accordingly.
- Probe each pool for what it supports.
- Implement per pool feature support according to rolltime support as
advertised by server.
- Do switching automatically based on a 300 second timeout of locally generated
work or 60 seconds of no response from a server that doesn't support rolltime.
- Implement longpoll server switching.
- Keep per-pool data and display accordingly.
- Make sure cgminer knows how long the pool has actually been out for before
deeming it a prolonged outage.
- Fix bug with ever increasing staged work in 1.2.8 that eventually caused
infinite rejects.
- Make warning about empty http requests not show by default since many
servers do this regularly.


CGMiner Version 1.2.8 - July 18, 2011

- More OSX build fixes.
- Add an sse4 algorithm to CPU mining.
- Fix CPU mining with other algorithms not working.
- Rename the poclbm file to ensure a new binary is built since.
- We now are guaranteed to have one fresh work item after a block change and we
should only discard staged requests.
- Don't waste the work we retrieve from a longpoll.
- Provide a control lock around global bools to avoid racing on them.
- Iterating over 1026 nonces when confirming data from the GPU is old code
and unnecessary and can lead to repeats/stales.
- The poclbm kernel needs to be updated to work with the change to 4k sized
output buffers.
- longpoll seems to work either way with post or get but some servers prefer
get so change to httpget.


CGMiner Version 1.2.7 - July 16, 2011

- Show last 8 characters of share submitted in log.
- Display URL connected to and user logged in as in status.
- Display current block and when it was started in the status line.
- Only pthread_join the mining threads if they exist as determined by
pthread_cancel and don't fail on pthread_cancel.
- Create a unique work queue for all getworks instead of binding it to thread 0
to avoid any conflict over thread 0's queue.
- Clean up the code to make it clear it's watchdog thread being messaged to
restart the threads.
- Check the current block description hasn't been blanked pending the real
new current block data.
- Re-enable signal handlers once the signal has been received to make it
possible to kill cgminer if it fails to shut down.
- Disable restarting of CPU mining threads pending further investigation.
- Update longpoll messages.
- Add new block data to status line.
- Fix opencl tests for osx.
- Only do local generation of work if the work item is not stale itself.
- Check for stale work within the mining threads and grab new work if
positive.
- Test for idle network conditions and prevent threads from being restarted
by the watchdog thread under those circumstances.
- Make sure that local work generation does not continue indefinitely by
stopping it after 10 minutes.
- Tweak the kernel to have a shorter path using a 4k buffer and a mask on the
nonce value instead of a compare and loop for a shorter code path.
- Allow queue of zero and make that default again now that we can track how
work is being queued versus staged. This can decrease reject rates.
- Queue precisely the number of mining threads as longpoll_staged after a
new block to not generate local work.


CGMiner Version 1.2.6 - July 15, 2011

- Put a current system status line beneath the total work status line
- Fix a counting error that would prevent cgminer from correctly detecting
situations where getwork was failing - this would cause stalls sometimes
unrecoverably.
- Limit the maximum number of requests that can be put into the queue which
otherwise could get arbitrarily long during a network outage.
- Only count getworks that are real queue requests.


CGMiner Version 1.2.5 - July 15, 2011

- Conflicting -n options corrected
- Setting an intensity with -I disables dynamic intensity setting
- Removed option to manually disable dynamic intensity
- Improve display output
- Implement signal handler and attempt to clean up properly on exit
- Only restart threads that are not stuck waiting on mandatory getworks
- Compatibility changes courtesy of Ycros to build on mingw32 and osx
- Explicitly grab first work item to prevent false positive hardware errors
due to working on uninitialised work structs
- Add option for non curses --text-only output
- Ensure we connect at least once successfully before continuing to retry to
connect in case url/login parameters were wrong
- Print an executive summary when cgminer is terminated
- Make sure to refresh the status window

CGMiner Versions -> 1.2.4

- Con Kolivas - July 2011. New maintainership of code under cgminer name.
- Massive rewrite to incorporate GPU mining.
- Incorporate original oclminer c code.
- Rewrite gpu mining code to efficient work loops.
- Implement per-card detection and settings.
- Implement vector code.
- Implement bfi int patching.
- Import poclbm and phatk ocl kernels and use according to hardware type.
- Implement customised optimised versions of opencl kernels.
- Implement binary kernel generation and loading.
- Implement preemptive asynchronous threaded work gathering and pushing.
- Implement variable length extra work queues.
- Optimise workloads to be efficient miners instead of getting lots of extra
  work.
- Implement total hash throughput counters, per-card accepted, rejected and
  hw error count.
- Staging and watchdog threads to prevent fallover.
- Stale and reject share guarding.
- Autodetection of new blocks without longpoll.
- Dynamic setting of intensity to maintain desktop interactivity.
- Curses interface with generous statistics and information.
- Local generation of work (xroll ntime) when detecting poor network
connectivity.

cpuminer Version 1.0.2

- Linux x86_64 optimisations - Con Kolivas
- Optimise for x86_64 by default by using sse2_64 algo
- Detects CPUs and sets number of threads accordingly
- Uses CPU affinity for each thread where appropriate
- Sets scheduling policy to lowest possible
- Minor performance tweaks

cpuminer Version 1.0.1 - May 14, 2011

- OSX support

cpuminer Version 1.0 - May 9, 2011

- jansson 2.0 compatibility
- correct off-by-one in date (month) display output
- fix platform detection
- improve yasm configure bits
- support full URL, in X-Long-Polling header

cpuminer Version 0.8.1 - March 22, 2011

- Make --user, --pass actually work

- Add User-Agent HTTP header to requests, so that server operators may
  more easily identify the miner client.

- Fix minor bug in example JSON config file

cpuminer Version 0.8 - March 21, 2011

- Support long polling: http://deepbit.net/longpolling.php

- Adjust max workload based on scantime (default 5 seconds,
  or 60 seconds for longpoll)

- Standardize program output, and support syslog on Unix platforms

- Suport --user/--pass options (and "user" and "pass" in config file),
  as an alternative to the current --userpass

cpuminer Version 0.7.2 - March 14, 2011

- Add port of ufasoft's sse2 assembly implementation (Linux only)
  This is a substantial speed improvement on Intel CPUs.

- Move all JSON-RPC I/O to separate thread.  This reduces the
  number of HTTP connections from one-per-thread to one, reducing resource
  usage on upstream bitcoind / pool server.

cpuminer Version 0.7.1 - March 2, 2011

- Add support for JSON-format configuration file.  See example
  file example-cfg.json.  Any long argument on the command line
  may be stored in the config file.
- Timestamp each solution found
- Improve sha256_4way performance.  NOTE: This optimization makes
  the 'hash' debug-print output for sha256_way incorrect.
- Use __builtin_expect() intrinsic as compiler micro-optimization
- Build on Intel compiler
- HTTP library now follows HTTP redirects

cpuminer Version 0.7 - February 12, 2011

- Re-use CURL object, thereby reuseing DNS cache and HTTP connections
- Use bswap_32, if compiler intrinsic is not available
- Disable full target validation (as opposed to simply H==0) for now

cpuminer Version 0.6.1 - February 4, 2011

- Fully validate "hash < target", rather than simply stopping our scan
  if the high 32 bits are 00000000.
- Add --retry-pause, to set length of pause time between failure retries
- Display proof-of-work hash and target, if -D (debug mode) enabled
- Fix max-nonce auto-adjustment to actually work.  This means if your
  scan takes longer than 5 seconds (--scantime), the miner will slowly
  reduce the number of hashes you work on, before fetching a new work unit.

cpuminer Version 0.6 - January 29, 2011

- Fetch new work unit, if scanhash takes longer than 5 seconds (--scantime)
- BeeCee1's sha256 4way optimizations
- lfm's byte swap optimization (improves via, cryptopp)
- Fix non-working short options -q, -r

cpuminer Version 0.5 - December 28, 2010

- Exit program, when all threads have exited
- Improve JSON-RPC failure diagnostics and resilience
- Add --quiet option, to disable hashmeter output.

cpuminer Version 0.3.3 - December 27, 2010

- Critical fix for sha256_cryptopp 'cryptopp_asm' algo

cpuminer Version 0.3.2 - December 23, 2010

- Critical fix for sha256_via

cpuminer Version 0.3.1 - December 19, 2010

- Critical fix for sha256_via
- Retry JSON-RPC failures (see --retry, under "minerd --help" output)

cpuminer Version 0.3 - December 18, 2010

- Add crypto++ 32bit assembly implementation
- show version upon 'minerd --help'
- work around gcc 4.5.x bug that killed 4way performance

cpuminer Version 0.2.2 - December 6, 2010

- VIA padlock implementation works now
- Minor build and runtime fixes

cpuminer Version 0.2.1 - November 29, 2010

- avoid buffer overflow when submitting solutions
- add Crypto++ sha256 implementation (C only, ASM elided for now)
- minor internal optimizations and cleanups

cpuminer Version 0.2 - November 27, 2010

- Add script for building a Windows installer
- improve hash performance (hashmeter) statistics
- add tcatm 4way sha256 implementation
- Add experimental VIA Padlock sha256 implementation

cpuminer Version 0.1.2 - November 26, 2010

- many small cleanups and micro-optimizations
- build win32 exe using mingw
- RPC URL, username/password become command line arguments
- remove unused OpenSSL dependency

cpuminer Version 0.1.1 - November 24, 2010

- Do not build sha256_generic module separately from cpuminer.

cpuminer Version 0.1 - November 24, 2010

- Initial release.
<|MERGE_RESOLUTION|>--- conflicted
+++ resolved
@@ -1,10 +1,6 @@
-<<<<<<< HEAD
 BFGMiner Version 2.6.2 - Future
-=======
-Version 2.6.3 - August 5, 2012
 
 - Style cleanups.
-- Use FTD2XX.DLL on Windows to autodetect BitFORCE SHA256 devices.
 - Make pool_disabled the first in the enums == 0, fixing the pool enabled count
 which compares if value is not enabled before enabling it.
 - Correct writing of scrypt parameters to config file based on command line
@@ -15,8 +11,6 @@
 - Display failover only mode in pool menu and allow it to be toggled live.
 - Reinstate check for system queueing lag when the current pool's queue is maxed
 out, there is no staged work, and the work is needed now.
-- There is no need for pool active testing to be mandatory any more with queue
-request changes.
 - Fix harmless warnings.
 - Check the current staged and global queued as well before queueing requests.
 Discard stales before ageing work in the watchdog thread. Queue requests after
@@ -30,11 +24,6 @@
 - Queue an extra request whenever staged work drops below mining thread count in
 hash_pop.
 - Update debian package configs to v2.6.2
-
-
-Version 2.6.2 - August 3, 2012
->>>>>>> d3e4ec87
-
 - miner.php support custom report section joins
 - ICA default fpga_count to work_division if specified
 - FPGA-README document new hidden --icarus-options
