<<<<<<< HEAD
BFGMiner Version 2.7.2 - Future
=======
Version 2.7.3 - August 22, 2012

- Minimise the number of getwork threads we generate.


Version 2.7.2 - August 22, 2012
>>>>>>> ec522bdf

- Pick worksize 256 with Cypress if none is specified.
- Give warning with sdk2.7 and phatk as well.
- Whitelist sdk2.7 for diablo kernel as well.
- Only keep the last 6 blocks in the uthash database to keep memory usage
constant. Storing more is unhelpful anyway.
- Increase kernel versions signifying changed APIs.
- BFL flash - more FPGA-README
- Check we haven't staged work while waiting for a curl entry before proceeding.
- Use atomic ops to never miss a nonce on opencl kernels, including nonce==0,
also allowing us to make the output buffer smaller.
- Remove compile errors/warnings and document compile/usage in FPGA-README
- Ignore the submit_fail flag when deciding whether to recruit more curls or not
since we have upper bounds on how many curls can be recruited, this test is
redundant and can lead to problems.
- API-README update cgminer version number
- API-README fix groups P: example mistake
- API-README add COIN and other edits
- gpu->hit should be reset on new work as well.
- Do not add time to dynamic opencl calculations over a getwork.
- miner.php allow 'coin' is custom pages


BFGMiner Version 2.7.1 - August 22, 2012

- Update windows build instructions courtesy of sharky.
- Increase max curls to number of mining threads + queue * 2, accounting for up
and downstream comms.
- Queue enough requests to get started.
- There is no point trying to clone_work in get_work() any more since we clone
on every get_work_thread where possible.
- There is no point subtracting 1 from maxq in get_work_thread.
- miner.php allow page title to be defined in myminer.php
- Only set lagging flag once there are no staged work items.
- select_pool does not switch back to the primary once lagging is disabled.
- Increment total work counter under mutex lock.
- Increment the queued count after the curl is popped in case there's a delay
waiting on curls and we think we've queued work when in fact we're waiting on
curls.
- Do the dynamic timing in opencl code over a single pass through scanhash to
make sure we're only getting opencl times contributing to the measured
intervals.
- Increase curl reaping time to 5 minutes since comms between  curl requests can
be 2 mins apart with lots of rolltime.
- No need for extra variable in hash_push.
- Remove short options -r and -R to allow them to be reused and remove readme
entries for deprecated options.
- Deprecate the opt_fail_pause parameter, leaving a null placeholder for
existing configurations.
- Free work before retrying in get_work_thread.
- Don't pause after failed getwork, set lagging flag and reassess.
- We should not be pausing in trying to resubmit shares.
- Get rid of the extending fail pause on failed connects since we discard work
after a period.
- get_work always returns true so turn it into a void function.
- get_work never returns false so get rid of fail pause loop.
- Get rid of pause and retry from get_upstream_work so we only do it from one
place.
- Remove all cases where --retries aborts BFGMiner, making it for submission
retries only, where it makes sense.


BFGMiner Version 2.7.0 - August 21, 2012

- Implement a new pool strategy, BALANCE, which monitors work performed per pool
as a rolling average every 10 minutes to try and distribute work evenly over all
the pools. Do this by monitoring diff1 solutions to allow different difficulty
target pools to be treated equally, along with solo mining. Update the
documentation to describe this strategy and more accurately describe the
load-balance one.
- fpga serial I/O extra debug (disabled by default)
- Getwork fail was not being detected. Remove a vast amount of unused variables
and functions used in the old queue request mechanism and redefine the getfail
testing.
- Consider us lagging only once our queue is almost full and no staged work.
- Simplify the enough work algorithm dramatically.
- Only queue from backup pools once we have nothing staged.
- Don't keep queueing work indefinitely if we're in opt failover mode.
- Make sure we don't opt out of queueing more work if all the queued work is
from one pool.
- Set lagging flag if we're on the last of our staged items.
- Reinstate clone on grabbing work.
- Grab clones from hashlist wherever possible first.
- Cull all the early queue requests since we request every time work is popped
now.
- Keep track of staged rollable work item counts to speed up clone_available.
- Make expiry on should_roll to 2/3 time instead of share duration since some
hardware will have very fast share times.
- Check that we'll get 1 shares' worth of work time by rolling before saying we
should roll the work.
- Simplify all those total_secs usages by initialising it to 1 second.
- Overlap queued decrementing with staged incrementing.
- Artificially set the pool lagging flag on pool switch in failover only mode as
well.
- Artificially set the pool lagging flag on work restart to avoid messages about
slow pools after every longpoll.
- Factor in opt_queue value into enough work queued or staged.
- Roll work whenever we can on getwork.
- Queue requests for getwork regardless and test whether we should send for a
getwork from the getwork thread itself.
- Get rid of age_work().
- Don't try to get bitforce temperature if we're polling for a result to
minimise the chance of interleaved responses.
- Fix harmless unused warnings in scrypt.h.
- Check we are not lagging as well as there is enough work in getwork.


BFGMiner Version 2.6.5 - August 20, 2012

- API new command 'coin' with mining information
- Add message to share if it's a resubmit.
- Add virtual adl mapping for when none is specified on the command line to
not crash without a map specified.
- Fix ADL gpu-map not working when there are more ADL devices than openCL.
Patch supplied and tested by Nite69.
- bitforce: Initial import of Linux-only bitforce-firmware-flash utility
- Revert stale-on-arrival failsafe, since it ends up needing exceptions for
everything
- Bugfix: opencl: Declare opencl_dynamic_cleanup in header
- Even if we want to submit stale shares, give up if we have more submissions
waiting on threads (even before failing)
- Even if we want to submit stale shares, give up if they've failed and we
have more submissions waiting on threads
- opencl: Use timeBeginPeriod on Windows to ensure gettimeofday has sufficient
precision for dynamic intensity
- Bugfix: opencl: Move ADL fanspeed warning messages to a new thread to get
around summary-update deadlocking
- README: Note that user groups don't get updated until re-login
- Initialise cnt in libztex.c
- Don't try to start devices that don't support scrypt when scrypt mining.
- Repeating on timeout in ztex could make the code never return.
- Offset libusb reads/writes by length written as well in ztex.
- Cope with timeouts and partial reads in ztex code.
- If there are more devices than nDevs, don't iterate over them as they may
overwrite devices mapped below that with the mapping option.
- Fix README faq on bfl auto-detect.
- Set memory clock based on memdiff if present from with engine changes,
allowing it to parallel manual changes from the menu as well.
- api.c typo
- API allow display/change failover-only setting
- API-README corrections
- miner.php documentation (in API-README) v0.1
- Bugfix: opencl: Show blank device-info statline area if GPU doesn't have
ADL, to fix column alignment
- README: Document usage of 0 to indicate "leave at default" for comma-
delimited GPU options
- Correct API-README versions to match when BFGMiner included them
- API-README update changelog
- Minimise locking and unlocking when getting counts by reusing shared mutex
lock functions.
- Avoid getting more work if by the time the getwork thread is spawned we find
ourselves with enough work.
- The bitforce buffer is cleared and hw error count incremented on return from a
failed send_work already so no need to do it within the send_work function.
- Don't make mandatory work and its clones last forever.
- modminer: Log debug info for nonces found


BFGMiner Version 2.6.4 - August 11, 2012

- Bugfix: Define my_cancellable_getch in miner.h
- Escape " and \ when writing json config file
- miner.php allow a custom page section to select all fields with '*' - e.g. to
create a STATS section on a custom page
- miner.php optional single rig totals (on by default)
- Bugfix: Initialize submitting mutex
- Bugfix: bitforce: Allocate enough space for FTDI description pointers
- Queue one request for each staged request removed, keeping the staged
request count optimal at all times.
- Bugfix: Avoid cancelling threads while locks are held
- Set recognizable names on threads for debugging
- Bugfix: Don't keep making new get_work threads if all pools are dead
- Enable configuring submission thread limit with --submit-threads option
- Bugfix: Limit active submission threads to 0x40 so we don't overflow
- Bugfix: Properly handle switching to pools that aren't on the latest block,
and warn if a pool actively switches to an old block
- Log more details of reasons in stale_work debug messages
- Failsafe against stale-on-arrival work: disable the pool
- Bugfix: Debug message should show "Work stale due to work restart" when it's
not a share
- windows-build: Remove APP SDK section since it is no longer needed
- modminer: HACK: Let last_work handle the end of the work, and start the next
one immediately
- Bugfix: modminer: Remove erroneous "else" statement, to fix hashrate
reporting
- README: Document user group required for FPGAs on Gentoo and Ubuntu
- BFGMiner-specific README adjustments
- Bugfix: opencl: Ignore error getting device ids from platforms unless they
are explicitly chosen
- New --debuglog option to include debug info in stderr logfile even if not in
the console
- Bumped down debhelper compatibility reqs so that this will build on Lucid.
- Updated to match packaging changes.
- Switched to native packages so we don't have to muck around creating fake
upstream tarballs, and can easily generate minor versions for upload to
Launchpad.
- Removed accidentally included debugging line.
- Minor version bump again because of launchpad. Will sort this out for next
release.
- Updated to patch bitforce module issue on Debian/Ubuntu.
- Added local quilt config dir to ignore.
- modminer: Check nonce against previous work, in case of race
- Bugfix: Enable --kernel-path option if ModMiner or Ztex is enabled (even if
no OpenCL)
- Bugfix: Escape backslashes and double-quotes in strings that rightfully may
have them, when writing JSON config file
- Clean object (.o) and dependency (.d) files out of source tree
- Bugfix: bitforce: Don't count hashes that never happened due to throttling
- Bugfix: Deal with serial_open timeout maximum (25.5s)
- - fpgautils: Linux only supports uint8_t decisecond values for timeouts, so
use uint8_t for timeout value; this gets smart compilers to throw warnings
when overflowed in some cases
- - bitforce: Reduce serial timeout to 25 seconds (was 30) and increase job
long timeout to 25 seconds (was 15) to handle throttling gracefully
- modminer: Add debug info to API extra device stats
- modminer: Raise clock speed when there's only good nonces for a while
- modminer: Only print clock speed adjustments when they actually change
- modminer: Increase tolerance for bad nonces to 2%
- modminer: Reset bad-nonce ratio measurement when the clock speed changes
- Bugfix: bitforce: Include the correct device id in "garbled response" warning
- ADL: Add attribution and disclaimer to interfaces
- Cleaned out refs to AMD SDKs.
- Updated README about debian packaging, changelog with minor version bump to
work around Launchpad reqs.
- Updated changelog with Ubuntu release specific version, needed to build for
multiple releases. Also stripped out ADL SDK stuff in the build rules.
- Initial work to adjust debian packaging from cgminer. Should build correctly
now with pbuilder/pdebuild, and include docs.
- Adapt miner code to free ADL structures
- Import free ADL interfaces
- Include scrypt.h in Makefile.
- Fix windows bitforce build.
- Convert the serial autodetect functions to use int instead of char to
enumerate devices.
- Uglify windows autodetect code for BFL.
- There is no point zeroing temperature in BFL if we fail to get a response, and
we should register it as a HW error, suggesting throttling.
- Update SCRYPT README with information about HW errors.
- Use the scrypt CPU code to confirm results from OCL code, and mark failures as
HW errors, making it easier to tune scrypt parameters.
- We may as well leave one curl still available per pool instead of reaping the
last one.
- Display reaped debug message outside mutex lock to avoid recursive locking.
- api.c update API start message and include port number
- miner.php ignore arg when readonly
- miner.php allow pool inputs: delete, addpool, poolpriority
- bitforce: Reopen on communication error
- Bugfix: Calculate hw err percent for the affected FPGA only
- make-release: Adapt to new autogen by using NOCONFIGURE var


BFGMiner Version 2.6.3 - August 6, 2012

- modminer: Relax no-nonces downclocking condition to be more reasonable
- README: Update scrypt configure option
- README: Update configure options
- Bugfix: Display --disable-modminer in configure --help now that it is
enabled by default
- Add specific information when ADL detects error -10 saying the device is not
enabled.
- modminer: Shorten upload warning message to fit better
- modminer: Sending a "ping" first, to workaround bug in new firmware betas
- modminer: Include Hardware Errors and Valid Nonces in extra device status
- Bugfix: modminer: Calculate bad-nonce percentage based only on the same
FPGA's hardware errors, accurately
- modminer: Show bitstream upload progress in statline, and only report to log
every 10%
- modminer: Be more verbose about why the clock is getting reduced
- Document how Icarus golden nonce is handled by other FPGAs
- Rewrite should_run for sched, to properly handle one-shot schedules spanning
midnight
- Bugfix: Check list_empty in pop_curl_entry after condition wait
- Bugfix: Only add new pools to array after completing basic structure
initialization
- If __BFGMINER_SEGFAULT_ERRQUIT is set in the environment, segfault on
non-zero quit()s
- Check against NULL pointers getting into curlring
- modminer: Finish a process results run with a nonce poll, rather than sleep
- modminer: Workaround Windows driver failures
- Count likely throttling episodes on bitforce devices as hardware errors.
- Bugfix: bitforce: Increase serial read timeout to 30 seconds during actual
mining, to tolerate more throttling
- Style cleanups.
- Make pool_disabled the first in the enums == 0, fixing the pool enabled count
which compares if value is not enabled before enabling it.
- Correct writing of scrypt parameters to config file based on command line
parameters only.
- Add scrypt support while writing conf
- Use different variables for command line specified lookup gap and thread
concurrency to differentiate user defined versus auto chosen values.
- Queue a request on pool switch in case we have no work from the new pool yet.
- API remove unused warning in non-GPU compile
- api.c in linux allow to open a closed socket in TIME_WAIT
- Display failover only mode in pool menu and allow it to be toggled live.
- Reinstate check for system queueing lag when the current pool's queue is maxed
out, there is no staged work, and the work is needed now.
- Fix harmless warnings.
- Check the current staged and global queued as well before queueing requests.
Discard stales before ageing work in the watchdog thread. Queue requests after
discarding and ageing work in watchdog thread. Display accurate global queued in
curses output. Reuse variable in age_work().
- The queueing mechanism has become a complex state machine that is no longer
predictable. Rewrite it from scratch watching only current queues in flight and
staged work available on a pool by pool basis.
- Update debian package configs to v2.6.2
- Queue an extra request whenever staged work drops below mining thread count in
hash_pop.
- Bugfix: Initialize logwin to 1 line high temporarily, to avert PDCurses crash
- Enable FPGA support by default, as long as their dependencies are met
- Bugfix: modminer: Search for *ModMiner* in udev ID_MODEL
- make-release: build with --enable-scrypt
- miner.php support custom report section joins
- ICA default fpga_count to work_division if specified
- FPGA-README document new hidden --icarus-options
- ICA support 57600 baud rate, up to 8 FPGA and partial working FPGA boards
- Scrypt mining does not support block testing yet so don't try to print it.
- Clear the bitforce buffer whenever we get an unexpected result as it has
likely throttled and we are getting cached responses out of order, and use the
temperature monitoring as a kind of watchdog to flush unexpected results.
- It is not critical getting the temperature response in bitforce so don't
mandatorily wait on the mutex lock.
- Check there is a cutoff temp actually set in bitforce before using it as a cut
off value otherwise it may think it's set to zero degrees.
- We dropped the temporary stopping of curl recruiting on submit_fail by
mistake, reinstate it.
- Make threads report in either side of the scanhash function in case we miss
reporting in when restarting work.
- Add debugging output when work is found stale as to why.
- Print the 3 parameters that are passed to applog for a debug line in
bitforce.c
- Clear bitforce buffer on init as previously.
- Add some headroom to the number of curls available per pool to allow for
longpoll and sendwork curls.
- Show the correct base units on GPU summary.
- Bugfix: bitforce: 1 decisecond timeout is unreasonably short, give it a
second
- Bugfix: Don't try to log abandon time, since we aren't keeping track
reasonably
- Import uthash 1.9.6
- Bugfix: bitforce: Pause after send_work failures
- Fix comm error handling to not consider work restarts an error condition
- comm error bug fix
- Bugfix: No endian.h on Windows
- Remove unused mkinstalldirs
- Display scrypt as being built in as well.
- Fix build warning about KL_SCRYPT when built without scrypt support.
- News update.
- More scrypt intensity information.
- Minor readme updates.
- Update README with more build instructions.
- Remove the low hash count determinant of hardware being sick. A low hash rate
can be for poor network connectivity or scrypt mining, neither of which are due
to sick hardware.
- Style
- API-README poolpriority changes
- api.c verify poolpriority parameters before changing pools
- api.c poolpriority changes
- Implement shared swap32(yes|tole|tobe) function to handle endian flipping
32-bit chunks in blocks
- Use correct macros for endian handling code


BFGMiner Version 2.6.1 - July 29, 2012

- Autoselect --scrypt iff all pools send scrypt work
- Adapt SCRYPT-README to BFGMiner (directing Bitcoin donations the correct
direction to reach Con)
- Remove mentions of Litecoin specifically
- Bugfix: Fix build without OpenCL but with scrypt
- make-release: Add SCRYPT-README
- Bump version 2.6.0, adding SCRYPT README to makefile.
- Smarter autogen.sh script.
- Sleeping on intensity decrease is broken, remove it.
- Sleep only the extra amount of time we overran the dynamic interval in dynamic
mode.
- Add scrypt documentation in the form of a separate readme.
- Fix build error without scrypt enabled.
- Limit thread concurrency for scrypt to 5xshaders if shaders is specified.
- Simplify repeated use of gpus[gpu]. in ocl.c
- Find the nearest power of 2 maximum alloc size for the scrypt buffer that can
successfully be allocated and is large enough to accomodate the thread
concurrency chosen, thus mapping it to an intensity.
- Don't make opt_scrypt mandatory blocking with opencl code.
- Update kernel versions reflecting changes in the API.
- Make the thread concurrency and lookup gap options hidden on the command line
and autotune parameters with a newly parsed --shaders option.
- Fix target testing with scrypt kernel as it would have been missing shares
below target.
- Always create the largest possible padbuffer for scrypt kernels even if not
needed for thread_concurrency, giving us some headroom for intensity levels.
- Use the detected maximum allocable memory on a GPU to determine the optimal
scrypt settings when lookup_gap and thread_concurrency parameters are not given.
- Check the maximum allocable memory size per opencl device.
- Add debugging output if buffer allocation fails for scrypt and round up
bufsize to a multiple of 256.
- Nonce testing for btc got screwed up, leading to no accepted shares. Fix it.
- Display size of scrypt buffer used in debug.
- Allow intensities up to 20 if scrypt is compiled in.
- Add name to scrypt kernel copyright.
- Allow lookup gap and thread concurrency to be passed per device and store
details in kernel binary filename.
- Ignore negative intensities for scrypt.
- Change the scale of intensity for scrypt kernel and fix a build warning.
- Correct target value passed to scrypt kernel.
- Use 256 output slots for kernels to allow 1 for each worksize.
- Test the target in the actual scrypt kernel itself saving further
calculations.
- Reinstate GPU only opencl device detection.
- Decrease lookup gap to 1. Does not seem to help in any way being 2.
- Fix build.
- Make pad0 and pad1 local variable in scrypt kernel.
- Constify input variable in scrypt kernel.
- Send correct values to scrypt kernel to get it finally working.
- Create command queue before compiling program in opencl.
- Fix external scrypt algo missing.
- Limit scrypt to 1 vector.
- Handle KL_SCRYPT in config write.
- Get rid of stuff.
- Don't enqueuewrite buffer at all for pad8 and pass work details around for
scrypt in dev_blk.
- Set the correct data for cldata and prepare for pad8 fixes.
- Get rid of spaces in arrays in scrypt kernel.
- Start with smaller amount of hashes in cpu mining to enable scrypt to return
today sometime.
- Free the scratchbuf memory allocated in scrypt and don't check if CPUs are
sick since they can't be. Prepare for khash hash rates in display.
- Add cpumining capability for scrypt.
- Set scrypt settings and buffer size in ocl.c code to be future modifiable.
- Cope with when we cannot set intensity low enough to meet dynamic interval by
inducing a forced sleep.
- Make dynamic and scrypt opencl calls blocking.
- Fix nonce submission code for scrypt.
- Make sure goffset is set for scrypt and drop padbuffer8 to something
manageable for now.
- Set up buffer8 for scrypt.
- Build fix for opt scrypt.
- Don't check postcalc nonce with sha256 in scrypt.
- Don't test nonce with sha and various fixes for scrypt.
- Make scrypt buffers and midstate compatible.
- Use specific output array entries in scrypt kernel.
- Provide initial support for the scrypt kernel to compile with and mine scrypt
with the --scrypt option.
- Enable completely compiling scrypt out.
- Begin import of scrypt opencl kernel from reaper.


BFGMiner Version 2.5.3 - July 29, 2012

- Bugfix: Add zlib1.dll to Win32 release archive
- Bugfix: SICK low-hashrate is now determined by being under 1/3 the runtime
average hashrate
- Bugfix: cpu_set_t is never #defined, so use CPU_ZERO which is a macro


BFGMiner Version 2.5.2 - July 29, 2012

- Limit total number of curls recruited per pool to the number of mining threads
to prevent blasting the network when we only have one pool to talk to.
- Bugfix: Skip writing configuration of range-limited int options with negative
values
- Bugfix: Correctly attempt to load ~/.bfgminer/bfgminer.conf or
~/.cgminer/cgminer.conf as defaults
- Send X-Minimum-Wait header on longpolls, to explicitly inform pools we will
handle a response with no delay
- bitforce: Abandon (only) stale searches for work restarts
- Keep a counter of enabled pools and use that instead of iterating over the
pool list. Use that value to ensure we don't set the last remaining active pool
to the rejecting state.
- bitforce: Skip out of sending work if work restart requested
- RPC: Writeup on poolpriority command usage
- Bugfix: API: Report errors from poolpriority command
- RPC: New "poolpriority" command to set the order of pool priorities
- strtok_ts: Thread-safe strtok that work on POSIX or Windows
- Bugfix: Supress "caught up" event when first switching to a pool
- Announce and restart work immediately when current pool has caught up to the
current block
- Bugfix: Don't consider work stale due to other pools' longpolls, if
--failover-only is active
- Refactor stale_work function to only flag actual stale shares
- stale_work: Don't factor getwork delay into expiry for shares (only for work
itself)
- Bugfix: Use pool number rather than numeric pointer to strict pool, in block
found notice
- Accept JSON Numbers in config file parameters
- Improve readability of OPT_HASARG in parse_config
- Allow JSON false as a valid value for strictly boolean options
- Include scan-serial in example configuration file
- fpgautils: add support for 57.6 kBd serial
- miner.php add a socket RCV timeout for if cgminer is hung and the API thread
is still running
- BFL force all code to timeout to avoid hanging
- Detach pthread from within the api thread in case it is terminated due to not
being instantiated before pthread_cancel is called from main, leading to a
segfault.
- Initialise mdplatform.
- Find the gpu platform with the most devices and use that if no platform option
is passed.
- Allow more platforms to be probed if first does not return GPUs.
- Bugfix: It is not a hardware error if nonces returned from modminer don't
meet the pool target
- bitforce & icarus: Log detection failures at debug log level, so we don't
confuse users who have different devices (which is why these drivers are
failing detection!)
- Show "WAIT" (LIFE_WAIT status) if a cgpu is idle waiting for work (pool
slow/dead)
- Instead of quitting on failing N retries, just discard the share
- Bugfix: Don't discard stale shares after submission failure, if user or pool
wants stales submitted
- Bugfix: Record discard-during-retry shares in the sharelog
- Bugfix: Only show Algorithm in RPC summary if CPU mining is actually active
- OpenCL: Remove intensity from statline, since it overflowed
- Move "Q" (requested getworks) to second status line as "GW" to balance out
better
- Bugfix: Use a mutex to control non-curses output
- Simplify code to a single vprintf path for curses-less printing
- Move opt_quiet check to my_log_curses, so it works for curses-less builds
- Use log_generic for vapplog to cut down on code duplication
- Add space to log output now that there is more screen real estate available.
- Bugfix: Copy argv[0] given to dirname()
- Find the gpu platform with the most devices and use that if no platform
option is passed.
- Allow more platforms to be probed if first does not return GPUs.
- Detach pthread from within the api thread in case it is terminated due to not
being instantiated before pthread_cancel is called from main, leading to a
segfault.
- Debug output per thread hashrate is out by a factor of 1000.
- Don't check if CPUs are sick since they can't be.
- Calculate midstate in separate function and remove likely/unlikely macros
since they're dependent on pools, not code design.
- Display in debug mode when we're making the midstate locally.
- Bugfix: Document --no-adl and --gpu-platform
- Bugfix: Remove redundant documentation of --auto-fan and --auto-gpu (they
are in GPU-specific options)
- CPU mining may not be included in binaries, but it's not deprecated for
BFGMiner either
- Bugfix: Restore case-insensitivity to input
- Scroll the device list with up/down arrow keys, if it is overflowed
- Use select statement to handle input
- Bugfix: Actually check that the device fits in the individual summary window
before trying to print it
- Bugfix: Fix build without curses but with OpenCL
- Bugfix: Don't show a Temperature key if it isn't known
- BFGMiner-specific NEWS fix


BFGMiner Version 2.5.1 - July 13, 2012

- Replace CPU Algo in header with runtime
- Bugfix: Calculate diff-1 utility to fix utility-hashrate on pools with
diff!=1
- Add utility hashrate to curses display
- Show units in kh, Gh, Th, etc as needed to use at most 3 integer digits
- Use FTD2XX.DLL on Windows to autodetect BitFORCE SHA256 devices
- bitforce_get_result returns -1 on error now.
- Check return value of read in BFgets
- Bugfix: modminer: Count hashes done before work restart
- Bugfix: modminer: Adapt "get nonce" error condition to new scanhash=>-1
error API
- Bugfix: Make our Windows nanosleep/sleep replacements standards-compliant
(which fixes nmsleep) and include compat.h for bitforce (for sleep)
- miner.php fix rig # when miners fail
- Fix whitespace mangling.
- bitforce: Use "full work" vs "nonce range" for kernel name
- Abbrv. correction
- Remove superfluous ave_wait
- Put kname change for broken nonce-range back in
- Add average wait time to api stats
- Revert "Merge branch 'ave_time' of https://github.com/pshep/cgminer.git"
- Add average return time to api stats
- Missed one nonce-range disabling.
- Remove bitforce_thread_init The delay thing does nothing useful... when long
poll comes around, all threads restart at the same time anyway.
- Change timeouts to time-vals for accuracy.
- More BFL tweaks. Add delay between closing and reopening port. Remove buffer
clear in re-init Add kernel type (mini-rig or single)
- Revert "Change BFL driver thread initialising to a constant 100ms delay
between devices instead of a random arrangement."
- Only try to shut down work cleanly if we've successfully connected and started
mining.
- Fix spelling.
- modminer: Firmware returns 0xffffff00 immediately if we set clockspeed too
high
- Bugfix: modminer: Actually count good shares
- Bugfix: Adapt OpenCL scanhash errors to driver API change (errors are now -1,
not 0)
- Remove bitforce_thread_init The delay thing does nothing useful... when long
poll comes around, all threads restart at the same time anyway.
- fix API support for big endian machines
- Bugfix: Use const struct device_api* for mt_disable
- modminer: Show progress of bitstream upload
- Bugfix: Don't declare devices SICK if they're just busy initializing
- Bugfix: Calculate nsec in nmsleep correctly
- miner.php allow rig names in number buttons
- Change BFL driver thread initialising to a constant 100ms delay between
devices instead of a random arrangement.
- Spelling typo.
- Time opencl work from start of queueing a kernel till it's flushed when
calculating dynamic intensity.
- Modify te scanhash API to use an int64_t and return -1 on error, allowing zero
to be a valid return value.
- Check for work restart after the hashmeter is invoked for we lose the hashes
otherwise contributed in the count.
- Remove disabled: label from mining thread function, using a separate
mt_disable function.
- Style changes.
- Cope with signals interrupting the nanosleep of nmsleep.
- Use standard cfsetispeed/cfsetospeed to set baud rate on *nix
- miner.php split() flagged deprecated in PHP 5.3.0
- Bugfix: Use nmsleep instead of restart_wait, so we always wait the full time
- Make long timeout 10seconds on bitforce for when usleep or nanosleep just
can't be accurate...


BFGMiner Version 2.5.0 - July 7, 2012

- Fix BitFORCE driver to not silenty discard valid shares (bug introduced by
CGMiner merges)
- Fix --benchmark not working since the dynamic addition of pools and pool
stats.
- Make disabling BFL nonce range support a warning since it has to be explicitly
enabled on the command line now.
- miner.php allow renaming table headers
- Make bitforce nonce range support a command line option --bfl-range since
enabling it decrease hashrate by 1%.
- Add sanity checking to make sure we don't make sleep_ms less than 0 in
bitforce.
- The fastest minirig devices need a significantly smaller starting sleep time.
- Use a much shorter initial sleep time to account for faster devices and nonce
range working, and increase it if nonce range fails to work.
- Use nmsleep instead of usleep in bitforce.
- Provide a ms based sleep function that uses nanosleep to avoid the inaccuracy
of usleep on SMP systems.
- delay_time_ms is always set so need not be initialised in bitforce.
- Increase bitforce timeout to 10 seconds.
- Add more hysteresis and poll ~5 times to allow for timer delays in bitforce
devices.
- miner.php allow alternating line colours (off by default)
- Display the actual duration of wait when it is greater than the cutoff.
- Set nonce to maximum once we determine nonce range support is broken.
- Initial wait time is always known so no need to zero it beforehand in
bitforce.
- No point counting wait time until the work is actually sent to bitforce
devices.
- Use string comparison functions instead of explicit comparisons.
- Account for wait_ms time when nonce_range is in use on BFL.
- Split nonces up into 1/5 chunks when nonce range is supported.
- limit clear buffer iterations.
- Ad fd check to clear buffer.
- miner.php remove incorrect 'DATE' error message
- miner.php allow summary header in custom pages
- Disable nonce range support in BFL when broken support is detected.
- Restart_wait is only called with a ms value so incorporate that into the
function.
- Only try to adjust dev width when curses is built in.
- miner.php define custom sum fields as a simple array
- Fix off-by-one error in nonce increment in bfl.
- Use BE when setting nonce in bitforce nonce range work.
- Enable nonce range in the normal init sequence for bfl.
- Queue extra work at 2/3 differently depending on whether we're using nonce
range or not.
- Initially enable support for nonce range support on bfl, splitting nonces up
into 3/4 size and only disable it if it fails on work submit.
- Attempt to detect nonce range support in BFL by sending work requring its
support.
- Limit retrying on busy for up to BITFORCE_TIMEOUT_MS
- Attempt to initialise while bitforce device returns BUSY.
- Extend length of string that can be passed to BFL devices.
- Fix signedness warning.
- Adjust device width column to be consistent.
- Use cgpu-> not gpus[] in watchdog thread.
- Add api stats (sleep time)
- Timing tweaks Added long and short timeouts, short for detecting throttling,
long to give up totally. Reset sleep time when device re-initialised Still check
results after timeout Back up a larger time if result on first poll.
- Add API Notify counter 'Comms Error'
- Style police on api.c
- Do all logging outside of the bitforce mutex locking to avoid deadlocks.
- Remove applog call from bfwrite to prevent grabbing nested mutexes.
- Bitforce style changes.
- Minor style changes.
- Remove needless roundl define.
- Made JSON error message verbose.
- Fine-tune timing adjustment. Also remove old work_restart timing.
- Check for gpu return times of >= 0, not just 0, to fix intensity dropping to
-10.
- Restart is zeroed in the mining thread so no need to do it inside the bitforce
code.
- More improvements to comms. BFL return nothing when throttling, so should not
be considered an error. Instead repeat with a longer delay.
- Polling every 10ms there's not much point checking the pthread_cond_timedwait
as it just adds overhead. Simply check the value of work_restart in the bfl main
polling loop.
- Use a pthread conditional that is broadcast whenever work restarts are
required. Create a generic wait function waiting a specified time on that
conditional that returns if the condition is met or a specified time passed to
it has elapsed. Use this to do smarter polling in bitforce to abort work, queue
more work, and check for results to minimise time spent working needlessly.
- Add busy time to wait time.
- api.c put version up to 1.14
- Add tiny delay after writing to BFL Change BFL errors to something more human
readable Send work busy re-tries after 10ms delay
- Fix race condition in thread creation that could under some conditions crash
BFGMiner at startup


BFGMiner Version 2.4.4 - July 1, 2012

- Fix builds on non gnu platforms.
- api.c ensure old mode is always available when not using --api-groups + quit()
on param errors
- Implement rudimentary X-Mining-Hashrate support.
- Detect large swings in temperature when below the target temperature range and
change fan by amounts dependant on the value of tdiff.
- Adjust the fanspeed by the magnitude of the temperature difference when in the
optimal range.
- Revert "Restarting cgminer from within after ADL has been corrupted only leads
to a crash. Display a warning only and disable fanspeed monitoring."
- api.c fix json already closed
- implement and document API option --api-groups
- Put upper bounds to under 2 hours that work can be rolled into the future for
bitcoind will deem it invalid beyond that.
- define API option --api-groups
- api.c allow unwell devices to be enabled so they can be cured
- miner.php - fix/enable autorefresh for custom pages
- miner.php allow custom summary pages - new 'Mobile' summary
- Work around pools that advertise very low expire= time inappropriately as this
leads to many false positives for stale shares detected.
- Only show ztex board count if any exist.
- There is no need for work to be a union in struct workio_cmd
- fpgautils.c include a debug message for all unknown open errors
- Don't keep rolling work right up to the expire= cut off. Use 2/3 of the time
between the scantime and the expiry as cutoff for reusing work.
- Log a specific error when serial opens fail due to lack of user permissions
- Increase GPU timing resolution to microsecond and add sanity check to ensure
times are positive.
- Opencl code may start executing before the clfinish order is given to it so
get the start timing used for dynamic intensity from before the kernel is
queued.
- fpgautils.c - set BAUD rate according to termio spec
- fpgautils.c - linux ordering back to the correct way
- miner.php remove unneeded '.'s
- miner.php add auto refresh options
- miner.php add 'restart' next to 'quit'
- miner.php make fontname/size configurable with myminer.php
- Make the pools array a dynamically allocated array to allow unlimited pools to
be added.
- Make the devices array a dynamically allocated array of pointers to allow
unlimited devices.
- Dynamic intensity for GPUs should be calculated on a per device basis. Clean
up the code to only calculate it if required as well.
- Bugfix: Provide alternative to JSON_ENCODE_ANY for Jansson 1.x
- Use a queueing bool set under control_lock to prevent multiple calls to
queue_request racing.
- Use the work clone flag to determine if we should subtract it from the total
queued variable and provide a subtract queued function to prevent looping over
locked code.
- Don't decrement staged extras count from longpoll work.
- Count longpoll's contribution to the queue.
- Increase queued count before pushing message.
- Test we have enough work queued for pools with and without rolltime
capability.
- As work is sorted by age, we can discard the oldest work at regular intervals
to keep only 1 of the newest work items per mining thread.
- Roll work again after duplicating it to prevent duplicates on return to the
clone function.
- Abstract out work cloning and clone $mining_threads copies whenever a rollable
work item is found and return a clone instead.
- api.c display Pool Av in json
- Take into account average getwork delay as a marker of pool communications
when considering work stale.
- Work out a rolling average getwork delay stored in pool_stats.
- Getwork delay in stats should include retries for each getwork call.
- Walk through the thread list instead of searching for them when disabling
threads for dynamic mode.
- Extend nrolltime to support the expiry= parameter. Do this by turning the
rolltime bool into an integer set to the expiry time. If the pool supports
rolltime but not expiry= then set the expiry time to the standard scantime.
- When disabling fanspeed monitoring on adl failure, remove any twin GPU
association. This could have been leading to hangs on machines with dual GPU
cards when ADL failed.
- modminer: Don't delay 2nd+ FPGAs during work restart
- Disable OpenCL code when not available.
- Fix openwrt crashing on regeneratehash() by making check_solve a noop.
- FPGA - allow device detect override without an open failure
- Fix sign warning.
- Bugfix: icarus: properly store/restore info and work end times across longpoll
restarts
- Enable modminer for release builds


BFGMiner Version 2.4.3 - June 14, 2012

- Change device API "name" to reflect driver name abbreviation instead of device type name
- miner.php allow a separate user settings file
- modminer: Implement extended device stats to expose each Board to the RPC API
- Bugfix: Use new cgpu->thr for longpoll waking
- bitforce: Remove 4.5s delay before polling starts, since MiniRig finishes sooner
- FPGA - allow device detect override without an open failure
- Bugfix: Missing printf value in merge from cgminer
- Ensure C compiler is in C99 mode
- Add CPU core count detection for BSD/Mac
- Set CPU mining idle priority on Windows
- can_roll and should_roll should have no bearing on the cycle period within the
miner_thread so remove it.
- Check for strategy being changed to load balance when enabling LPs.
- Check that all threads on the device that called get_work are waiting on
getwork before considering the pool lagging.
- Iterate over each thread belonging to each device in the hashmeter instead of
searching for them now that they're a list.
- When using rotate pool strategy, ensure we only select from alive enabled
pools.
- Start longpoll from every pool when load balance strategy is in use.
- Add mandatory and block fields to the work struct. Flag any shares that are
detected as blocks as mandatory to submit, along with longpoll work from a
previously rejecting pool.
- Consider the fan optimal if fanspeed is dropping but within the optimal speed
window.
- Fix typo in some API messages (succeess/success)
- api.c MMQ stat bugs
- Bugfix: Fix warnings when built without libudev support
- Bugfix: slay a variety of warnings
- Bugfix: modminer: Fix unsigned/signed comparison and similar warnings
- API add ModMinerQuad support
- Bugfix: Honour forceauto parameter in serial_detect functions
- modminer: Temperature sensor improvements
- modminer: Make log messages more consistent in format
- Only adjust GPU speed up if the fanspeed is within the normal fanrange and
hasn't been turned to maximum speed under overheat conditions.
- ModMiner use valid .name
- New driver: BTCFPGA ModMiner
- Abstract generally useful FPGA code into fpgautils.c
- API add stats for pool getworks
- miner.php option to hide specific fields from the display
- miner.php add version numbers to the summary page
- Update debian configs to v2.4.2
- Add API and FPGA READMEs into Makefile to be included in source distribution.
- Icarus - fix unit64_t printf warnings


BFGMiner Version 2.4.2 - June 2, 2012

- Use epoll to immediately interrupt Icarus with new work on longpolls (Linux)
- API.class compiled with Java SE 6.0_03 - works with Win7x64
- miner.php highlight devs too slow finding shares (possibly failing)
- API update version to V1.11 and document changes
- API save default config file if none specified
- api.c save success incorrectly returns error
- api.c replace BUFSIZ (linux/windows have different values)
- Move RPC API content out of README to API-README
- Open a longpoll connection if a pool is in the REJECTING state as it's the
only way to re-enable it automatically.
- Use only one longpoll as much as possible by using a pthread conditional
broadcast that each longpoll thread waits on and checks if it's the current pool
before
- If shares are known stale, don't use them to decide to disable a pool for
sequential rejects.
- Restarting cgminer from within after ADL has been corrupted only leads to a
crash. Display a warning only and disable fanspeed monitoring.
- Icarus: fix abort calculation/allow user specified abort
- Icarus: make --icarus-timing hidden and document it in FPGA-README
- Icarus: high accuracy timing and other bitstream speed support
- add-MIPSEB-to-icarus-for-BIG_ENDIAN
- work_decode only needs swab32 on midstate under BIG ENDIAN
- add compile command to api-example.c
- save config bugfix: writing an extra ',' when no gpus
- Add dpkg-source commits


BFGMiner Version 2.4.1 - May 6, 2012

- Icarus: Calibrate hashrate yet even more accurately
- In the unlikely event of finding a block, display the block solved count with
the pool it came from for auditing.
- Display the device summary on exit even if a device has been disabled.
- Use correct pool enabled enums in api.c.
- Import Debian packaging configs
- Ensure we test for a pool recovering from idle so long as it's not set to
disabled.
- Fix pool number display.
- Give BFGMiner -T message only if curses is in use.
- Reinit_adl is no longer used.
- API 'stats' allow devices to add their own stats also for testing/debug
- API add getwork stats to BFGMiner - accesable from API 'stats'
- Don't initialise variables to zero when in global scope since they're already
initialised.
- Get rid of unitialised variable warning when it's false.
- Move a pool to POOL_REJECTING to be disabled only after 3 minutes of
continuous rejected shares.
- Some tweaks to reporting and logging.
- API support new pool status
- Add a temporarily disabled state for enabled pools called POOL_REJECTING and
use the work from each longpoll to help determine when a rejecting pool has
started working again. Switch pools based on the multipool strategy once a pool
is re-enabled.
- Removing extra debug
- Fix the benchmark feature by bypassing the new networking code.
- Reset sequential reject counter after a pool is disabled for when it is
re-enabled.
- ztex updateFreq was always reporting on fpga 0
- Trying harder to get 1.15y working
- Specifying threads on multi fpga boards extra cgpu
- Missing the add cgpu per extra fpga on 1.15y boards
- API add last share time to each pool
- Don't try to reap curls if benchmarking is enabled.


BFGMiner Version 2.4.0 - May 3, 2012

- Only show longpoll warning once when it has failed.
- Convert hashes to an unsigned long long as well.
- Detect pools that have issues represented by endless rejected shares and
disable them, with a parameter to optionally disable this feature.
- Bugfix: Use a 64-bit type for hashes_done (miner_thread) since it can overflow
32-bit on some FPGAs
- Implement an older header fix for a label existing before the pthread_cleanup
macro.
- Limit the number of curls we recruit on communication failures and with
delaynet enabled to 5 by maintaining a per-pool curl count, and using a pthread
conditional that wakes up when one is returned to the ring buffer.
- Generalise add_pool() functions since they're repeated in add_pool_details.
- Bugfix: Return failure, rather than quit, if BFwrite fails
- Disable failing devices such that the user can attempt to re-enable them
- Bugfix: thread_shutdown shouldn't try to free the device, since it's needed
afterward
- API bool's and 1TBS fixes
- Icarus - minimise code delays and name timer variables
- api.c V1.9 add 'restart' + redesign 'quit' so thread exits cleanly
- api.c bug - remove extra ']'s in notify command
- Increase pool watch interval to 30 seconds.
- Reap curls that are unused for over a minute. This allows connections to be
closed, thereby allowing the number of curl handles to always be the minimum
necessary to not delay networking.
- Use the ringbuffer of curls from the same pool for submit as well as getwork
threads. Since the curl handles were already connected to the same pool and are
immediately available, share submission will not be delayed by getworks.
- Implement a scaleable networking framework designed to cope with any sized
network requirements, yet minimise the number of connections being reopened. Do
this by create a ring buffer linked list of curl handles to be used by getwork,
recruiting extra handles when none is immediately available.
- There is no need for the submit and getwork curls to be tied to the pool
struct.
- Do not recruit extra connection threads if there have been connection errors
to the pool in question.
- We should not retry submitting shares indefinitely or we may end up with a
huge backlog during network outages, so discard stale shares if we failed to
submit them and they've become stale in the interim.


BFGMiner Version 2.3.6 - April 29, 2012

- Shorten stale share messages slightly.
- Protect the freeing of current_hash under mutex_lock to prevent racing on it
when set_curblock is hit concurrently.
- Change default behaviour to submitting stale, removing the --submit-stale
option and adding a --no-submit-stale option.
- Make sure to start the getwork and submit threads when a pool is added on the
fly. This fixes a crash when a pool is added to running BFGMiner and then
switched to.
- Faster hardware can easily outstrip the speed we can get work and submit
shares when using only one connection per pool.
- Test the queued list to see if any get/submits are already queued and if they
are, start recruiting extra connections by generating new threads.
- This allows us to reuse network connections at low loads but recuit new open
connections as they're needed, so that BFGMiner can scale to hardware of any
size.


BFGMiner Version 2.3.5 - April 28, 2012

- Restarting BFGMiner leads to a socket that can't be bound for 60 seconds, so
increase the interval that API binding waits to 30 seconds to minimise the
number of times it will retry, spamming the logs.
- Give a longpoll message for any longpoll that detects a block change, primary
or backup, and also display which pool it was.
- Decrease utility display to one decimal place.
- Small cosmetic output alignment.
- Add pool number to stale share message.
- Add space to log output now that there is more screen real estate available.
- Indentation clean up.
- Remove thread id display from rejected shares as well.
- Merge pull request #185 from Diapolo/diakgcn
- add goffset support for diakgcn with -v 1 and update kernel version
- Set have_longpoll to true when there is at least one pool with longpoll.
- Don't display the thread ID since it adds no useful information over the
device number.
- Don't display the first 8 bytes of a share since they will always be zero at
>= 1 difficulty.
- work->longpoll is reset across test_work_current so we need to recheck what
pool it belongs to.
- Use longpolls from backup pools with failover-only enabled just to check for
block changes, but don't use them as work.
- Start longpoll only after we have tried to extract the longpoll URL.
- Check for submitold flag on resubmit of shares, and give different message for
stale shares on retry.
- Check for submitold before submitstale.
- Don't force fresh curl connections on anything but longpoll threads.
- Create one longpoll thread per pool, using backup pools for those pools that
don't have longpoll.
- Use the work created from the longpoll return only if we don't have
failover-enabled, and only flag the work as a longpoll if it is the current
pool.
- This will work around the problem of trying to restart the single longpoll
thread on pool changes that was leading to race conditions.
- It will also have less work restarts from the multiple longpolls received from
different pools.
- Remove the invalid entries from the example configuration file.
- Add support for latest ATI SDK on windows.
- Export missing function from libztex.
- miner.php change socktimeoutsec = 10 (it only waits once)
- Bugfix: Make initial_args a const char** to satisfy exec argument type warning
(on Windows only)
- miner.php add a timeout so you don't sit and wait ... forever
- Create discrete persistent submit and get work threads per pool, thus allowing
all submitworks belonging to the same pool to reuse the same curl handle, and
all getworks to reuse their own handle.
- Use separate handles for submission to not make getwork potentially delay
share submission which is time critical.
- This will allow much more reusing of persistent connections instead of opening
new ones which can flood routers.
- This mandated a rework of the extra longpoll support (for when pools are
switched) and this is managed by restarting longpoll cleanly and waiting for a
thread join.
- miner.php only show the current date header once
- miner.php also add current time like single rig page
- miner.php display rig 'when' table at top of the multi-rig summary page
- README - add some Ztex details
- api.c include zTex in the FPGA support list
- api.c ensure 'devs' shows PGA's when only PGA code is compiled
- miner.c sharelog code consistency and compile warning fix
- README correct API version number
- README spelling error
- api.c combine all pairs of sprintfs()
- api.c uncomment and use BLANK (and COMMA)
- Code style cleanup
- Annotating frequency changes with the changed from value
- README clarification of 'notify' command
- README update for API RPC 'devdetails'
- api.c 'devdetails' list static details of devices
- Using less heap space as my TP-Link seems to not handle this much


BFGMiner Version 2.3.4 - April 26, 2012

- New maintainership of code with modular FPGA/GPU focus, under BFGMiner name
- Complete working support for cross-compiling Windows builds on Linux.
- Fix usage of low --scan-time settings so it doesn't busy-loop
- JSON API: Add new 'devdetail' command to get fixed device information
- JSON API: Implement driver abstraction for extra device status
- Icarus: Use epoll to wait for serial port input properly, when available
- Icarus: Workaround buggy USB-UART that causes Icarus to stop mining rarely
- Icarus: Estimate mining hashrate correctly, calibrated from real-world data
- Icarus: Parallelize work setup with Icarus hash search improving performance
- Icarus: More reliable detection and runtime
- OpenCL: Move GPU-specific data fetching from JSON API to OpenCL driver
- OpenCL: Dynamically load OpenCL library, to be more vendor-independent and
allow use without actually having OpenCL (i.e. FPGA-only rigs).


CGMiner Version 2.3.4 - April 25, 2012

- Extensively document the cause of GPU device issues and the use of --gpu-map.
- Support for share logging
- Detect poorly performing combination of SDK and phatk kernel and add verbose
warning at startup.
- Icarus update to new add_cgpu()
- Icarus driver working with Linux and Windows
- api.c fix unused variable compile warning
- Display all OpenCL devices when -n is called as well to allow debugging of
differential mapping of OpenCL to ADL.
- Add a --gpu-map option which will allow arbitrarily mapping ADL devices to
OpenCL devices for instances where association by enumeration alone fails.
- Increase upper limit on number of extra items to queue as some FPGA code can't
yet reliably keep many devices busy.
- Display configuration file information when -c option is passed and only when
file exists on loading default config file.
- Display configuration file loaded, if any, and debug output if configuration
file parsing failed.
- Add missing ztex header to Makefile for distribution.
- Document long-form COM port device names on Windows, required to specify
serial ports above 9
- Include ztex bitstreams firmware in distribution and install if configured in.
- Style police on driver-ztex.c
- work_restart should only be changed by cgminer.c now
- Shut down the api cleanly when the api thread is cancelled. This should allow
the api socket to be closed successfully to next be reopened with app_restart.
- Make a union for cgpu device handles, and rename "device" to "device_ztex"
since it's Ztex-specific
- Initialise name variable.
- Remove unnecessary check for variable that always has memory allocated.
- Bugfix: Missing "break" no-op in default case
- Make the status window and log window as large as can fit on startup,
rechecking to see if it can be enlarged after the fact. This allows any number
of devices to be displayed provided the window is made long enough without
corrupting the output.
- Style police on libztex.c.
- API add removepool like the screen interface
- api.c escape required characters in return strings + pools returns the
username
- Set lp_path to NULL after free for consistency.
- Removing dmalloc import left behind by mistake
- Fixing leak in resp_hdr_cb
- miner.php warning highlight GPU stats if they are zero (e.g. ADL not enabled)
- miner.php highlight any device that isn't 'Enabled'
- miner.php highlight any Status that isn't 'Alive'
- miner.php optionally support multiple rigs
- Initial Ztex support 1.15x board.


CGMiner Version 2.3.3 - April 15, 2012

- Don't even display that cpumining is disabled on ./configure to discourage
people from enabling it.
- Do a complete cgminer restart if the ATI Display Library fails, as it does on
windows after running for some time, when fanspeed reporting fails.
- Cache the initial arguments passed to cgminer and implement an attempted
restart option from the settings menu.
- Disable per-device status lines when there are more than 8 devices since
screen output will be corrupted, enumerating them to the log output instead at
startup.
- Reuse Vals[] array more than W[] till they're re-initialised on the second
sha256 cycle in poclbm kernel.
- Minor variable alignment in poclbm kernel.
- Make sure to disable devices with any status not being DEV_ENABLED to ensure
that thermal cutoff code works as it was setting the status to DEV_RECOVER.
- Re-initialising ADL simply made the driver fail since it is corruption over
time within the windows driver that's responsible. Revert "Attempt to
re-initialise ADL should a device that previously reported fanspeed stops
reporting it."
- Microoptimise poclbm kernel by ordering Val variables according to usage
frequency.


CGMiner Version 2.3.2 - March 31, 2012

- Damping small changes in hashrate so dramatically has the tendency to always
make the hashrate underread so go back to gentle damping instead.
- Revert the crossover of variables from Vals to W in poclbm kernel now that
Vals are the first declared variables so they're used more frequently.
- Vals variables appearing first in the array in poclbm is faster.
- Change the preferred vector width to 1 for Tahiti only, not all poclbm
kernels.
- Use a time constant 0.63 for when large changes in hashrate are detected to
damp change in case the large change is an aliasing artefact instead of a real
chang
- Only increment stale counter if the detected stales are discarded.
- Attempt to re-initialise ADL should a device that previously reported fanspeed
stops reporting it.
- Move the ADL setup and clearing to separate functions and provide a reinit_adl
function to be used when adl fails while running.
- Use slightly more damping on the decay time function in the never-ending quest
to smooth off the hashmeter.
- Set the starting fanspeed to a safe and fairly neutral 50% when autofan is
enabled.
- Provide locking around updates of cgpu hashrates as well to prevent multiple
threads accessing data fields on the same device.
- Display the beginning of the new block in verbose mode in the logs.
- Reinstate old diablo kernel variable ordering from 120222, adding only goffset
and vector size hint. The massive variable ordering change only helped one SDK
on
- Change the version number on the correct kernels.
- api.c devicecode/osinfo incorrectly swapped for json
- Add extensive instructions on how to make a native windows build.
- Update version numbers of poclbm and diablo kernels as their APIs have also
changed.
- Use global offset parameter to diablo and poclbm kernel ONLY for 1 vector
kernels.
- Use poclbm preferentially on Tahiti now regardless of SDK.
- Remove unused constant passed to poclbm.
- Clean up use of macros in poclbm and use bitselect everywhere possible.
- Add vector type hint to diablo kernel.
- Add worksize and vector attribute hints to the poclbm kernel.
- Spaces for non-aligned variables in poclbm.
- More tidying of poclbm.
- Swap Vals and W variables where they can overlap in poclbm.
- More tidying of poclbm.
- Tidy up first half of poclbm.
- Clean up use of any() by diablo and poclbm kernels.
- Minor variable symmetry changes in poclbm.
- Put additions on separate lines for consistency in poclbm.
- Consolidate last use of W11 into Vals4 in poclbm.
- Change email due to SPAM
- api.c miner.php add a '*' to the front of all notify counters - simplifies
future support of new counters
- miner.php add display 'notify' command
- Small change to help arch's without processor affinity
- Fix bitforce compile error
- api.c notify should report disabled devices also - of course
- API returns the simple device history with the 'notify' command
- code changes for supporting a simple device history
- api.c Report an OS string in config to help with device issues
- api.c fix Log Interval - integer in JSON
- api.c config 'Device Code' to show list of compiled devices + README
- api.c increase buffer size close to current code allowable limit
- removed 8-component vector support from kernel, as this is not supported in
CGMINER anyway
- forgot to update kernel modification date, fixed ;)
- reordered an addition in the kernel, which results in less instructions used
in the GPU ISA code for GCN
- miner.php: option for readonly or check privileged access
- Ignore reduntant-with-build options --disable-gpu, --no-adl, and --no-restart
- miner.php: ereg_replace is DEPRECATED so use preg_replace instead
- Make curses TUI support optional at compile-time.
- Bugfix: AC_ARG_WITH provides withval instead of enableval
- miner.php split devs output for different devices
- api.c: correct error messages
- icarus.c modify (regular) timeout warning to only be debug
- icarus.c set the windows TODO timeout
- Allow specifying a specific driver for --scan-serial
- optimized nonce-check and output code for -v 2 and -v 4
- Bugfix: Check for libudev header (not just library) in configure, and document
optional dependency
- Add API support for Icarus and Bitforce
- Next API version is 1.4 (1.3 is current)
- README/api.c add "When" the request was processed to STATUS
- Bugfix: ZLX to read BitFORCE temp, not ZKX -.-
- Use libudev to autodetect BitFORCE GPUs, if available
- Use the return value of fan_autotune to set fan_optimal instead of passing it
as a pointer.
- Pass the lasttemp from the device we're using to adjust fanspeed in twin
devices.
- fix the name to 3 chars, fix the multi-icarus support
- Bugfix: "-S auto" is the default if no -S is specified, and there is no such
delay in using it
- README add information missing from --scan-serial
- Update README RPC API Version comment
- Bugfix: Allow enabling CPU even without OpenCL support
- Change failed-to-mine number of requested shares messge to avoid segfault on
recursive calling of quit().
- Get rid of extra char which is just truncated in poclbm kernel.
- only small code formating changes
- removed vec_step() as this could lead to errors on older SDKs
- unified code for generating nonce in kernel and moved addition of base to the
end -> faster

CGMiner Version 2.3.1 - February 24, 2012

- Revert input and output code on diakgcn and phatk kernels to old style which
worked better for older hardware and SDKs.
- Add a vector*worksize parameter passed to those kernels to avoid one op.
- Increase the speed of hashrate adaptation.
- Only send out extra longpoll requests if we want longpolls.
- API implement addpool command
- API return the untouched Total MH also (API now version 1.3)
- Add enable/disablepool to miner.php example and reduce font size 1pt


CGMiner Version 2.3.0 - February 23, 2012

- Consider extra longpoll work items as staged_extra so as to make sure we queue
more work if queueing regular work items as longpolls.
- Use diablo kernel on all future SDKs for Tahiti and set preferred vector width
to 1 on poclbm kernel only.
- Explicitly type the constants in diakgcn kernel as uint, to be in line with
poclbm kernel.
- Reset all hash counters at the same time as resetting start times to get
accurate hashrates on exiting which is mandatory for benchmarking.
- Report thread out before it starts to avoid being flagged as sick when waiting
for the first work item.
- Don't disable and re-enable devices as they may recover and in the meantime
have their status set to OFF.
- API new commands enablepool and disablepool (version already incremented)
- Tolerate new-format temperature readings for bitforce
- Modify cgminer.c pool control to allow API to call it
- Bugfix: Fix BitFORCE driver memory leak in debug logging
- Extra byte was being unused in poclbm leading to failure on some platforms.
- Explicitly type the constants in poclbm kernel as uint.
- Don't save 'include' when saving the configuration
- Allow configuration file to include another recursively
- Use the SDK and hardware information to choose good performing default
kernels.
- Move phatk kernel to offset vector based nonce bases as well.
- Add a --benchmark feature which works on a fake item indefinitely to compare
device performance without any server or networking influence.
- Allow writing of multiple worksizes to the configuration file.
- Allow writing of multiple vector sizes to the configuration file.
- Allow writing of multiple kernels to the configuration file.
- Allow multiple different kernels to be chosen per device.
- Allow the worksize to be set per-device.
- Allow different vectors to be set per device.
- If we're well below the target temperature, increase gpu engine speed back to
maximum in case we have gotten lost between profiles during an idle period.
- We should be setting the value of fan_optimal, not its address.
- As all kernels will be new versions it's an opportunity to change the .bin
format and make it simpler. Specifying bitalign is redundant and long can be l.
- Use any() in kernel output code.
- Put the nonce for each vector offset in advance, avoiding one extra addition
in the kernel.
- Reset times after all mining threads are started to make estimating hashrates
easier at startup.
- Bugfix: allow no-exec (NX) stack
- Fix minor warning.
- fix the bitforce.c code style follow 1TBS
- fix icarus.c compile warning
- small changes to speedup no vec for AMD 898.1 OCL runtime
- Update licensing to GPL V3.
- Reset the longpoll flag after it's been used once to prevent it restarting
work again.
- Begin import of DiabloMiner kernel.
- Modify API debug messages to say API instead of DBG
- When API shuts down cgminer don't kill itself
- Don't make rolled work from the longpoll be seen as other longpoll work items.
- API add 'privileged' command so can verify access level
- Set the lp_sent variable under lock since there will almost always be a race
on setting this variable, potentially leading to multiple LPs being sent out.
- API restrict access to all non display commands by default
- Update API version to 1.2 for new 'Log Interval'
- API add --log Interval to 'config' reply
- --api-allow special case 0/0 means all


CGMiner Version 2.2.7 - February 20, 2012

- Send out extra longpolls when we have switched pools and the longpoll thread
is still bound to the old one. This is particularly useful with p2pool where
longpolls do not correlate with main bitcoin block change and would have led to
high reject rates on failover.
- Store whether a work item is the result of a longpoll or not in struct work
and use it to help determine block changes directly from the work longpoll bool.
- Keep track of when a longpoll has been sent for a pool and if the current pool
is requesting work but has not sent a longpoll request, convert one of the work
items to a longpoll.
- Store the longpoll url in the pool struct and update it from the pool_active
test in case it changes. This is to allow further changes to longpoll management
on switching pools.
- Re-check for a longpoll supporting pool every 30 seconds if none is found
initially.
- Report threads as busy waiting on getwork on startup to avoid them being
flagged sick on startup during slow networking.
- Allow devices that are disabled due to overheating to be flagged as recovering
instead of disabling them and re-enable them if they're below ideal temperatures
- Tahiti prefers worksize 64 with poclbm.
- No need to expressly retain the opencl program now that the zero binary issue
is fixed. This actually fixes cgminer to work with the latest SDK included with
the ATI catalyst driver 12.2.
- Show error code on any opencl failure status.
- Add detection for version 898.1 SDK as well but only give SDK 2.6 warning once
on startup instead of with each device initialisation.
- Always use a fresh connection for longpoll as prolonged persistent connections
can fail for many reasons.
- Keep track of intended engine clock speed and only adjust up if it's higher
than the last intended speed. This avoids setting the clock speed to one
relative to a lower profile one by mistake.
- Use gpu-memdiff on startup if an engine clockspeed is set and a memdiff value
is set.
- Revert "Adjust engine speed up according to performance level engine setting,
not the current engine speed." - ineffectual.
- Freeze the queues on all threads that are sent the pause message to prevent
them trying to start up again with saved pings in their queues.
- Updates to diakgcn kernel/
- Consolidate all screen updates to the watchdog thread and touch both windows
before refresh.
- Curses will be disabled in clean_up so don't do it early in kill_work, and
disable_adl so that GPU settings may be restored to normal in case shutting down
curses leads to instability on windows.
- Stop the mining threads before trying to kill them.
- Plain refresh() does not give reliably screen updates so get rid of all uses
of it.
- First release with working diakgcn kernel.

CGMiner Version 2.2.6 - February 16, 2012

- Provide warning on each startup about sdk 2.6
- Fix unused warnings on win32.
- bitforce: Simplify BFopen WIN32 ifdef/else
- Fix initialization warning with jansson 1.3
- bitforce: Cleanup extraneous TODO that isn't needed
- Move tcsetattr (and new tcflush) into *nix BFopen to simplify things a bit
- Add message explaining 2nd thread disabling for dynamic mode and how to tune
it.
- Move logwindow down once number of devices is known.
- Automatically choose phatk kernel for bitalign non-gcn ATI cards, and then
only select poclbm if SDK2.6 is detected.
- Allow the refresh interval to be adjusted in dynamic intensity with a
--gpu-dyninterval parameter.
- Make curses display visible right from the beginning and fix the window sizes
so the initial messages don't get lost once the status window is drawn.
- The amount of work scanned can fluctuate when intensity changes and since we
do this one cycle behind, we increment the work more than enough to prevent
repeati
- bitforce: Set a 30 second timeout for serial port on Windows, since the
default is undefined
- Use PreVal4addT1 instead of PreVal4 in poclbm kernel.
- Import PreVal4 and PreVal0 into poclbm kernel.
- Import more prepared constants into poclbm kernel.
- Keep variables in one array but use Vals[] name for consistency with other
kernel designs.
- Replace constants that are mandatorily added in poclbm kernel with one value.
- Remove addition of final constant before testing for result in poclbm kernel.
- Hand optimise variable addition order.
- Hand optimise first variable declaration order in poclbm kernel.
- Radical reordering machine based first pass to change variables as late as
possible, bringing their usage close together.
- fix strcpy NULL pointer if env HOME unset.
- bitforce: Disable automatic scanning when at least one device is specified
manually
- Unroll all poclbm additions to enable further optimisations.


CGMiner Version 2.2.5 - February 13, 2012

- Make output buffer write only as per Diapolo's suggestion.
- Constify nonce in poclbm.
- Use local and group id on poclbm kernel as well.
- Microoptimise phatk kernel on return code.
- Adjust engine speed up according to performance level engine setting, not the
current engine speed.
- Try to load a binary if we've defaulted to the poclbm kernel on SDK2.6
- Use the poclbm kernel on SDK2.6 with bitalign devices only if there is no
binary available.
- Further generic microoptimisations to poclbm kernel.
- The longstanding generation of a zero sized binary appears to be due to the
OpenCL library putting the binary in a RANDOM SLOT amongst 4 possible binary
locations. Iterate over each of them after building from source till the real
binary is found and use that.
- Fix harmless warnings with -Wsign-compare to allow cgminer to build with -W.
- Fix missing field initialisers warnings.
- Put win32 equivalents of nanosleep and sleep into compat.h fixing sleep() for
adl.c.
- Restore compatibility with Jansson 1.3 and 2.0 (api.c required 2.1)
- Modularized logging, support for priority based logging
- Move CPU chipset specific optimization into device-cpu


CGMiner Version 2.2.4 - February 11, 2012

- Fix double definition of A0 B0 to zeroA zeroB.
- Retain cl program after successfully loading a binary image. May decrease
failures to build kernels at startup.
- Variable unused after this so remove setting it.
- BFI INT patching is not necessarily true on binary loading of files and not
true on ATI SDK2.6+. Report bitalign instead.
- Various string fixes for reject reason.
- Generalize --temp-cutoff and implement support for reading temperature from
BitFORCE FPGAs
- Change message from recovered to alive since it is used on startup as well as
when a pool has recovered.
- Start mining as soon as any pool is found active and rely on the watchpool
thread to bring up other pools.
- Delayed responses from testing pools that are down can hold up the watchdog
thread from getting to its device testing code, leading to false detection of
the GPU not checking in, and can substantially delay auto gpu/auto fan
management leading to overheating. Move pool watching to its own thread.
- Bugfix: BitFORCE index needs to be static to count correctly
- Space out retrieval of extra work according to the number of mining threads.
- Make shutdown more robust. Enable the input thread only after the other
threads exist. Don't kill off the workio thread and use it to exit main() only
if there is an unexpected problem. Use kill_work() for all anticipated shutdowns
where possible. Remove unused thread entry.
- Change poclbm version number.
- One array is faster than 2 separate arrays so change to that in poclbm kernel.
- Microoptimisations to poclbm kernel which increase throughput slightly.
- Import diablominer kernel. Currently disabled as not working.
- Import diapolo kernel. Currently disabled as not working.
- Conflicting entries of cl_kernel may have been causing problems, and
automatically chosen kernel type was not being passed on. Rename the enum to
cl_kernels and store the chosen kernel in each clState.
- Set cl_amd_media_ops with the BITALIGN flag and allow non-bitselect devices to
build.
- ALlow much longer filenames for kernels to load properly.
- Allow different kernels to be used by different devices and fix the logic fail
of overcorrecting on last commit with !strstr.
- Fix kernel selection process and build error.
- queue_phatk_kernel now uses CL_SET_VARG() for base-nonce(s), too
- added OpenCL >= 1.1 detection code, in preparation of OpenCL 1.1 global offset
parameter support
- Use K array explicitly to make it clear what is being added.
- Work items have a tendency to expire at exactly the same time and we don't
queue extra items when there are plenty in the queue, regardless of age. Allow
extra work items to be queued if adequate time has passed since we last
requested work even if over the limit.
- Discard work when failover-only is enabled and the work has come from a
different pool.
- Missing include to build on newer mingw32.
- Move from the thread safe localtime_r to regular localtime which is the only
one supported on newer pthread libraries on mingw32 to make it compile with the
newer ming. Thread safety is of no importance where localtime is used in this
code.
- Define in_addr_t in windows if required
- sys/wait.h not required in windows
- Allow API to restrict access by IP address
- Add pool switching to example miner.php
- Display X-Reject-Reason, when provided
- Remove the test for whether the device is on the highest profil level before
raising the GPU speed as it is ineffectual and may prevent raising the GPU
speed.
- Remove unnecessary check for opt_debug one every invocation of applog at
LOG_DEBUG level and place the check in applog().


CGMiner Version 2.2.3 - February 6, 2012

- Revert "Rewrite the convoluted get_work() function to be much simpler and roll
work as much as possible with each new work item." This seems to cause a race on
work in free_work(). Presumably other threads are still accessing the structure.


CGMiner Version 2.2.2 - February 6, 2012

- Provide support for the submitold extension on a per-pool basis based on the
value being detected in a longpoll.
- Don't send a ping to a dynamic device if it's not enabled as that will just
enable it for one pass and then disable it again.
- Rewrite the convoluted get_work() function to be much simpler and roll work as
much as possible with each new work item.
- Roll as much work as possible from the work returned from a longpoll.
- Rolling work on each loop through the mining thread serves no purpose.
- Allow to stage more than necessary work items if we're just rolling work.
- Replace divide_work with reuse_work function used twice.
- Give rolled work a new ID to make sure there is no confusion in the hashtable
lookups.
- Remove now-defunct hash_div variables.
- Remove unused get_dondata function.
- Silence ADL warnings.
- Silence unused parameter warnings.
- Stagger the restart of every next thread per device to keep devices busy ahead
of accessory threads per device.
- Deprecate the --donation feature. Needlessly complex, questionable usefulness,
depends on author's server and a central pool of some kind, and was not heavily
adopted.
- It's devices that report back now, not threads, update message.
- Continue auto-management of fan and engine speeds even if a device is disabled
for safety reasons.
- No need to check we're highest performance level when throttling GPU engine
speed.
- Abstract out tests for whether work has come from a block that has been seen
before and whether a string is from a previously seen block.
- Probe but don't set the timeout to 15 seconds as some networks take a long
time to timeout.
- Remove most compiler warnings from api.c
- Add last share's pool info in cgpu_info
- Allow the OpenCL platform ID to be chosen with --gpu-platform.
- Iterate over all platforms displaying their information and number of devices
when --ndevs is called.
- Deprecate main.c
- Some networks can take a long time to resolve so go back to 60 second timeouts
instead of 15.
- Only enable curses on failure if curses is desired.
- Fix warnings in bitforce.c
- Bugfix: Need to open BitForce tty for read-write
- Fix various build issues.
- Modularize code: main.c -> device-cpu + device-gpu
- Fix phatk kernel not working on non-bitalign capable devices (Nvidia, older
ATI).
- Update poclbm kernel for better performance on GCN and new SDKs with bitalign
support when not BFI INT patching. Update phatk kernel to work properly for non
BFI INT patched kernels, providing support for phatk to run on GCN and non-ATI
cards.
- Return last accepted share pool/time for devices
- Display accepted share pool/time for CPUs
- Bug intensity always shows GPU 0
- Update example web miner.php to use new API commands


CGMiner Version 2.2.1 - January 30, 2012

NOTE - The GPU Device reordering in 2.2.0 by default was considered a bad idea
so the original GPU ordering is used by default again unless reordering is
explicitly requested.

- Fix bitforce failing to build into cgminer.
- Add missing options to write config function.
- Add a --gpu-reorder option to only reorder devices according to PCI Bus ID
when requested.
- Fix for midstate support being broken on pools that supported no-midstate
work by ensuring numbers are 32 bits in sha2.c
- Set virtual GPUs to work when ADL is disabled or all mining will occur on GPU
0.
- Add information about paused threads in the menu status.
- Disable all but the first thread on GPUs in dynamic mode for better
interactivity.
- Set the latest network access time on share submission for --net-delay even if
we're not delaying that submission for further network access.
- Clear adl on exiting after probing values since it may attempt to overclock.
- As share submission is usually staggered, and delays can be costly, submit
shares without delay even when --net-delay is enabled.
- Display GPU number and device name when ADL is successfully enabled on it.
- Display GPU ordering remapping in verbose mode.
- Don't fail in the case the number of ADL and OpenCL devices do not match, and
do not attempt to reorder devices unless they match. Instead give a warning
about
- Display error codes should ADL not return ADL_OK in the more critical function
calls.
- Fix unused warning.
- Fix compile warnings in api.c
- Add extensive ADL based device info in debug mode.
- Make --ndevs display verbose opencl information as well to make debugging
version information easier.
- Display information about the opencl platform with verbose enabled.
- Explicitly check for nvidia in opencl platform strings as well.


CGMiner Version 2.2.0 - January 29, 2012

NOTE: GPU Device order will change with this release with ATI GPUs as cgminer
now can enumerate them according to their Bus ID which means the values should
now correlate with their physical position on the motherboard.

- Default to poclbm kernel on Tahiti (7970) since phatk does not work, even
though performance is sub-standard so that at least it will mine successfully by
defau
- Retain cl program after every possible place we might build the program.
- Update ADL SDK URL.
- Fix potential overflow.
- Map GPU devices to virtual devices in their true physical order based on
BusNumber.
- Change the warning that comes with failure to init cl on a device to be more
generic and accurate.
- Advertise longpoll support in X-Mining-Extensions
- Detect dual GPU cards by iterating through all GPUs, finding ones without
fanspeed and matching twins with fanspeed one bus ID apart.
- Do not attempt to build the program that becomes the kernel twice. This could
have been leading to failures on initialising cl.
- Some opencl compilers have issues with no spaces after -D in the compiler
options.
- Allow intensity up to 14.
- Use calloced stack memory for CompilerOptions to ensure sprintf writes to the
beginning of the char.
- Whitelist 79x0 cards to prefer no vectors as they perform better without.
- Adjust fan speed gently while in the optimal range when temperature is
drifting to minimise overshoot in either direction.
- Detect dual GPU cards via the indirect information of - 1st card has a fan
controller. 2nd card does not have a fan controller, cards share the same device
name
- Instead of using the BFI_INT patching hack on any device reporting
cl_amd_media_ops, create a whitelist of devices that need it. This should enable
GCN architec
- Fixed API compiling issue on OS X
- Add more explanation of JSON format and the 'save' command
- Return an error if using ADL API commands when it's not available
- Read off lpThermalControllerInfo from each ADL device.
- Add ADL_Overdrive5_ThermalDevices_Enum interface.
- Add API commands: config, switchpool, gpu settings, save
- Implement socks4 proxy support.
- Fix send() for JSON strings
- Introduce a --net-delay option which guarantees at least 250ms between any
networking requests to not overload slow routers.
- Generalise locking init code.
- Allow invalid values to be in the configuration file, just skipping over them
provided the rest of the file is valid JSON. This will allow older configurat
- Allow CPU mining explicitly enable only if other mining support is built in.
- BitForce FPGA support
- Configure out building and support of all CPU mining code unless
--enable-cpumining is enabled.
- Allow parsed values to be zero which will allow 0 values in the config file to
work.
- Advertise that we can make our own midstate, so the pool can skip generating
it for us
- Refactor the CPU scanhash_* functions to use a common API. Fixes bugs.
- Don't consider a pool lagging if a request has only just been filed. This
should decrease the false positives for "pool not providing work fast enough".
- Invalidating work after longpoll made hash_pop return no work giving a false
positive for dead pool. Rework hash_pop to retry while finds no staged work u
- Remove TCP_NODELAY from curl options as many small packets may be contributing
to network overload, when --net-delay is enabled.
- Refactor miner_thread to be common code for any kind of device
- Simplify submit_nonce loop and avoid potentially missing FOUND - 1 entry.
Reported by Luke-Jr.
- Micro-optimisation in sha256_sse2 code courtesy of Guido Ascioti
guido.ascioti@gmail.com
- Refactor to abstract device-specific code


CGMiner Version 2.1.2 - January 6, 2012

- If api-description is specified, save it when writing the config file
- Adjust utility width to be constant maximum as well.
- Add percent signs to reject ratio outputs
- Should the donation pool fail, don't make the fallover pool behave as though
the primary pool is lagging.
- Use an alternative pool should the donation getwork fail.


CGMiner Version 2.1.1 - January 1, 2012

- Include API examples in distribution tarball.
- Don't attempt to pthread_join when cancelling threads as they're already
detached and doing so can lead to a segfault.
- Give more generic message if slow pool at startup is the donation pool.
- Continue to attempt restarting GPU threads if they're flagged dead at 1 min.
intervals.
- Don't attempt to restart sick flagged GPUs while they're still registering
activity.
- Make curl use fresh connections whenever there is any communication issue
in case there are dead persistent connections preventing further comms from
working.
- Display pool in summary if only 1 pool.
- Adjust column width of A/R/HW to be the maximum of any device and align them.


CGMiner Version 2.1.0 - December 27, 2011

- Major infrastructure upgrade with RPC interface for controlling via sockets
encoded with/without JSON courtesy of Andrew Smith. Added documentation for
use of the API and sample code to use with it.
- Updated linux-usb-cgminer document.
- Rewrite of longpoll mechanism to choose the current pool wherever possible to
use for the longpoll, or any pool that supports longpoll if the current one
does not.
- Display information about longpoll when the chosen server has changed.
- Fix the bug where longpoll generated work may have been sent back to the
wrong pool, causing rejects.
- Fix a few race conditions on closing cgminer which caused some of the crashes
on exit.
- Only adjust gpu engine speed in autotune mode if the gpu is currently at the
performance level of that being adjusted.
- Various fixes for parsing/writing of configuration files.
- Do not add blank lines for threads of unused CPUs.
- Show which pool is unresponsive on startup.
- Only show GPU management menu item if GPUs are in use.
- Align most device columns in the curses display.


CGMiner Version 2.0.8 - November 11, 2011

- Make longpoll do a mandatory flushing of all work even if the block hasn't
changed, thus supporting longpoll initiated work change of any sort and merged
mining.
- Byteswap computed hash in hashtest so it can be correctly checked. This fixes
the very rare possibility that a block solve on solo mining was missed.
- Add x86_64 w64 mingw32 target
- Allow a fixed speed difference between memory and GPU clock speed with
--gpu-memdiff that will change memory speed when GPU speed is changed in
autotune mode.
- Don't load the default config if a config file is specified on the command
line.
- Don't build VIA on apple since -a auto bombs instead of gracefully ignoring
VIA failing.
- Build fix for dlopen/dlclose errors in glibc.


CGMiner Version 2.0.7 - October 17, 2011

- Support work without midstate or hash1, which are deprecated in bitcoind 0.5+
- Go to kernel build should we fail to clCreateProgramWithBinary instead of
failing on that device. This should fix the windows problems with devices not
initialising.
- Support new configuration file format courtesy of Chris Savery which can write
the config file from the menu and will load it on startup.
- Write unix configuration to .cgminer/cgminer.conf by default and prompt to
overwrite if given a filename from the menu that exists.


CGMiner Version 2.0.6 - October 9, 2011

- Must initialise the donorpool mutex or it fails on windows.
- Don't make donation work interfere with block change detection allowing
donation to work regardless of the block chain we're mining on.
- Expire shares as stale with a separate timeout from the scantime, defaulting
to 120 seconds.
- Retry pools after a delay of 15 seconds if none can be contacted on startup
unless a key is pressed.
- Don't try to build adl features without having adl.
- Properly check shares against target difficulty - This will no longer show
shares when solo mining at all unless they're considered to be a block solve.
- Add altivec 4 way (cpu mining) support courtesy of Gilles Risch.
- Try to use SSL if the server supports it.
- Display the total solved blocks on exit (LOL if you're lucky).
- Use ADL activity report to tell us if a sick GPU is still busy suggesting it
is hard hung and do not attempt to restart it.


CGMiner Version 2.0.5 - September 27, 2011

- Intensity can now be set to dynamic or static values per-device.
- New donation feature --donation sends a proportion of shares to author's
account of choice, but is disabled by default!
- The hash being displayed and block detection has been fixed.
- Devices not being mined on will not attempt to be ADL managed.
- Intensity is now displayed per GPU device.
- Make longpoll attempt to restart as often as opt_retries specifies.
- We weren't rolling work as often as we could.
- Correct some memory management issues.
- Build fixes.
- Don't mess with GPUs if we don't have them.


CGMiner Version 2.0.4 - September 23, 2011

- Confused Longpoll messages should be finally fixed with cgminer knowing for
sure who found the new block and possibly avoiding a rare crash.
- Display now shows the actual hash and will say BLOCK! if a block is deemed
solved.
- Extra spaces, which would double space lines on small terminals, have been
removed.
- Fan speed change is now damped if it is already heading in the correct
direction to minimise overshoot.
- Building without opencl libraries is fixed.
- GPUs are autoselected if there is only one when in the GPU management menu.
- GPU menu is refreshed instead of returning to status after a GPU change.


CGMiner Version 2.0.3 - September 17, 2011

- Various modes of failure to set fanspeeds and adl values have been addressed
and auto-fan should work now on most hardware, and possibly other values
which previously would not have worked.
- Fixed a crash that can occur on switching pools due to longpoll thread races.
- Use ATISTREAMSDKROOT if available at build time.
- Fanspeed management is returned to the driver default on exit instead of
whatever it was when cgminer was started.
- Logging of events deemed WARNING or ERR now will display even during
periods where menu input is being awaited on.


CGMiner Version 2.0.2 - September 11, 2011

- Exit cleanly if we abort before various threads are set up or if they no
longer exist.
- Fix a rare crash in HASH_DEL due to using different mutexes to protect the
data.
- Flag devices that have never started and don't allow enabling of devices
without restarting them.
- Only force the adapter speed to high if we've flagged this device as being
managed.
- Flag any devices with autofan or autogpu as being managed.
- Use a re-entrant value to store what fanspeed we're trying to set in case the
card doesn't support small changes.     Force it to a multiple of 10% if it
fails on trying to speed up the fan.
- Do not bother resetting values to old ones if changes to GPU parameters report
failure, instead returning a failure code only if the return value from get()
differs.
- Remove redundant check.
- Only display supported values from fanspeed on change settings.
- Missing bracket from output.
- Display fan percentage on devices that only support reporting percent and not
RPM.
- Properly substitute DLOPEN flags to build with ADL support when -ldl is needed
and not when opencl is not found.


CGMiner Version 2.0.1 - September 9, 2011

- Fix building on 32bit glibc with dlopen with -lpthread and -ldl
- ByteReverse is not used and the bswap opcode breaks big endian builds. Remove
it.
- Ignore whether the display is active or not since only display enabled devices
work this way, and we skip over repeat entries anwyay.
- Only reset values on exiting if we've ever modified them.
- Flag adl as active if any card is successfully activated.
- Add a thermal cutoff option as well and set it to 95 degrees by default.
- Change the fan speed by only 5% if it's over the target temperature but less
than the hysteresis value to minimise overshoot down in temperature.
- Add a --no-adl option to disable ADL monitoring and GPU settings.
- Only show longpoll received delayed message at verbose level.
- Allow temperatures greater than 100 degrees.
- We should be passing a float for the remainder of the vddc values.
- Implement accepting a range of engine speeds as well to allow a lower limit to
be specified on the command line.
- Allow per-device fan ranges to be set and use them in auto-fan mode.
- Display which GPU has overheated in warning message.
- Allow temperature targets to be set on a per-card basis on the command line.
- Display fan range in autofan status.
- Setting the hysteresis is unlikely to be useful on the fly and doesn't belong
in the per-gpu submenu.
- With many cards, the GPU summaries can be quite long so use a terse output
line when showing them all.
- Use a terser device status line to show fan RPM as well when available.
- Define max gpudevices in one macro.
- Allow adapterid 0 cards to enumerate as a device as they will be non-AMD
cards, and enable ADL on any AMD card.
- Do away with the increasingly confusing and irrelevant total queued and
efficiency measures per device.
- Only display values in the log if they're supported and standardise device log
line printing.


CGMiner Version 2.0.0 - September 6, 2011

Major feature upgrade - GPU monitoring, (over)clocking and fan control for ATI
GPUs.

New command line switches:
--auto-fan-     Automatically adjust all GPU fan speeds to maintain a target
temperature
--auto-gpu-     Automatically adjust all GPU engine clock speeds to maintain
a target temperature
--gpu-engine <arg>  Set the GPU engine (over)clock in Mhz - one value for all or
separate by commas for per card.
--gpu-fan <arg>     Set the GPU fan percentage - one value for all or separate
by commas for per card.
--gpu-memclock <arg> Set the GPU memory (over)clock in Mhz - one value for all
or separate by commas for per card.
--gpu-powertune <arg> Set the GPU powertune percentage - one value for all or
separate by commas for per card.
--gpu-vddc <arg>    Set the GPU voltage in Volts - one value for all or separate
by commas for per card.
--temp-hysteresis <arg> Set how much the temperature can fluctuate outside
limits when automanaging speeds (default: 3)
--temp-overheat <arg> Set the overheat temperature when automatically managing
fan and GPU speeds (default: 85)
--temp-target <arg> Set the target temperature when automatically managing fan
and GPU speeds (default: 75)

- Implement ATI ADL support for GPU parameter monitoring now and setting later
(temp, fan, clocks etc.).
- Check for the presence of the ADL header files in ADL_SDK.
- Import adl_functions.h from amd overdrive ctrl.
- Implement a setup function that tries to detect GPUs that support the ADL and
link in the parameters into the gpus struct.
- Put a summary of monitoring information from the GPU menu.
- Implement changing memory speed and voltage on the fly.
- Implement fan speed setting.
- Minor corrections to set fan speed by percentage.
- Make sure to read off the value in RPM only.
- Implement auto fanspeed adjustment to maintain a target temperature and
fanspeed below 85%, with an overheat check that will speed the fan up to 100%.
- Add an --auto-fan command line option to allow all GPUs to have autofan
enabled from startup.
- Add a gpu autotune option which adjusts GPU speed to maintain a target
temperature within the bounds of the default GPU speed and any overclocking set.
- Avoid a dereference if the longpoll thread doesn't exist.
- Clean up by setting performance profiles and fan settings to startup levels on
exit.
- Add a small amount of hysteresis before lowering clock speed.
- Allow target, overheat and hysteresis temperatures to be set from command
line.
- Combine all stats collating into one function to avoid repeating function
calls on each variable.
- Add gpu statistics to debugging output via the watchdog thread.
- Implement menus to change temperature limits.
- Implement setting the GPU engine clock speed of all devices or each device as
a comma separated value.
- Implement setting the GPU memory clock speed of all devices or each device as
a comma separated value.
- Implement setting the GPU voltage of all devices or each device as a comma
separated value.
- Implement setting the GPU fan speed of all devices or each device as a comma
separated value.
- Add support for monitoring powertune setting.
- Implement changing of powertune value from the GPU change settings menu.
- Get the value of powertune in get_stats.
- Implement setting the GPU powertune value of all devices or each device as a
comma separated value.
- Remove the safety checks in speed setting since confirmation is done first in
the menu, then show the new current values after a short pause.
- Force the speed to high on startup and restore it to whatever the setting was
on exit.
- Add temperature to standard output where possible and use more compact output.
- Move and print at the same time in curses to avoid random trampling display
errors.
- Update the status window only from the watchdog thread, do not rewrite the top
status messages and only refresh once all the status window is complete,
clearing the window each time to avoid corruption.
- Set a safe starting fan speed if we're automanaging the speeds.
- Provide locking around all adl calls to prevent races.
- Lower profile settings cannot be higher than higher profile ones so link any
drops in settings.
- Add new needed text files to distribution.
- Queue requests ignoring the number of staged clones since they get discarded
very easily leading to false positives for pool not providing work fast enough.
- Include libgen.h in opt.c to fix win32 compilation warnings.
- Fix compilation warning on win32.
- Add the directory name from the arguments cgminer was called from as well to
allow it running from a relative pathname.
- Add a --disable-adl option to configure and only enable it if opencl support
exists.
- Retry before returning a failure to get upstream work as a failure to avoid
false positives for pool dead.
- Retry also if the decoding of work fails.
- Use the presence of X-Roll-Ntime in the header as a bool for exists unless N
is found in the response.


CGMiner Version 1.6.2 - September 2, 2011

- Add --failover-only option to not leak work to backup pools when the primary
pool is lagging.
- Change recommendation to intensity 9 for dedicated miners.
- Fix the bouncing short term value by allowing it to change dynamically when
the latest value is very different from the rolling value, but damp the change
when it gets close.
- Use the curses_lock to protect the curses_active variable and test it under
lock.
- Go back to requesting work 2/3 of the way through the current scantime with
CPU mining as reports of mining threads running out of work have occurred with
only 5 seconds to retrieve work.
- Add start and stop time scheduling for regular time of day running or once off
start/stop options.
- Print summary on quit modes.
- Put some sanity checks on the times that can be input.
- Give a verbose message when no active pools are found and pause before
exiting.
- Add verbose message when a GPU fails to initialise, and disable the correct
GPU.
- Cryptopp asm32 was not correctly updated to the incremental nonce code so the
hash counter was bogus.
- Get rid of poorly executed curl check.
- If curl does not have sockopts, do not try to compile the
json_rpc_call_sockopt_cb function, making it possible to build against older
curl libraries.
- Most people expect /usr/local when an unspecified prefix is used so change to
that.
- Rename localgen occasions to getwork fail occasions since localgen is
unrelated now.


CGMiner Version 1.6.1 - August 29, 2011

- Copy cgminer path, not cat it.
- Switching between redrawing windows does not fix the crash with old
libncurses, so redraw both windows, but only when the window size hasn't
changed.
- Reinstate minimum 1 extra in queue to make it extremely unlikely to ever have
0 staged work items and any idle time.
- Return -1 if no input is detected from the menu to prevent it being
interpreted as a 0.
- Make pthread, libcurl and libcurses library checks mandatory or fail.
- Add a --disable-opencl configure option to make it possible to override
detection of opencl and build without GPU mining support.
- Confusion over the variable name for number of devices was passing a bogus
value which likely was causing the zero sized binary issue.
- cgminer no longer supports default url user and pass so remove them.
- Don't show value of intensity since it's dynamic by default.
- Add options to explicitly enable CPU mining or disable GPU mining.
- Convert the opt queue into a minimum number of work items to have queued
instead of an extra number to decrease risk of getting idle devices without
increasing risk of higher rejects.
- Statify tv_sort.
- Check for SSE2 before trying to build 32 bit SSE2 assembly version. Prevents
build failure when yasm is installed but -msse2 is not specified.
- Add some defines to configure.ac to enable exporting of values and packaging,
and clean up output.
- Give convenient summary at end of ./configure.
- Display version information and add --version command line option, and make
sure we flush stdout.
- Enable curses after the mining threads are set up so that failure messages
won't be lost in the curses interface.
- Disable curses after inputting a pool if we requested no curses interface.
- Add an option to break out after successfully mining a number of accepted
shares.
- Exit with a failed return code if we did not reach opt_shares.
- The cpu mining work data can get modified before we copy it if we submit it
async, and the sync submission is not truly sync anyway, so just submit it sync.


CGMiner Version 1.6.0 - August 26, 2011

- Make restarting of GPUs optional for systems that hang on any attempt to
restart them.     Fix DEAD status by comparing it to last live time rather than
last attempted restart time since that happens every minute.
- Move staged threads to hashes so we can sort them by time.
- Create a hash list of all the blocks created and search them to detect when a
new block has definitely appeared, using that information to detect stale work
and discard it.
- Update configure.ac for newer autoconf tools.
- Use the new hashes directly for counts instead of the fragile counters
currently in use.
- Update to latest sse2 code from cpuminer-ng.
- Allow LP to reset block detect and block detect lp flags to know who really
came first.
- Get start times just before mining begins to not have very slow rise in
average.
- Add message about needing one server.
- We can queue all the necessary work without hitting frequent stales now with
the time and string stale protection active all the time.     This prevents a
pool being falsely labelled as not providing work fast enough.
- Include uthash.h in distro.
- Implement SSE2 32 bit assembly algorithm as well.
- Fail gracefully if unable to open the opencl files.
- Make cgminer look in the install directory for the .cl files making make
install work correctly.
- Allow a custom kernel path to be entered on the command line.
- Bump threshhold for lag up to maximum queued but no staged work.
- Remove fragile source patching for bitalign, vectors et. al and simply pass it
with the compiler options.
- Actually check the value returned for the x-roll-ntime extension to make sure
it isn't saying N.
- Prevent segfault on exit for when accessory threads don't exist.
- Disable curl debugging with opt protocol since it spews to stderr.


CGMiner Version 1.5.8 - August 23, 2011

- Minimise how much more work can be given in cpu mining threads each interval.
- Make the fail-pause progressively longer each time it fails until the network
recovers.
- Only display the lagging message if we've requested the work earlier.
- Clean up the pool switching to not be dependent on whether the work can roll
or not by setting a lagging flag and then the idle flag.
- Only use one thread to determine if a GPU is sick or well, and make sure to
reset the sick restart attempt time.
- The worksize was unintentionally changed back to 4k by mistake, this caused a
slowdown.


CGMiner Version 1.5.7 - August 22, 2011

- Fix a crash with --algo auto
- Test at appropriate target difficulty now.
- Add per-device statics log output with --per-device-stats
- Fix breakage that occurs when 1 or 4 vectors are chosen on new phatk.
- Make rolltime report debug level only now since we check it every work
item.
- Add the ability to enable/disable per-device stats on the fly and match
logging on/off.
- Explicitly tell the compiler to retain the program to minimise the chance of
the zero sized binary errors.
- Add one more instruction to avoid one branch point in the common path in the
cl return code. Although this adds more ALUs overall and more branch points, the
common path code has the same number of ALUs and one less jmp, jmps being more
expensive.
- Explicitly link in ws2_32 on the windows build and update README file on how
to compile successfully on windows.
- Release cl resources should the gpu mining thread abort.
- Attempt to restart a GPU once every minute while it's sick.
- Don't kill off the reinit thread if it fails to init a GPU but returns safely.
- Only declare a GPU dead if there's been no sign of activity from the reinit
thread for 10 mins.
- Never automatically disable any pools but just specify them as idle if they're
unresponsive at startup.
- Use any longpoll available, and don't disable it if switching to a server that
doesn't have it. This allows you to mine solo, yet use the longpoll from a pool
even if the pool is the backup server.
- Display which longpoll failed and don't free the ram for lp_url since it
belongs to the pool hdr path.
- Make the tcp setsockopts unique to linux in the hope it allows freebsd et. al
to compile.


CGMiner Version 1.5.6 - August 17, 2011

- New phatk and poclbm kernels. Updated phatk to be in sync with latest 2.2
courtesy of phateus. Custom modified to work best with cgminer.
- Updated output buffer code to use a smaller buffer with the kernels.
- Clean up the longpoll management to ensure the right paths go to the right
pool and display whether we're connected to LP or not in the status line.


CGMiner Version 1.5.5 - August 16, 2011

- Rework entirely the GPU restart code. Strike a balance between code that
re-initialises the GPU entirely so that soft hangs in the code are properly
managed, but if a GPU is completely hung, the thread restart code fails
gracefully, so that it does not take out any other code or devices. This will
allow cgminer to keep restarting GPUs that can be restarted, but continue
mining even if one or more GPUs hangs which would normally require a reboot.
- Add --submit-stale option which submits all shares, regardless of whether they
would normally be considered stale.
- Keep options in alphabetical order.
- Probe for slightly longer for when network conditions are lagging.
- Only display the CPU algo when we're CPU mining.
- As we have keepalives now, blaming network flakiness on timeouts appears to
have been wrong.     Set a timeout for longpoll to 1 hour, and most other
network connectivity to 1 minute.
- Simplify output code and remove HW errors from CPU stats.
- Simplify code and tidy output.
- Only show cpu algo in summary if cpu mining.
- Log summary at the end as per any other output.
- Flush output.
- Add a linux-usb-cgminer guide courtesy of Kano.


CGMiner Version 1.5.4 - August 14, 2011

- Add new option: --monitor <cmd> Option lets user specify a command <cmd> that
will get forked by cgminer on startup. cgminer's stderr output subsequently gets
piped directly to this command.
- Allocate work from one function to be able to initialise variables added
later.
- Add missing fflush(stdout) for --ndevs and conclusion summary.
- Preinitialise the devices only once on startup.
- Move the non cl_ variables into the cgpu info struct to allow creating a new
cl state on reinit, preserving known GPU variables.
- Create a new context from scratch in initCQ in case something was corrupted to
maximise our chance of succesfully creating a new worker thread. Hopefully this
makes thread restart on GPU failure more reliable, without hanging everything
in the case of a completely wedged GPU.
- Display last initialised time in gpu management info, to know if a GPU has
been re-initialised.
- When pinging a sick cpu, flush finish and then ping it in a separate thread in
the hope it recovers without needing a restart, but without blocking code
elsewhere.
- Only consider a pool lagging if we actually need the work and we have none
staged despite queue requests stacking up. This decreases significantly the
amount of work that leaks to the backup pools.
- The can_roll function fails inappropriately in stale_work.
- Only put the message that a pool is down if not pinging it every minute. This
prevents cgminer from saying pool down at 1 minute intervals unless in debug
mode.
- Free all work in one place allowing us to perform actions on it in the future.
- Remove the extra shift in the output code which was of dubious benefit. In
fact in cgminer's implementation, removing this caused a miniscule speedup.
- Test each work item to see if it can be rolled instead of per-pool and roll
whenever possible, adhering to the 60 second timeout. This makes the period
after a longpoll have smaller dips in throughput, as well as requiring less
getworks overall thus increasing efficiency.
- Stick to rolling only work from the current pool unless we're in load balance
mode or lagging to avoid aggressive rolling imitating load balancing.
- If a work item has had any mining done on it, don't consider it discarded
work.


CGMiner Version 1.5.3 - July 30, 2011

- Significant work went into attempting to make the thread restart code robust
to identify sick threads, tag them SICK after 1 minute, then DEAD after 5
minutes of inactivity and try to restart them. Instead of re-initialising the
GPU completely, only a new cl context is created to avoid hanging the rest of
the GPUs should the dead GPU be hung irrevocably.
- Use correct application name in syslog.
- Get rid of extra line feeds.
- Use pkg-config to check for libcurl version
- Implement per-thread getwork count with proper accounting to not over-account
queued items when local work replaces it.
- Create a command queue from the program created from source which allows us
to flush the command queue in the hope it will not generate a zero sized binary
any more.
- Be more willing to get work from the backup pools if the work is simply being
queued faster than it is being retrieved.


CGMiner Version 1.5.2 - July 28, 2011

- Restarting a hung GPU can hang the rest of the GPUs so just declare it dead
and provide the information in the status.
- The work length in the miner thread gets smaller but doesn't get bigger if
it's under 1 second.     This could end up leading to CPU under-utilisation and
lower and lower hash rates.     Fix it by increasing work length if it drops
under 1 second.
- Make the "quiet" mode still update the status and display errors, and add a
new --real-quiet option which disables all output and can be set once while
running.
- Update utility and efficiency figures when displaying them.
- Some Intel HD graphics support the opencl commands but return errors since
they don't support opencl. Don't fail with them, just provide a warning and
disable GPU mining.
- Add http:// if it's not explicitly set for URL entries.
- Log to the output file at any time with warnings and errors, instead of just
when verbose mode is on.
- Display the correct current hash as per blockexplorer, truncated to 16
characters, with just the time.


CGMiner Version 1.5.1 - July 27, 2011

- Two redraws in a row cause a crash in old libncurses so just do one redraw
using the main window.
- Don't adjust hash_div only up for GPUs. Disable hash_div adjustment for GPUs.
- Only free the thread structures if the thread still exists.
- Update both windows separately, but not at the same time to prevent the double
refresh crash that old libncurses has.     Do the window resize check only when
about to redraw the log window to minimise ncurses cpu usage.
- Abstract out the decay time function and use it to make hash_div a rolling
average so it doesn't change too abruptly and divide work in chunks large enough
to guarantee they won't overlap.
- Sanity check to prove locking.
- Don't take more than one lock at a time.
- Make threads report out when they're queueing a request and report if they've
failed.
- Make cpu mining work submission asynchronous as well.
- Properly detect stale work based on time from staging and discard instead of
handing on, but be more lax about how long work can be divided for up to the
scantime.
- Do away with queueing work separately at the start and let each thread grab
its own work as soon as it's ready.
- Don't put an extra work item in the queue as each new device thread will do so
itself.
- Make sure to decrease queued count if we discard the work.
- Attribute split work as local work generation.
- If work has been cloned it is already at the head of the list and when being
reinserted into the queue it should be placed back at the head of the list.
- Dividing work is like the work is never removed at all so treat it as such.
However the queued bool needs to be reset to ensure we *can* request more work
even if we didn't initially.
- Make the display options clearer.
- Add debugging output to tq_push calls.
- Add debugging output to all tq_pop calls.


CGMiner Version 1.5.0 - July 26, 2011

- Increase efficiency of slow mining threads such as CPU miners dramatically. Do
this by detecting which threads cannot complete searching a work item within the
scantime and then divide up a work item into multiple smaller work items.
Detect the age of the work items and if they've been cloned before to prevent
doing the same work over. If the work is too old to be divided, then see if it
can be time rolled and do that to generate work. This dramatically decreases the
number of queued work items from a pool leading to higher overall efficiency
(but the same hashrate and share submission rate).
- Don't request work too early for CPUs as CPUs will scan for the full
opt_scantime anyway.
- Simplify gpu management enable/disable/restart code.
- Implement much more accurate rolling statistics per thread and per gpu and
improve accuracy of rolling displayed values.
- Make the rolling log-second average more accurate.
- Add a menu to manage GPUs on the fly allowing you to enable/disable GPUs or
try restarting them.
- Keep track of which GPUs are alive versus enabled.
- Start threads for devices that are even disabled, but don't allow them to
start working.
- The last pool is when we are low in total_pools, not active_pools.
- Make the thread restart do a pthread_join after disabling the device, only
re-enabling it if we succeed in restarting the thread. Do this from a separate
thread so as to not block any other code.This will allow cgminer to continue
even if one GPU hangs.
- Try to do every curses manipulation under the curses lock.
- Only use the sockoptfunction if the version of curl is recent enough.


CGMiner Version 1.4.1 - July 24, 2011

- Do away with GET for dealing with longpoll forever. POST is the one that works
everywhere, not the other way around.
- Detect when the primary pool is lagging and start queueing requests on backup
pools if possible before needing to roll work.
- Load balancing puts more into the current pool if there are disabled pools.
Fix.
- Disable a GPU device should the thread fail to init.
- Out of order command queue may fail on osx. Try without if it fails.
- Fix possible dereference on blank inputs during input_pool.
- Defines missing would segfault on --help when no sse mining is built in.
- Revert "Free up resources/stale compilers." - didn't help.
- Only try to print the status of active devices or it would crash.
- Some hardware might benefit from the less OPS so there's no harm in leaving
kernel changes that do that apart from readability of the code.

CGMiner Version 1.4.0 - July 23, 2011

- Feature upgrade: Add keyboard input during runtime to allow modification of
and viewing of numerous settings such as adding/removing pools, changing
multipool management strategy, switching pools, changing intensiy, verbosity,
etc. with a simple keypress menu system.
- Free up resources/stale compilers.
- Kernels are safely flushed in a way that allows out of order execution to
work.
- Sometimes the cl compiler generates zero sized binaries and only a reboot
seems to fix it.
- Don't try to stop/cancel threads that don't exist.
- Only set option to show devices and exit if built with opencl support.
- Enable curses earlier and exit with message in main for messages to not be
lost in curses windows.
- Make it possible to enter server credentials with curses input if none are
specified on the command line.
- Abstract out a curses input function and separate input pool function to allow
for live adding of pools later.
- Remove the nil arguments check to allow starting without parameters.
- Disable/enable echo & cbreak modes.
- Add a thread that takes keyboard input and allow for quit, silent, debug,
verbose, normal, rpc protocol debugging and clear screen options.
- Add pool option to input and display current pool status, pending code to
allow live changes.
- Add a bool for explicit enabling/disabling of pools.
- Make input pool capable of bringing up pools while running.
- Do one last check of the work before submitting it.
- Implement the ability to live add, enable, disable, and switch to pools.
- Only internally test for block changes when the work matches the current pool
to prevent interleaved block change timing on multipools.
- Display current pool management strategy to enable changing it on the fly.
- The longpoll blanking of the current_block data may not be happening before
the work is converted and appears to be a detected block change.     Blank the
current block be
- Make --no-longpoll work again.
- Abstract out active pools count.
- Allow the pool strategy to be modified on the fly.
- Display pool information on the fly as well.
- Add a menu and separate out display options.
- Clean up the messy way the staging thread communicates with the longpoll
thread to determine who found the block first.
- Make the input windows update immediately instead of needing a refresh.
- Allow log interval to be set in the menu.
- Allow scan settings to be modified at runtime.
- Abstract out the longpoll start and explicitly restart it on pool change.
- Make it possible to enable/disable longpoll.
- Set priority correctly on multipools.     Display priority and alive/dead
information in display_pools.
- Implement pool removal.
- Limit rolltime work generation to 10 iterations only.
- Decrease testing log to info level.
- Extra refresh not required.
- With huge variation in GPU performance, allow intensity to go from -10 to +10.
- Tell getwork how much of a work item we're likely to complete for future
splitting up of work.
- Remove the mandatory work requirement at startup by testing for invalid work
being passed which allows for work to be queued immediately.     This also
removes the requirem
- Make sure intensity is carried over to thread count and is at least the
minimum necessary to work.
- Unlocking error on retry. Locking unnecessary anyway so remove it.
- Clear log window from consistent place. No need for locking since logging is
disabled during input.
- Cannot print the status of threads that don't exist so just queue enough work
for the number of mining threads to prevent crash with -Q N.
- Update phatk kernel to one with new parameters for slightly less overhead
again.     Make the queue kernel parameters call a function pointer to select
phatk or poclbm.
- Make it possible to select the choice of kernel on the command line.
- Simplify the output part of the kernel. There's no demonstrable advantage from
more complexity.
- Merge pull request #18 from ycros/cgminer
- No need to make leaveok changes win32 only.
- Build support in for all SSE if possible and only set the default according to
machine capabilities.
- Win32 threading and longpoll keepalive fixes.
- Win32: Fix for mangled output on the terminal on exit.


CGMiner Version 1.3.1 - July 20, 2011

- Feature upgrade; Multiple strategies for failover. Choose from default which
now falls back to a priority order from 1st to last, round robin which only
changes pools when one is idle, rotate which changes pools at user-defined
intervals, and load-balance which spreads the work evenly amongst all pools.
- Implement pool rotation strategy.
- Implement load balancing algorithm by rotating requests to each pool.
- Timeout on failed discarding of staged requests.
- Implement proper flagging of idle pools, test them with the watchdog thread,
and failover correctly.
- Move pool active test to own function.
- Allow multiple strategies to be set for multipool management.
- Track pool number.
- Don't waste the work items queued on testing the pools at startup.
- Reinstate the mining thread watchdog restart.
- Add a getpoll bool into the thread information and don't restart threads stuck
waiting on work.
- Rename the idlenet bool for the pool for later use.
- Allow the user/pass userpass urls to be input in any order.
- When json rpc errors occur they occur in spits and starts, so trying to limit
them with the comms error bool doesn't stop a flood of them appearing.
- Reset the queued count to allow more work to be queued for the new pool on
pool switch.

CGMiner Version 1.3.0 - July 19, 2011

- Massive infrastructure update to support pool failover.
- Accept multiple parameters for url, user and pass and set up structures of
pool data accordingly.
- Probe each pool for what it supports.
- Implement per pool feature support according to rolltime support as
advertised by server.
- Do switching automatically based on a 300 second timeout of locally generated
work or 60 seconds of no response from a server that doesn't support rolltime.
- Implement longpoll server switching.
- Keep per-pool data and display accordingly.
- Make sure cgminer knows how long the pool has actually been out for before
deeming it a prolonged outage.
- Fix bug with ever increasing staged work in 1.2.8 that eventually caused
infinite rejects.
- Make warning about empty http requests not show by default since many
servers do this regularly.


CGMiner Version 1.2.8 - July 18, 2011

- More OSX build fixes.
- Add an sse4 algorithm to CPU mining.
- Fix CPU mining with other algorithms not working.
- Rename the poclbm file to ensure a new binary is built since.
- We now are guaranteed to have one fresh work item after a block change and we
should only discard staged requests.
- Don't waste the work we retrieve from a longpoll.
- Provide a control lock around global bools to avoid racing on them.
- Iterating over 1026 nonces when confirming data from the GPU is old code
and unnecessary and can lead to repeats/stales.
- The poclbm kernel needs to be updated to work with the change to 4k sized
output buffers.
- longpoll seems to work either way with post or get but some servers prefer
get so change to httpget.


CGMiner Version 1.2.7 - July 16, 2011

- Show last 8 characters of share submitted in log.
- Display URL connected to and user logged in as in status.
- Display current block and when it was started in the status line.
- Only pthread_join the mining threads if they exist as determined by
pthread_cancel and don't fail on pthread_cancel.
- Create a unique work queue for all getworks instead of binding it to thread 0
to avoid any conflict over thread 0's queue.
- Clean up the code to make it clear it's watchdog thread being messaged to
restart the threads.
- Check the current block description hasn't been blanked pending the real
new current block data.
- Re-enable signal handlers once the signal has been received to make it
possible to kill cgminer if it fails to shut down.
- Disable restarting of CPU mining threads pending further investigation.
- Update longpoll messages.
- Add new block data to status line.
- Fix opencl tests for osx.
- Only do local generation of work if the work item is not stale itself.
- Check for stale work within the mining threads and grab new work if
positive.
- Test for idle network conditions and prevent threads from being restarted
by the watchdog thread under those circumstances.
- Make sure that local work generation does not continue indefinitely by
stopping it after 10 minutes.
- Tweak the kernel to have a shorter path using a 4k buffer and a mask on the
nonce value instead of a compare and loop for a shorter code path.
- Allow queue of zero and make that default again now that we can track how
work is being queued versus staged. This can decrease reject rates.
- Queue precisely the number of mining threads as longpoll_staged after a
new block to not generate local work.


CGMiner Version 1.2.6 - July 15, 2011

- Put a current system status line beneath the total work status line
- Fix a counting error that would prevent cgminer from correctly detecting
situations where getwork was failing - this would cause stalls sometimes
unrecoverably.
- Limit the maximum number of requests that can be put into the queue which
otherwise could get arbitrarily long during a network outage.
- Only count getworks that are real queue requests.


CGMiner Version 1.2.5 - July 15, 2011

- Conflicting -n options corrected
- Setting an intensity with -I disables dynamic intensity setting
- Removed option to manually disable dynamic intensity
- Improve display output
- Implement signal handler and attempt to clean up properly on exit
- Only restart threads that are not stuck waiting on mandatory getworks
- Compatibility changes courtesy of Ycros to build on mingw32 and osx
- Explicitly grab first work item to prevent false positive hardware errors
due to working on uninitialised work structs
- Add option for non curses --text-only output
- Ensure we connect at least once successfully before continuing to retry to
connect in case url/login parameters were wrong
- Print an executive summary when cgminer is terminated
- Make sure to refresh the status window

CGMiner Versions -> 1.2.4

- Con Kolivas - July 2011. New maintainership of code under cgminer name.
- Massive rewrite to incorporate GPU mining.
- Incorporate original oclminer c code.
- Rewrite gpu mining code to efficient work loops.
- Implement per-card detection and settings.
- Implement vector code.
- Implement bfi int patching.
- Import poclbm and phatk ocl kernels and use according to hardware type.
- Implement customised optimised versions of opencl kernels.
- Implement binary kernel generation and loading.
- Implement preemptive asynchronous threaded work gathering and pushing.
- Implement variable length extra work queues.
- Optimise workloads to be efficient miners instead of getting lots of extra
  work.
- Implement total hash throughput counters, per-card accepted, rejected and
  hw error count.
- Staging and watchdog threads to prevent fallover.
- Stale and reject share guarding.
- Autodetection of new blocks without longpoll.
- Dynamic setting of intensity to maintain desktop interactivity.
- Curses interface with generous statistics and information.
- Local generation of work (xroll ntime) when detecting poor network
connectivity.

cpuminer Version 1.0.2

- Linux x86_64 optimisations - Con Kolivas
- Optimise for x86_64 by default by using sse2_64 algo
- Detects CPUs and sets number of threads accordingly
- Uses CPU affinity for each thread where appropriate
- Sets scheduling policy to lowest possible
- Minor performance tweaks

cpuminer Version 1.0.1 - May 14, 2011

- OSX support

cpuminer Version 1.0 - May 9, 2011

- jansson 2.0 compatibility
- correct off-by-one in date (month) display output
- fix platform detection
- improve yasm configure bits
- support full URL, in X-Long-Polling header

cpuminer Version 0.8.1 - March 22, 2011

- Make --user, --pass actually work

- Add User-Agent HTTP header to requests, so that server operators may
  more easily identify the miner client.

- Fix minor bug in example JSON config file

cpuminer Version 0.8 - March 21, 2011

- Support long polling: http://deepbit.net/longpolling.php

- Adjust max workload based on scantime (default 5 seconds,
  or 60 seconds for longpoll)

- Standardize program output, and support syslog on Unix platforms

- Suport --user/--pass options (and "user" and "pass" in config file),
  as an alternative to the current --userpass

cpuminer Version 0.7.2 - March 14, 2011

- Add port of ufasoft's sse2 assembly implementation (Linux only)
  This is a substantial speed improvement on Intel CPUs.

- Move all JSON-RPC I/O to separate thread.  This reduces the
  number of HTTP connections from one-per-thread to one, reducing resource
  usage on upstream bitcoind / pool server.

cpuminer Version 0.7.1 - March 2, 2011

- Add support for JSON-format configuration file.  See example
  file example-cfg.json.  Any long argument on the command line
  may be stored in the config file.
- Timestamp each solution found
- Improve sha256_4way performance.  NOTE: This optimization makes
  the 'hash' debug-print output for sha256_way incorrect.
- Use __builtin_expect() intrinsic as compiler micro-optimization
- Build on Intel compiler
- HTTP library now follows HTTP redirects

cpuminer Version 0.7 - February 12, 2011

- Re-use CURL object, thereby reuseing DNS cache and HTTP connections
- Use bswap_32, if compiler intrinsic is not available
- Disable full target validation (as opposed to simply H==0) for now

cpuminer Version 0.6.1 - February 4, 2011

- Fully validate "hash < target", rather than simply stopping our scan
  if the high 32 bits are 00000000.
- Add --retry-pause, to set length of pause time between failure retries
- Display proof-of-work hash and target, if -D (debug mode) enabled
- Fix max-nonce auto-adjustment to actually work.  This means if your
  scan takes longer than 5 seconds (--scantime), the miner will slowly
  reduce the number of hashes you work on, before fetching a new work unit.

cpuminer Version 0.6 - January 29, 2011

- Fetch new work unit, if scanhash takes longer than 5 seconds (--scantime)
- BeeCee1's sha256 4way optimizations
- lfm's byte swap optimization (improves via, cryptopp)
- Fix non-working short options -q, -r

cpuminer Version 0.5 - December 28, 2010

- Exit program, when all threads have exited
- Improve JSON-RPC failure diagnostics and resilience
- Add --quiet option, to disable hashmeter output.

cpuminer Version 0.3.3 - December 27, 2010

- Critical fix for sha256_cryptopp 'cryptopp_asm' algo

cpuminer Version 0.3.2 - December 23, 2010

- Critical fix for sha256_via

cpuminer Version 0.3.1 - December 19, 2010

- Critical fix for sha256_via
- Retry JSON-RPC failures (see --retry, under "minerd --help" output)

cpuminer Version 0.3 - December 18, 2010

- Add crypto++ 32bit assembly implementation
- show version upon 'minerd --help'
- work around gcc 4.5.x bug that killed 4way performance

cpuminer Version 0.2.2 - December 6, 2010

- VIA padlock implementation works now
- Minor build and runtime fixes

cpuminer Version 0.2.1 - November 29, 2010

- avoid buffer overflow when submitting solutions
- add Crypto++ sha256 implementation (C only, ASM elided for now)
- minor internal optimizations and cleanups

cpuminer Version 0.2 - November 27, 2010

- Add script for building a Windows installer
- improve hash performance (hashmeter) statistics
- add tcatm 4way sha256 implementation
- Add experimental VIA Padlock sha256 implementation

cpuminer Version 0.1.2 - November 26, 2010

- many small cleanups and micro-optimizations
- build win32 exe using mingw
- RPC URL, username/password become command line arguments
- remove unused OpenSSL dependency

cpuminer Version 0.1.1 - November 24, 2010

- Do not build sha256_generic module separately from cpuminer.

cpuminer Version 0.1 - November 24, 2010

- Initial release.
<|MERGE_RESOLUTION|>--- conflicted
+++ resolved
@@ -1,14 +1,6 @@
-<<<<<<< HEAD
-BFGMiner Version 2.7.2 - Future
-=======
-Version 2.7.3 - August 22, 2012
+BFGMiner Version 2.7.3 - Future
 
 - Minimise the number of getwork threads we generate.
-
-
-Version 2.7.2 - August 22, 2012
->>>>>>> ec522bdf
-
 - Pick worksize 256 with Cypress if none is specified.
 - Give warning with sdk2.7 and phatk as well.
 - Whitelist sdk2.7 for diablo kernel as well.
