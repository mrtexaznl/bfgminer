--- conflicted
+++ resolved
@@ -1,4 +1,3 @@
-<<<<<<< HEAD
 BFGMiner Version 2.9.0 - Future
 
 - Upgrade libblkmaker to 0.2.0
@@ -39,39 +38,6 @@
 - ft232r: Complete necessary interfaces for X6500
 - x6500: Bare minimum detection-only X6500 support via libusb
 - Minor debian packaging fixes.
-
-
-BFGMiner Version 2.8.3 - October 18, 2012
-
-- Update to libblkmaker 0.1.3
-- Use explicit host to BE functions in scrypt code instead of hard coding
-byteswap everywhere.
-- Ease the checking on allocation of padbuffer8 in the hope it works partially
-anyway on an apparently failed call.
-- Round target difficulties down to be in keeping with the rounding of detected
-share difficulties.
-- String alignment to 4 byte boundaries and optimisations for bin<->hex
-conversions.
-- Fix GPU memory allocation size for scrypt
-- Fix access violation with scrypt mining
-- Bugfix: Only free rpc_req after using it, not before
-- Bugfix: Increment work->pool->staged inside of mutex to avoid work being
-freed (and staged decremented) before we dereference it
-- Revert "No need for extra variable in hash_push.": The extra variable is
-needed to avoid a rare dereference-after-free error.
-- In opencl_free_work, make sure to still flush results in dynamic mode.
-- Workaround: Debug log only after dec_queued, to make a free/use race more
-rare
-- Bugfix: Remove redundant \n in debug messages
-- Bugfix: Free rpc_req in pool_active and longpolls
-- README: Explicitly provide Ubuntu package name for libjansson-dev
-- Bugfix: Include flash_led bool in cgpu_info for Icarus-but-not-BitForce
-builds, since Cairnsmore uses it
-- Only check work block id against pool's if the pool has a known block id
-- Avoid clearing pool->block_id unless we really are changing pools
-=======
-Version ??? - Future
-
 - No longer should hide --no-restart option if OpenCL support is missing
 - Handle crash exceptions by trying to restart cgminer unless the --no-restart
 option is used.
@@ -313,7 +279,36 @@
 - Add data structures to pool struct for socket communications.
 - Put all socket definitions in util.h to allow reusing by added socket
 functions to be used in util.c.
->>>>>>> a0bdebee
+
+
+BFGMiner Version 2.8.3 - October 18, 2012
+
+- Update to libblkmaker 0.1.3
+- Use explicit host to BE functions in scrypt code instead of hard coding
+byteswap everywhere.
+- Ease the checking on allocation of padbuffer8 in the hope it works partially
+anyway on an apparently failed call.
+- Round target difficulties down to be in keeping with the rounding of detected
+share difficulties.
+- String alignment to 4 byte boundaries and optimisations for bin<->hex
+conversions.
+- Fix GPU memory allocation size for scrypt
+- Fix access violation with scrypt mining
+- Bugfix: Only free rpc_req after using it, not before
+- Bugfix: Increment work->pool->staged inside of mutex to avoid work being
+freed (and staged decremented) before we dereference it
+- Revert "No need for extra variable in hash_push.": The extra variable is
+needed to avoid a rare dereference-after-free error.
+- In opencl_free_work, make sure to still flush results in dynamic mode.
+- Workaround: Debug log only after dec_queued, to make a free/use race more
+rare
+- Bugfix: Remove redundant \n in debug messages
+- Bugfix: Free rpc_req in pool_active and longpolls
+- README: Explicitly provide Ubuntu package name for libjansson-dev
+- Bugfix: Include flash_led bool in cgpu_info for Icarus-but-not-BitForce
+builds, since Cairnsmore uses it
+- Only check work block id against pool's if the pool has a known block id
+- Avoid clearing pool->block_id unless we really are changing pools
 
 
 BFGMiner Version 2.8.2 - October 8, 2012
