<<<<<<< HEAD
BFGMiner Version 2.9.1 - Future

- Bugfix: modminer: Check that we have a valid fd before trying to start work
=======
Version 2.8.6 - October 29, 2012

>>>>>>> e4e3cb48
- Shorten the initiate stratum connect timeout to 30 seconds.
- Shorten the stratum timeout on read to 90 seconds to detect unresponsive pool.
- Display best share difficulty on exit.
- Make stratum socket fail more robust on windows by disabling the send buffer.
<<<<<<< HEAD
Reuse the same curl handle forcing a new connection instead of risking
derefencing. Add information about submission failure to stratum send.


BFGMiner Version 2.9.0 - October 28, 2012

- modminer: Remove dead code
- Bugfix: Include headers in order needed for Mingw build
- Bugfix: Save pool pointer to avoid dereferencing work after it might
potentially be freed
- Bugfix: Cleanup some harmless warnings
- Bugfix: TUI: Avoid clearing the whole screen when we just want to clear the
log window
- Wishlist #130 implemented by "blinkier":
- - Add all-at-once pool priority reassignment to curses TUI interface
- - Save/restore pool priorities in config file
- - Allow setting initial pool priorities via command line
- Bugfix: Replace reportin hack with a reset back to LIFE_INIT for bitstream
upload
- Bugfix: SI kilo prefix is a lowercase "k"
- Bugfix: If userpass is missing a password, treat it as a null password
(regression fix)
- Upgrade libblkmaker to 0.2.0
- Bugfix: Build correct pay-to-scripthash script
- Implement --coinbase-addr for solo mining
- x6500: Since we program in about a minute now, only report status verbosely
every 25%
- x6500: Poll nonce less often since USB latency slows us down anyway
- jtag: Avoid writing an extra readback byte when we are ignoring tdo anyway
- ft232r: Set output buffer size to 4096 bytes
- x6500: Adjust dynclock so it works more reasonably
- x6500: Dynclock support
- Provide a simple/dummy libusb_error_name when it is missing (libusb < 1.0.9)
- x6500: Stop abusing pointer type to store bitstream upload progress
- Bugfix: ft232r: Avoid reuse of USB device count variable
- x6500: Implement basic hashrate prediction and efficient job completion
- jtag: Optimized implementation of JTAG reads to workaround ft232r slowness
- x6500: Try nonce with previous work if it is wrong for current
- x6500: Ensure ft232r buffer is flushed to change registers
- x6500: Start clock speed off at 180, and extra debugging for
x6500_set_register
- x6500: When programming, poll each FPGA status individually since they might
not be ready at the same time
- x6500: Various tweaks and hacks to get mining working
- Bugfix: x6500: Remove erroneous bitendianflip
- Bugfix: jtag: Handle ftdi-common environmental stuff properly
- jtag: Defer ignored reads a bit to avoid USB latency
- Bugfix: ft232r: First 2 bytes of every 0x40 are FTDI status or something
- x6500: Implement mining protocols (doesn't work yet)
- x6500: Cleanup dead code and implement bailout2
- x6500: Clean up and finish FPGA initialization
- x6500: Comment bitstream upload function better
- fpgautils: Abstract open_xilinx_bitstream out from modminer and x6500 drivers
- x6500: Get bitstream upload working
- Bugfix: jtag: Use the correct bit for reading/writing data streams
- ft232r: Buffer writes to improve performance
- x6500: Get FPGA probe working
- jtag: JTAG implementation for X6500 (over ft232r)
- ft232r: ft232r_read_all function to simplify exact-length reads
- ft232r: Implement read buffer so ft232r_read always works like read(2)
- ft232r: Complete necessary interfaces for X6500
- x6500: Bare minimum detection-only X6500 support via libusb
- Minor debian packaging fixes.
- No longer should hide --no-restart option if OpenCL support is missing
=======
- Reuse the same curl handle forcing a new connection instead of risking
derefencing.
- Add information about submission failure to stratum send.
- Only add stratum share to database if we succeeded in submitting it, with a
debug output saying it succeeded.
- Use keepalive with stratum sockets to improve its ability to detect broken
connections.
- Show only the URL in the status bar to avoid long prefixes making for extra
long lines.
- Display compact status in menu and update README to reflect current menu
entries.
- Add a compact display mode that does not list per device statistics in the
status window.
- Add blank spaces after best share displayed.
- Round a few static string arrays up to 4 byte boundaries for ARM.
- Display best share diff for scrypt as well.
- Show the best diff share as "best share" and add info to the README.
- Display the best diff share submitted so far.
- Redundant check.
- The work struct pointer in struct pc_data in findnonce is never freed yet
there is no need to allocate it separately so make struct work a static part of
the struct pc_data. s


Version 2.8.5 - October 23, 2012

>>>>>>> e4e3cb48
- Handle crash exceptions by trying to restart cgminer unless the --no-restart
option is used.
- Switch queued count when choosing a different pool from a failed stratum pool
in getwork thread.
- Put a mandatory 5s wait between reattempting a getwork on failure to avoid
hammering requests.
- Make sure to check pool stratum curl exists under lock before attempting any
recv to not risk dereferencing upon attempting to reinitiate stratum.
- Avoid redefining macros and align to 4 byte boundaries.
- API - add Stratum information to pools
- update FPGA-README for MMQ
- Time for dynamic is in microseconds, not ms.
- x86_64 builds of mingw32 are not supported directly and should just configure
as generic mingw32 builds since they're NOT 64 bit.
- Use 3 significant digits when suffix string is used and values are >1000.
- Get rid of unused warning for !scrypt.
- Use select on stratum send to make sure the socket is writeable.
- Cope with dval being zero in suffix_string and display a single decimal place
when significant digits is not specified but the value is greater than 1000.
- Pad out the suffix string function with zeroes on the right.
- Failure to calloc in bin2hex is a fatal failure always so just check for that
failure within the function and abort, simplifying the rest of the code.
- Provide locking around the change of the stratum curl structures to avoid
possible races.
- Bump opencl kernel version numbers.
- Remove atomic ops from opencl kernels given rarity of more than once nonce on
the same wavefront and the potential increased ramspeed requirements to use the
atomics.
- Clear the pool idle flag in stratum when it comes back to life.
- Display correct share hash and share difficulty with scrypt mining.
- Use explicit host to BE functions in scrypt code instead of hard coding
byteswap everywhere.
- Show work target diff for scrypt mining.
- Ease the checking on allocation of padbuffer8 in the hope it works partially
anyway on an apparently failed call.
- Watch for buffer overflows on receiving data into the socket buffer.
- Round target difficulties down to be in keeping with the rounding of detected
share difficulties.
- Dramatically simplify the dynamic intensity calculation by oversampling many
runs through the opencl kernel till we're likely well within the timer
resolution on windows.
- String alignment to 4 byte boundaries and optimisations for bin<->hex
conversions.
- In opencl_free_work, make sure to still flush results in dynamic mode.
- Align static arrays to 4 byte boundaries to appease ARM builds for stratum.
- Update documentation.
- Left align values that are suffix_string generated.
- Share_diff should not be converting the work data to hex.
- Update readme describing difficulty displayed on log lines.
- Off by one error.
- Prevent overflows of the port char array in extract_sockaddr.
- Disable stratum detection with scrypt.
- Display the actual share diff next to the pool required diff, using a suffix
creation function to prevent values of >1000 being shown in their entirety.
- Fix 4 * 0 being 0 that would break dynamic intensity mode.
- Supplement other 64-bit endian swap macros
- Bugfix: Fix htobe64 on big endian platforms that don't define it
- Fix lack of htobe64 on mingw32.
- Reinstate the history on dynamic intensity mode to damp fluctuations in
intensity but use an upper limit on how much the value can increase at any time
to cope with rare overflows.
- Update to cgminer's newer dynamic intensity algorithm
- Support for the stratum mining protocol.
- Simplify target generation code.
- Add support for client.get_version for stratum.
- Use a 64 bit unsigned integer on the diff target to generate the hex target.
- Update reconnect message to show whole address including port.
- Look for null values and parse correct separate array entries for url and port
with client reconnect commands for stratum.
- The command for stratum is client.reconnect, not mining.reconnect.
- Only copy the stratum url to the rpc url if an rpc url does not exist.
- Implement rudimentary mining.reconnect support for stratum.
- Ignore the value of stratum_active on calling initiate_stratum and assume
we're always trying to reinitiate it, and set the active flag to false in that
function.
- stratum auth can be unset if we fail to authorise on subsequent calls to
auth_stratum which undoes the requirement of setting it in one place so set it
in pool_active.
- Format Stratum submission-start debug the same way as other submissions
- Bugfix: Set work_restart_id in gen_stratum_work for when work is reused to
avoid thinking it's all stale.
- Only auto-switch to Stratum internally, but save HTTP URI in case pool stops
using Stratum; also always shows original pool URI on RPC
- SHUT_RDWR is now always defined for us, so no need to check ifdef on LP hang
- Implement --no-stratum option to disable autodetection
- Show Stratum pools as "Strtm" protocol in "Pool management" TUI
- Bugfix: BFGMiner doesn't use rpc_proxytype
- Remove free that could segfault.
- Use the stratum url as the rpc url advertised if we switch to it.
- Count an invalid nonce count as a hardware error on opencl.
- Count each stratum work item as local work.
- Cope with one stratum pool being the only active pool when it dies by sleeping
for 5 seconds before retrying to get work from it instead of getting work
indefinitely.
- Detect stratum outage based on either select timing out or receiving an empty
buffer and properly re-establish connection by disabling the stratum_active
flag, coping with empty buffers in parse_stratum.
- Fix various modminer warnings on mingw.
- Fix sign warning on windows build for bitforce.
- Cast socketfail to integer since SOCKET is an unsigned int on windows.
- Use the stratum thread to detect when a stratum pool has died based on no
message for 2 minutes.
- Only set the stratum auth flag once and once the stratum thread is started,
use that to set/unset the stratum active flag.
- Only hand off to stratum from getwork if we succeed in initiating the
protocol.
- Target should only be 32 bytes copied.
- Use a static array for work submission data instead of stack memory.
- Clear the buffer data before sprinting to it.
- Clear work stratum strings before setting them and add them to debug output.
- Drop stratum connect failed message to verbose level only since it's a regular
probing message.
- TCP Keepalive in curl is only in very recent versions and not required with
regular messages on stratum anyway.
- Move stratum sockets to curl infrastructure with locking around send+recv to
begin support for proxies and ssl.
- Make detect stratum fail if a proxy has been set up.
- Stratum does not currently have any proxy support so do not try to switch to
stratum if a proxy has been specified.
- Windows doesn't work with MSG_PEEK on recv so move to a continuously updating
buffer for incoming messages.
- Alloca is unreliable on windows so use static arrays in util.c stratum code.
- Begin support for mingw stratum build.
- Add space to reject reason.
- Parse the reject reason where possible from stratum share submission.
- Pass json error value to share result function to be able to parse reject
reason in stratum.
- Don't try to parse unneeded parameters in response to mining.subscribe.
- Remove the sshare hash entry if we failed to send it.
- Change notify message to info level to avoid spamming repeatedly when a pool
is down.
- Check the stratum pool difference has not changed compared to the work diff
when testing whether a share meets the target or not and retarget if necessary.
- Bit error in target calculation for stratum.
- Offset the current block detection to the prev block hash.
- We should be testing for id_val, not id in parse stratum response.
- Make target on stratum scale to any size by clearing sequential bits according
to diff.
- Correct target calculation in gen_stratum_work.
- If a share result has an error code but still has an id, it is likely a
reject, not an error.
- Initiate stratum the first time in pool_active only, allowing us to switch to
it on getting a failed getwork and detecting the presence of stratum on the url
at that time.
- Use 5 second timeout on sock full for now as a temporary workaround.
- If no stratum url is set by the end of the detect stratum routine, copy the
sockaddr url.
- Make all buffers slightly larger to prevent overflow.
- Make the stratum recv buffer larger than the recvsize.
- Userpass needs to be copied to user and pass earlier to allow stratum
authorisation to work with it.
- Store a sockaddr url of the stripped url used in determining sockaddr to not
confuse it with the stratum url and fix build warnings.
- Decrease the queued count with stratum work once it's staged as well.
- Allow the stratum retry to initiate and auth stratum in pool_alive to make
sure the stratum thread is started.
- Avoid duplicating pool->rpc_url and setting pool->stratum_url twice to itself.
- Detect if a getwork based pool has the X-Stratum header on startup, and if so,
switch to the stratum based pool.
- Comment update.
- Minor message change.
- Create a work item from a "clean" request from stratum allowing the new block
to be detected and the appropriate block change message to be given.
- Use statically allocated stratum strings in struct work to cope with the
inability to safely deallocate dynamically allocated ram.
- Use the current pool when deciding whether to reuse work from a stratum source
rather than the work's previous pool.
- Copy the stratum url to the rpc url to avoid none being set.
- Provide locking around stratum send operations to avoid races.
- Submit shares from stratum through the abstracted submit share function
detecting what message they belong to and showing the data from the associated
work, and then deleting it from the hash.
- Use a more robust mechanism to obtain a \n terminated string over a socket.
- Abstract out share submit as a function to be useable by stratum.
- Rename parse_stratum to parse_method as it is only for stratum messages that
contain methods.
- Display stratum as mechanism in status line when current pool is running it.
- Count each stratum notify as a getwork equivalent.
- Correct nonce submitted with share.
- Extranonce2 should be added before coinbase2.
- We should be hashing the binary coinbase, not the hex one.
- Fix endianness of nonce submitted for stratum.
- Check that stratum is already active in initiate_stratum to avoid
de-authorising ourselves by subscribing again.
- Begin implementing a hash database of submissions and attempt sending results.
- Copy parameters from stratum work required for share submission.
- Set lagging flag on first adding a pool to prevent pool slow warning at
startup.
- Fix work->target being a 32 byte binary in gen_stratum_work.
- Store and display stripped url in its own variable.
- Create machinery to divert work requests to stratum.
- Generate the work target in gen_stratum_work, setting default diff to 1 in
case it is not yet set.
- Generate work data, midstate and hash1 in gen_stratum_work.
- Generate header created from stratum structures in gen_stratum_work.
- Generate merkle root hash in gen_stratum_work.
- Generate the coinbase for generation of stratum based work.
- The number of transactions is variable so make merkle a variable length
dynamically allocated array and track how many there are for stratum.
- Rename nonce2 to n2size reflecting that it's a size variable and not the
actual nonce.
- Provide rudimentary support for stratum clean work command in the stratum
thread.
- Cope with pools being removed in the stratum thread.
- Use the pool sock value directly in the stratum thread in case it changes
after reconnecting.
- Create a stratum thread per pool that has stratum that monitors the socket and
serves received data.
- Check return value of stratum_parse.
- Complete authorisation in stratum.
- Implement stratum parsing of notify parameters and storing them in the pool
stratum work structure.
- Create helper functions for duplicating json strings to avoid keeping json
references in use.
- Append \n in the sock_send function instead of adding it when constructing
json in stratum.
- Don't keep any json references around with stratum structures.
- Create parse_stratum function that hands off stratum parameters to other
functions to manage pool stratum work struct variables. Implement mining
difficulty setting.
- Create helper functions for checking when a socket is ready to read on and
receive a single line at a time. Begin stratum authorisation process.
- Provide a helper function for reading a single \n terminated string from a
socket.
- Create a stratum work structure to store current work variables.
- Test specifically for stratum being active in pool_active.
- Detect stratum in common place when adding urls, and use a bool to tell us
when it's active.
- Remove unused add_pool_details5
- Fix warnings.
- Extract and store various parameters on stratum init confirming successful
mining notify.
- Use existing socket macros and close the socket on failure in init stratum.
- Initiate stratum and grab first json result.
- Get detailed addressinfo from the parsed URL for future raw socket usage when
possible. IPV4 only for now.
- Prepare for getaddrinfo call.
- Add data structures to pool struct for socket communications.
- Put all socket definitions in util.h to allow reusing by added socket
functions to be used in util.c.


BFGMiner Version 2.8.3 - October 18, 2012

- Update to libblkmaker 0.1.3
- Use explicit host to BE functions in scrypt code instead of hard coding
byteswap everywhere.
- Ease the checking on allocation of padbuffer8 in the hope it works partially
anyway on an apparently failed call.
- Round target difficulties down to be in keeping with the rounding of detected
share difficulties.
- String alignment to 4 byte boundaries and optimisations for bin<->hex
conversions.
- Fix GPU memory allocation size for scrypt
- Fix access violation with scrypt mining
- Bugfix: Only free rpc_req after using it, not before
- Bugfix: Increment work->pool->staged inside of mutex to avoid work being
freed (and staged decremented) before we dereference it
- Revert "No need for extra variable in hash_push.": The extra variable is
needed to avoid a rare dereference-after-free error.
- In opencl_free_work, make sure to still flush results in dynamic mode.
- Workaround: Debug log only after dec_queued, to make a free/use race more
rare
- Bugfix: Remove redundant \n in debug messages
- Bugfix: Free rpc_req in pool_active and longpolls
- README: Explicitly provide Ubuntu package name for libjansson-dev
- Bugfix: Include flash_led bool in cgpu_info for Icarus-but-not-BitForce
builds, since Cairnsmore uses it
- Only check work block id against pool's if the pool has a known block id
- Avoid clearing pool->block_id unless we really are changing pools


BFGMiner Version 2.8.2 - October 8, 2012

- Update to libblkmaker 0.1.2
- Bugfix: --temp-target no longer has a simple default (fixes build without
OpenCL support)
- Bugfix: icarus: Silence false epoll error
- Bugfix: icarus: Set firstrun for errors starting next job, so the current
one finishes properly
- Bugfix: icarus: Restore generic failure management for write errors
- Use strtod not strtol for bitforce temp backup.
- Cope with broken drivers returning nonsense values for bitforce temperatures.
- Minor warning fixes.
- Fix unused warnings on ming build.
- Fix sign warning in ocl.c
- fds need to be zeroed before set in modminer.
- Put scrypt warning on separate line to avoid 0 being shown on windows as
bufsize.
- Prevent corrupt values returned from the opencl code from trying to read
beyond the end of the buffer by masking the value to a max of 15.
- Icarus USB write failure is also a comms error
- api.c DEBUG message has no paramter
- Icarus catch more USB errors and close/reopen the port
- API-README update cgminer verison number
- hashmeter fix stats kh/s on 32bit windows
- cairnsmore: Increase maximum clock frequency to 210 Mhz
- icarus: Hashrate estimates really don't need the attention of a warning,
demote them to debug
- cairnsmore: Automatically "downgrade" default FPGA-per-device to 1 for
dynclock devices
- Bugfix: cairnsmore: Get autodetection of dynclock to work consistently
- cairnsmore: Adjust dynclock usage to react in proper time
- dynclock: Document function usage
- cairnsmore: Fix race on dynclock detection
- icarus: Detect attempts to send commands via work and neuter them
- cairnsmore: Glasswalker has a minimum multiplier of 20 :(
- cairnsmore: Detect frequency changing support despite hashing of commands
- modminer: Allow clocks down to 2 Mhz just in case
- Allow device drivers and users to properly change target temperatures for
non-GPUs
- Check that ncurses*-config installs actually work before deciding to use
them
- Bugfix: Fix multiple bugs in autogen.sh
- - Don't use readlink -f unneccesarily (it's not portable)
- - Always run autoreconf within the real source directory
- - Run configure from PWD, *not* the real source directory
- Bugfix: Include nonce in data buffer for debugging
- Bugfix: swap32* wants count of 32-bit blocks, not bytes
- Initial Cygwin port
- Revert "Remove needless roundl define.", since it is needed for Cygwin and
OpenWRT
- Bugfix: Deal with various compiler warnings
- modminer: Implement --temp-hysteresis logic
- Support for maximum frequency being below the default, eg when the maximum
is temporarily reduced to deal with temperature
- Bugfix: modminer: Reduce dynclock max frequency as needed to keep
temperature below cutoff
- Bugfix: Restore disabled label, needed to skip over hashrate calculations
(which mess up otherwise)
- Bugfix: bitforce: Count actual throttling as hardware errors
- icarus: Allow failure in case of reopen failure, now that the miner core
will retry on its own
- If a device dies, attempt to reinitialize it occasionally
- Bugfix: The REST flag is now preferred over WAIT, since the former might
trigger the latter
- Bugfix: modminer: Update temperature readings when disabled (fixes thermal
cutoff recovery)
- Bugfix: Move thermal cutoff to general watchdog code (fixes bitforce
recovery)
- Rename enable_device to register_device, since it only works for setting it
up at startup
- Move targettemp from ADL to cgpu_info, so all devices can readily use it
- Bugfix: "REST" flag had too much padding
- Bugfix: adl: Only warn and disable GPU due to thermal cutoff, if it's
actually enabled
- Bugfix: bitforce: Only warn and disable bitforce due to thermal cutoff, if
it's actually enabled


BFGMiner Version 2.8.1 - September 27, 2012

- Avoid strndup for Windows compatibility
- Bugfix: cairnsmore: Add missing compat.h include (for sleep)
- cairnsmore: Implement "identify" for supported firmware
- Adjust identify_device API to return a bool whether supported or not, for
runtime capability detection
- Bugfix: cairnsmore: Fix invalid share detection on LE
- Bugfix: icarus: Fix logging message to not assume "Icarus" always, and use
device driver name
- Bugfix: cairnsmore: Correct frequency scaling detection logic
- cairnsmore: When changing frequency, adjust Hs expectations accordingly
- cairnsmore: Detect availability of frequency scaling, and only enable it
when supported
- cairnsmore: Implement dynamic clocking support for Glasswalker's bitstream
- Update libblkmaker to 0.1.1
- Advertise BFGMiner in blocks found by default (without --coinbase-sig)
- RPC: Add "Coinbase-Sig" to config/setconfig
- New --coinbase-sig option to add arbitrary data to blocks you generate (GBT
only)
- opencl: Defer nonce validity checking to submit_nonce
- scrypt: Implement test_nonce2 and submit_nonce hw error check
- Bugfix: modminer: Convert nonce to native endian
- Interpret any attempts to submit a H-not-zero nonce as a hardware error
- make-release: Strip DLLs and EXE in Windows binary
- dynclock: Use consistent messages for frequency changes
- modminer: Port to dynclock
- dynclock: Split dynamic clocking algorithm out of Ztex driver
- Bugfix: When changing GPU memclock, adjust internal variable so it is
correctly saved to config file
- Bugfix: Re-probe longpoll header for each pool alive check, including
retries when a preferred protocol fails
- Bugfix: modminer: Bitstream binary filenames are *.bit
- modminer: Start frequency off at 200 Mhz
- Reorder libztex header include order to fix missing struct definition.
- Display share difficulty on log with a shortened hash display on submission.
- API stats add some pool getwork difficulty stats
- Ignore any pings pushed to the worker threads if the thread is still paused to
prevent it being enabled and disabled repeatedly.
- Test for sequential getwork failures on a pool that might actually be up but
failing to deliver work as we may end up hammering it repeatedly by mistake.
- reduce windows compile warnings
- util.c - bug - proxy - no data end condition
- API don't change 'Diff1 Shares' - backward compatability FTW
- miner.php highlighting correctly handling difficulty
- API - Add last share difficulty for devices and pool
- Store and report Accepted,Rejected,Stale difficulty in the summary and API
- WorkTime - display prevblock for scrypt
- api.c remove compile warnings
- Calculate work difficulty for each getwork and display with WorkTime debug
- FPGA - allow long or short device names in detect code + style police
- WorkTime - multiple nonce per work and identify the work source
- Optional WorkTime details with each Accepted/Rejected work item
- Icarus - ignore hardware errors in timing mode
- miner.php oops - mistype
- API pgaidentify - unsupported message should be a warning
- API/BFL identify a device - currently only BFL to flash the led
- BFL add throttle count to internal stats + API
- BFL: missing device id in log message
- Bugfix: ztex: Clear device_ztex before freeing it
- Bugfix: ztex: statline existence depends on whether the libztex structure
exists, not whether the cgpu is enabled
- Bugfix: README: Make usermod commands consistent, including important -a
option
- Bugfix: Address a couple of rare TQ leaks, and improve logging a bit
- Bugfix: Properly quote configure options


BFGMiner Version 2.8.0 - September 15, 2012

- Be specific about jansson version requirement
- Replace "Alive" in pool status with protocol in use (GBT or GWork)
- Remove copy of old jansson from source repository
- Honour block template expiry (BIP 23 Basic Pool Extensions "expires")
- Add --no-gbt option so getblocktemplate can be disabled if it causes
problems
- BIP 22 long polling
- Properly detect pool protocol
- Bugfix: Sort out work template refcounting by properly using work_free and
new workcpy
- Support for rolling extranonce in templates
- Initial libblkmaker integration, using a git submodule
- cairnsmore: There's no set hashrate like Icarus, so always use short timing
mode by default
- Bugfix: Include unistd.h needed for ssize_t type
- fpgautils: Don't try to scan serial at all anymore, if a device is claimed
- fpgautils: serial_claim function to politely ask other drivers not to try to
use device
- RPC: Update to work with Cairnsmore
- cairnsmore: Windows autodetect using FTDI library
- cairnsmore: Beginnings of new driver, with automatic upgrade from Icarus
detection
- icarus: Support disabling reopen quirk via --icarus-options
- proxy: Replace mess of encoding proxy into pool URI with a --pool-proxy
option, and use cURL's builtin proxy URI support
- save individual pool proxy settings to config
- API-README update for pools proxy info
- CURL support for individual proxy per pool and all proxy types
- Bugfix: Update current_block_id for fixed set_curblock
- miner.php by default don't display IP/Port numbers in error messages
- api.c all STATUS messages automatically escaped
- API add display of and setting queue,scantime,expiry
- README - FPGA device FAQ
- API add device diff1 work
- count device diff1 shares
- API-README update
- api.c Correct diff1 field name
- Bugfix: Sanitize block hash handling (including fixing on big endian)
- Bugfix: Print the (full) correct block hash when warning about work issued
against old blocks
- Bugfix: When comparing current block, only pay attention to the prevblock
header
- Allow mixing user+pass and userpass, so long as user+pass are balanced
before userpass options
- ztex: Include device serial number and FPGA number in cgpu name field
- ztex: Abstract common cgpu_info creation code
- ztex: Do thread initialization in thread_init rather than thread_prepare
- Bugfix: Tolerate working on old blocks when there is only one pool enabled
- Bugfix: ztex: Detect through fpgautils so -S noauto correctly inhibits
autodetection
- ztex: Workaround duplicate share submissions by doubling "backlog" size
- ztex: Use consistent device ids for logging
- Bugfix: ztex: Increment global hw_errors too
- Bugfix: free adhoc string elist element when removing it from list
- Bugfix: icarus: Initialize lret variable after work restart reentry
- Bugfix: ztex: Free lastnonce heap memory if backlog allocation fails
- icarus: Initialize epoll event structure in a way Valgrind is happier with
- Bugfix: Use strtok_r for parse_config since some options use strtok
themselves
- Import strtok_r from gnulib for Windows portability
- Bugfix: ztex: Don't try to destroy a mutex that was never created (single
FPGA Ztex devices)
- ztex: Clean up redundant dereferencing in ztex_shutdown
- API-README more debug parameter information
- API allow full debug settings control
- Sort the blocks database in reverse order, allowing us to remove the first
block without iterating over them. Output the block number to debug.
- Adjust opencl intensity when adjusting thread count to prevent it getting
pegged at a value below the minimum threads possible.
- miner.h max_hashes -> int64_t
- Keep the local block number in the blocks structs stored and sort them by
number to guarantee we delete the oldest when ageing the block struct entries.
- Use correct sdk version detection for SDK 2.7
- Bugfix: Align Ztex statline properly by removing redundant frequency
- make-release: Convert text files to DOS format for Windows ZIP


BFGMiner Version 2.7.5 - August 27, 2012

- Revert "Do a complete cgminer restart if the ATI Display Library fails, as
it does on windows after running for some time, when fanspeed reporting
fails."
- Stop special-casing worksize default to 256 for Cypress, since it incurs a 5
MH/s hit with stock config
- New "--scan-serial all" feature to probe all enumerated serial ports
- modminer: Revamp dynamic clocking algorithm per request from cablepair
- Test for lagging once more in queue_request to enable work to leak to backup
pools.
- There is no need to try to switch pools in select_pool since the current pool
is actually not affected by the choice of pool to get work from.
- Only clear the pool lagging flag if we're staging work faster than we're using
it.
- needed flag is currently always false in queue_request. Remove it for now.
- thr is always NULL going into queue_request now.
- Fix for non-ADL OpenCL device formatting issue


BFGMiner Version 2.7.4 - August 23, 2012

- Perform select_pool even when not lagging to allow it to switch back if needed
to the primary.
- Simplify macros in output kernels avoiding apparent loops and local variables.
- Carry the needed bool over the work command queue.
- Move the decision to queue further work upstream before threads are spawned
based on fine grained per-pool stats and increment the queued count immediately.
- Track queued and staged per pool once again for future use.
- OpenCL 1.0 does not have native atomic_add and extremely slow support with
atom_add so detect opencl1.0 and use a non-atomic workaround.
- Pools: add RollTime info to API 'stats' and 'Stats' button in miner.php


BFGMiner Version 2.7.3 - August 23, 2012

- Minimise the number of getwork threads we generate.
- Pick worksize 256 with Cypress if none is specified.
- Give warning with sdk2.7 and phatk as well.
- Whitelist sdk2.7 for diablo kernel as well.
- Only keep the last 6 blocks in the uthash database to keep memory usage
constant. Storing more is unhelpful anyway.
- Increase kernel versions signifying changed APIs.
- BFL flash - more FPGA-README
- Check we haven't staged work while waiting for a curl entry before proceeding.
- Use atomic ops to never miss a nonce on opencl kernels, including nonce==0,
also allowing us to make the output buffer smaller.
- Remove compile errors/warnings and document compile/usage in FPGA-README
- Ignore the submit_fail flag when deciding whether to recruit more curls or not
since we have upper bounds on how many curls can be recruited, this test is
redundant and can lead to problems.
- API-README update cgminer version number
- API-README fix groups P: example mistake
- API-README add COIN and other edits
- miner.php allow 'coin' is custom pages


BFGMiner Version 2.7.1 - August 22, 2012

- Update windows build instructions courtesy of sharky.
- Increase max curls to number of mining threads + queue * 2, accounting for up
and downstream comms.
- Queue enough requests to get started.
- There is no point trying to clone_work in get_work() any more since we clone
on every get_work_thread where possible.
- There is no point subtracting 1 from maxq in get_work_thread.
- miner.php allow page title to be defined in myminer.php
- Only set lagging flag once there are no staged work items.
- select_pool does not switch back to the primary once lagging is disabled.
- Increment total work counter under mutex lock.
- Increment the queued count after the curl is popped in case there's a delay
waiting on curls and we think we've queued work when in fact we're waiting on
curls.
- Do the dynamic timing in opencl code over a single pass through scanhash to
make sure we're only getting opencl times contributing to the measured
intervals.
- Increase curl reaping time to 5 minutes since comms between  curl requests can
be 2 mins apart with lots of rolltime.
- No need for extra variable in hash_push.
- Remove short options -r and -R to allow them to be reused and remove readme
entries for deprecated options.
- Deprecate the opt_fail_pause parameter, leaving a null placeholder for
existing configurations.
- Free work before retrying in get_work_thread.
- Don't pause after failed getwork, set lagging flag and reassess.
- We should not be pausing in trying to resubmit shares.
- Get rid of the extending fail pause on failed connects since we discard work
after a period.
- get_work always returns true so turn it into a void function.
- get_work never returns false so get rid of fail pause loop.
- Get rid of pause and retry from get_upstream_work so we only do it from one
place.
- Remove all cases where --retries aborts BFGMiner, making it for submission
retries only, where it makes sense.


BFGMiner Version 2.7.0 - August 21, 2012

- Implement a new pool strategy, BALANCE, which monitors work performed per pool
as a rolling average every 10 minutes to try and distribute work evenly over all
the pools. Do this by monitoring diff1 solutions to allow different difficulty
target pools to be treated equally, along with solo mining. Update the
documentation to describe this strategy and more accurately describe the
load-balance one.
- fpga serial I/O extra debug (disabled by default)
- Getwork fail was not being detected. Remove a vast amount of unused variables
and functions used in the old queue request mechanism and redefine the getfail
testing.
- Consider us lagging only once our queue is almost full and no staged work.
- Simplify the enough work algorithm dramatically.
- Only queue from backup pools once we have nothing staged.
- Don't keep queueing work indefinitely if we're in opt failover mode.
- Make sure we don't opt out of queueing more work if all the queued work is
from one pool.
- Set lagging flag if we're on the last of our staged items.
- Reinstate clone on grabbing work.
- Grab clones from hashlist wherever possible first.
- Cull all the early queue requests since we request every time work is popped
now.
- Keep track of staged rollable work item counts to speed up clone_available.
- Make expiry on should_roll to 2/3 time instead of share duration since some
hardware will have very fast share times.
- Check that we'll get 1 shares' worth of work time by rolling before saying we
should roll the work.
- Simplify all those total_secs usages by initialising it to 1 second.
- Overlap queued decrementing with staged incrementing.
- Artificially set the pool lagging flag on pool switch in failover only mode as
well.
- Artificially set the pool lagging flag on work restart to avoid messages about
slow pools after every longpoll.
- Factor in opt_queue value into enough work queued or staged.
- Roll work whenever we can on getwork.
- Queue requests for getwork regardless and test whether we should send for a
getwork from the getwork thread itself.
- Get rid of age_work().
- Don't try to get bitforce temperature if we're polling for a result to
minimise the chance of interleaved responses.
- Fix harmless unused warnings in scrypt.h.
- Check we are not lagging as well as there is enough work in getwork.


BFGMiner Version 2.6.5 - August 20, 2012

- API new command 'coin' with mining information
- Add message to share if it's a resubmit.
- Add virtual adl mapping for when none is specified on the command line to
not crash without a map specified.
- Fix ADL gpu-map not working when there are more ADL devices than openCL.
Patch supplied and tested by Nite69.
- bitforce: Initial import of Linux-only bitforce-firmware-flash utility
- Revert stale-on-arrival failsafe, since it ends up needing exceptions for
everything
- Bugfix: opencl: Declare opencl_dynamic_cleanup in header
- Even if we want to submit stale shares, give up if we have more submissions
waiting on threads (even before failing)
- Even if we want to submit stale shares, give up if they've failed and we
have more submissions waiting on threads
- opencl: Use timeBeginPeriod on Windows to ensure gettimeofday has sufficient
precision for dynamic intensity
- Bugfix: opencl: Move ADL fanspeed warning messages to a new thread to get
around summary-update deadlocking
- README: Note that user groups don't get updated until re-login
- Initialise cnt in libztex.c
- Don't try to start devices that don't support scrypt when scrypt mining.
- Repeating on timeout in ztex could make the code never return.
- Offset libusb reads/writes by length written as well in ztex.
- Cope with timeouts and partial reads in ztex code.
- If there are more devices than nDevs, don't iterate over them as they may
overwrite devices mapped below that with the mapping option.
- Fix README faq on bfl auto-detect.
- Set memory clock based on memdiff if present from with engine changes,
allowing it to parallel manual changes from the menu as well.
- api.c typo
- API allow display/change failover-only setting
- API-README corrections
- miner.php documentation (in API-README) v0.1
- Bugfix: opencl: Show blank device-info statline area if GPU doesn't have
ADL, to fix column alignment
- README: Document usage of 0 to indicate "leave at default" for comma-
delimited GPU options
- Correct API-README versions to match when BFGMiner included them
- API-README update changelog
- Minimise locking and unlocking when getting counts by reusing shared mutex
lock functions.
- Avoid getting more work if by the time the getwork thread is spawned we find
ourselves with enough work.
- The bitforce buffer is cleared and hw error count incremented on return from a
failed send_work already so no need to do it within the send_work function.
- Don't make mandatory work and its clones last forever.
- modminer: Log debug info for nonces found


BFGMiner Version 2.6.4 - August 11, 2012

- Bugfix: Define my_cancellable_getch in miner.h
- Escape " and \ when writing json config file
- miner.php allow a custom page section to select all fields with '*' - e.g. to
create a STATS section on a custom page
- miner.php optional single rig totals (on by default)
- Bugfix: Initialize submitting mutex
- Bugfix: bitforce: Allocate enough space for FTDI description pointers
- Queue one request for each staged request removed, keeping the staged
request count optimal at all times.
- Bugfix: Avoid cancelling threads while locks are held
- Set recognizable names on threads for debugging
- Bugfix: Don't keep making new get_work threads if all pools are dead
- Enable configuring submission thread limit with --submit-threads option
- Bugfix: Limit active submission threads to 0x40 so we don't overflow
- Bugfix: Properly handle switching to pools that aren't on the latest block,
and warn if a pool actively switches to an old block
- Log more details of reasons in stale_work debug messages
- Failsafe against stale-on-arrival work: disable the pool
- Bugfix: Debug message should show "Work stale due to work restart" when it's
not a share
- windows-build: Remove APP SDK section since it is no longer needed
- modminer: HACK: Let last_work handle the end of the work, and start the next
one immediately
- Bugfix: modminer: Remove erroneous "else" statement, to fix hashrate
reporting
- README: Document user group required for FPGAs on Gentoo and Ubuntu
- BFGMiner-specific README adjustments
- Bugfix: opencl: Ignore error getting device ids from platforms unless they
are explicitly chosen
- New --debuglog option to include debug info in stderr logfile even if not in
the console
- Bumped down debhelper compatibility reqs so that this will build on Lucid.
- Updated to match packaging changes.
- Switched to native packages so we don't have to muck around creating fake
upstream tarballs, and can easily generate minor versions for upload to
Launchpad.
- Removed accidentally included debugging line.
- Minor version bump again because of launchpad. Will sort this out for next
release.
- Updated to patch bitforce module issue on Debian/Ubuntu.
- Added local quilt config dir to ignore.
- modminer: Check nonce against previous work, in case of race
- Bugfix: Enable --kernel-path option if ModMiner or Ztex is enabled (even if
no OpenCL)
- Bugfix: Escape backslashes and double-quotes in strings that rightfully may
have them, when writing JSON config file
- Clean object (.o) and dependency (.d) files out of source tree
- Bugfix: bitforce: Don't count hashes that never happened due to throttling
- Bugfix: Deal with serial_open timeout maximum (25.5s)
- - fpgautils: Linux only supports uint8_t decisecond values for timeouts, so
use uint8_t for timeout value; this gets smart compilers to throw warnings
when overflowed in some cases
- - bitforce: Reduce serial timeout to 25 seconds (was 30) and increase job
long timeout to 25 seconds (was 15) to handle throttling gracefully
- modminer: Add debug info to API extra device stats
- modminer: Raise clock speed when there's only good nonces for a while
- modminer: Only print clock speed adjustments when they actually change
- modminer: Increase tolerance for bad nonces to 2%
- modminer: Reset bad-nonce ratio measurement when the clock speed changes
- Bugfix: bitforce: Include the correct device id in "garbled response" warning
- ADL: Add attribution and disclaimer to interfaces
- Cleaned out refs to AMD SDKs.
- Updated README about debian packaging, changelog with minor version bump to
work around Launchpad reqs.
- Updated changelog with Ubuntu release specific version, needed to build for
multiple releases. Also stripped out ADL SDK stuff in the build rules.
- Initial work to adjust debian packaging from cgminer. Should build correctly
now with pbuilder/pdebuild, and include docs.
- Adapt miner code to free ADL structures
- Import free ADL interfaces
- Include scrypt.h in Makefile.
- Fix windows bitforce build.
- Convert the serial autodetect functions to use int instead of char to
enumerate devices.
- Uglify windows autodetect code for BFL.
- There is no point zeroing temperature in BFL if we fail to get a response, and
we should register it as a HW error, suggesting throttling.
- Update SCRYPT README with information about HW errors.
- Use the scrypt CPU code to confirm results from OCL code, and mark failures as
HW errors, making it easier to tune scrypt parameters.
- We may as well leave one curl still available per pool instead of reaping the
last one.
- Display reaped debug message outside mutex lock to avoid recursive locking.
- api.c update API start message and include port number
- miner.php ignore arg when readonly
- miner.php allow pool inputs: delete, addpool, poolpriority
- bitforce: Reopen on communication error
- Bugfix: Calculate hw err percent for the affected FPGA only
- make-release: Adapt to new autogen by using NOCONFIGURE var


BFGMiner Version 2.6.3 - August 6, 2012

- modminer: Relax no-nonces downclocking condition to be more reasonable
- README: Update scrypt configure option
- README: Update configure options
- Bugfix: Display --disable-modminer in configure --help now that it is
enabled by default
- Add specific information when ADL detects error -10 saying the device is not
enabled.
- modminer: Shorten upload warning message to fit better
- modminer: Sending a "ping" first, to workaround bug in new firmware betas
- modminer: Include Hardware Errors and Valid Nonces in extra device status
- Bugfix: modminer: Calculate bad-nonce percentage based only on the same
FPGA's hardware errors, accurately
- modminer: Show bitstream upload progress in statline, and only report to log
every 10%
- modminer: Be more verbose about why the clock is getting reduced
- Document how Icarus golden nonce is handled by other FPGAs
- Rewrite should_run for sched, to properly handle one-shot schedules spanning
midnight
- Bugfix: Check list_empty in pop_curl_entry after condition wait
- Bugfix: Only add new pools to array after completing basic structure
initialization
- If __BFGMINER_SEGFAULT_ERRQUIT is set in the environment, segfault on
non-zero quit()s
- Check against NULL pointers getting into curlring
- modminer: Finish a process results run with a nonce poll, rather than sleep
- modminer: Workaround Windows driver failures
- Count likely throttling episodes on bitforce devices as hardware errors.
- Bugfix: bitforce: Increase serial read timeout to 30 seconds during actual
mining, to tolerate more throttling
- Style cleanups.
- Make pool_disabled the first in the enums == 0, fixing the pool enabled count
which compares if value is not enabled before enabling it.
- Correct writing of scrypt parameters to config file based on command line
parameters only.
- Add scrypt support while writing conf
- Use different variables for command line specified lookup gap and thread
concurrency to differentiate user defined versus auto chosen values.
- Queue a request on pool switch in case we have no work from the new pool yet.
- API remove unused warning in non-GPU compile
- api.c in linux allow to open a closed socket in TIME_WAIT
- Display failover only mode in pool menu and allow it to be toggled live.
- Reinstate check for system queueing lag when the current pool's queue is maxed
out, there is no staged work, and the work is needed now.
- Fix harmless warnings.
- Check the current staged and global queued as well before queueing requests.
Discard stales before ageing work in the watchdog thread. Queue requests after
discarding and ageing work in watchdog thread. Display accurate global queued in
curses output. Reuse variable in age_work().
- The queueing mechanism has become a complex state machine that is no longer
predictable. Rewrite it from scratch watching only current queues in flight and
staged work available on a pool by pool basis.
- Update debian package configs to v2.6.2
- Queue an extra request whenever staged work drops below mining thread count in
hash_pop.
- Bugfix: Initialize logwin to 1 line high temporarily, to avert PDCurses crash
- Enable FPGA support by default, as long as their dependencies are met
- Bugfix: modminer: Search for *ModMiner* in udev ID_MODEL
- make-release: build with --enable-scrypt
- miner.php support custom report section joins
- ICA default fpga_count to work_division if specified
- FPGA-README document new hidden --icarus-options
- ICA support 57600 baud rate, up to 8 FPGA and partial working FPGA boards
- Scrypt mining does not support block testing yet so don't try to print it.
- Clear the bitforce buffer whenever we get an unexpected result as it has
likely throttled and we are getting cached responses out of order, and use the
temperature monitoring as a kind of watchdog to flush unexpected results.
- It is not critical getting the temperature response in bitforce so don't
mandatorily wait on the mutex lock.
- Check there is a cutoff temp actually set in bitforce before using it as a cut
off value otherwise it may think it's set to zero degrees.
- We dropped the temporary stopping of curl recruiting on submit_fail by
mistake, reinstate it.
- Make threads report in either side of the scanhash function in case we miss
reporting in when restarting work.
- Add debugging output when work is found stale as to why.
- Print the 3 parameters that are passed to applog for a debug line in
bitforce.c
- Clear bitforce buffer on init as previously.
- Add some headroom to the number of curls available per pool to allow for
longpoll and sendwork curls.
- Show the correct base units on GPU summary.
- Bugfix: bitforce: 1 decisecond timeout is unreasonably short, give it a
second
- Bugfix: Don't try to log abandon time, since we aren't keeping track
reasonably
- Import uthash 1.9.6
- Bugfix: bitforce: Pause after send_work failures
- Fix comm error handling to not consider work restarts an error condition
- comm error bug fix
- Bugfix: No endian.h on Windows
- Remove unused mkinstalldirs
- Display scrypt as being built in as well.
- Fix build warning about KL_SCRYPT when built without scrypt support.
- News update.
- More scrypt intensity information.
- Minor readme updates.
- Update README with more build instructions.
- Remove the low hash count determinant of hardware being sick. A low hash rate
can be for poor network connectivity or scrypt mining, neither of which are due
to sick hardware.
- Style
- API-README poolpriority changes
- api.c verify poolpriority parameters before changing pools
- api.c poolpriority changes
- Implement shared swap32(yes|tole|tobe) function to handle endian flipping
32-bit chunks in blocks
- Use correct macros for endian handling code


BFGMiner Version 2.6.1 - July 29, 2012

- Autoselect --scrypt iff all pools send scrypt work
- Adapt SCRYPT-README to BFGMiner (directing Bitcoin donations the correct
direction to reach Con)
- Remove mentions of Litecoin specifically
- Bugfix: Fix build without OpenCL but with scrypt
- make-release: Add SCRYPT-README
- Bump version 2.6.0, adding SCRYPT README to makefile.
- Smarter autogen.sh script.
- Sleeping on intensity decrease is broken, remove it.
- Sleep only the extra amount of time we overran the dynamic interval in dynamic
mode.
- Add scrypt documentation in the form of a separate readme.
- Fix build error without scrypt enabled.
- Limit thread concurrency for scrypt to 5xshaders if shaders is specified.
- Simplify repeated use of gpus[gpu]. in ocl.c
- Find the nearest power of 2 maximum alloc size for the scrypt buffer that can
successfully be allocated and is large enough to accomodate the thread
concurrency chosen, thus mapping it to an intensity.
- Don't make opt_scrypt mandatory blocking with opencl code.
- Update kernel versions reflecting changes in the API.
- Make the thread concurrency and lookup gap options hidden on the command line
and autotune parameters with a newly parsed --shaders option.
- Fix target testing with scrypt kernel as it would have been missing shares
below target.
- Always create the largest possible padbuffer for scrypt kernels even if not
needed for thread_concurrency, giving us some headroom for intensity levels.
- Use the detected maximum allocable memory on a GPU to determine the optimal
scrypt settings when lookup_gap and thread_concurrency parameters are not given.
- Check the maximum allocable memory size per opencl device.
- Add debugging output if buffer allocation fails for scrypt and round up
bufsize to a multiple of 256.
- Nonce testing for btc got screwed up, leading to no accepted shares. Fix it.
- Display size of scrypt buffer used in debug.
- Allow intensities up to 20 if scrypt is compiled in.
- Add name to scrypt kernel copyright.
- Allow lookup gap and thread concurrency to be passed per device and store
details in kernel binary filename.
- Ignore negative intensities for scrypt.
- Change the scale of intensity for scrypt kernel and fix a build warning.
- Correct target value passed to scrypt kernel.
- Use 256 output slots for kernels to allow 1 for each worksize.
- Test the target in the actual scrypt kernel itself saving further
calculations.
- Reinstate GPU only opencl device detection.
- Decrease lookup gap to 1. Does not seem to help in any way being 2.
- Fix build.
- Make pad0 and pad1 local variable in scrypt kernel.
- Constify input variable in scrypt kernel.
- Send correct values to scrypt kernel to get it finally working.
- Create command queue before compiling program in opencl.
- Fix external scrypt algo missing.
- Limit scrypt to 1 vector.
- Handle KL_SCRYPT in config write.
- Get rid of stuff.
- Don't enqueuewrite buffer at all for pad8 and pass work details around for
scrypt in dev_blk.
- Set the correct data for cldata and prepare for pad8 fixes.
- Get rid of spaces in arrays in scrypt kernel.
- Start with smaller amount of hashes in cpu mining to enable scrypt to return
today sometime.
- Free the scratchbuf memory allocated in scrypt and don't check if CPUs are
sick since they can't be. Prepare for khash hash rates in display.
- Add cpumining capability for scrypt.
- Set scrypt settings and buffer size in ocl.c code to be future modifiable.
- Cope with when we cannot set intensity low enough to meet dynamic interval by
inducing a forced sleep.
- Make dynamic and scrypt opencl calls blocking.
- Fix nonce submission code for scrypt.
- Make sure goffset is set for scrypt and drop padbuffer8 to something
manageable for now.
- Set up buffer8 for scrypt.
- Build fix for opt scrypt.
- Don't check postcalc nonce with sha256 in scrypt.
- Don't test nonce with sha and various fixes for scrypt.
- Make scrypt buffers and midstate compatible.
- Use specific output array entries in scrypt kernel.
- Provide initial support for the scrypt kernel to compile with and mine scrypt
with the --scrypt option.
- Enable completely compiling scrypt out.
- Begin import of scrypt opencl kernel from reaper.


BFGMiner Version 2.5.3 - July 29, 2012

- Bugfix: Add zlib1.dll to Win32 release archive
- Bugfix: SICK low-hashrate is now determined by being under 1/3 the runtime
average hashrate
- Bugfix: cpu_set_t is never #defined, so use CPU_ZERO which is a macro


BFGMiner Version 2.5.2 - July 29, 2012

- Limit total number of curls recruited per pool to the number of mining threads
to prevent blasting the network when we only have one pool to talk to.
- Bugfix: Skip writing configuration of range-limited int options with negative
values
- Bugfix: Correctly attempt to load ~/.bfgminer/bfgminer.conf or
~/.cgminer/cgminer.conf as defaults
- Send X-Minimum-Wait header on longpolls, to explicitly inform pools we will
handle a response with no delay
- bitforce: Abandon (only) stale searches for work restarts
- Keep a counter of enabled pools and use that instead of iterating over the
pool list. Use that value to ensure we don't set the last remaining active pool
to the rejecting state.
- bitforce: Skip out of sending work if work restart requested
- RPC: Writeup on poolpriority command usage
- Bugfix: API: Report errors from poolpriority command
- RPC: New "poolpriority" command to set the order of pool priorities
- strtok_ts: Thread-safe strtok that work on POSIX or Windows
- Bugfix: Supress "caught up" event when first switching to a pool
- Announce and restart work immediately when current pool has caught up to the
current block
- Bugfix: Don't consider work stale due to other pools' longpolls, if
--failover-only is active
- Refactor stale_work function to only flag actual stale shares
- stale_work: Don't factor getwork delay into expiry for shares (only for work
itself)
- Bugfix: Use pool number rather than numeric pointer to strict pool, in block
found notice
- Accept JSON Numbers in config file parameters
- Improve readability of OPT_HASARG in parse_config
- Allow JSON false as a valid value for strictly boolean options
- Include scan-serial in example configuration file
- fpgautils: add support for 57.6 kBd serial
- miner.php add a socket RCV timeout for if cgminer is hung and the API thread
is still running
- BFL force all code to timeout to avoid hanging
- Detach pthread from within the api thread in case it is terminated due to not
being instantiated before pthread_cancel is called from main, leading to a
segfault.
- Initialise mdplatform.
- Find the gpu platform with the most devices and use that if no platform option
is passed.
- Allow more platforms to be probed if first does not return GPUs.
- Bugfix: It is not a hardware error if nonces returned from modminer don't
meet the pool target
- bitforce & icarus: Log detection failures at debug log level, so we don't
confuse users who have different devices (which is why these drivers are
failing detection!)
- Show "WAIT" (LIFE_WAIT status) if a cgpu is idle waiting for work (pool
slow/dead)
- Instead of quitting on failing N retries, just discard the share
- Bugfix: Don't discard stale shares after submission failure, if user or pool
wants stales submitted
- Bugfix: Record discard-during-retry shares in the sharelog
- Bugfix: Only show Algorithm in RPC summary if CPU mining is actually active
- OpenCL: Remove intensity from statline, since it overflowed
- Move "Q" (requested getworks) to second status line as "GW" to balance out
better
- Bugfix: Use a mutex to control non-curses output
- Simplify code to a single vprintf path for curses-less printing
- Move opt_quiet check to my_log_curses, so it works for curses-less builds
- Use log_generic for vapplog to cut down on code duplication
- Add space to log output now that there is more screen real estate available.
- Bugfix: Copy argv[0] given to dirname()
- Find the gpu platform with the most devices and use that if no platform
option is passed.
- Allow more platforms to be probed if first does not return GPUs.
- Detach pthread from within the api thread in case it is terminated due to not
being instantiated before pthread_cancel is called from main, leading to a
segfault.
- Debug output per thread hashrate is out by a factor of 1000.
- Don't check if CPUs are sick since they can't be.
- Calculate midstate in separate function and remove likely/unlikely macros
since they're dependent on pools, not code design.
- Display in debug mode when we're making the midstate locally.
- Bugfix: Document --no-adl and --gpu-platform
- Bugfix: Remove redundant documentation of --auto-fan and --auto-gpu (they
are in GPU-specific options)
- CPU mining may not be included in binaries, but it's not deprecated for
BFGMiner either
- Bugfix: Restore case-insensitivity to input
- Scroll the device list with up/down arrow keys, if it is overflowed
- Use select statement to handle input
- Bugfix: Actually check that the device fits in the individual summary window
before trying to print it
- Bugfix: Fix build without curses but with OpenCL
- Bugfix: Don't show a Temperature key if it isn't known
- BFGMiner-specific NEWS fix


BFGMiner Version 2.5.1 - July 13, 2012

- Replace CPU Algo in header with runtime
- Bugfix: Calculate diff-1 utility to fix utility-hashrate on pools with
diff!=1
- Add utility hashrate to curses display
- Show units in kh, Gh, Th, etc as needed to use at most 3 integer digits
- Use FTD2XX.DLL on Windows to autodetect BitFORCE SHA256 devices
- bitforce_get_result returns -1 on error now.
- Check return value of read in BFgets
- Bugfix: modminer: Count hashes done before work restart
- Bugfix: modminer: Adapt "get nonce" error condition to new scanhash=>-1
error API
- Bugfix: Make our Windows nanosleep/sleep replacements standards-compliant
(which fixes nmsleep) and include compat.h for bitforce (for sleep)
- miner.php fix rig # when miners fail
- Fix whitespace mangling.
- bitforce: Use "full work" vs "nonce range" for kernel name
- Abbrv. correction
- Remove superfluous ave_wait
- Put kname change for broken nonce-range back in
- Add average wait time to api stats
- Revert "Merge branch 'ave_time' of https://github.com/pshep/cgminer.git"
- Add average return time to api stats
- Missed one nonce-range disabling.
- Remove bitforce_thread_init The delay thing does nothing useful... when long
poll comes around, all threads restart at the same time anyway.
- Change timeouts to time-vals for accuracy.
- More BFL tweaks. Add delay between closing and reopening port. Remove buffer
clear in re-init Add kernel type (mini-rig or single)
- Revert "Change BFL driver thread initialising to a constant 100ms delay
between devices instead of a random arrangement."
- Only try to shut down work cleanly if we've successfully connected and started
mining.
- Fix spelling.
- modminer: Firmware returns 0xffffff00 immediately if we set clockspeed too
high
- Bugfix: modminer: Actually count good shares
- Bugfix: Adapt OpenCL scanhash errors to driver API change (errors are now -1,
not 0)
- Remove bitforce_thread_init The delay thing does nothing useful... when long
poll comes around, all threads restart at the same time anyway.
- fix API support for big endian machines
- Bugfix: Use const struct device_api* for mt_disable
- modminer: Show progress of bitstream upload
- Bugfix: Don't declare devices SICK if they're just busy initializing
- Bugfix: Calculate nsec in nmsleep correctly
- miner.php allow rig names in number buttons
- Change BFL driver thread initialising to a constant 100ms delay between
devices instead of a random arrangement.
- Spelling typo.
- Time opencl work from start of queueing a kernel till it's flushed when
calculating dynamic intensity.
- Modify te scanhash API to use an int64_t and return -1 on error, allowing zero
to be a valid return value.
- Check for work restart after the hashmeter is invoked for we lose the hashes
otherwise contributed in the count.
- Remove disabled: label from mining thread function, using a separate
mt_disable function.
- Style changes.
- Cope with signals interrupting the nanosleep of nmsleep.
- Use standard cfsetispeed/cfsetospeed to set baud rate on *nix
- miner.php split() flagged deprecated in PHP 5.3.0
- Bugfix: Use nmsleep instead of restart_wait, so we always wait the full time
- Make long timeout 10seconds on bitforce for when usleep or nanosleep just
can't be accurate...


BFGMiner Version 2.5.0 - July 7, 2012

- Fix BitFORCE driver to not silenty discard valid shares (bug introduced by
CGMiner merges)
- Fix --benchmark not working since the dynamic addition of pools and pool
stats.
- Make disabling BFL nonce range support a warning since it has to be explicitly
enabled on the command line now.
- miner.php allow renaming table headers
- Make bitforce nonce range support a command line option --bfl-range since
enabling it decrease hashrate by 1%.
- Add sanity checking to make sure we don't make sleep_ms less than 0 in
bitforce.
- The fastest minirig devices need a significantly smaller starting sleep time.
- Use a much shorter initial sleep time to account for faster devices and nonce
range working, and increase it if nonce range fails to work.
- Use nmsleep instead of usleep in bitforce.
- Provide a ms based sleep function that uses nanosleep to avoid the inaccuracy
of usleep on SMP systems.
- delay_time_ms is always set so need not be initialised in bitforce.
- Increase bitforce timeout to 10 seconds.
- Add more hysteresis and poll ~5 times to allow for timer delays in bitforce
devices.
- miner.php allow alternating line colours (off by default)
- Display the actual duration of wait when it is greater than the cutoff.
- Set nonce to maximum once we determine nonce range support is broken.
- Initial wait time is always known so no need to zero it beforehand in
bitforce.
- No point counting wait time until the work is actually sent to bitforce
devices.
- Use string comparison functions instead of explicit comparisons.
- Account for wait_ms time when nonce_range is in use on BFL.
- Split nonces up into 1/5 chunks when nonce range is supported.
- limit clear buffer iterations.
- Ad fd check to clear buffer.
- miner.php remove incorrect 'DATE' error message
- miner.php allow summary header in custom pages
- Disable nonce range support in BFL when broken support is detected.
- Restart_wait is only called with a ms value so incorporate that into the
function.
- Only try to adjust dev width when curses is built in.
- miner.php define custom sum fields as a simple array
- Fix off-by-one error in nonce increment in bfl.
- Use BE when setting nonce in bitforce nonce range work.
- Enable nonce range in the normal init sequence for bfl.
- Queue extra work at 2/3 differently depending on whether we're using nonce
range or not.
- Initially enable support for nonce range support on bfl, splitting nonces up
into 3/4 size and only disable it if it fails on work submit.
- Attempt to detect nonce range support in BFL by sending work requring its
support.
- Limit retrying on busy for up to BITFORCE_TIMEOUT_MS
- Attempt to initialise while bitforce device returns BUSY.
- Extend length of string that can be passed to BFL devices.
- Fix signedness warning.
- Adjust device width column to be consistent.
- Use cgpu-> not gpus[] in watchdog thread.
- Add api stats (sleep time)
- Timing tweaks Added long and short timeouts, short for detecting throttling,
long to give up totally. Reset sleep time when device re-initialised Still check
results after timeout Back up a larger time if result on first poll.
- Add API Notify counter 'Comms Error'
- Style police on api.c
- Do all logging outside of the bitforce mutex locking to avoid deadlocks.
- Remove applog call from bfwrite to prevent grabbing nested mutexes.
- Bitforce style changes.
- Minor style changes.
- Remove needless roundl define.
- Made JSON error message verbose.
- Fine-tune timing adjustment. Also remove old work_restart timing.
- Check for gpu return times of >= 0, not just 0, to fix intensity dropping to
-10.
- Restart is zeroed in the mining thread so no need to do it inside the bitforce
code.
- More improvements to comms. BFL return nothing when throttling, so should not
be considered an error. Instead repeat with a longer delay.
- Polling every 10ms there's not much point checking the pthread_cond_timedwait
as it just adds overhead. Simply check the value of work_restart in the bfl main
polling loop.
- Use a pthread conditional that is broadcast whenever work restarts are
required. Create a generic wait function waiting a specified time on that
conditional that returns if the condition is met or a specified time passed to
it has elapsed. Use this to do smarter polling in bitforce to abort work, queue
more work, and check for results to minimise time spent working needlessly.
- Add busy time to wait time.
- api.c put version up to 1.14
- Add tiny delay after writing to BFL Change BFL errors to something more human
readable Send work busy re-tries after 10ms delay
- Fix race condition in thread creation that could under some conditions crash
BFGMiner at startup


BFGMiner Version 2.4.4 - July 1, 2012

- Fix builds on non gnu platforms.
- api.c ensure old mode is always available when not using --api-groups + quit()
on param errors
- Implement rudimentary X-Mining-Hashrate support.
- Detect large swings in temperature when below the target temperature range and
change fan by amounts dependant on the value of tdiff.
- Adjust the fanspeed by the magnitude of the temperature difference when in the
optimal range.
- Revert "Restarting cgminer from within after ADL has been corrupted only leads
to a crash. Display a warning only and disable fanspeed monitoring."
- api.c fix json already closed
- implement and document API option --api-groups
- Put upper bounds to under 2 hours that work can be rolled into the future for
bitcoind will deem it invalid beyond that.
- define API option --api-groups
- api.c allow unwell devices to be enabled so they can be cured
- miner.php - fix/enable autorefresh for custom pages
- miner.php allow custom summary pages - new 'Mobile' summary
- Work around pools that advertise very low expire= time inappropriately as this
leads to many false positives for stale shares detected.
- Only show ztex board count if any exist.
- There is no need for work to be a union in struct workio_cmd
- fpgautils.c include a debug message for all unknown open errors
- Don't keep rolling work right up to the expire= cut off. Use 2/3 of the time
between the scantime and the expiry as cutoff for reusing work.
- Log a specific error when serial opens fail due to lack of user permissions
- Increase GPU timing resolution to microsecond and add sanity check to ensure
times are positive.
- Opencl code may start executing before the clfinish order is given to it so
get the start timing used for dynamic intensity from before the kernel is
queued.
- fpgautils.c - set BAUD rate according to termio spec
- fpgautils.c - linux ordering back to the correct way
- miner.php remove unneeded '.'s
- miner.php add auto refresh options
- miner.php add 'restart' next to 'quit'
- miner.php make fontname/size configurable with myminer.php
- Make the pools array a dynamically allocated array to allow unlimited pools to
be added.
- Make the devices array a dynamically allocated array of pointers to allow
unlimited devices.
- Dynamic intensity for GPUs should be calculated on a per device basis. Clean
up the code to only calculate it if required as well.
- Bugfix: Provide alternative to JSON_ENCODE_ANY for Jansson 1.x
- Use a queueing bool set under control_lock to prevent multiple calls to
queue_request racing.
- Use the work clone flag to determine if we should subtract it from the total
queued variable and provide a subtract queued function to prevent looping over
locked code.
- Don't decrement staged extras count from longpoll work.
- Count longpoll's contribution to the queue.
- Increase queued count before pushing message.
- Test we have enough work queued for pools with and without rolltime
capability.
- As work is sorted by age, we can discard the oldest work at regular intervals
to keep only 1 of the newest work items per mining thread.
- Roll work again after duplicating it to prevent duplicates on return to the
clone function.
- Abstract out work cloning and clone $mining_threads copies whenever a rollable
work item is found and return a clone instead.
- api.c display Pool Av in json
- Take into account average getwork delay as a marker of pool communications
when considering work stale.
- Work out a rolling average getwork delay stored in pool_stats.
- Getwork delay in stats should include retries for each getwork call.
- Walk through the thread list instead of searching for them when disabling
threads for dynamic mode.
- Extend nrolltime to support the expiry= parameter. Do this by turning the
rolltime bool into an integer set to the expiry time. If the pool supports
rolltime but not expiry= then set the expiry time to the standard scantime.
- When disabling fanspeed monitoring on adl failure, remove any twin GPU
association. This could have been leading to hangs on machines with dual GPU
cards when ADL failed.
- modminer: Don't delay 2nd+ FPGAs during work restart
- Disable OpenCL code when not available.
- Fix openwrt crashing on regeneratehash() by making check_solve a noop.
- FPGA - allow device detect override without an open failure
- Fix sign warning.
- Bugfix: icarus: properly store/restore info and work end times across longpoll
restarts
- Enable modminer for release builds


BFGMiner Version 2.4.3 - June 14, 2012

- Change device API "name" to reflect driver name abbreviation instead of device type name
- miner.php allow a separate user settings file
- modminer: Implement extended device stats to expose each Board to the RPC API
- Bugfix: Use new cgpu->thr for longpoll waking
- bitforce: Remove 4.5s delay before polling starts, since MiniRig finishes sooner
- FPGA - allow device detect override without an open failure
- Bugfix: Missing printf value in merge from cgminer
- Ensure C compiler is in C99 mode
- Add CPU core count detection for BSD/Mac
- Set CPU mining idle priority on Windows
- can_roll and should_roll should have no bearing on the cycle period within the
miner_thread so remove it.
- Check for strategy being changed to load balance when enabling LPs.
- Check that all threads on the device that called get_work are waiting on
getwork before considering the pool lagging.
- Iterate over each thread belonging to each device in the hashmeter instead of
searching for them now that they're a list.
- When using rotate pool strategy, ensure we only select from alive enabled
pools.
- Start longpoll from every pool when load balance strategy is in use.
- Add mandatory and block fields to the work struct. Flag any shares that are
detected as blocks as mandatory to submit, along with longpoll work from a
previously rejecting pool.
- Consider the fan optimal if fanspeed is dropping but within the optimal speed
window.
- Fix typo in some API messages (succeess/success)
- api.c MMQ stat bugs
- Bugfix: Fix warnings when built without libudev support
- Bugfix: slay a variety of warnings
- Bugfix: modminer: Fix unsigned/signed comparison and similar warnings
- API add ModMinerQuad support
- Bugfix: Honour forceauto parameter in serial_detect functions
- modminer: Temperature sensor improvements
- modminer: Make log messages more consistent in format
- Only adjust GPU speed up if the fanspeed is within the normal fanrange and
hasn't been turned to maximum speed under overheat conditions.
- ModMiner use valid .name
- New driver: BTCFPGA ModMiner
- Abstract generally useful FPGA code into fpgautils.c
- API add stats for pool getworks
- miner.php option to hide specific fields from the display
- miner.php add version numbers to the summary page
- Update debian configs to v2.4.2
- Add API and FPGA READMEs into Makefile to be included in source distribution.
- Icarus - fix unit64_t printf warnings


BFGMiner Version 2.4.2 - June 2, 2012

- Use epoll to immediately interrupt Icarus with new work on longpolls (Linux)
- API.class compiled with Java SE 6.0_03 - works with Win7x64
- miner.php highlight devs too slow finding shares (possibly failing)
- API update version to V1.11 and document changes
- API save default config file if none specified
- api.c save success incorrectly returns error
- api.c replace BUFSIZ (linux/windows have different values)
- Move RPC API content out of README to API-README
- Open a longpoll connection if a pool is in the REJECTING state as it's the
only way to re-enable it automatically.
- Use only one longpoll as much as possible by using a pthread conditional
broadcast that each longpoll thread waits on and checks if it's the current pool
before
- If shares are known stale, don't use them to decide to disable a pool for
sequential rejects.
- Restarting cgminer from within after ADL has been corrupted only leads to a
crash. Display a warning only and disable fanspeed monitoring.
- Icarus: fix abort calculation/allow user specified abort
- Icarus: make --icarus-timing hidden and document it in FPGA-README
- Icarus: high accuracy timing and other bitstream speed support
- add-MIPSEB-to-icarus-for-BIG_ENDIAN
- work_decode only needs swab32 on midstate under BIG ENDIAN
- add compile command to api-example.c
- save config bugfix: writing an extra ',' when no gpus
- Add dpkg-source commits


BFGMiner Version 2.4.1 - May 6, 2012

- Icarus: Calibrate hashrate yet even more accurately
- In the unlikely event of finding a block, display the block solved count with
the pool it came from for auditing.
- Display the device summary on exit even if a device has been disabled.
- Use correct pool enabled enums in api.c.
- Import Debian packaging configs
- Ensure we test for a pool recovering from idle so long as it's not set to
disabled.
- Fix pool number display.
- Give BFGMiner -T message only if curses is in use.
- Reinit_adl is no longer used.
- API 'stats' allow devices to add their own stats also for testing/debug
- API add getwork stats to BFGMiner - accesable from API 'stats'
- Don't initialise variables to zero when in global scope since they're already
initialised.
- Get rid of unitialised variable warning when it's false.
- Move a pool to POOL_REJECTING to be disabled only after 3 minutes of
continuous rejected shares.
- Some tweaks to reporting and logging.
- API support new pool status
- Add a temporarily disabled state for enabled pools called POOL_REJECTING and
use the work from each longpoll to help determine when a rejecting pool has
started working again. Switch pools based on the multipool strategy once a pool
is re-enabled.
- Removing extra debug
- Fix the benchmark feature by bypassing the new networking code.
- Reset sequential reject counter after a pool is disabled for when it is
re-enabled.
- ztex updateFreq was always reporting on fpga 0
- Trying harder to get 1.15y working
- Specifying threads on multi fpga boards extra cgpu
- Missing the add cgpu per extra fpga on 1.15y boards
- API add last share time to each pool
- Don't try to reap curls if benchmarking is enabled.


BFGMiner Version 2.4.0 - May 3, 2012

- Only show longpoll warning once when it has failed.
- Convert hashes to an unsigned long long as well.
- Detect pools that have issues represented by endless rejected shares and
disable them, with a parameter to optionally disable this feature.
- Bugfix: Use a 64-bit type for hashes_done (miner_thread) since it can overflow
32-bit on some FPGAs
- Implement an older header fix for a label existing before the pthread_cleanup
macro.
- Limit the number of curls we recruit on communication failures and with
delaynet enabled to 5 by maintaining a per-pool curl count, and using a pthread
conditional that wakes up when one is returned to the ring buffer.
- Generalise add_pool() functions since they're repeated in add_pool_details.
- Bugfix: Return failure, rather than quit, if BFwrite fails
- Disable failing devices such that the user can attempt to re-enable them
- Bugfix: thread_shutdown shouldn't try to free the device, since it's needed
afterward
- API bool's and 1TBS fixes
- Icarus - minimise code delays and name timer variables
- api.c V1.9 add 'restart' + redesign 'quit' so thread exits cleanly
- api.c bug - remove extra ']'s in notify command
- Increase pool watch interval to 30 seconds.
- Reap curls that are unused for over a minute. This allows connections to be
closed, thereby allowing the number of curl handles to always be the minimum
necessary to not delay networking.
- Use the ringbuffer of curls from the same pool for submit as well as getwork
threads. Since the curl handles were already connected to the same pool and are
immediately available, share submission will not be delayed by getworks.
- Implement a scaleable networking framework designed to cope with any sized
network requirements, yet minimise the number of connections being reopened. Do
this by create a ring buffer linked list of curl handles to be used by getwork,
recruiting extra handles when none is immediately available.
- There is no need for the submit and getwork curls to be tied to the pool
struct.
- Do not recruit extra connection threads if there have been connection errors
to the pool in question.
- We should not retry submitting shares indefinitely or we may end up with a
huge backlog during network outages, so discard stale shares if we failed to
submit them and they've become stale in the interim.


BFGMiner Version 2.3.6 - April 29, 2012

- Shorten stale share messages slightly.
- Protect the freeing of current_hash under mutex_lock to prevent racing on it
when set_curblock is hit concurrently.
- Change default behaviour to submitting stale, removing the --submit-stale
option and adding a --no-submit-stale option.
- Make sure to start the getwork and submit threads when a pool is added on the
fly. This fixes a crash when a pool is added to running BFGMiner and then
switched to.
- Faster hardware can easily outstrip the speed we can get work and submit
shares when using only one connection per pool.
- Test the queued list to see if any get/submits are already queued and if they
are, start recruiting extra connections by generating new threads.
- This allows us to reuse network connections at low loads but recuit new open
connections as they're needed, so that BFGMiner can scale to hardware of any
size.


BFGMiner Version 2.3.5 - April 28, 2012

- Restarting BFGMiner leads to a socket that can't be bound for 60 seconds, so
increase the interval that API binding waits to 30 seconds to minimise the
number of times it will retry, spamming the logs.
- Give a longpoll message for any longpoll that detects a block change, primary
or backup, and also display which pool it was.
- Decrease utility display to one decimal place.
- Small cosmetic output alignment.
- Add pool number to stale share message.
- Add space to log output now that there is more screen real estate available.
- Indentation clean up.
- Remove thread id display from rejected shares as well.
- Merge pull request #185 from Diapolo/diakgcn
- add goffset support for diakgcn with -v 1 and update kernel version
- Set have_longpoll to true when there is at least one pool with longpoll.
- Don't display the thread ID since it adds no useful information over the
device number.
- Don't display the first 8 bytes of a share since they will always be zero at
>= 1 difficulty.
- work->longpoll is reset across test_work_current so we need to recheck what
pool it belongs to.
- Use longpolls from backup pools with failover-only enabled just to check for
block changes, but don't use them as work.
- Start longpoll only after we have tried to extract the longpoll URL.
- Check for submitold flag on resubmit of shares, and give different message for
stale shares on retry.
- Check for submitold before submitstale.
- Don't force fresh curl connections on anything but longpoll threads.
- Create one longpoll thread per pool, using backup pools for those pools that
don't have longpoll.
- Use the work created from the longpoll return only if we don't have
failover-enabled, and only flag the work as a longpoll if it is the current
pool.
- This will work around the problem of trying to restart the single longpoll
thread on pool changes that was leading to race conditions.
- It will also have less work restarts from the multiple longpolls received from
different pools.
- Remove the invalid entries from the example configuration file.
- Add support for latest ATI SDK on windows.
- Export missing function from libztex.
- miner.php change socktimeoutsec = 10 (it only waits once)
- Bugfix: Make initial_args a const char** to satisfy exec argument type warning
(on Windows only)
- miner.php add a timeout so you don't sit and wait ... forever
- Create discrete persistent submit and get work threads per pool, thus allowing
all submitworks belonging to the same pool to reuse the same curl handle, and
all getworks to reuse their own handle.
- Use separate handles for submission to not make getwork potentially delay
share submission which is time critical.
- This will allow much more reusing of persistent connections instead of opening
new ones which can flood routers.
- This mandated a rework of the extra longpoll support (for when pools are
switched) and this is managed by restarting longpoll cleanly and waiting for a
thread join.
- miner.php only show the current date header once
- miner.php also add current time like single rig page
- miner.php display rig 'when' table at top of the multi-rig summary page
- README - add some Ztex details
- api.c include zTex in the FPGA support list
- api.c ensure 'devs' shows PGA's when only PGA code is compiled
- miner.c sharelog code consistency and compile warning fix
- README correct API version number
- README spelling error
- api.c combine all pairs of sprintfs()
- api.c uncomment and use BLANK (and COMMA)
- Code style cleanup
- Annotating frequency changes with the changed from value
- README clarification of 'notify' command
- README update for API RPC 'devdetails'
- api.c 'devdetails' list static details of devices
- Using less heap space as my TP-Link seems to not handle this much


BFGMiner Version 2.3.4 - April 26, 2012

- New maintainership of code with modular FPGA/GPU focus, under BFGMiner name
- Complete working support for cross-compiling Windows builds on Linux.
- Fix usage of low --scan-time settings so it doesn't busy-loop
- JSON API: Add new 'devdetail' command to get fixed device information
- JSON API: Implement driver abstraction for extra device status
- Icarus: Use epoll to wait for serial port input properly, when available
- Icarus: Workaround buggy USB-UART that causes Icarus to stop mining rarely
- Icarus: Estimate mining hashrate correctly, calibrated from real-world data
- Icarus: Parallelize work setup with Icarus hash search improving performance
- Icarus: More reliable detection and runtime
- OpenCL: Move GPU-specific data fetching from JSON API to OpenCL driver
- OpenCL: Dynamically load OpenCL library, to be more vendor-independent and
allow use without actually having OpenCL (i.e. FPGA-only rigs).


CGMiner Version 2.3.4 - April 25, 2012

- Extensively document the cause of GPU device issues and the use of --gpu-map.
- Support for share logging
- Detect poorly performing combination of SDK and phatk kernel and add verbose
warning at startup.
- Icarus update to new add_cgpu()
- Icarus driver working with Linux and Windows
- api.c fix unused variable compile warning
- Display all OpenCL devices when -n is called as well to allow debugging of
differential mapping of OpenCL to ADL.
- Add a --gpu-map option which will allow arbitrarily mapping ADL devices to
OpenCL devices for instances where association by enumeration alone fails.
- Increase upper limit on number of extra items to queue as some FPGA code can't
yet reliably keep many devices busy.
- Display configuration file information when -c option is passed and only when
file exists on loading default config file.
- Display configuration file loaded, if any, and debug output if configuration
file parsing failed.
- Add missing ztex header to Makefile for distribution.
- Document long-form COM port device names on Windows, required to specify
serial ports above 9
- Include ztex bitstreams firmware in distribution and install if configured in.
- Style police on driver-ztex.c
- work_restart should only be changed by cgminer.c now
- Shut down the api cleanly when the api thread is cancelled. This should allow
the api socket to be closed successfully to next be reopened with app_restart.
- Make a union for cgpu device handles, and rename "device" to "device_ztex"
since it's Ztex-specific
- Initialise name variable.
- Remove unnecessary check for variable that always has memory allocated.
- Bugfix: Missing "break" no-op in default case
- Make the status window and log window as large as can fit on startup,
rechecking to see if it can be enlarged after the fact. This allows any number
of devices to be displayed provided the window is made long enough without
corrupting the output.
- Style police on libztex.c.
- API add removepool like the screen interface
- api.c escape required characters in return strings + pools returns the
username
- Set lp_path to NULL after free for consistency.
- Removing dmalloc import left behind by mistake
- Fixing leak in resp_hdr_cb
- miner.php warning highlight GPU stats if they are zero (e.g. ADL not enabled)
- miner.php highlight any device that isn't 'Enabled'
- miner.php highlight any Status that isn't 'Alive'
- miner.php optionally support multiple rigs
- Initial Ztex support 1.15x board.


CGMiner Version 2.3.3 - April 15, 2012

- Don't even display that cpumining is disabled on ./configure to discourage
people from enabling it.
- Do a complete cgminer restart if the ATI Display Library fails, as it does on
windows after running for some time, when fanspeed reporting fails.
- Cache the initial arguments passed to cgminer and implement an attempted
restart option from the settings menu.
- Disable per-device status lines when there are more than 8 devices since
screen output will be corrupted, enumerating them to the log output instead at
startup.
- Reuse Vals[] array more than W[] till they're re-initialised on the second
sha256 cycle in poclbm kernel.
- Minor variable alignment in poclbm kernel.
- Make sure to disable devices with any status not being DEV_ENABLED to ensure
that thermal cutoff code works as it was setting the status to DEV_RECOVER.
- Re-initialising ADL simply made the driver fail since it is corruption over
time within the windows driver that's responsible. Revert "Attempt to
re-initialise ADL should a device that previously reported fanspeed stops
reporting it."
- Microoptimise poclbm kernel by ordering Val variables according to usage
frequency.


CGMiner Version 2.3.2 - March 31, 2012

- Damping small changes in hashrate so dramatically has the tendency to always
make the hashrate underread so go back to gentle damping instead.
- Revert the crossover of variables from Vals to W in poclbm kernel now that
Vals are the first declared variables so they're used more frequently.
- Vals variables appearing first in the array in poclbm is faster.
- Change the preferred vector width to 1 for Tahiti only, not all poclbm
kernels.
- Use a time constant 0.63 for when large changes in hashrate are detected to
damp change in case the large change is an aliasing artefact instead of a real
chang
- Only increment stale counter if the detected stales are discarded.
- Attempt to re-initialise ADL should a device that previously reported fanspeed
stops reporting it.
- Move the ADL setup and clearing to separate functions and provide a reinit_adl
function to be used when adl fails while running.
- Use slightly more damping on the decay time function in the never-ending quest
to smooth off the hashmeter.
- Set the starting fanspeed to a safe and fairly neutral 50% when autofan is
enabled.
- Provide locking around updates of cgpu hashrates as well to prevent multiple
threads accessing data fields on the same device.
- Display the beginning of the new block in verbose mode in the logs.
- Reinstate old diablo kernel variable ordering from 120222, adding only goffset
and vector size hint. The massive variable ordering change only helped one SDK
on
- Change the version number on the correct kernels.
- api.c devicecode/osinfo incorrectly swapped for json
- Add extensive instructions on how to make a native windows build.
- Update version numbers of poclbm and diablo kernels as their APIs have also
changed.
- Use global offset parameter to diablo and poclbm kernel ONLY for 1 vector
kernels.
- Use poclbm preferentially on Tahiti now regardless of SDK.
- Remove unused constant passed to poclbm.
- Clean up use of macros in poclbm and use bitselect everywhere possible.
- Add vector type hint to diablo kernel.
- Add worksize and vector attribute hints to the poclbm kernel.
- Spaces for non-aligned variables in poclbm.
- More tidying of poclbm.
- Swap Vals and W variables where they can overlap in poclbm.
- More tidying of poclbm.
- Tidy up first half of poclbm.
- Clean up use of any() by diablo and poclbm kernels.
- Minor variable symmetry changes in poclbm.
- Put additions on separate lines for consistency in poclbm.
- Consolidate last use of W11 into Vals4 in poclbm.
- Change email due to SPAM
- api.c miner.php add a '*' to the front of all notify counters - simplifies
future support of new counters
- miner.php add display 'notify' command
- Small change to help arch's without processor affinity
- Fix bitforce compile error
- api.c notify should report disabled devices also - of course
- API returns the simple device history with the 'notify' command
- code changes for supporting a simple device history
- api.c Report an OS string in config to help with device issues
- api.c fix Log Interval - integer in JSON
- api.c config 'Device Code' to show list of compiled devices + README
- api.c increase buffer size close to current code allowable limit
- removed 8-component vector support from kernel, as this is not supported in
CGMINER anyway
- forgot to update kernel modification date, fixed ;)
- reordered an addition in the kernel, which results in less instructions used
in the GPU ISA code for GCN
- miner.php: option for readonly or check privileged access
- Ignore reduntant-with-build options --disable-gpu, --no-adl, and --no-restart
- miner.php: ereg_replace is DEPRECATED so use preg_replace instead
- Make curses TUI support optional at compile-time.
- Bugfix: AC_ARG_WITH provides withval instead of enableval
- miner.php split devs output for different devices
- api.c: correct error messages
- icarus.c modify (regular) timeout warning to only be debug
- icarus.c set the windows TODO timeout
- Allow specifying a specific driver for --scan-serial
- optimized nonce-check and output code for -v 2 and -v 4
- Bugfix: Check for libudev header (not just library) in configure, and document
optional dependency
- Add API support for Icarus and Bitforce
- Next API version is 1.4 (1.3 is current)
- README/api.c add "When" the request was processed to STATUS
- Bugfix: ZLX to read BitFORCE temp, not ZKX -.-
- Use libudev to autodetect BitFORCE GPUs, if available
- Use the return value of fan_autotune to set fan_optimal instead of passing it
as a pointer.
- Pass the lasttemp from the device we're using to adjust fanspeed in twin
devices.
- fix the name to 3 chars, fix the multi-icarus support
- Bugfix: "-S auto" is the default if no -S is specified, and there is no such
delay in using it
- README add information missing from --scan-serial
- Update README RPC API Version comment
- Bugfix: Allow enabling CPU even without OpenCL support
- Change failed-to-mine number of requested shares messge to avoid segfault on
recursive calling of quit().
- Get rid of extra char which is just truncated in poclbm kernel.
- only small code formating changes
- removed vec_step() as this could lead to errors on older SDKs
- unified code for generating nonce in kernel and moved addition of base to the
end -> faster

CGMiner Version 2.3.1 - February 24, 2012

- Revert input and output code on diakgcn and phatk kernels to old style which
worked better for older hardware and SDKs.
- Add a vector*worksize parameter passed to those kernels to avoid one op.
- Increase the speed of hashrate adaptation.
- Only send out extra longpoll requests if we want longpolls.
- API implement addpool command
- API return the untouched Total MH also (API now version 1.3)
- Add enable/disablepool to miner.php example and reduce font size 1pt


CGMiner Version 2.3.0 - February 23, 2012

- Consider extra longpoll work items as staged_extra so as to make sure we queue
more work if queueing regular work items as longpolls.
- Use diablo kernel on all future SDKs for Tahiti and set preferred vector width
to 1 on poclbm kernel only.
- Explicitly type the constants in diakgcn kernel as uint, to be in line with
poclbm kernel.
- Reset all hash counters at the same time as resetting start times to get
accurate hashrates on exiting which is mandatory for benchmarking.
- Report thread out before it starts to avoid being flagged as sick when waiting
for the first work item.
- Don't disable and re-enable devices as they may recover and in the meantime
have their status set to OFF.
- API new commands enablepool and disablepool (version already incremented)
- Tolerate new-format temperature readings for bitforce
- Modify cgminer.c pool control to allow API to call it
- Bugfix: Fix BitFORCE driver memory leak in debug logging
- Extra byte was being unused in poclbm leading to failure on some platforms.
- Explicitly type the constants in poclbm kernel as uint.
- Don't save 'include' when saving the configuration
- Allow configuration file to include another recursively
- Use the SDK and hardware information to choose good performing default
kernels.
- Move phatk kernel to offset vector based nonce bases as well.
- Add a --benchmark feature which works on a fake item indefinitely to compare
device performance without any server or networking influence.
- Allow writing of multiple worksizes to the configuration file.
- Allow writing of multiple vector sizes to the configuration file.
- Allow writing of multiple kernels to the configuration file.
- Allow multiple different kernels to be chosen per device.
- Allow the worksize to be set per-device.
- Allow different vectors to be set per device.
- If we're well below the target temperature, increase gpu engine speed back to
maximum in case we have gotten lost between profiles during an idle period.
- We should be setting the value of fan_optimal, not its address.
- As all kernels will be new versions it's an opportunity to change the .bin
format and make it simpler. Specifying bitalign is redundant and long can be l.
- Use any() in kernel output code.
- Put the nonce for each vector offset in advance, avoiding one extra addition
in the kernel.
- Reset times after all mining threads are started to make estimating hashrates
easier at startup.
- Bugfix: allow no-exec (NX) stack
- Fix minor warning.
- fix the bitforce.c code style follow 1TBS
- fix icarus.c compile warning
- small changes to speedup no vec for AMD 898.1 OCL runtime
- Update licensing to GPL V3.
- Reset the longpoll flag after it's been used once to prevent it restarting
work again.
- Begin import of DiabloMiner kernel.
- Modify API debug messages to say API instead of DBG
- When API shuts down cgminer don't kill itself
- Don't make rolled work from the longpoll be seen as other longpoll work items.
- API add 'privileged' command so can verify access level
- Set the lp_sent variable under lock since there will almost always be a race
on setting this variable, potentially leading to multiple LPs being sent out.
- API restrict access to all non display commands by default
- Update API version to 1.2 for new 'Log Interval'
- API add --log Interval to 'config' reply
- --api-allow special case 0/0 means all


CGMiner Version 2.2.7 - February 20, 2012

- Send out extra longpolls when we have switched pools and the longpoll thread
is still bound to the old one. This is particularly useful with p2pool where
longpolls do not correlate with main bitcoin block change and would have led to
high reject rates on failover.
- Store whether a work item is the result of a longpoll or not in struct work
and use it to help determine block changes directly from the work longpoll bool.
- Keep track of when a longpoll has been sent for a pool and if the current pool
is requesting work but has not sent a longpoll request, convert one of the work
items to a longpoll.
- Store the longpoll url in the pool struct and update it from the pool_active
test in case it changes. This is to allow further changes to longpoll management
on switching pools.
- Re-check for a longpoll supporting pool every 30 seconds if none is found
initially.
- Report threads as busy waiting on getwork on startup to avoid them being
flagged sick on startup during slow networking.
- Allow devices that are disabled due to overheating to be flagged as recovering
instead of disabling them and re-enable them if they're below ideal temperatures
- Tahiti prefers worksize 64 with poclbm.
- No need to expressly retain the opencl program now that the zero binary issue
is fixed. This actually fixes cgminer to work with the latest SDK included with
the ATI catalyst driver 12.2.
- Show error code on any opencl failure status.
- Add detection for version 898.1 SDK as well but only give SDK 2.6 warning once
on startup instead of with each device initialisation.
- Always use a fresh connection for longpoll as prolonged persistent connections
can fail for many reasons.
- Keep track of intended engine clock speed and only adjust up if it's higher
than the last intended speed. This avoids setting the clock speed to one
relative to a lower profile one by mistake.
- Use gpu-memdiff on startup if an engine clockspeed is set and a memdiff value
is set.
- Revert "Adjust engine speed up according to performance level engine setting,
not the current engine speed." - ineffectual.
- Freeze the queues on all threads that are sent the pause message to prevent
them trying to start up again with saved pings in their queues.
- Updates to diakgcn kernel/
- Consolidate all screen updates to the watchdog thread and touch both windows
before refresh.
- Curses will be disabled in clean_up so don't do it early in kill_work, and
disable_adl so that GPU settings may be restored to normal in case shutting down
curses leads to instability on windows.
- Stop the mining threads before trying to kill them.
- Plain refresh() does not give reliably screen updates so get rid of all uses
of it.
- First release with working diakgcn kernel.

CGMiner Version 2.2.6 - February 16, 2012

- Provide warning on each startup about sdk 2.6
- Fix unused warnings on win32.
- bitforce: Simplify BFopen WIN32 ifdef/else
- Fix initialization warning with jansson 1.3
- bitforce: Cleanup extraneous TODO that isn't needed
- Move tcsetattr (and new tcflush) into *nix BFopen to simplify things a bit
- Add message explaining 2nd thread disabling for dynamic mode and how to tune
it.
- Move logwindow down once number of devices is known.
- Automatically choose phatk kernel for bitalign non-gcn ATI cards, and then
only select poclbm if SDK2.6 is detected.
- Allow the refresh interval to be adjusted in dynamic intensity with a
--gpu-dyninterval parameter.
- Make curses display visible right from the beginning and fix the window sizes
so the initial messages don't get lost once the status window is drawn.
- The amount of work scanned can fluctuate when intensity changes and since we
do this one cycle behind, we increment the work more than enough to prevent
repeati
- bitforce: Set a 30 second timeout for serial port on Windows, since the
default is undefined
- Use PreVal4addT1 instead of PreVal4 in poclbm kernel.
- Import PreVal4 and PreVal0 into poclbm kernel.
- Import more prepared constants into poclbm kernel.
- Keep variables in one array but use Vals[] name for consistency with other
kernel designs.
- Replace constants that are mandatorily added in poclbm kernel with one value.
- Remove addition of final constant before testing for result in poclbm kernel.
- Hand optimise variable addition order.
- Hand optimise first variable declaration order in poclbm kernel.
- Radical reordering machine based first pass to change variables as late as
possible, bringing their usage close together.
- fix strcpy NULL pointer if env HOME unset.
- bitforce: Disable automatic scanning when at least one device is specified
manually
- Unroll all poclbm additions to enable further optimisations.


CGMiner Version 2.2.5 - February 13, 2012

- Make output buffer write only as per Diapolo's suggestion.
- Constify nonce in poclbm.
- Use local and group id on poclbm kernel as well.
- Microoptimise phatk kernel on return code.
- Adjust engine speed up according to performance level engine setting, not the
current engine speed.
- Try to load a binary if we've defaulted to the poclbm kernel on SDK2.6
- Use the poclbm kernel on SDK2.6 with bitalign devices only if there is no
binary available.
- Further generic microoptimisations to poclbm kernel.
- The longstanding generation of a zero sized binary appears to be due to the
OpenCL library putting the binary in a RANDOM SLOT amongst 4 possible binary
locations. Iterate over each of them after building from source till the real
binary is found and use that.
- Fix harmless warnings with -Wsign-compare to allow cgminer to build with -W.
- Fix missing field initialisers warnings.
- Put win32 equivalents of nanosleep and sleep into compat.h fixing sleep() for
adl.c.
- Restore compatibility with Jansson 1.3 and 2.0 (api.c required 2.1)
- Modularized logging, support for priority based logging
- Move CPU chipset specific optimization into device-cpu


CGMiner Version 2.2.4 - February 11, 2012

- Fix double definition of A0 B0 to zeroA zeroB.
- Retain cl program after successfully loading a binary image. May decrease
failures to build kernels at startup.
- Variable unused after this so remove setting it.
- BFI INT patching is not necessarily true on binary loading of files and not
true on ATI SDK2.6+. Report bitalign instead.
- Various string fixes for reject reason.
- Generalize --temp-cutoff and implement support for reading temperature from
BitFORCE FPGAs
- Change message from recovered to alive since it is used on startup as well as
when a pool has recovered.
- Start mining as soon as any pool is found active and rely on the watchpool
thread to bring up other pools.
- Delayed responses from testing pools that are down can hold up the watchdog
thread from getting to its device testing code, leading to false detection of
the GPU not checking in, and can substantially delay auto gpu/auto fan
management leading to overheating. Move pool watching to its own thread.
- Bugfix: BitFORCE index needs to be static to count correctly
- Space out retrieval of extra work according to the number of mining threads.
- Make shutdown more robust. Enable the input thread only after the other
threads exist. Don't kill off the workio thread and use it to exit main() only
if there is an unexpected problem. Use kill_work() for all anticipated shutdowns
where possible. Remove unused thread entry.
- Change poclbm version number.
- One array is faster than 2 separate arrays so change to that in poclbm kernel.
- Microoptimisations to poclbm kernel which increase throughput slightly.
- Import diablominer kernel. Currently disabled as not working.
- Import diapolo kernel. Currently disabled as not working.
- Conflicting entries of cl_kernel may have been causing problems, and
automatically chosen kernel type was not being passed on. Rename the enum to
cl_kernels and store the chosen kernel in each clState.
- Set cl_amd_media_ops with the BITALIGN flag and allow non-bitselect devices to
build.
- ALlow much longer filenames for kernels to load properly.
- Allow different kernels to be used by different devices and fix the logic fail
of overcorrecting on last commit with !strstr.
- Fix kernel selection process and build error.
- queue_phatk_kernel now uses CL_SET_VARG() for base-nonce(s), too
- added OpenCL >= 1.1 detection code, in preparation of OpenCL 1.1 global offset
parameter support
- Use K array explicitly to make it clear what is being added.
- Work items have a tendency to expire at exactly the same time and we don't
queue extra items when there are plenty in the queue, regardless of age. Allow
extra work items to be queued if adequate time has passed since we last
requested work even if over the limit.
- Discard work when failover-only is enabled and the work has come from a
different pool.
- Missing include to build on newer mingw32.
- Move from the thread safe localtime_r to regular localtime which is the only
one supported on newer pthread libraries on mingw32 to make it compile with the
newer ming. Thread safety is of no importance where localtime is used in this
code.
- Define in_addr_t in windows if required
- sys/wait.h not required in windows
- Allow API to restrict access by IP address
- Add pool switching to example miner.php
- Display X-Reject-Reason, when provided
- Remove the test for whether the device is on the highest profil level before
raising the GPU speed as it is ineffectual and may prevent raising the GPU
speed.
- Remove unnecessary check for opt_debug one every invocation of applog at
LOG_DEBUG level and place the check in applog().


CGMiner Version 2.2.3 - February 6, 2012

- Revert "Rewrite the convoluted get_work() function to be much simpler and roll
work as much as possible with each new work item." This seems to cause a race on
work in free_work(). Presumably other threads are still accessing the structure.


CGMiner Version 2.2.2 - February 6, 2012

- Provide support for the submitold extension on a per-pool basis based on the
value being detected in a longpoll.
- Don't send a ping to a dynamic device if it's not enabled as that will just
enable it for one pass and then disable it again.
- Rewrite the convoluted get_work() function to be much simpler and roll work as
much as possible with each new work item.
- Roll as much work as possible from the work returned from a longpoll.
- Rolling work on each loop through the mining thread serves no purpose.
- Allow to stage more than necessary work items if we're just rolling work.
- Replace divide_work with reuse_work function used twice.
- Give rolled work a new ID to make sure there is no confusion in the hashtable
lookups.
- Remove now-defunct hash_div variables.
- Remove unused get_dondata function.
- Silence ADL warnings.
- Silence unused parameter warnings.
- Stagger the restart of every next thread per device to keep devices busy ahead
of accessory threads per device.
- Deprecate the --donation feature. Needlessly complex, questionable usefulness,
depends on author's server and a central pool of some kind, and was not heavily
adopted.
- It's devices that report back now, not threads, update message.
- Continue auto-management of fan and engine speeds even if a device is disabled
for safety reasons.
- No need to check we're highest performance level when throttling GPU engine
speed.
- Abstract out tests for whether work has come from a block that has been seen
before and whether a string is from a previously seen block.
- Probe but don't set the timeout to 15 seconds as some networks take a long
time to timeout.
- Remove most compiler warnings from api.c
- Add last share's pool info in cgpu_info
- Allow the OpenCL platform ID to be chosen with --gpu-platform.
- Iterate over all platforms displaying their information and number of devices
when --ndevs is called.
- Deprecate main.c
- Some networks can take a long time to resolve so go back to 60 second timeouts
instead of 15.
- Only enable curses on failure if curses is desired.
- Fix warnings in bitforce.c
- Bugfix: Need to open BitForce tty for read-write
- Fix various build issues.
- Modularize code: main.c -> device-cpu + device-gpu
- Fix phatk kernel not working on non-bitalign capable devices (Nvidia, older
ATI).
- Update poclbm kernel for better performance on GCN and new SDKs with bitalign
support when not BFI INT patching. Update phatk kernel to work properly for non
BFI INT patched kernels, providing support for phatk to run on GCN and non-ATI
cards.
- Return last accepted share pool/time for devices
- Display accepted share pool/time for CPUs
- Bug intensity always shows GPU 0
- Update example web miner.php to use new API commands


CGMiner Version 2.2.1 - January 30, 2012

NOTE - The GPU Device reordering in 2.2.0 by default was considered a bad idea
so the original GPU ordering is used by default again unless reordering is
explicitly requested.

- Fix bitforce failing to build into cgminer.
- Add missing options to write config function.
- Add a --gpu-reorder option to only reorder devices according to PCI Bus ID
when requested.
- Fix for midstate support being broken on pools that supported no-midstate
work by ensuring numbers are 32 bits in sha2.c
- Set virtual GPUs to work when ADL is disabled or all mining will occur on GPU
0.
- Add information about paused threads in the menu status.
- Disable all but the first thread on GPUs in dynamic mode for better
interactivity.
- Set the latest network access time on share submission for --net-delay even if
we're not delaying that submission for further network access.
- Clear adl on exiting after probing values since it may attempt to overclock.
- As share submission is usually staggered, and delays can be costly, submit
shares without delay even when --net-delay is enabled.
- Display GPU number and device name when ADL is successfully enabled on it.
- Display GPU ordering remapping in verbose mode.
- Don't fail in the case the number of ADL and OpenCL devices do not match, and
do not attempt to reorder devices unless they match. Instead give a warning
about
- Display error codes should ADL not return ADL_OK in the more critical function
calls.
- Fix unused warning.
- Fix compile warnings in api.c
- Add extensive ADL based device info in debug mode.
- Make --ndevs display verbose opencl information as well to make debugging
version information easier.
- Display information about the opencl platform with verbose enabled.
- Explicitly check for nvidia in opencl platform strings as well.


CGMiner Version 2.2.0 - January 29, 2012

NOTE: GPU Device order will change with this release with ATI GPUs as cgminer
now can enumerate them according to their Bus ID which means the values should
now correlate with their physical position on the motherboard.

- Default to poclbm kernel on Tahiti (7970) since phatk does not work, even
though performance is sub-standard so that at least it will mine successfully by
defau
- Retain cl program after every possible place we might build the program.
- Update ADL SDK URL.
- Fix potential overflow.
- Map GPU devices to virtual devices in their true physical order based on
BusNumber.
- Change the warning that comes with failure to init cl on a device to be more
generic and accurate.
- Advertise longpoll support in X-Mining-Extensions
- Detect dual GPU cards by iterating through all GPUs, finding ones without
fanspeed and matching twins with fanspeed one bus ID apart.
- Do not attempt to build the program that becomes the kernel twice. This could
have been leading to failures on initialising cl.
- Some opencl compilers have issues with no spaces after -D in the compiler
options.
- Allow intensity up to 14.
- Use calloced stack memory for CompilerOptions to ensure sprintf writes to the
beginning of the char.
- Whitelist 79x0 cards to prefer no vectors as they perform better without.
- Adjust fan speed gently while in the optimal range when temperature is
drifting to minimise overshoot in either direction.
- Detect dual GPU cards via the indirect information of - 1st card has a fan
controller. 2nd card does not have a fan controller, cards share the same device
name
- Instead of using the BFI_INT patching hack on any device reporting
cl_amd_media_ops, create a whitelist of devices that need it. This should enable
GCN architec
- Fixed API compiling issue on OS X
- Add more explanation of JSON format and the 'save' command
- Return an error if using ADL API commands when it's not available
- Read off lpThermalControllerInfo from each ADL device.
- Add ADL_Overdrive5_ThermalDevices_Enum interface.
- Add API commands: config, switchpool, gpu settings, save
- Implement socks4 proxy support.
- Fix send() for JSON strings
- Introduce a --net-delay option which guarantees at least 250ms between any
networking requests to not overload slow routers.
- Generalise locking init code.
- Allow invalid values to be in the configuration file, just skipping over them
provided the rest of the file is valid JSON. This will allow older configurat
- Allow CPU mining explicitly enable only if other mining support is built in.
- BitForce FPGA support
- Configure out building and support of all CPU mining code unless
--enable-cpumining is enabled.
- Allow parsed values to be zero which will allow 0 values in the config file to
work.
- Advertise that we can make our own midstate, so the pool can skip generating
it for us
- Refactor the CPU scanhash_* functions to use a common API. Fixes bugs.
- Don't consider a pool lagging if a request has only just been filed. This
should decrease the false positives for "pool not providing work fast enough".
- Invalidating work after longpoll made hash_pop return no work giving a false
positive for dead pool. Rework hash_pop to retry while finds no staged work u
- Remove TCP_NODELAY from curl options as many small packets may be contributing
to network overload, when --net-delay is enabled.
- Refactor miner_thread to be common code for any kind of device
- Simplify submit_nonce loop and avoid potentially missing FOUND - 1 entry.
Reported by Luke-Jr.
- Micro-optimisation in sha256_sse2 code courtesy of Guido Ascioti
guido.ascioti@gmail.com
- Refactor to abstract device-specific code


CGMiner Version 2.1.2 - January 6, 2012

- If api-description is specified, save it when writing the config file
- Adjust utility width to be constant maximum as well.
- Add percent signs to reject ratio outputs
- Should the donation pool fail, don't make the fallover pool behave as though
the primary pool is lagging.
- Use an alternative pool should the donation getwork fail.


CGMiner Version 2.1.1 - January 1, 2012

- Include API examples in distribution tarball.
- Don't attempt to pthread_join when cancelling threads as they're already
detached and doing so can lead to a segfault.
- Give more generic message if slow pool at startup is the donation pool.
- Continue to attempt restarting GPU threads if they're flagged dead at 1 min.
intervals.
- Don't attempt to restart sick flagged GPUs while they're still registering
activity.
- Make curl use fresh connections whenever there is any communication issue
in case there are dead persistent connections preventing further comms from
working.
- Display pool in summary if only 1 pool.
- Adjust column width of A/R/HW to be the maximum of any device and align them.


CGMiner Version 2.1.0 - December 27, 2011

- Major infrastructure upgrade with RPC interface for controlling via sockets
encoded with/without JSON courtesy of Andrew Smith. Added documentation for
use of the API and sample code to use with it.
- Updated linux-usb-cgminer document.
- Rewrite of longpoll mechanism to choose the current pool wherever possible to
use for the longpoll, or any pool that supports longpoll if the current one
does not.
- Display information about longpoll when the chosen server has changed.
- Fix the bug where longpoll generated work may have been sent back to the
wrong pool, causing rejects.
- Fix a few race conditions on closing cgminer which caused some of the crashes
on exit.
- Only adjust gpu engine speed in autotune mode if the gpu is currently at the
performance level of that being adjusted.
- Various fixes for parsing/writing of configuration files.
- Do not add blank lines for threads of unused CPUs.
- Show which pool is unresponsive on startup.
- Only show GPU management menu item if GPUs are in use.
- Align most device columns in the curses display.


CGMiner Version 2.0.8 - November 11, 2011

- Make longpoll do a mandatory flushing of all work even if the block hasn't
changed, thus supporting longpoll initiated work change of any sort and merged
mining.
- Byteswap computed hash in hashtest so it can be correctly checked. This fixes
the very rare possibility that a block solve on solo mining was missed.
- Add x86_64 w64 mingw32 target
- Allow a fixed speed difference between memory and GPU clock speed with
--gpu-memdiff that will change memory speed when GPU speed is changed in
autotune mode.
- Don't load the default config if a config file is specified on the command
line.
- Don't build VIA on apple since -a auto bombs instead of gracefully ignoring
VIA failing.
- Build fix for dlopen/dlclose errors in glibc.


CGMiner Version 2.0.7 - October 17, 2011

- Support work without midstate or hash1, which are deprecated in bitcoind 0.5+
- Go to kernel build should we fail to clCreateProgramWithBinary instead of
failing on that device. This should fix the windows problems with devices not
initialising.
- Support new configuration file format courtesy of Chris Savery which can write
the config file from the menu and will load it on startup.
- Write unix configuration to .cgminer/cgminer.conf by default and prompt to
overwrite if given a filename from the menu that exists.


CGMiner Version 2.0.6 - October 9, 2011

- Must initialise the donorpool mutex or it fails on windows.
- Don't make donation work interfere with block change detection allowing
donation to work regardless of the block chain we're mining on.
- Expire shares as stale with a separate timeout from the scantime, defaulting
to 120 seconds.
- Retry pools after a delay of 15 seconds if none can be contacted on startup
unless a key is pressed.
- Don't try to build adl features without having adl.
- Properly check shares against target difficulty - This will no longer show
shares when solo mining at all unless they're considered to be a block solve.
- Add altivec 4 way (cpu mining) support courtesy of Gilles Risch.
- Try to use SSL if the server supports it.
- Display the total solved blocks on exit (LOL if you're lucky).
- Use ADL activity report to tell us if a sick GPU is still busy suggesting it
is hard hung and do not attempt to restart it.


CGMiner Version 2.0.5 - September 27, 2011

- Intensity can now be set to dynamic or static values per-device.
- New donation feature --donation sends a proportion of shares to author's
account of choice, but is disabled by default!
- The hash being displayed and block detection has been fixed.
- Devices not being mined on will not attempt to be ADL managed.
- Intensity is now displayed per GPU device.
- Make longpoll attempt to restart as often as opt_retries specifies.
- We weren't rolling work as often as we could.
- Correct some memory management issues.
- Build fixes.
- Don't mess with GPUs if we don't have them.


CGMiner Version 2.0.4 - September 23, 2011

- Confused Longpoll messages should be finally fixed with cgminer knowing for
sure who found the new block and possibly avoiding a rare crash.
- Display now shows the actual hash and will say BLOCK! if a block is deemed
solved.
- Extra spaces, which would double space lines on small terminals, have been
removed.
- Fan speed change is now damped if it is already heading in the correct
direction to minimise overshoot.
- Building without opencl libraries is fixed.
- GPUs are autoselected if there is only one when in the GPU management menu.
- GPU menu is refreshed instead of returning to status after a GPU change.


CGMiner Version 2.0.3 - September 17, 2011

- Various modes of failure to set fanspeeds and adl values have been addressed
and auto-fan should work now on most hardware, and possibly other values
which previously would not have worked.
- Fixed a crash that can occur on switching pools due to longpoll thread races.
- Use ATISTREAMSDKROOT if available at build time.
- Fanspeed management is returned to the driver default on exit instead of
whatever it was when cgminer was started.
- Logging of events deemed WARNING or ERR now will display even during
periods where menu input is being awaited on.


CGMiner Version 2.0.2 - September 11, 2011

- Exit cleanly if we abort before various threads are set up or if they no
longer exist.
- Fix a rare crash in HASH_DEL due to using different mutexes to protect the
data.
- Flag devices that have never started and don't allow enabling of devices
without restarting them.
- Only force the adapter speed to high if we've flagged this device as being
managed.
- Flag any devices with autofan or autogpu as being managed.
- Use a re-entrant value to store what fanspeed we're trying to set in case the
card doesn't support small changes.     Force it to a multiple of 10% if it
fails on trying to speed up the fan.
- Do not bother resetting values to old ones if changes to GPU parameters report
failure, instead returning a failure code only if the return value from get()
differs.
- Remove redundant check.
- Only display supported values from fanspeed on change settings.
- Missing bracket from output.
- Display fan percentage on devices that only support reporting percent and not
RPM.
- Properly substitute DLOPEN flags to build with ADL support when -ldl is needed
and not when opencl is not found.


CGMiner Version 2.0.1 - September 9, 2011

- Fix building on 32bit glibc with dlopen with -lpthread and -ldl
- ByteReverse is not used and the bswap opcode breaks big endian builds. Remove
it.
- Ignore whether the display is active or not since only display enabled devices
work this way, and we skip over repeat entries anwyay.
- Only reset values on exiting if we've ever modified them.
- Flag adl as active if any card is successfully activated.
- Add a thermal cutoff option as well and set it to 95 degrees by default.
- Change the fan speed by only 5% if it's over the target temperature but less
than the hysteresis value to minimise overshoot down in temperature.
- Add a --no-adl option to disable ADL monitoring and GPU settings.
- Only show longpoll received delayed message at verbose level.
- Allow temperatures greater than 100 degrees.
- We should be passing a float for the remainder of the vddc values.
- Implement accepting a range of engine speeds as well to allow a lower limit to
be specified on the command line.
- Allow per-device fan ranges to be set and use them in auto-fan mode.
- Display which GPU has overheated in warning message.
- Allow temperature targets to be set on a per-card basis on the command line.
- Display fan range in autofan status.
- Setting the hysteresis is unlikely to be useful on the fly and doesn't belong
in the per-gpu submenu.
- With many cards, the GPU summaries can be quite long so use a terse output
line when showing them all.
- Use a terser device status line to show fan RPM as well when available.
- Define max gpudevices in one macro.
- Allow adapterid 0 cards to enumerate as a device as they will be non-AMD
cards, and enable ADL on any AMD card.
- Do away with the increasingly confusing and irrelevant total queued and
efficiency measures per device.
- Only display values in the log if they're supported and standardise device log
line printing.


CGMiner Version 2.0.0 - September 6, 2011

Major feature upgrade - GPU monitoring, (over)clocking and fan control for ATI
GPUs.

New command line switches:
--auto-fan-     Automatically adjust all GPU fan speeds to maintain a target
temperature
--auto-gpu-     Automatically adjust all GPU engine clock speeds to maintain
a target temperature
--gpu-engine <arg>  Set the GPU engine (over)clock in Mhz - one value for all or
separate by commas for per card.
--gpu-fan <arg>     Set the GPU fan percentage - one value for all or separate
by commas for per card.
--gpu-memclock <arg> Set the GPU memory (over)clock in Mhz - one value for all
or separate by commas for per card.
--gpu-powertune <arg> Set the GPU powertune percentage - one value for all or
separate by commas for per card.
--gpu-vddc <arg>    Set the GPU voltage in Volts - one value for all or separate
by commas for per card.
--temp-hysteresis <arg> Set how much the temperature can fluctuate outside
limits when automanaging speeds (default: 3)
--temp-overheat <arg> Set the overheat temperature when automatically managing
fan and GPU speeds (default: 85)
--temp-target <arg> Set the target temperature when automatically managing fan
and GPU speeds (default: 75)

- Implement ATI ADL support for GPU parameter monitoring now and setting later
(temp, fan, clocks etc.).
- Check for the presence of the ADL header files in ADL_SDK.
- Import adl_functions.h from amd overdrive ctrl.
- Implement a setup function that tries to detect GPUs that support the ADL and
link in the parameters into the gpus struct.
- Put a summary of monitoring information from the GPU menu.
- Implement changing memory speed and voltage on the fly.
- Implement fan speed setting.
- Minor corrections to set fan speed by percentage.
- Make sure to read off the value in RPM only.
- Implement auto fanspeed adjustment to maintain a target temperature and
fanspeed below 85%, with an overheat check that will speed the fan up to 100%.
- Add an --auto-fan command line option to allow all GPUs to have autofan
enabled from startup.
- Add a gpu autotune option which adjusts GPU speed to maintain a target
temperature within the bounds of the default GPU speed and any overclocking set.
- Avoid a dereference if the longpoll thread doesn't exist.
- Clean up by setting performance profiles and fan settings to startup levels on
exit.
- Add a small amount of hysteresis before lowering clock speed.
- Allow target, overheat and hysteresis temperatures to be set from command
line.
- Combine all stats collating into one function to avoid repeating function
calls on each variable.
- Add gpu statistics to debugging output via the watchdog thread.
- Implement menus to change temperature limits.
- Implement setting the GPU engine clock speed of all devices or each device as
a comma separated value.
- Implement setting the GPU memory clock speed of all devices or each device as
a comma separated value.
- Implement setting the GPU voltage of all devices or each device as a comma
separated value.
- Implement setting the GPU fan speed of all devices or each device as a comma
separated value.
- Add support for monitoring powertune setting.
- Implement changing of powertune value from the GPU change settings menu.
- Get the value of powertune in get_stats.
- Implement setting the GPU powertune value of all devices or each device as a
comma separated value.
- Remove the safety checks in speed setting since confirmation is done first in
the menu, then show the new current values after a short pause.
- Force the speed to high on startup and restore it to whatever the setting was
on exit.
- Add temperature to standard output where possible and use more compact output.
- Move and print at the same time in curses to avoid random trampling display
errors.
- Update the status window only from the watchdog thread, do not rewrite the top
status messages and only refresh once all the status window is complete,
clearing the window each time to avoid corruption.
- Set a safe starting fan speed if we're automanaging the speeds.
- Provide locking around all adl calls to prevent races.
- Lower profile settings cannot be higher than higher profile ones so link any
drops in settings.
- Add new needed text files to distribution.
- Queue requests ignoring the number of staged clones since they get discarded
very easily leading to false positives for pool not providing work fast enough.
- Include libgen.h in opt.c to fix win32 compilation warnings.
- Fix compilation warning on win32.
- Add the directory name from the arguments cgminer was called from as well to
allow it running from a relative pathname.
- Add a --disable-adl option to configure and only enable it if opencl support
exists.
- Retry before returning a failure to get upstream work as a failure to avoid
false positives for pool dead.
- Retry also if the decoding of work fails.
- Use the presence of X-Roll-Ntime in the header as a bool for exists unless N
is found in the response.


CGMiner Version 1.6.2 - September 2, 2011

- Add --failover-only option to not leak work to backup pools when the primary
pool is lagging.
- Change recommendation to intensity 9 for dedicated miners.
- Fix the bouncing short term value by allowing it to change dynamically when
the latest value is very different from the rolling value, but damp the change
when it gets close.
- Use the curses_lock to protect the curses_active variable and test it under
lock.
- Go back to requesting work 2/3 of the way through the current scantime with
CPU mining as reports of mining threads running out of work have occurred with
only 5 seconds to retrieve work.
- Add start and stop time scheduling for regular time of day running or once off
start/stop options.
- Print summary on quit modes.
- Put some sanity checks on the times that can be input.
- Give a verbose message when no active pools are found and pause before
exiting.
- Add verbose message when a GPU fails to initialise, and disable the correct
GPU.
- Cryptopp asm32 was not correctly updated to the incremental nonce code so the
hash counter was bogus.
- Get rid of poorly executed curl check.
- If curl does not have sockopts, do not try to compile the
json_rpc_call_sockopt_cb function, making it possible to build against older
curl libraries.
- Most people expect /usr/local when an unspecified prefix is used so change to
that.
- Rename localgen occasions to getwork fail occasions since localgen is
unrelated now.


CGMiner Version 1.6.1 - August 29, 2011

- Copy cgminer path, not cat it.
- Switching between redrawing windows does not fix the crash with old
libncurses, so redraw both windows, but only when the window size hasn't
changed.
- Reinstate minimum 1 extra in queue to make it extremely unlikely to ever have
0 staged work items and any idle time.
- Return -1 if no input is detected from the menu to prevent it being
interpreted as a 0.
- Make pthread, libcurl and libcurses library checks mandatory or fail.
- Add a --disable-opencl configure option to make it possible to override
detection of opencl and build without GPU mining support.
- Confusion over the variable name for number of devices was passing a bogus
value which likely was causing the zero sized binary issue.
- cgminer no longer supports default url user and pass so remove them.
- Don't show value of intensity since it's dynamic by default.
- Add options to explicitly enable CPU mining or disable GPU mining.
- Convert the opt queue into a minimum number of work items to have queued
instead of an extra number to decrease risk of getting idle devices without
increasing risk of higher rejects.
- Statify tv_sort.
- Check for SSE2 before trying to build 32 bit SSE2 assembly version. Prevents
build failure when yasm is installed but -msse2 is not specified.
- Add some defines to configure.ac to enable exporting of values and packaging,
and clean up output.
- Give convenient summary at end of ./configure.
- Display version information and add --version command line option, and make
sure we flush stdout.
- Enable curses after the mining threads are set up so that failure messages
won't be lost in the curses interface.
- Disable curses after inputting a pool if we requested no curses interface.
- Add an option to break out after successfully mining a number of accepted
shares.
- Exit with a failed return code if we did not reach opt_shares.
- The cpu mining work data can get modified before we copy it if we submit it
async, and the sync submission is not truly sync anyway, so just submit it sync.


CGMiner Version 1.6.0 - August 26, 2011

- Make restarting of GPUs optional for systems that hang on any attempt to
restart them.     Fix DEAD status by comparing it to last live time rather than
last attempted restart time since that happens every minute.
- Move staged threads to hashes so we can sort them by time.
- Create a hash list of all the blocks created and search them to detect when a
new block has definitely appeared, using that information to detect stale work
and discard it.
- Update configure.ac for newer autoconf tools.
- Use the new hashes directly for counts instead of the fragile counters
currently in use.
- Update to latest sse2 code from cpuminer-ng.
- Allow LP to reset block detect and block detect lp flags to know who really
came first.
- Get start times just before mining begins to not have very slow rise in
average.
- Add message about needing one server.
- We can queue all the necessary work without hitting frequent stales now with
the time and string stale protection active all the time.     This prevents a
pool being falsely labelled as not providing work fast enough.
- Include uthash.h in distro.
- Implement SSE2 32 bit assembly algorithm as well.
- Fail gracefully if unable to open the opencl files.
- Make cgminer look in the install directory for the .cl files making make
install work correctly.
- Allow a custom kernel path to be entered on the command line.
- Bump threshhold for lag up to maximum queued but no staged work.
- Remove fragile source patching for bitalign, vectors et. al and simply pass it
with the compiler options.
- Actually check the value returned for the x-roll-ntime extension to make sure
it isn't saying N.
- Prevent segfault on exit for when accessory threads don't exist.
- Disable curl debugging with opt protocol since it spews to stderr.


CGMiner Version 1.5.8 - August 23, 2011

- Minimise how much more work can be given in cpu mining threads each interval.
- Make the fail-pause progressively longer each time it fails until the network
recovers.
- Only display the lagging message if we've requested the work earlier.
- Clean up the pool switching to not be dependent on whether the work can roll
or not by setting a lagging flag and then the idle flag.
- Only use one thread to determine if a GPU is sick or well, and make sure to
reset the sick restart attempt time.
- The worksize was unintentionally changed back to 4k by mistake, this caused a
slowdown.


CGMiner Version 1.5.7 - August 22, 2011

- Fix a crash with --algo auto
- Test at appropriate target difficulty now.
- Add per-device statics log output with --per-device-stats
- Fix breakage that occurs when 1 or 4 vectors are chosen on new phatk.
- Make rolltime report debug level only now since we check it every work
item.
- Add the ability to enable/disable per-device stats on the fly and match
logging on/off.
- Explicitly tell the compiler to retain the program to minimise the chance of
the zero sized binary errors.
- Add one more instruction to avoid one branch point in the common path in the
cl return code. Although this adds more ALUs overall and more branch points, the
common path code has the same number of ALUs and one less jmp, jmps being more
expensive.
- Explicitly link in ws2_32 on the windows build and update README file on how
to compile successfully on windows.
- Release cl resources should the gpu mining thread abort.
- Attempt to restart a GPU once every minute while it's sick.
- Don't kill off the reinit thread if it fails to init a GPU but returns safely.
- Only declare a GPU dead if there's been no sign of activity from the reinit
thread for 10 mins.
- Never automatically disable any pools but just specify them as idle if they're
unresponsive at startup.
- Use any longpoll available, and don't disable it if switching to a server that
doesn't have it. This allows you to mine solo, yet use the longpoll from a pool
even if the pool is the backup server.
- Display which longpoll failed and don't free the ram for lp_url since it
belongs to the pool hdr path.
- Make the tcp setsockopts unique to linux in the hope it allows freebsd et. al
to compile.


CGMiner Version 1.5.6 - August 17, 2011

- New phatk and poclbm kernels. Updated phatk to be in sync with latest 2.2
courtesy of phateus. Custom modified to work best with cgminer.
- Updated output buffer code to use a smaller buffer with the kernels.
- Clean up the longpoll management to ensure the right paths go to the right
pool and display whether we're connected to LP or not in the status line.


CGMiner Version 1.5.5 - August 16, 2011

- Rework entirely the GPU restart code. Strike a balance between code that
re-initialises the GPU entirely so that soft hangs in the code are properly
managed, but if a GPU is completely hung, the thread restart code fails
gracefully, so that it does not take out any other code or devices. This will
allow cgminer to keep restarting GPUs that can be restarted, but continue
mining even if one or more GPUs hangs which would normally require a reboot.
- Add --submit-stale option which submits all shares, regardless of whether they
would normally be considered stale.
- Keep options in alphabetical order.
- Probe for slightly longer for when network conditions are lagging.
- Only display the CPU algo when we're CPU mining.
- As we have keepalives now, blaming network flakiness on timeouts appears to
have been wrong.     Set a timeout for longpoll to 1 hour, and most other
network connectivity to 1 minute.
- Simplify output code and remove HW errors from CPU stats.
- Simplify code and tidy output.
- Only show cpu algo in summary if cpu mining.
- Log summary at the end as per any other output.
- Flush output.
- Add a linux-usb-cgminer guide courtesy of Kano.


CGMiner Version 1.5.4 - August 14, 2011

- Add new option: --monitor <cmd> Option lets user specify a command <cmd> that
will get forked by cgminer on startup. cgminer's stderr output subsequently gets
piped directly to this command.
- Allocate work from one function to be able to initialise variables added
later.
- Add missing fflush(stdout) for --ndevs and conclusion summary.
- Preinitialise the devices only once on startup.
- Move the non cl_ variables into the cgpu info struct to allow creating a new
cl state on reinit, preserving known GPU variables.
- Create a new context from scratch in initCQ in case something was corrupted to
maximise our chance of succesfully creating a new worker thread. Hopefully this
makes thread restart on GPU failure more reliable, without hanging everything
in the case of a completely wedged GPU.
- Display last initialised time in gpu management info, to know if a GPU has
been re-initialised.
- When pinging a sick cpu, flush finish and then ping it in a separate thread in
the hope it recovers without needing a restart, but without blocking code
elsewhere.
- Only consider a pool lagging if we actually need the work and we have none
staged despite queue requests stacking up. This decreases significantly the
amount of work that leaks to the backup pools.
- The can_roll function fails inappropriately in stale_work.
- Only put the message that a pool is down if not pinging it every minute. This
prevents cgminer from saying pool down at 1 minute intervals unless in debug
mode.
- Free all work in one place allowing us to perform actions on it in the future.
- Remove the extra shift in the output code which was of dubious benefit. In
fact in cgminer's implementation, removing this caused a miniscule speedup.
- Test each work item to see if it can be rolled instead of per-pool and roll
whenever possible, adhering to the 60 second timeout. This makes the period
after a longpoll have smaller dips in throughput, as well as requiring less
getworks overall thus increasing efficiency.
- Stick to rolling only work from the current pool unless we're in load balance
mode or lagging to avoid aggressive rolling imitating load balancing.
- If a work item has had any mining done on it, don't consider it discarded
work.


CGMiner Version 1.5.3 - July 30, 2011

- Significant work went into attempting to make the thread restart code robust
to identify sick threads, tag them SICK after 1 minute, then DEAD after 5
minutes of inactivity and try to restart them. Instead of re-initialising the
GPU completely, only a new cl context is created to avoid hanging the rest of
the GPUs should the dead GPU be hung irrevocably.
- Use correct application name in syslog.
- Get rid of extra line feeds.
- Use pkg-config to check for libcurl version
- Implement per-thread getwork count with proper accounting to not over-account
queued items when local work replaces it.
- Create a command queue from the program created from source which allows us
to flush the command queue in the hope it will not generate a zero sized binary
any more.
- Be more willing to get work from the backup pools if the work is simply being
queued faster than it is being retrieved.


CGMiner Version 1.5.2 - July 28, 2011

- Restarting a hung GPU can hang the rest of the GPUs so just declare it dead
and provide the information in the status.
- The work length in the miner thread gets smaller but doesn't get bigger if
it's under 1 second.     This could end up leading to CPU under-utilisation and
lower and lower hash rates.     Fix it by increasing work length if it drops
under 1 second.
- Make the "quiet" mode still update the status and display errors, and add a
new --real-quiet option which disables all output and can be set once while
running.
- Update utility and efficiency figures when displaying them.
- Some Intel HD graphics support the opencl commands but return errors since
they don't support opencl. Don't fail with them, just provide a warning and
disable GPU mining.
- Add http:// if it's not explicitly set for URL entries.
- Log to the output file at any time with warnings and errors, instead of just
when verbose mode is on.
- Display the correct current hash as per blockexplorer, truncated to 16
characters, with just the time.


CGMiner Version 1.5.1 - July 27, 2011

- Two redraws in a row cause a crash in old libncurses so just do one redraw
using the main window.
- Don't adjust hash_div only up for GPUs. Disable hash_div adjustment for GPUs.
- Only free the thread structures if the thread still exists.
- Update both windows separately, but not at the same time to prevent the double
refresh crash that old libncurses has.     Do the window resize check only when
about to redraw the log window to minimise ncurses cpu usage.
- Abstract out the decay time function and use it to make hash_div a rolling
average so it doesn't change too abruptly and divide work in chunks large enough
to guarantee they won't overlap.
- Sanity check to prove locking.
- Don't take more than one lock at a time.
- Make threads report out when they're queueing a request and report if they've
failed.
- Make cpu mining work submission asynchronous as well.
- Properly detect stale work based on time from staging and discard instead of
handing on, but be more lax about how long work can be divided for up to the
scantime.
- Do away with queueing work separately at the start and let each thread grab
its own work as soon as it's ready.
- Don't put an extra work item in the queue as each new device thread will do so
itself.
- Make sure to decrease queued count if we discard the work.
- Attribute split work as local work generation.
- If work has been cloned it is already at the head of the list and when being
reinserted into the queue it should be placed back at the head of the list.
- Dividing work is like the work is never removed at all so treat it as such.
However the queued bool needs to be reset to ensure we *can* request more work
even if we didn't initially.
- Make the display options clearer.
- Add debugging output to tq_push calls.
- Add debugging output to all tq_pop calls.


CGMiner Version 1.5.0 - July 26, 2011

- Increase efficiency of slow mining threads such as CPU miners dramatically. Do
this by detecting which threads cannot complete searching a work item within the
scantime and then divide up a work item into multiple smaller work items.
Detect the age of the work items and if they've been cloned before to prevent
doing the same work over. If the work is too old to be divided, then see if it
can be time rolled and do that to generate work. This dramatically decreases the
number of queued work items from a pool leading to higher overall efficiency
(but the same hashrate and share submission rate).
- Don't request work too early for CPUs as CPUs will scan for the full
opt_scantime anyway.
- Simplify gpu management enable/disable/restart code.
- Implement much more accurate rolling statistics per thread and per gpu and
improve accuracy of rolling displayed values.
- Make the rolling log-second average more accurate.
- Add a menu to manage GPUs on the fly allowing you to enable/disable GPUs or
try restarting them.
- Keep track of which GPUs are alive versus enabled.
- Start threads for devices that are even disabled, but don't allow them to
start working.
- The last pool is when we are low in total_pools, not active_pools.
- Make the thread restart do a pthread_join after disabling the device, only
re-enabling it if we succeed in restarting the thread. Do this from a separate
thread so as to not block any other code.This will allow cgminer to continue
even if one GPU hangs.
- Try to do every curses manipulation under the curses lock.
- Only use the sockoptfunction if the version of curl is recent enough.


CGMiner Version 1.4.1 - July 24, 2011

- Do away with GET for dealing with longpoll forever. POST is the one that works
everywhere, not the other way around.
- Detect when the primary pool is lagging and start queueing requests on backup
pools if possible before needing to roll work.
- Load balancing puts more into the current pool if there are disabled pools.
Fix.
- Disable a GPU device should the thread fail to init.
- Out of order command queue may fail on osx. Try without if it fails.
- Fix possible dereference on blank inputs during input_pool.
- Defines missing would segfault on --help when no sse mining is built in.
- Revert "Free up resources/stale compilers." - didn't help.
- Only try to print the status of active devices or it would crash.
- Some hardware might benefit from the less OPS so there's no harm in leaving
kernel changes that do that apart from readability of the code.

CGMiner Version 1.4.0 - July 23, 2011

- Feature upgrade: Add keyboard input during runtime to allow modification of
and viewing of numerous settings such as adding/removing pools, changing
multipool management strategy, switching pools, changing intensiy, verbosity,
etc. with a simple keypress menu system.
- Free up resources/stale compilers.
- Kernels are safely flushed in a way that allows out of order execution to
work.
- Sometimes the cl compiler generates zero sized binaries and only a reboot
seems to fix it.
- Don't try to stop/cancel threads that don't exist.
- Only set option to show devices and exit if built with opencl support.
- Enable curses earlier and exit with message in main for messages to not be
lost in curses windows.
- Make it possible to enter server credentials with curses input if none are
specified on the command line.
- Abstract out a curses input function and separate input pool function to allow
for live adding of pools later.
- Remove the nil arguments check to allow starting without parameters.
- Disable/enable echo & cbreak modes.
- Add a thread that takes keyboard input and allow for quit, silent, debug,
verbose, normal, rpc protocol debugging and clear screen options.
- Add pool option to input and display current pool status, pending code to
allow live changes.
- Add a bool for explicit enabling/disabling of pools.
- Make input pool capable of bringing up pools while running.
- Do one last check of the work before submitting it.
- Implement the ability to live add, enable, disable, and switch to pools.
- Only internally test for block changes when the work matches the current pool
to prevent interleaved block change timing on multipools.
- Display current pool management strategy to enable changing it on the fly.
- The longpoll blanking of the current_block data may not be happening before
the work is converted and appears to be a detected block change.     Blank the
current block be
- Make --no-longpoll work again.
- Abstract out active pools count.
- Allow the pool strategy to be modified on the fly.
- Display pool information on the fly as well.
- Add a menu and separate out display options.
- Clean up the messy way the staging thread communicates with the longpoll
thread to determine who found the block first.
- Make the input windows update immediately instead of needing a refresh.
- Allow log interval to be set in the menu.
- Allow scan settings to be modified at runtime.
- Abstract out the longpoll start and explicitly restart it on pool change.
- Make it possible to enable/disable longpoll.
- Set priority correctly on multipools.     Display priority and alive/dead
information in display_pools.
- Implement pool removal.
- Limit rolltime work generation to 10 iterations only.
- Decrease testing log to info level.
- Extra refresh not required.
- With huge variation in GPU performance, allow intensity to go from -10 to +10.
- Tell getwork how much of a work item we're likely to complete for future
splitting up of work.
- Remove the mandatory work requirement at startup by testing for invalid work
being passed which allows for work to be queued immediately.     This also
removes the requirem
- Make sure intensity is carried over to thread count and is at least the
minimum necessary to work.
- Unlocking error on retry. Locking unnecessary anyway so remove it.
- Clear log window from consistent place. No need for locking since logging is
disabled during input.
- Cannot print the status of threads that don't exist so just queue enough work
for the number of mining threads to prevent crash with -Q N.
- Update phatk kernel to one with new parameters for slightly less overhead
again.     Make the queue kernel parameters call a function pointer to select
phatk or poclbm.
- Make it possible to select the choice of kernel on the command line.
- Simplify the output part of the kernel. There's no demonstrable advantage from
more complexity.
- Merge pull request #18 from ycros/cgminer
- No need to make leaveok changes win32 only.
- Build support in for all SSE if possible and only set the default according to
machine capabilities.
- Win32 threading and longpoll keepalive fixes.
- Win32: Fix for mangled output on the terminal on exit.


CGMiner Version 1.3.1 - July 20, 2011

- Feature upgrade; Multiple strategies for failover. Choose from default which
now falls back to a priority order from 1st to last, round robin which only
changes pools when one is idle, rotate which changes pools at user-defined
intervals, and load-balance which spreads the work evenly amongst all pools.
- Implement pool rotation strategy.
- Implement load balancing algorithm by rotating requests to each pool.
- Timeout on failed discarding of staged requests.
- Implement proper flagging of idle pools, test them with the watchdog thread,
and failover correctly.
- Move pool active test to own function.
- Allow multiple strategies to be set for multipool management.
- Track pool number.
- Don't waste the work items queued on testing the pools at startup.
- Reinstate the mining thread watchdog restart.
- Add a getpoll bool into the thread information and don't restart threads stuck
waiting on work.
- Rename the idlenet bool for the pool for later use.
- Allow the user/pass userpass urls to be input in any order.
- When json rpc errors occur they occur in spits and starts, so trying to limit
them with the comms error bool doesn't stop a flood of them appearing.
- Reset the queued count to allow more work to be queued for the new pool on
pool switch.

CGMiner Version 1.3.0 - July 19, 2011

- Massive infrastructure update to support pool failover.
- Accept multiple parameters for url, user and pass and set up structures of
pool data accordingly.
- Probe each pool for what it supports.
- Implement per pool feature support according to rolltime support as
advertised by server.
- Do switching automatically based on a 300 second timeout of locally generated
work or 60 seconds of no response from a server that doesn't support rolltime.
- Implement longpoll server switching.
- Keep per-pool data and display accordingly.
- Make sure cgminer knows how long the pool has actually been out for before
deeming it a prolonged outage.
- Fix bug with ever increasing staged work in 1.2.8 that eventually caused
infinite rejects.
- Make warning about empty http requests not show by default since many
servers do this regularly.


CGMiner Version 1.2.8 - July 18, 2011

- More OSX build fixes.
- Add an sse4 algorithm to CPU mining.
- Fix CPU mining with other algorithms not working.
- Rename the poclbm file to ensure a new binary is built since.
- We now are guaranteed to have one fresh work item after a block change and we
should only discard staged requests.
- Don't waste the work we retrieve from a longpoll.
- Provide a control lock around global bools to avoid racing on them.
- Iterating over 1026 nonces when confirming data from the GPU is old code
and unnecessary and can lead to repeats/stales.
- The poclbm kernel needs to be updated to work with the change to 4k sized
output buffers.
- longpoll seems to work either way with post or get but some servers prefer
get so change to httpget.


CGMiner Version 1.2.7 - July 16, 2011

- Show last 8 characters of share submitted in log.
- Display URL connected to and user logged in as in status.
- Display current block and when it was started in the status line.
- Only pthread_join the mining threads if they exist as determined by
pthread_cancel and don't fail on pthread_cancel.
- Create a unique work queue for all getworks instead of binding it to thread 0
to avoid any conflict over thread 0's queue.
- Clean up the code to make it clear it's watchdog thread being messaged to
restart the threads.
- Check the current block description hasn't been blanked pending the real
new current block data.
- Re-enable signal handlers once the signal has been received to make it
possible to kill cgminer if it fails to shut down.
- Disable restarting of CPU mining threads pending further investigation.
- Update longpoll messages.
- Add new block data to status line.
- Fix opencl tests for osx.
- Only do local generation of work if the work item is not stale itself.
- Check for stale work within the mining threads and grab new work if
positive.
- Test for idle network conditions and prevent threads from being restarted
by the watchdog thread under those circumstances.
- Make sure that local work generation does not continue indefinitely by
stopping it after 10 minutes.
- Tweak the kernel to have a shorter path using a 4k buffer and a mask on the
nonce value instead of a compare and loop for a shorter code path.
- Allow queue of zero and make that default again now that we can track how
work is being queued versus staged. This can decrease reject rates.
- Queue precisely the number of mining threads as longpoll_staged after a
new block to not generate local work.


CGMiner Version 1.2.6 - July 15, 2011

- Put a current system status line beneath the total work status line
- Fix a counting error that would prevent cgminer from correctly detecting
situations where getwork was failing - this would cause stalls sometimes
unrecoverably.
- Limit the maximum number of requests that can be put into the queue which
otherwise could get arbitrarily long during a network outage.
- Only count getworks that are real queue requests.


CGMiner Version 1.2.5 - July 15, 2011

- Conflicting -n options corrected
- Setting an intensity with -I disables dynamic intensity setting
- Removed option to manually disable dynamic intensity
- Improve display output
- Implement signal handler and attempt to clean up properly on exit
- Only restart threads that are not stuck waiting on mandatory getworks
- Compatibility changes courtesy of Ycros to build on mingw32 and osx
- Explicitly grab first work item to prevent false positive hardware errors
due to working on uninitialised work structs
- Add option for non curses --text-only output
- Ensure we connect at least once successfully before continuing to retry to
connect in case url/login parameters were wrong
- Print an executive summary when cgminer is terminated
- Make sure to refresh the status window

CGMiner Versions -> 1.2.4

- Con Kolivas - July 2011. New maintainership of code under cgminer name.
- Massive rewrite to incorporate GPU mining.
- Incorporate original oclminer c code.
- Rewrite gpu mining code to efficient work loops.
- Implement per-card detection and settings.
- Implement vector code.
- Implement bfi int patching.
- Import poclbm and phatk ocl kernels and use according to hardware type.
- Implement customised optimised versions of opencl kernels.
- Implement binary kernel generation and loading.
- Implement preemptive asynchronous threaded work gathering and pushing.
- Implement variable length extra work queues.
- Optimise workloads to be efficient miners instead of getting lots of extra
  work.
- Implement total hash throughput counters, per-card accepted, rejected and
  hw error count.
- Staging and watchdog threads to prevent fallover.
- Stale and reject share guarding.
- Autodetection of new blocks without longpoll.
- Dynamic setting of intensity to maintain desktop interactivity.
- Curses interface with generous statistics and information.
- Local generation of work (xroll ntime) when detecting poor network
connectivity.

cpuminer Version 1.0.2

- Linux x86_64 optimisations - Con Kolivas
- Optimise for x86_64 by default by using sse2_64 algo
- Detects CPUs and sets number of threads accordingly
- Uses CPU affinity for each thread where appropriate
- Sets scheduling policy to lowest possible
- Minor performance tweaks

cpuminer Version 1.0.1 - May 14, 2011

- OSX support

cpuminer Version 1.0 - May 9, 2011

- jansson 2.0 compatibility
- correct off-by-one in date (month) display output
- fix platform detection
- improve yasm configure bits
- support full URL, in X-Long-Polling header

cpuminer Version 0.8.1 - March 22, 2011

- Make --user, --pass actually work

- Add User-Agent HTTP header to requests, so that server operators may
  more easily identify the miner client.

- Fix minor bug in example JSON config file

cpuminer Version 0.8 - March 21, 2011

- Support long polling: http://deepbit.net/longpolling.php

- Adjust max workload based on scantime (default 5 seconds,
  or 60 seconds for longpoll)

- Standardize program output, and support syslog on Unix platforms

- Suport --user/--pass options (and "user" and "pass" in config file),
  as an alternative to the current --userpass

cpuminer Version 0.7.2 - March 14, 2011

- Add port of ufasoft's sse2 assembly implementation (Linux only)
  This is a substantial speed improvement on Intel CPUs.

- Move all JSON-RPC I/O to separate thread.  This reduces the
  number of HTTP connections from one-per-thread to one, reducing resource
  usage on upstream bitcoind / pool server.

cpuminer Version 0.7.1 - March 2, 2011

- Add support for JSON-format configuration file.  See example
  file example-cfg.json.  Any long argument on the command line
  may be stored in the config file.
- Timestamp each solution found
- Improve sha256_4way performance.  NOTE: This optimization makes
  the 'hash' debug-print output for sha256_way incorrect.
- Use __builtin_expect() intrinsic as compiler micro-optimization
- Build on Intel compiler
- HTTP library now follows HTTP redirects

cpuminer Version 0.7 - February 12, 2011

- Re-use CURL object, thereby reuseing DNS cache and HTTP connections
- Use bswap_32, if compiler intrinsic is not available
- Disable full target validation (as opposed to simply H==0) for now

cpuminer Version 0.6.1 - February 4, 2011

- Fully validate "hash < target", rather than simply stopping our scan
  if the high 32 bits are 00000000.
- Add --retry-pause, to set length of pause time between failure retries
- Display proof-of-work hash and target, if -D (debug mode) enabled
- Fix max-nonce auto-adjustment to actually work.  This means if your
  scan takes longer than 5 seconds (--scantime), the miner will slowly
  reduce the number of hashes you work on, before fetching a new work unit.

cpuminer Version 0.6 - January 29, 2011

- Fetch new work unit, if scanhash takes longer than 5 seconds (--scantime)
- BeeCee1's sha256 4way optimizations
- lfm's byte swap optimization (improves via, cryptopp)
- Fix non-working short options -q, -r

cpuminer Version 0.5 - December 28, 2010

- Exit program, when all threads have exited
- Improve JSON-RPC failure diagnostics and resilience
- Add --quiet option, to disable hashmeter output.

cpuminer Version 0.3.3 - December 27, 2010

- Critical fix for sha256_cryptopp 'cryptopp_asm' algo

cpuminer Version 0.3.2 - December 23, 2010

- Critical fix for sha256_via

cpuminer Version 0.3.1 - December 19, 2010

- Critical fix for sha256_via
- Retry JSON-RPC failures (see --retry, under "minerd --help" output)

cpuminer Version 0.3 - December 18, 2010

- Add crypto++ 32bit assembly implementation
- show version upon 'minerd --help'
- work around gcc 4.5.x bug that killed 4way performance

cpuminer Version 0.2.2 - December 6, 2010

- VIA padlock implementation works now
- Minor build and runtime fixes

cpuminer Version 0.2.1 - November 29, 2010

- avoid buffer overflow when submitting solutions
- add Crypto++ sha256 implementation (C only, ASM elided for now)
- minor internal optimizations and cleanups

cpuminer Version 0.2 - November 27, 2010

- Add script for building a Windows installer
- improve hash performance (hashmeter) statistics
- add tcatm 4way sha256 implementation
- Add experimental VIA Padlock sha256 implementation

cpuminer Version 0.1.2 - November 26, 2010

- many small cleanups and micro-optimizations
- build win32 exe using mingw
- RPC URL, username/password become command line arguments
- remove unused OpenSSL dependency

cpuminer Version 0.1.1 - November 24, 2010

- Do not build sha256_generic module separately from cpuminer.

cpuminer Version 0.1 - November 24, 2010

- Initial release.
<|MERGE_RESOLUTION|>--- conflicted
+++ resolved
@@ -1,18 +1,13 @@
-<<<<<<< HEAD
 BFGMiner Version 2.9.1 - Future
 
 - Bugfix: modminer: Check that we have a valid fd before trying to start work
-=======
-Version 2.8.6 - October 29, 2012
-
->>>>>>> e4e3cb48
 - Shorten the initiate stratum connect timeout to 30 seconds.
 - Shorten the stratum timeout on read to 90 seconds to detect unresponsive pool.
 - Display best share difficulty on exit.
 - Make stratum socket fail more robust on windows by disabling the send buffer.
-<<<<<<< HEAD
-Reuse the same curl handle forcing a new connection instead of risking
-derefencing. Add information about submission failure to stratum send.
+- Reuse the same curl handle forcing a new connection instead of risking
+derefencing.
+- Add information about submission failure to stratum send.
 
 
 BFGMiner Version 2.9.0 - October 28, 2012
@@ -74,11 +69,6 @@
 - ft232r: Complete necessary interfaces for X6500
 - x6500: Bare minimum detection-only X6500 support via libusb
 - Minor debian packaging fixes.
-- No longer should hide --no-restart option if OpenCL support is missing
-=======
-- Reuse the same curl handle forcing a new connection instead of risking
-derefencing.
-- Add information about submission failure to stratum send.
 - Only add stratum share to database if we succeeded in submitting it, with a
 debug output saying it succeeded.
 - Use keepalive with stratum sockets to improve its ability to detect broken
@@ -98,11 +88,7 @@
 - The work struct pointer in struct pc_data in findnonce is never freed yet
 there is no need to allocate it separately so make struct work a static part of
 the struct pc_data. s
-
-
-Version 2.8.5 - October 23, 2012
-
->>>>>>> e4e3cb48
+- No longer should hide --no-restart option if OpenCL support is missing
 - Handle crash exceptions by trying to restart cgminer unless the --no-restart
 option is used.
 - Switch queued count when choosing a different pool from a failed stratum pool
