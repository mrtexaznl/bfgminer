--- conflicted
+++ resolved
@@ -1,7 +1,4 @@
-<<<<<<< HEAD
-BFGMiner Version 2.4.0 - May 3, 2012
-=======
-Version 2.4.1 - May 6, 2012
+BFGMiner Version 2.4.1 - May 6, 2012
 
 - In the unlikely event of finding a block, display the block solved count with
 the pool it came from for auditing.
@@ -40,8 +37,7 @@
 - Don't try to reap curls if benchmarking is enabled.
 
 
-Version 2.4.0 - May 3, 2012
->>>>>>> 54dbc854
+BFGMiner Version 2.4.0 - May 3, 2012
 
 - Only show longpoll warning once when it has failed.
 - Convert hashes to an unsigned long long as well.
