<<<<<<< HEAD
BFGMiner Version 2.4.4 - July 1, 2012
=======
Version 2.5.0 - July 6, 2012

- Make disabling BFL nonce range support a warning since it has to be explicitly
enabled on the command line now.
- miner.php allow renaming table headers
- Make bitforce nonce range support a command line option --bfl-range since
enabling it decrease hashrate by 1%.
- Add sanity checking to make sure we don't make sleep_ms less than 0 in
bitforce.
- The fastest minirig devices need a significantly smaller starting sleep time.
- Use a much shorter initial sleep time to account for faster devices and nonce
range working, and increase it if nonce range fails to work.
- Use nmsleep instead of usleep in bitforce.
- Provide a ms based sleep function that uses nanosleep to avoid the inaccuracy
of usleep on SMP systems.
- delay_time_ms is always set so need not be initialised in bitforce.
- Increase bitforce timeout to 10 seconds.
- Add more hysteresis and poll ~5 times to allow for timer delays in bitforce
devices.
- miner.php allow alternating line colours (off by default)
- Display the actual duration of wait when it is greater than the cutoff.
- Set nonce to maximum once we determine nonce range support is broken.
- Initial wait time is always known so no need to zero it beforehand in
bitforce.
- No point counting wait time until the work is actually sent to bitforce
devices.
- Use string comparison functions instead of explicit comparisons.
- Account for wait_ms time when nonce_range is in use on BFL.
- Split nonces up into 1/5 chunks when nonce range is supported.
- limit clear buffer iterations.
- Ad fd check to clear buffer.
- miner.php remove incorrect 'DATE' error message
- miner.php allow summary header in custom pages
- Disable nonce range support in BFL when broken support is detected.
- Restart_wait is only called with a ms value so incorporate that into the
function.
- Only try to adjust dev width when curses is built in.
- miner.php define custom sum fields as a simple array
- Fix off-by-one error in nonce increment in bfl.
- Use BE when setting nonce in bitforce nonce range work.
- Enable nonce range in the normal init sequence for bfl.
- Queue extra work at 2/3 differently depending on whether we're using nonce
range or not.
- Initially enable support for nonce range support on bfl, splitting nonces up
into 3/4 size and only disable it if it fails on work submit.
- Attempt to detect nonce range support in BFL by sending work requring its
support.
- Limit retrying on busy for up to BITFORCE_TIMEOUT_MS
- Attempt to initialise while bitforce device returns BUSY.
- Extend length of string that can be passed to BFL devices.
- Fix signedness warning.
- Adjust device width column to be consistent.
- Use cgpu-> not gpus[] in watchdog thread.
- Add api stats (sleep time)
- Timing tweaks Added long and short timeouts, short for detecting throttling,
long to give up totally. Reset sleep time when device re-initialised Still check
results after timeout Back up a larger time if result on first poll.
- Add API Notify counter 'Comms Error'
- Style police on api.c
- Do all logging outside of the bitforce mutex locking to avoid deadlocks.
- Remove applog call from bfwrite to prevent grabbing nested mutexes.
- Bitforce style changes.
- Minor style changes.
- Remove needless roundl define.
- Made JSON error message verbose.
- Fine-tune timing adjustment. Also remove old work_restart timing.
- Check for gpu return times of >= 0, not just 0, to fix intensity dropping to
-10.
- Restart is zeroed in the mining thread so no need to do it inside the bitforce
code.
- More improvements to comms. BFL return nothing when throttling, so should not
be considered an error. Instead repeat with a longer delay.
- Polling every 10ms there's not much point checking the pthread_cond_timedwait
as it just adds overhead. Simply check the value of work_restart in the bfl main
polling loop.
- Use a pthread conditional that is broadcast whenever work restarts are
required. Create a generic wait function waiting a specified time on that
conditional that returns if the condition is met or a specified time passed to
it has elapsed. Use this to do smarter polling in bitforce to abort work, queue
more work, and check for results to minimise time spent working needlessly.
- Add busy time to wait time.
- api.c put version up to 1.14
- Add tiny delay after writing to BFL Change BFL errors to something more human
readable Send work busy re-tries after 10ms delay


Version 2.4.4 - July 1, 2012
>>>>>>> ff8686a3

- Fix builds on non gnu platforms.
- api.c ensure old mode is always available when not using --api-groups + quit()
on param errors
- Implement rudimentary X-Mining-Hashrate support.
- Detect large swings in temperature when below the target temperature range and
change fan by amounts dependant on the value of tdiff.
- Adjust the fanspeed by the magnitude of the temperature difference when in the
optimal range.
- Revert "Restarting cgminer from within after ADL has been corrupted only leads
to a crash. Display a warning only and disable fanspeed monitoring."
- api.c fix json already closed
- implement and document API option --api-groups
- Put upper bounds to under 2 hours that work can be rolled into the future for
bitcoind will deem it invalid beyond that.
- define API option --api-groups
- api.c allow unwell devices to be enabled so they can be cured
- miner.php - fix/enable autorefresh for custom pages
- miner.php allow custom summary pages - new 'Mobile' summary
- Work around pools that advertise very low expire= time inappropriately as this
leads to many false positives for stale shares detected.
- Only show ztex board count if any exist.
- There is no need for work to be a union in struct workio_cmd
- fpgautils.c include a debug message for all unknown open errors
- Don't keep rolling work right up to the expire= cut off. Use 2/3 of the time
between the scantime and the expiry as cutoff for reusing work.
- Log a specific error when serial opens fail due to lack of user permissions
- Increase GPU timing resolution to microsecond and add sanity check to ensure
times are positive.
- Opencl code may start executing before the clfinish order is given to it so
get the start timing used for dynamic intensity from before the kernel is
queued.
- fpgautils.c - set BAUD rate according to termio spec
- fpgautils.c - linux ordering back to the correct way
- miner.php remove unneeded '.'s
- miner.php add auto refresh options
- miner.php add 'restart' next to 'quit'
- miner.php make fontname/size configurable with myminer.php
- Make the pools array a dynamically allocated array to allow unlimited pools to
be added.
- Make the devices array a dynamically allocated array of pointers to allow
unlimited devices.
- Dynamic intensity for GPUs should be calculated on a per device basis. Clean
up the code to only calculate it if required as well.
- Bugfix: Provide alternative to JSON_ENCODE_ANY for Jansson 1.x
- Use a queueing bool set under control_lock to prevent multiple calls to
queue_request racing.
- Use the work clone flag to determine if we should subtract it from the total
queued variable and provide a subtract queued function to prevent looping over
locked code.
- Don't decrement staged extras count from longpoll work.
- Count longpoll's contribution to the queue.
- Increase queued count before pushing message.
- Test we have enough work queued for pools with and without rolltime
capability.
- As work is sorted by age, we can discard the oldest work at regular intervals
to keep only 1 of the newest work items per mining thread.
- Roll work again after duplicating it to prevent duplicates on return to the
clone function.
- Abstract out work cloning and clone $mining_threads copies whenever a rollable
work item is found and return a clone instead.
- api.c display Pool Av in json
- Take into account average getwork delay as a marker of pool communications
when considering work stale.
- Work out a rolling average getwork delay stored in pool_stats.
- Getwork delay in stats should include retries for each getwork call.
- Walk through the thread list instead of searching for them when disabling
threads for dynamic mode.
- Extend nrolltime to support the expiry= parameter. Do this by turning the
rolltime bool into an integer set to the expiry time. If the pool supports
rolltime but not expiry= then set the expiry time to the standard scantime.
- When disabling fanspeed monitoring on adl failure, remove any twin GPU
association. This could have been leading to hangs on machines with dual GPU
cards when ADL failed.
- modminer: Don't delay 2nd+ FPGAs during work restart
- Disable OpenCL code when not available.
- Fix openwrt crashing on regeneratehash() by making check_solve a noop.
- FPGA - allow device detect override without an open failure
- Fix sign warning.
- Bugfix: icarus: properly store/restore info and work end times across longpoll
restarts
- Enable modminer for release builds


BFGMiner Version 2.4.3 - June 14, 2012

- Change device API "name" to reflect driver name abbreviation instead of device type name
- miner.php allow a separate user settings file
- modminer: Implement extended device stats to expose each Board to the RPC API
- Bugfix: Use new cgpu->thr for longpoll waking
- bitforce: Remove 4.5s delay before polling starts, since MiniRig finishes sooner
- FPGA - allow device detect override without an open failure
- Bugfix: Missing printf value in merge from cgminer
- Ensure C compiler is in C99 mode
- Add CPU core count detection for BSD/Mac
- Set CPU mining idle priority on Windows
- can_roll and should_roll should have no bearing on the cycle period within the
miner_thread so remove it.
- Check for strategy being changed to load balance when enabling LPs.
- Check that all threads on the device that called get_work are waiting on
getwork before considering the pool lagging.
- Iterate over each thread belonging to each device in the hashmeter instead of
searching for them now that they're a list.
- When using rotate pool strategy, ensure we only select from alive enabled
pools.
- Start longpoll from every pool when load balance strategy is in use.
- Add mandatory and block fields to the work struct. Flag any shares that are
detected as blocks as mandatory to submit, along with longpoll work from a
previously rejecting pool.
- Consider the fan optimal if fanspeed is dropping but within the optimal speed
window.
- Fix typo in some API messages (succeess/success)
- api.c MMQ stat bugs
- Bugfix: Fix warnings when built without libudev support
- Bugfix: slay a variety of warnings
- Bugfix: modminer: Fix unsigned/signed comparison and similar warnings
- API add ModMinerQuad support
- Bugfix: Honour forceauto parameter in serial_detect functions
- modminer: Temperature sensor improvements
- modminer: Make log messages more consistent in format
- Only adjust GPU speed up if the fanspeed is within the normal fanrange and
hasn't been turned to maximum speed under overheat conditions.
- ModMiner use valid .name
- New driver: BTCFPGA ModMiner
- Abstract generally useful FPGA code into fpgautils.c
- API add stats for pool getworks
- miner.php option to hide specific fields from the display
- miner.php add version numbers to the summary page
- Update debian configs to v2.4.2
- Add API and FPGA READMEs into Makefile to be included in source distribution.
- Icarus - fix unit64_t printf warnings


BFGMiner Version 2.4.2 - June 2, 2012

- Use epoll to immediately interrupt Icarus with new work on longpolls (Linux)
- API.class compiled with Java SE 6.0_03 - works with Win7x64
- miner.php highlight devs too slow finding shares (possibly failing)
- API update version to V1.11 and document changes
- API save default config file if none specified
- api.c save success incorrectly returns error
- api.c replace BUFSIZ (linux/windows have different values)
- Move RPC API content out of README to API-README
- Open a longpoll connection if a pool is in the REJECTING state as it's the
only way to re-enable it automatically.
- Use only one longpoll as much as possible by using a pthread conditional
broadcast that each longpoll thread waits on and checks if it's the current pool
before
- If shares are known stale, don't use them to decide to disable a pool for
sequential rejects.
- Restarting cgminer from within after ADL has been corrupted only leads to a
crash. Display a warning only and disable fanspeed monitoring.
- Icarus: fix abort calculation/allow user specified abort
- Icarus: make --icarus-timing hidden and document it in FPGA-README
- Icarus: high accuracy timing and other bitstream speed support
- add-MIPSEB-to-icarus-for-BIG_ENDIAN
- work_decode only needs swab32 on midstate under BIG ENDIAN
- add compile command to api-example.c
- save config bugfix: writing an extra ',' when no gpus
- Add dpkg-source commits


BFGMiner Version 2.4.1 - May 6, 2012

- Icarus: Calibrate hashrate yet even more accurately
- In the unlikely event of finding a block, display the block solved count with
the pool it came from for auditing.
- Display the device summary on exit even if a device has been disabled.
- Use correct pool enabled enums in api.c.
- Import Debian packaging configs
- Ensure we test for a pool recovering from idle so long as it's not set to
disabled.
- Fix pool number display.
- Give BFGMiner -T message only if curses is in use.
- Reinit_adl is no longer used.
- API 'stats' allow devices to add their own stats also for testing/debug
- API add getwork stats to BFGMiner - accesable from API 'stats'
- Don't initialise variables to zero when in global scope since they're already
initialised.
- Get rid of unitialised variable warning when it's false.
- Move a pool to POOL_REJECTING to be disabled only after 3 minutes of
continuous rejected shares.
- Some tweaks to reporting and logging.
- API support new pool status
- Add a temporarily disabled state for enabled pools called POOL_REJECTING and
use the work from each longpoll to help determine when a rejecting pool has
started working again. Switch pools based on the multipool strategy once a pool
is re-enabled.
- Removing extra debug
- Fix the benchmark feature by bypassing the new networking code.
- Reset sequential reject counter after a pool is disabled for when it is
re-enabled.
- ztex updateFreq was always reporting on fpga 0
- Trying harder to get 1.15y working
- Specifying threads on multi fpga boards extra cgpu
- Missing the add cgpu per extra fpga on 1.15y boards
- API add last share time to each pool
- Don't try to reap curls if benchmarking is enabled.


BFGMiner Version 2.4.0 - May 3, 2012

- Only show longpoll warning once when it has failed.
- Convert hashes to an unsigned long long as well.
- Detect pools that have issues represented by endless rejected shares and
disable them, with a parameter to optionally disable this feature.
- Bugfix: Use a 64-bit type for hashes_done (miner_thread) since it can overflow
32-bit on some FPGAs
- Implement an older header fix for a label existing before the pthread_cleanup
macro.
- Limit the number of curls we recruit on communication failures and with
delaynet enabled to 5 by maintaining a per-pool curl count, and using a pthread
conditional that wakes up when one is returned to the ring buffer.
- Generalise add_pool() functions since they're repeated in add_pool_details.
- Bugfix: Return failure, rather than quit, if BFwrite fails
- Disable failing devices such that the user can attempt to re-enable them
- Bugfix: thread_shutdown shouldn't try to free the device, since it's needed
afterward
- API bool's and 1TBS fixes
- Icarus - minimise code delays and name timer variables
- api.c V1.9 add 'restart' + redesign 'quit' so thread exits cleanly
- api.c bug - remove extra ']'s in notify command
- Increase pool watch interval to 30 seconds.
- Reap curls that are unused for over a minute. This allows connections to be
closed, thereby allowing the number of curl handles to always be the minimum
necessary to not delay networking.
- Use the ringbuffer of curls from the same pool for submit as well as getwork
threads. Since the curl handles were already connected to the same pool and are
immediately available, share submission will not be delayed by getworks.
- Implement a scaleable networking framework designed to cope with any sized
network requirements, yet minimise the number of connections being reopened. Do
this by create a ring buffer linked list of curl handles to be used by getwork,
recruiting extra handles when none is immediately available.
- There is no need for the submit and getwork curls to be tied to the pool
struct.
- Do not recruit extra connection threads if there have been connection errors
to the pool in question.
- We should not retry submitting shares indefinitely or we may end up with a
huge backlog during network outages, so discard stale shares if we failed to
submit them and they've become stale in the interim.


BFGMiner Version 2.3.6 - April 29, 2012

- Shorten stale share messages slightly.
- Protect the freeing of current_hash under mutex_lock to prevent racing on it
when set_curblock is hit concurrently.
- Change default behaviour to submitting stale, removing the --submit-stale
option and adding a --no-submit-stale option.
- Make sure to start the getwork and submit threads when a pool is added on the
fly. This fixes a crash when a pool is added to running BFGMiner and then
switched to.
- Faster hardware can easily outstrip the speed we can get work and submit
shares when using only one connection per pool.
- Test the queued list to see if any get/submits are already queued and if they
are, start recruiting extra connections by generating new threads.
- This allows us to reuse network connections at low loads but recuit new open
connections as they're needed, so that BFGMiner can scale to hardware of any
size.


BFGMiner Version 2.3.5 - April 28, 2012

- Restarting BFGMiner leads to a socket that can't be bound for 60 seconds, so
increase the interval that API binding waits to 30 seconds to minimise the
number of times it will retry, spamming the logs.
- Give a longpoll message for any longpoll that detects a block change, primary
or backup, and also display which pool it was.
- Decrease utility display to one decimal place.
- Small cosmetic output alignment.
- Add pool number to stale share message.
- Add space to log output now that there is more screen real estate available.
- Indentation clean up.
- Remove thread id display from rejected shares as well.
- Merge pull request #185 from Diapolo/diakgcn
- add goffset support for diakgcn with -v 1 and update kernel version
- Set have_longpoll to true when there is at least one pool with longpoll.
- Don't display the thread ID since it adds no useful information over the
device number.
- Don't display the first 8 bytes of a share since they will always be zero at
>= 1 difficulty.
- work->longpoll is reset across test_work_current so we need to recheck what
pool it belongs to.
- Use longpolls from backup pools with failover-only enabled just to check for
block changes, but don't use them as work.
- Start longpoll only after we have tried to extract the longpoll URL.
- Check for submitold flag on resubmit of shares, and give different message for
stale shares on retry.
- Check for submitold before submitstale.
- Don't force fresh curl connections on anything but longpoll threads.
- Create one longpoll thread per pool, using backup pools for those pools that
don't have longpoll.
- Use the work created from the longpoll return only if we don't have
failover-enabled, and only flag the work as a longpoll if it is the current
pool.
- This will work around the problem of trying to restart the single longpoll
thread on pool changes that was leading to race conditions.
- It will also have less work restarts from the multiple longpolls received from
different pools.
- Remove the invalid entries from the example configuration file.
- Add support for latest ATI SDK on windows.
- Export missing function from libztex.
- miner.php change socktimeoutsec = 10 (it only waits once)
- Bugfix: Make initial_args a const char** to satisfy exec argument type warning
(on Windows only)
- miner.php add a timeout so you don't sit and wait ... forever
- Create discrete persistent submit and get work threads per pool, thus allowing
all submitworks belonging to the same pool to reuse the same curl handle, and
all getworks to reuse their own handle.
- Use separate handles for submission to not make getwork potentially delay
share submission which is time critical.
- This will allow much more reusing of persistent connections instead of opening
new ones which can flood routers.
- This mandated a rework of the extra longpoll support (for when pools are
switched) and this is managed by restarting longpoll cleanly and waiting for a
thread join.
- miner.php only show the current date header once
- miner.php also add current time like single rig page
- miner.php display rig 'when' table at top of the multi-rig summary page
- README - add some Ztex details
- api.c include zTex in the FPGA support list
- api.c ensure 'devs' shows PGA's when only PGA code is compiled
- miner.c sharelog code consistency and compile warning fix
- README correct API version number
- README spelling error
- api.c combine all pairs of sprintfs()
- api.c uncomment and use BLANK (and COMMA)
- Code style cleanup
- Annotating frequency changes with the changed from value
- README clarification of 'notify' command
- README update for API RPC 'devdetails'
- api.c 'devdetails' list static details of devices
- Using less heap space as my TP-Link seems to not handle this much


BFGMiner Version 2.3.4 - April 26, 2012

- New maintainership of code with modular FPGA/GPU focus, under BFGMiner name
- Complete working support for cross-compiling Windows builds on Linux.
- Fix usage of low --scan-time settings so it doesn't busy-loop
- JSON API: Add new 'devdetail' command to get fixed device information
- JSON API: Implement driver abstraction for extra device status
- Icarus: Use epoll to wait for serial port input properly, when available
- Icarus: Workaround buggy USB-UART that causes Icarus to stop mining rarely
- Icarus: Estimate mining hashrate correctly, calibrated from real-world data
- Icarus: Parallelize work setup with Icarus hash search improving performance
- Icarus: More reliable detection and runtime
- OpenCL: Move GPU-specific data fetching from JSON API to OpenCL driver
- OpenCL: Dynamically load OpenCL library, to be more vendor-independent and
allow use without actually having OpenCL (i.e. FPGA-only rigs).


CGMiner Version 2.3.4 - April 25, 2012

- Extensively document the cause of GPU device issues and the use of --gpu-map.
- Support for share logging
- Detect poorly performing combination of SDK and phatk kernel and add verbose
warning at startup.
- Icarus update to new add_cgpu()
- Icarus driver working with Linux and Windows
- api.c fix unused variable compile warning
- Display all OpenCL devices when -n is called as well to allow debugging of
differential mapping of OpenCL to ADL.
- Add a --gpu-map option which will allow arbitrarily mapping ADL devices to
OpenCL devices for instances where association by enumeration alone fails.
- Increase upper limit on number of extra items to queue as some FPGA code can't
yet reliably keep many devices busy.
- Display configuration file information when -c option is passed and only when
file exists on loading default config file.
- Display configuration file loaded, if any, and debug output if configuration
file parsing failed.
- Add missing ztex header to Makefile for distribution.
- Document long-form COM port device names on Windows, required to specify
serial ports above 9
- Include ztex bitstreams firmware in distribution and install if configured in.
- Style police on driver-ztex.c
- work_restart should only be changed by cgminer.c now
- Shut down the api cleanly when the api thread is cancelled. This should allow
the api socket to be closed successfully to next be reopened with app_restart.
- Make a union for cgpu device handles, and rename "device" to "device_ztex"
since it's Ztex-specific
- Initialise name variable.
- Remove unnecessary check for variable that always has memory allocated.
- Bugfix: Missing "break" no-op in default case
- Make the status window and log window as large as can fit on startup,
rechecking to see if it can be enlarged after the fact. This allows any number
of devices to be displayed provided the window is made long enough without
corrupting the output.
- Style police on libztex.c.
- API add removepool like the screen interface
- api.c escape required characters in return strings + pools returns the
username
- Set lp_path to NULL after free for consistency.
- Removing dmalloc import left behind by mistake
- Fixing leak in resp_hdr_cb
- miner.php warning highlight GPU stats if they are zero (e.g. ADL not enabled)
- miner.php highlight any device that isn't 'Enabled'
- miner.php highlight any Status that isn't 'Alive'
- miner.php optionally support multiple rigs
- Initial Ztex support 1.15x board.


CGMiner Version 2.3.3 - April 15, 2012

- Don't even display that cpumining is disabled on ./configure to discourage
people from enabling it.
- Do a complete cgminer restart if the ATI Display Library fails, as it does on
windows after running for some time, when fanspeed reporting fails.
- Cache the initial arguments passed to cgminer and implement an attempted
restart option from the settings menu.
- Disable per-device status lines when there are more than 8 devices since
screen output will be corrupted, enumerating them to the log output instead at
startup.
- Reuse Vals[] array more than W[] till they're re-initialised on the second
sha256 cycle in poclbm kernel.
- Minor variable alignment in poclbm kernel.
- Make sure to disable devices with any status not being DEV_ENABLED to ensure
that thermal cutoff code works as it was setting the status to DEV_RECOVER.
- Re-initialising ADL simply made the driver fail since it is corruption over
time within the windows driver that's responsible. Revert "Attempt to
re-initialise ADL should a device that previously reported fanspeed stops
reporting it."
- Microoptimise poclbm kernel by ordering Val variables according to usage
frequency.


CGMiner Version 2.3.2 - March 31, 2012

- Damping small changes in hashrate so dramatically has the tendency to always
make the hashrate underread so go back to gentle damping instead.
- Revert the crossover of variables from Vals to W in poclbm kernel now that
Vals are the first declared variables so they're used more frequently.
- Vals variables appearing first in the array in poclbm is faster.
- Change the preferred vector width to 1 for Tahiti only, not all poclbm
kernels.
- Use a time constant 0.63 for when large changes in hashrate are detected to
damp change in case the large change is an aliasing artefact instead of a real
chang
- Only increment stale counter if the detected stales are discarded.
- Attempt to re-initialise ADL should a device that previously reported fanspeed
stops reporting it.
- Move the ADL setup and clearing to separate functions and provide a reinit_adl
function to be used when adl fails while running.
- Use slightly more damping on the decay time function in the never-ending quest
to smooth off the hashmeter.
- Set the starting fanspeed to a safe and fairly neutral 50% when autofan is
enabled.
- Provide locking around updates of cgpu hashrates as well to prevent multiple
threads accessing data fields on the same device.
- Display the beginning of the new block in verbose mode in the logs.
- Reinstate old diablo kernel variable ordering from 120222, adding only goffset
and vector size hint. The massive variable ordering change only helped one SDK
on
- Change the version number on the correct kernels.
- api.c devicecode/osinfo incorrectly swapped for json
- Add extensive instructions on how to make a native windows build.
- Update version numbers of poclbm and diablo kernels as their APIs have also
changed.
- Use global offset parameter to diablo and poclbm kernel ONLY for 1 vector
kernels.
- Use poclbm preferentially on Tahiti now regardless of SDK.
- Remove unused constant passed to poclbm.
- Clean up use of macros in poclbm and use bitselect everywhere possible.
- Add vector type hint to diablo kernel.
- Add worksize and vector attribute hints to the poclbm kernel.
- Spaces for non-aligned variables in poclbm.
- More tidying of poclbm.
- Swap Vals and W variables where they can overlap in poclbm.
- More tidying of poclbm.
- Tidy up first half of poclbm.
- Clean up use of any() by diablo and poclbm kernels.
- Minor variable symmetry changes in poclbm.
- Put additions on separate lines for consistency in poclbm.
- Consolidate last use of W11 into Vals4 in poclbm.
- Change email due to SPAM
- api.c miner.php add a '*' to the front of all notify counters - simplifies
future support of new counters
- miner.php add display 'notify' command
- Small change to help arch's without processor affinity
- Fix bitforce compile error
- api.c notify should report disabled devices also - of course
- API returns the simple device history with the 'notify' command
- code changes for supporting a simple device history
- api.c Report an OS string in config to help with device issues
- api.c fix Log Interval - integer in JSON
- api.c config 'Device Code' to show list of compiled devices + README
- api.c increase buffer size close to current code allowable limit
- removed 8-component vector support from kernel, as this is not supported in
CGMINER anyway
- forgot to update kernel modification date, fixed ;)
- reordered an addition in the kernel, which results in less instructions used
in the GPU ISA code for GCN
- miner.php: option for readonly or check privileged access
- Ignore reduntant-with-build options --disable-gpu, --no-adl, and --no-restart
- miner.php: ereg_replace is DEPRECATED so use preg_replace instead
- Make curses TUI support optional at compile-time.
- Bugfix: AC_ARG_WITH provides withval instead of enableval
- miner.php split devs output for different devices
- api.c: correct error messages
- icarus.c modify (regular) timeout warning to only be debug
- icarus.c set the windows TODO timeout
- Allow specifying a specific driver for --scan-serial
- optimized nonce-check and output code for -v 2 and -v 4
- Bugfix: Check for libudev header (not just library) in configure, and document
optional dependency
- Add API support for Icarus and Bitforce
- Next API version is 1.4 (1.3 is current)
- README/api.c add "When" the request was processed to STATUS
- Bugfix: ZLX to read BitFORCE temp, not ZKX -.-
- Use libudev to autodetect BitFORCE GPUs, if available
- Use the return value of fan_autotune to set fan_optimal instead of passing it
as a pointer.
- Pass the lasttemp from the device we're using to adjust fanspeed in twin
devices.
- fix the name to 3 chars, fix the multi-icarus support
- Bugfix: "-S auto" is the default if no -S is specified, and there is no such
delay in using it
- README add information missing from --scan-serial
- Update README RPC API Version comment
- Bugfix: Allow enabling CPU even without OpenCL support
- Change failed-to-mine number of requested shares messge to avoid segfault on
recursive calling of quit().
- Get rid of extra char which is just truncated in poclbm kernel.
- only small code formating changes
- removed vec_step() as this could lead to errors on older SDKs
- unified code for generating nonce in kernel and moved addition of base to the
end -> faster

CGMiner Version 2.3.1 - February 24, 2012

- Revert input and output code on diakgcn and phatk kernels to old style which
worked better for older hardware and SDKs.
- Add a vector*worksize parameter passed to those kernels to avoid one op.
- Increase the speed of hashrate adaptation.
- Only send out extra longpoll requests if we want longpolls.
- API implement addpool command
- API return the untouched Total MH also (API now version 1.3)
- Add enable/disablepool to miner.php example and reduce font size 1pt


CGMiner Version 2.3.0 - February 23, 2012

- Consider extra longpoll work items as staged_extra so as to make sure we queue
more work if queueing regular work items as longpolls.
- Use diablo kernel on all future SDKs for Tahiti and set preferred vector width
to 1 on poclbm kernel only.
- Explicitly type the constants in diakgcn kernel as uint, to be in line with
poclbm kernel.
- Reset all hash counters at the same time as resetting start times to get
accurate hashrates on exiting which is mandatory for benchmarking.
- Report thread out before it starts to avoid being flagged as sick when waiting
for the first work item.
- Don't disable and re-enable devices as they may recover and in the meantime
have their status set to OFF.
- API new commands enablepool and disablepool (version already incremented)
- Tolerate new-format temperature readings for bitforce
- Modify cgminer.c pool control to allow API to call it
- Bugfix: Fix BitFORCE driver memory leak in debug logging
- Extra byte was being unused in poclbm leading to failure on some platforms.
- Explicitly type the constants in poclbm kernel as uint.
- Don't save 'include' when saving the configuration
- Allow configuration file to include another recursively
- Use the SDK and hardware information to choose good performing default
kernels.
- Move phatk kernel to offset vector based nonce bases as well.
- Add a --benchmark feature which works on a fake item indefinitely to compare
device performance without any server or networking influence.
- Allow writing of multiple worksizes to the configuration file.
- Allow writing of multiple vector sizes to the configuration file.
- Allow writing of multiple kernels to the configuration file.
- Allow multiple different kernels to be chosen per device.
- Allow the worksize to be set per-device.
- Allow different vectors to be set per device.
- If we're well below the target temperature, increase gpu engine speed back to
maximum in case we have gotten lost between profiles during an idle period.
- We should be setting the value of fan_optimal, not its address.
- As all kernels will be new versions it's an opportunity to change the .bin
format and make it simpler. Specifying bitalign is redundant and long can be l.
- Use any() in kernel output code.
- Put the nonce for each vector offset in advance, avoiding one extra addition
in the kernel.
- Reset times after all mining threads are started to make estimating hashrates
easier at startup.
- Bugfix: allow no-exec (NX) stack
- Fix minor warning.
- fix the bitforce.c code style follow 1TBS
- fix icarus.c compile warning
- small changes to speedup no vec for AMD 898.1 OCL runtime
- Update licensing to GPL V3.
- Reset the longpoll flag after it's been used once to prevent it restarting
work again.
- Begin import of DiabloMiner kernel.
- Modify API debug messages to say API instead of DBG
- When API shuts down cgminer don't kill itself
- Don't make rolled work from the longpoll be seen as other longpoll work items.
- API add 'privileged' command so can verify access level
- Set the lp_sent variable under lock since there will almost always be a race
on setting this variable, potentially leading to multiple LPs being sent out.
- API restrict access to all non display commands by default
- Update API version to 1.2 for new 'Log Interval'
- API add --log Interval to 'config' reply
- --api-allow special case 0/0 means all


CGMiner Version 2.2.7 - February 20, 2012

- Send out extra longpolls when we have switched pools and the longpoll thread
is still bound to the old one. This is particularly useful with p2pool where
longpolls do not correlate with main bitcoin block change and would have led to
high reject rates on failover.
- Store whether a work item is the result of a longpoll or not in struct work
and use it to help determine block changes directly from the work longpoll bool.
- Keep track of when a longpoll has been sent for a pool and if the current pool
is requesting work but has not sent a longpoll request, convert one of the work
items to a longpoll.
- Store the longpoll url in the pool struct and update it from the pool_active
test in case it changes. This is to allow further changes to longpoll management
on switching pools.
- Re-check for a longpoll supporting pool every 30 seconds if none is found
initially.
- Report threads as busy waiting on getwork on startup to avoid them being
flagged sick on startup during slow networking.
- Allow devices that are disabled due to overheating to be flagged as recovering
instead of disabling them and re-enable them if they're below ideal temperatures
- Tahiti prefers worksize 64 with poclbm.
- No need to expressly retain the opencl program now that the zero binary issue
is fixed. This actually fixes cgminer to work with the latest SDK included with
the ATI catalyst driver 12.2.
- Show error code on any opencl failure status.
- Add detection for version 898.1 SDK as well but only give SDK 2.6 warning once
on startup instead of with each device initialisation.
- Always use a fresh connection for longpoll as prolonged persistent connections
can fail for many reasons.
- Keep track of intended engine clock speed and only adjust up if it's higher
than the last intended speed. This avoids setting the clock speed to one
relative to a lower profile one by mistake.
- Use gpu-memdiff on startup if an engine clockspeed is set and a memdiff value
is set.
- Revert "Adjust engine speed up according to performance level engine setting,
not the current engine speed." - ineffectual.
- Freeze the queues on all threads that are sent the pause message to prevent
them trying to start up again with saved pings in their queues.
- Updates to diakgcn kernel/
- Consolidate all screen updates to the watchdog thread and touch both windows
before refresh.
- Curses will be disabled in clean_up so don't do it early in kill_work, and
disable_adl so that GPU settings may be restored to normal in case shutting down
curses leads to instability on windows.
- Stop the mining threads before trying to kill them.
- Plain refresh() does not give reliably screen updates so get rid of all uses
of it.
- First release with working diakgcn kernel.

CGMiner Version 2.2.6 - February 16, 2012

- Provide warning on each startup about sdk 2.6
- Fix unused warnings on win32.
- bitforce: Simplify BFopen WIN32 ifdef/else
- Fix initialization warning with jansson 1.3
- bitforce: Cleanup extraneous TODO that isn't needed
- Move tcsetattr (and new tcflush) into *nix BFopen to simplify things a bit
- Add message explaining 2nd thread disabling for dynamic mode and how to tune
it.
- Move logwindow down once number of devices is known.
- Automatically choose phatk kernel for bitalign non-gcn ATI cards, and then
only select poclbm if SDK2.6 is detected.
- Allow the refresh interval to be adjusted in dynamic intensity with a
--gpu-dyninterval parameter.
- Make curses display visible right from the beginning and fix the window sizes
so the initial messages don't get lost once the status window is drawn.
- The amount of work scanned can fluctuate when intensity changes and since we
do this one cycle behind, we increment the work more than enough to prevent
repeati
- bitforce: Set a 30 second timeout for serial port on Windows, since the
default is undefined
- Use PreVal4addT1 instead of PreVal4 in poclbm kernel.
- Import PreVal4 and PreVal0 into poclbm kernel.
- Import more prepared constants into poclbm kernel.
- Keep variables in one array but use Vals[] name for consistency with other
kernel designs.
- Replace constants that are mandatorily added in poclbm kernel with one value.
- Remove addition of final constant before testing for result in poclbm kernel.
- Hand optimise variable addition order.
- Hand optimise first variable declaration order in poclbm kernel.
- Radical reordering machine based first pass to change variables as late as
possible, bringing their usage close together.
- fix strcpy NULL pointer if env HOME unset.
- bitforce: Disable automatic scanning when at least one device is specified
manually
- Unroll all poclbm additions to enable further optimisations.


CGMiner Version 2.2.5 - February 13, 2012

- Make output buffer write only as per Diapolo's suggestion.
- Constify nonce in poclbm.
- Use local and group id on poclbm kernel as well.
- Microoptimise phatk kernel on return code.
- Adjust engine speed up according to performance level engine setting, not the
current engine speed.
- Try to load a binary if we've defaulted to the poclbm kernel on SDK2.6
- Use the poclbm kernel on SDK2.6 with bitalign devices only if there is no
binary available.
- Further generic microoptimisations to poclbm kernel.
- The longstanding generation of a zero sized binary appears to be due to the
OpenCL library putting the binary in a RANDOM SLOT amongst 4 possible binary
locations. Iterate over each of them after building from source till the real
binary is found and use that.
- Fix harmless warnings with -Wsign-compare to allow cgminer to build with -W.
- Fix missing field initialisers warnings.
- Put win32 equivalents of nanosleep and sleep into compat.h fixing sleep() for
adl.c.
- Restore compatibility with Jansson 1.3 and 2.0 (api.c required 2.1)
- Modularized logging, support for priority based logging
- Move CPU chipset specific optimization into device-cpu


CGMiner Version 2.2.4 - February 11, 2012

- Fix double definition of A0 B0 to zeroA zeroB.
- Retain cl program after successfully loading a binary image. May decrease
failures to build kernels at startup.
- Variable unused after this so remove setting it.
- BFI INT patching is not necessarily true on binary loading of files and not
true on ATI SDK2.6+. Report bitalign instead.
- Various string fixes for reject reason.
- Generalize --temp-cutoff and implement support for reading temperature from
BitFORCE FPGAs
- Change message from recovered to alive since it is used on startup as well as
when a pool has recovered.
- Start mining as soon as any pool is found active and rely on the watchpool
thread to bring up other pools.
- Delayed responses from testing pools that are down can hold up the watchdog
thread from getting to its device testing code, leading to false detection of
the GPU not checking in, and can substantially delay auto gpu/auto fan
management leading to overheating. Move pool watching to its own thread.
- Bugfix: BitFORCE index needs to be static to count correctly
- Space out retrieval of extra work according to the number of mining threads.
- Make shutdown more robust. Enable the input thread only after the other
threads exist. Don't kill off the workio thread and use it to exit main() only
if there is an unexpected problem. Use kill_work() for all anticipated shutdowns
where possible. Remove unused thread entry.
- Change poclbm version number.
- One array is faster than 2 separate arrays so change to that in poclbm kernel.
- Microoptimisations to poclbm kernel which increase throughput slightly.
- Import diablominer kernel. Currently disabled as not working.
- Import diapolo kernel. Currently disabled as not working.
- Conflicting entries of cl_kernel may have been causing problems, and
automatically chosen kernel type was not being passed on. Rename the enum to
cl_kernels and store the chosen kernel in each clState.
- Set cl_amd_media_ops with the BITALIGN flag and allow non-bitselect devices to
build.
- ALlow much longer filenames for kernels to load properly.
- Allow different kernels to be used by different devices and fix the logic fail
of overcorrecting on last commit with !strstr.
- Fix kernel selection process and build error.
- queue_phatk_kernel now uses CL_SET_VARG() for base-nonce(s), too
- added OpenCL >= 1.1 detection code, in preparation of OpenCL 1.1 global offset
parameter support
- Use K array explicitly to make it clear what is being added.
- Work items have a tendency to expire at exactly the same time and we don't
queue extra items when there are plenty in the queue, regardless of age. Allow
extra work items to be queued if adequate time has passed since we last
requested work even if over the limit.
- Discard work when failover-only is enabled and the work has come from a
different pool.
- Missing include to build on newer mingw32.
- Move from the thread safe localtime_r to regular localtime which is the only
one supported on newer pthread libraries on mingw32 to make it compile with the
newer ming. Thread safety is of no importance where localtime is used in this
code.
- Define in_addr_t in windows if required
- sys/wait.h not required in windows
- Allow API to restrict access by IP address
- Add pool switching to example miner.php
- Display X-Reject-Reason, when provided
- Remove the test for whether the device is on the highest profil level before
raising the GPU speed as it is ineffectual and may prevent raising the GPU
speed.
- Remove unnecessary check for opt_debug one every invocation of applog at
LOG_DEBUG level and place the check in applog().


CGMiner Version 2.2.3 - February 6, 2012

- Revert "Rewrite the convoluted get_work() function to be much simpler and roll
work as much as possible with each new work item." This seems to cause a race on
work in free_work(). Presumably other threads are still accessing the structure.


CGMiner Version 2.2.2 - February 6, 2012

- Provide support for the submitold extension on a per-pool basis based on the
value being detected in a longpoll.
- Don't send a ping to a dynamic device if it's not enabled as that will just
enable it for one pass and then disable it again.
- Rewrite the convoluted get_work() function to be much simpler and roll work as
much as possible with each new work item.
- Roll as much work as possible from the work returned from a longpoll.
- Rolling work on each loop through the mining thread serves no purpose.
- Allow to stage more than necessary work items if we're just rolling work.
- Replace divide_work with reuse_work function used twice.
- Give rolled work a new ID to make sure there is no confusion in the hashtable
lookups.
- Remove now-defunct hash_div variables.
- Remove unused get_dondata function.
- Silence ADL warnings.
- Silence unused parameter warnings.
- Stagger the restart of every next thread per device to keep devices busy ahead
of accessory threads per device.
- Deprecate the --donation feature. Needlessly complex, questionable usefulness,
depends on author's server and a central pool of some kind, and was not heavily
adopted.
- It's devices that report back now, not threads, update message.
- Continue auto-management of fan and engine speeds even if a device is disabled
for safety reasons.
- No need to check we're highest performance level when throttling GPU engine
speed.
- Abstract out tests for whether work has come from a block that has been seen
before and whether a string is from a previously seen block.
- Probe but don't set the timeout to 15 seconds as some networks take a long
time to timeout.
- Remove most compiler warnings from api.c
- Add last share's pool info in cgpu_info
- Allow the OpenCL platform ID to be chosen with --gpu-platform.
- Iterate over all platforms displaying their information and number of devices
when --ndevs is called.
- Deprecate main.c
- Some networks can take a long time to resolve so go back to 60 second timeouts
instead of 15.
- Only enable curses on failure if curses is desired.
- Fix warnings in bitforce.c
- Bugfix: Need to open BitForce tty for read-write
- Fix various build issues.
- Modularize code: main.c -> device-cpu + device-gpu
- Fix phatk kernel not working on non-bitalign capable devices (Nvidia, older
ATI).
- Update poclbm kernel for better performance on GCN and new SDKs with bitalign
support when not BFI INT patching. Update phatk kernel to work properly for non
BFI INT patched kernels, providing support for phatk to run on GCN and non-ATI
cards.
- Return last accepted share pool/time for devices
- Display accepted share pool/time for CPUs
- Bug intensity always shows GPU 0
- Update example web miner.php to use new API commands


CGMiner Version 2.2.1 - January 30, 2012

NOTE - The GPU Device reordering in 2.2.0 by default was considered a bad idea
so the original GPU ordering is used by default again unless reordering is
explicitly requested.

- Fix bitforce failing to build into cgminer.
- Add missing options to write config function.
- Add a --gpu-reorder option to only reorder devices according to PCI Bus ID
when requested.
- Fix for midstate support being broken on pools that supported no-midstate
work by ensuring numbers are 32 bits in sha2.c
- Set virtual GPUs to work when ADL is disabled or all mining will occur on GPU
0.
- Add information about paused threads in the menu status.
- Disable all but the first thread on GPUs in dynamic mode for better
interactivity.
- Set the latest network access time on share submission for --net-delay even if
we're not delaying that submission for further network access.
- Clear adl on exiting after probing values since it may attempt to overclock.
- As share submission is usually staggered, and delays can be costly, submit
shares without delay even when --net-delay is enabled.
- Display GPU number and device name when ADL is successfully enabled on it.
- Display GPU ordering remapping in verbose mode.
- Don't fail in the case the number of ADL and OpenCL devices do not match, and
do not attempt to reorder devices unless they match. Instead give a warning
about
- Display error codes should ADL not return ADL_OK in the more critical function
calls.
- Fix unused warning.
- Fix compile warnings in api.c
- Add extensive ADL based device info in debug mode.
- Make --ndevs display verbose opencl information as well to make debugging
version information easier.
- Display information about the opencl platform with verbose enabled.
- Explicitly check for nvidia in opencl platform strings as well.


CGMiner Version 2.2.0 - January 29, 2012

NOTE: GPU Device order will change with this release with ATI GPUs as cgminer
now can enumerate them according to their Bus ID which means the values should
now correlate with their physical position on the motherboard.

- Default to poclbm kernel on Tahiti (7970) since phatk does not work, even
though performance is sub-standard so that at least it will mine successfully by
defau
- Retain cl program after every possible place we might build the program.
- Update ADL SDK URL.
- Fix potential overflow.
- Map GPU devices to virtual devices in their true physical order based on
BusNumber.
- Change the warning that comes with failure to init cl on a device to be more
generic and accurate.
- Advertise longpoll support in X-Mining-Extensions
- Detect dual GPU cards by iterating through all GPUs, finding ones without
fanspeed and matching twins with fanspeed one bus ID apart.
- Do not attempt to build the program that becomes the kernel twice. This could
have been leading to failures on initialising cl.
- Some opencl compilers have issues with no spaces after -D in the compiler
options.
- Allow intensity up to 14.
- Use calloced stack memory for CompilerOptions to ensure sprintf writes to the
beginning of the char.
- Whitelist 79x0 cards to prefer no vectors as they perform better without.
- Adjust fan speed gently while in the optimal range when temperature is
drifting to minimise overshoot in either direction.
- Detect dual GPU cards via the indirect information of - 1st card has a fan
controller. 2nd card does not have a fan controller, cards share the same device
name
- Instead of using the BFI_INT patching hack on any device reporting
cl_amd_media_ops, create a whitelist of devices that need it. This should enable
GCN architec
- Fixed API compiling issue on OS X
- Add more explanation of JSON format and the 'save' command
- Return an error if using ADL API commands when it's not available
- Read off lpThermalControllerInfo from each ADL device.
- Add ADL_Overdrive5_ThermalDevices_Enum interface.
- Add API commands: config, switchpool, gpu settings, save
- Implement socks4 proxy support.
- Fix send() for JSON strings
- Introduce a --net-delay option which guarantees at least 250ms between any
networking requests to not overload slow routers.
- Generalise locking init code.
- Allow invalid values to be in the configuration file, just skipping over them
provided the rest of the file is valid JSON. This will allow older configurat
- Allow CPU mining explicitly enable only if other mining support is built in.
- BitForce FPGA support
- Configure out building and support of all CPU mining code unless
--enable-cpumining is enabled.
- Allow parsed values to be zero which will allow 0 values in the config file to
work.
- Advertise that we can make our own midstate, so the pool can skip generating
it for us
- Refactor the CPU scanhash_* functions to use a common API. Fixes bugs.
- Don't consider a pool lagging if a request has only just been filed. This
should decrease the false positives for "pool not providing work fast enough".
- Invalidating work after longpoll made hash_pop return no work giving a false
positive for dead pool. Rework hash_pop to retry while finds no staged work u
- Remove TCP_NODELAY from curl options as many small packets may be contributing
to network overload, when --net-delay is enabled.
- Refactor miner_thread to be common code for any kind of device
- Simplify submit_nonce loop and avoid potentially missing FOUND - 1 entry.
Reported by Luke-Jr.
- Micro-optimisation in sha256_sse2 code courtesy of Guido Ascioti
guido.ascioti@gmail.com
- Refactor to abstract device-specific code


CGMiner Version 2.1.2 - January 6, 2012

- If api-description is specified, save it when writing the config file
- Adjust utility width to be constant maximum as well.
- Add percent signs to reject ratio outputs
- Should the donation pool fail, don't make the fallover pool behave as though
the primary pool is lagging.
- Use an alternative pool should the donation getwork fail.


CGMiner Version 2.1.1 - January 1, 2012

- Include API examples in distribution tarball.
- Don't attempt to pthread_join when cancelling threads as they're already
detached and doing so can lead to a segfault.
- Give more generic message if slow pool at startup is the donation pool.
- Continue to attempt restarting GPU threads if they're flagged dead at 1 min.
intervals.
- Don't attempt to restart sick flagged GPUs while they're still registering
activity.
- Make curl use fresh connections whenever there is any communication issue
in case there are dead persistent connections preventing further comms from
working.
- Display pool in summary if only 1 pool.
- Adjust column width of A/R/HW to be the maximum of any device and align them.


CGMiner Version 2.1.0 - December 27, 2011

- Major infrastructure upgrade with RPC interface for controlling via sockets
encoded with/without JSON courtesy of Andrew Smith. Added documentation for
use of the API and sample code to use with it.
- Updated linux-usb-cgminer document.
- Rewrite of longpoll mechanism to choose the current pool wherever possible to
use for the longpoll, or any pool that supports longpoll if the current one
does not.
- Display information about longpoll when the chosen server has changed.
- Fix the bug where longpoll generated work may have been sent back to the
wrong pool, causing rejects.
- Fix a few race conditions on closing cgminer which caused some of the crashes
on exit.
- Only adjust gpu engine speed in autotune mode if the gpu is currently at the
performance level of that being adjusted.
- Various fixes for parsing/writing of configuration files.
- Do not add blank lines for threads of unused CPUs.
- Show which pool is unresponsive on startup.
- Only show GPU management menu item if GPUs are in use.
- Align most device columns in the curses display.


CGMiner Version 2.0.8 - November 11, 2011

- Make longpoll do a mandatory flushing of all work even if the block hasn't
changed, thus supporting longpoll initiated work change of any sort and merged
mining.
- Byteswap computed hash in hashtest so it can be correctly checked. This fixes
the very rare possibility that a block solve on solo mining was missed.
- Add x86_64 w64 mingw32 target
- Allow a fixed speed difference between memory and GPU clock speed with
--gpu-memdiff that will change memory speed when GPU speed is changed in
autotune mode.
- Don't load the default config if a config file is specified on the command
line.
- Don't build VIA on apple since -a auto bombs instead of gracefully ignoring
VIA failing.
- Build fix for dlopen/dlclose errors in glibc.


CGMiner Version 2.0.7 - October 17, 2011

- Support work without midstate or hash1, which are deprecated in bitcoind 0.5+
- Go to kernel build should we fail to clCreateProgramWithBinary instead of
failing on that device. This should fix the windows problems with devices not
initialising.
- Support new configuration file format courtesy of Chris Savery which can write
the config file from the menu and will load it on startup.
- Write unix configuration to .cgminer/cgminer.conf by default and prompt to
overwrite if given a filename from the menu that exists.


CGMiner Version 2.0.6 - October 9, 2011

- Must initialise the donorpool mutex or it fails on windows.
- Don't make donation work interfere with block change detection allowing
donation to work regardless of the block chain we're mining on.
- Expire shares as stale with a separate timeout from the scantime, defaulting
to 120 seconds.
- Retry pools after a delay of 15 seconds if none can be contacted on startup
unless a key is pressed.
- Don't try to build adl features without having adl.
- Properly check shares against target difficulty - This will no longer show
shares when solo mining at all unless they're considered to be a block solve.
- Add altivec 4 way (cpu mining) support courtesy of Gilles Risch.
- Try to use SSL if the server supports it.
- Display the total solved blocks on exit (LOL if you're lucky).
- Use ADL activity report to tell us if a sick GPU is still busy suggesting it
is hard hung and do not attempt to restart it.


CGMiner Version 2.0.5 - September 27, 2011

- Intensity can now be set to dynamic or static values per-device.
- New donation feature --donation sends a proportion of shares to author's
account of choice, but is disabled by default!
- The hash being displayed and block detection has been fixed.
- Devices not being mined on will not attempt to be ADL managed.
- Intensity is now displayed per GPU device.
- Make longpoll attempt to restart as often as opt_retries specifies.
- We weren't rolling work as often as we could.
- Correct some memory management issues.
- Build fixes.
- Don't mess with GPUs if we don't have them.


CGMiner Version 2.0.4 - September 23, 2011

- Confused Longpoll messages should be finally fixed with cgminer knowing for
sure who found the new block and possibly avoiding a rare crash.
- Display now shows the actual hash and will say BLOCK! if a block is deemed
solved.
- Extra spaces, which would double space lines on small terminals, have been
removed.
- Fan speed change is now damped if it is already heading in the correct
direction to minimise overshoot.
- Building without opencl libraries is fixed.
- GPUs are autoselected if there is only one when in the GPU management menu.
- GPU menu is refreshed instead of returning to status after a GPU change.


CGMiner Version 2.0.3 - September 17, 2011

- Various modes of failure to set fanspeeds and adl values have been addressed
and auto-fan should work now on most hardware, and possibly other values
which previously would not have worked.
- Fixed a crash that can occur on switching pools due to longpoll thread races.
- Use ATISTREAMSDKROOT if available at build time.
- Fanspeed management is returned to the driver default on exit instead of
whatever it was when cgminer was started.
- Logging of events deemed WARNING or ERR now will display even during
periods where menu input is being awaited on.


CGMiner Version 2.0.2 - September 11, 2011

- Exit cleanly if we abort before various threads are set up or if they no
longer exist.
- Fix a rare crash in HASH_DEL due to using different mutexes to protect the
data.
- Flag devices that have never started and don't allow enabling of devices
without restarting them.
- Only force the adapter speed to high if we've flagged this device as being
managed.
- Flag any devices with autofan or autogpu as being managed.
- Use a re-entrant value to store what fanspeed we're trying to set in case the
card doesn't support small changes.     Force it to a multiple of 10% if it
fails on trying to speed up the fan.
- Do not bother resetting values to old ones if changes to GPU parameters report
failure, instead returning a failure code only if the return value from get()
differs.
- Remove redundant check.
- Only display supported values from fanspeed on change settings.
- Missing bracket from output.
- Display fan percentage on devices that only support reporting percent and not
RPM.
- Properly substitute DLOPEN flags to build with ADL support when -ldl is needed
and not when opencl is not found.


CGMiner Version 2.0.1 - September 9, 2011

- Fix building on 32bit glibc with dlopen with -lpthread and -ldl
- ByteReverse is not used and the bswap opcode breaks big endian builds. Remove
it.
- Ignore whether the display is active or not since only display enabled devices
work this way, and we skip over repeat entries anwyay.
- Only reset values on exiting if we've ever modified them.
- Flag adl as active if any card is successfully activated.
- Add a thermal cutoff option as well and set it to 95 degrees by default.
- Change the fan speed by only 5% if it's over the target temperature but less
than the hysteresis value to minimise overshoot down in temperature.
- Add a --no-adl option to disable ADL monitoring and GPU settings.
- Only show longpoll received delayed message at verbose level.
- Allow temperatures greater than 100 degrees.
- We should be passing a float for the remainder of the vddc values.
- Implement accepting a range of engine speeds as well to allow a lower limit to
be specified on the command line.
- Allow per-device fan ranges to be set and use them in auto-fan mode.
- Display which GPU has overheated in warning message.
- Allow temperature targets to be set on a per-card basis on the command line.
- Display fan range in autofan status.
- Setting the hysteresis is unlikely to be useful on the fly and doesn't belong
in the per-gpu submenu.
- With many cards, the GPU summaries can be quite long so use a terse output
line when showing them all.
- Use a terser device status line to show fan RPM as well when available.
- Define max gpudevices in one macro.
- Allow adapterid 0 cards to enumerate as a device as they will be non-AMD
cards, and enable ADL on any AMD card.
- Do away with the increasingly confusing and irrelevant total queued and
efficiency measures per device.
- Only display values in the log if they're supported and standardise device log
line printing.


CGMiner Version 2.0.0 - September 6, 2011

Major feature upgrade - GPU monitoring, (over)clocking and fan control for ATI
GPUs.

New command line switches:
--auto-fan-     Automatically adjust all GPU fan speeds to maintain a target
temperature
--auto-gpu-     Automatically adjust all GPU engine clock speeds to maintain
a target temperature
--gpu-engine <arg>  Set the GPU engine (over)clock in Mhz - one value for all or
separate by commas for per card.
--gpu-fan <arg>     Set the GPU fan percentage - one value for all or separate
by commas for per card.
--gpu-memclock <arg> Set the GPU memory (over)clock in Mhz - one value for all
or separate by commas for per card.
--gpu-powertune <arg> Set the GPU powertune percentage - one value for all or
separate by commas for per card.
--gpu-vddc <arg>    Set the GPU voltage in Volts - one value for all or separate
by commas for per card.
--temp-hysteresis <arg> Set how much the temperature can fluctuate outside
limits when automanaging speeds (default: 3)
--temp-overheat <arg> Set the overheat temperature when automatically managing
fan and GPU speeds (default: 85)
--temp-target <arg> Set the target temperature when automatically managing fan
and GPU speeds (default: 75)

- Implement ATI ADL support for GPU parameter monitoring now and setting later
(temp, fan, clocks etc.).
- Check for the presence of the ADL header files in ADL_SDK.
- Import adl_functions.h from amd overdrive ctrl.
- Implement a setup function that tries to detect GPUs that support the ADL and
link in the parameters into the gpus struct.
- Put a summary of monitoring information from the GPU menu.
- Implement changing memory speed and voltage on the fly.
- Implement fan speed setting.
- Minor corrections to set fan speed by percentage.
- Make sure to read off the value in RPM only.
- Implement auto fanspeed adjustment to maintain a target temperature and
fanspeed below 85%, with an overheat check that will speed the fan up to 100%.
- Add an --auto-fan command line option to allow all GPUs to have autofan
enabled from startup.
- Add a gpu autotune option which adjusts GPU speed to maintain a target
temperature within the bounds of the default GPU speed and any overclocking set.
- Avoid a dereference if the longpoll thread doesn't exist.
- Clean up by setting performance profiles and fan settings to startup levels on
exit.
- Add a small amount of hysteresis before lowering clock speed.
- Allow target, overheat and hysteresis temperatures to be set from command
line.
- Combine all stats collating into one function to avoid repeating function
calls on each variable.
- Add gpu statistics to debugging output via the watchdog thread.
- Implement menus to change temperature limits.
- Implement setting the GPU engine clock speed of all devices or each device as
a comma separated value.
- Implement setting the GPU memory clock speed of all devices or each device as
a comma separated value.
- Implement setting the GPU voltage of all devices or each device as a comma
separated value.
- Implement setting the GPU fan speed of all devices or each device as a comma
separated value.
- Add support for monitoring powertune setting.
- Implement changing of powertune value from the GPU change settings menu.
- Get the value of powertune in get_stats.
- Implement setting the GPU powertune value of all devices or each device as a
comma separated value.
- Remove the safety checks in speed setting since confirmation is done first in
the menu, then show the new current values after a short pause.
- Force the speed to high on startup and restore it to whatever the setting was
on exit.
- Add temperature to standard output where possible and use more compact output.
- Move and print at the same time in curses to avoid random trampling display
errors.
- Update the status window only from the watchdog thread, do not rewrite the top
status messages and only refresh once all the status window is complete,
clearing the window each time to avoid corruption.
- Set a safe starting fan speed if we're automanaging the speeds.
- Provide locking around all adl calls to prevent races.
- Lower profile settings cannot be higher than higher profile ones so link any
drops in settings.
- Add new needed text files to distribution.
- Queue requests ignoring the number of staged clones since they get discarded
very easily leading to false positives for pool not providing work fast enough.
- Include libgen.h in opt.c to fix win32 compilation warnings.
- Fix compilation warning on win32.
- Add the directory name from the arguments cgminer was called from as well to
allow it running from a relative pathname.
- Add a --disable-adl option to configure and only enable it if opencl support
exists.
- Retry before returning a failure to get upstream work as a failure to avoid
false positives for pool dead.
- Retry also if the decoding of work fails.
- Use the presence of X-Roll-Ntime in the header as a bool for exists unless N
is found in the response.


CGMiner Version 1.6.2 - September 2, 2011

- Add --failover-only option to not leak work to backup pools when the primary
pool is lagging.
- Change recommendation to intensity 9 for dedicated miners.
- Fix the bouncing short term value by allowing it to change dynamically when
the latest value is very different from the rolling value, but damp the change
when it gets close.
- Use the curses_lock to protect the curses_active variable and test it under
lock.
- Go back to requesting work 2/3 of the way through the current scantime with
CPU mining as reports of mining threads running out of work have occurred with
only 5 seconds to retrieve work.
- Add start and stop time scheduling for regular time of day running or once off
start/stop options.
- Print summary on quit modes.
- Put some sanity checks on the times that can be input.
- Give a verbose message when no active pools are found and pause before
exiting.
- Add verbose message when a GPU fails to initialise, and disable the correct
GPU.
- Cryptopp asm32 was not correctly updated to the incremental nonce code so the
hash counter was bogus.
- Get rid of poorly executed curl check.
- If curl does not have sockopts, do not try to compile the
json_rpc_call_sockopt_cb function, making it possible to build against older
curl libraries.
- Most people expect /usr/local when an unspecified prefix is used so change to
that.
- Rename localgen occasions to getwork fail occasions since localgen is
unrelated now.


CGMiner Version 1.6.1 - August 29, 2011

- Copy cgminer path, not cat it.
- Switching between redrawing windows does not fix the crash with old
libncurses, so redraw both windows, but only when the window size hasn't
changed.
- Reinstate minimum 1 extra in queue to make it extremely unlikely to ever have
0 staged work items and any idle time.
- Return -1 if no input is detected from the menu to prevent it being
interpreted as a 0.
- Make pthread, libcurl and libcurses library checks mandatory or fail.
- Add a --disable-opencl configure option to make it possible to override
detection of opencl and build without GPU mining support.
- Confusion over the variable name for number of devices was passing a bogus
value which likely was causing the zero sized binary issue.
- cgminer no longer supports default url user and pass so remove them.
- Don't show value of intensity since it's dynamic by default.
- Add options to explicitly enable CPU mining or disable GPU mining.
- Convert the opt queue into a minimum number of work items to have queued
instead of an extra number to decrease risk of getting idle devices without
increasing risk of higher rejects.
- Statify tv_sort.
- Check for SSE2 before trying to build 32 bit SSE2 assembly version. Prevents
build failure when yasm is installed but -msse2 is not specified.
- Add some defines to configure.ac to enable exporting of values and packaging,
and clean up output.
- Give convenient summary at end of ./configure.
- Display version information and add --version command line option, and make
sure we flush stdout.
- Enable curses after the mining threads are set up so that failure messages
won't be lost in the curses interface.
- Disable curses after inputting a pool if we requested no curses interface.
- Add an option to break out after successfully mining a number of accepted
shares.
- Exit with a failed return code if we did not reach opt_shares.
- The cpu mining work data can get modified before we copy it if we submit it
async, and the sync submission is not truly sync anyway, so just submit it sync.


CGMiner Version 1.6.0 - August 26, 2011

- Make restarting of GPUs optional for systems that hang on any attempt to
restart them.     Fix DEAD status by comparing it to last live time rather than
last attempted restart time since that happens every minute.
- Move staged threads to hashes so we can sort them by time.
- Create a hash list of all the blocks created and search them to detect when a
new block has definitely appeared, using that information to detect stale work
and discard it.
- Update configure.ac for newer autoconf tools.
- Use the new hashes directly for counts instead of the fragile counters
currently in use.
- Update to latest sse2 code from cpuminer-ng.
- Allow LP to reset block detect and block detect lp flags to know who really
came first.
- Get start times just before mining begins to not have very slow rise in
average.
- Add message about needing one server.
- We can queue all the necessary work without hitting frequent stales now with
the time and string stale protection active all the time.     This prevents a
pool being falsely labelled as not providing work fast enough.
- Include uthash.h in distro.
- Implement SSE2 32 bit assembly algorithm as well.
- Fail gracefully if unable to open the opencl files.
- Make cgminer look in the install directory for the .cl files making make
install work correctly.
- Allow a custom kernel path to be entered on the command line.
- Bump threshhold for lag up to maximum queued but no staged work.
- Remove fragile source patching for bitalign, vectors et. al and simply pass it
with the compiler options.
- Actually check the value returned for the x-roll-ntime extension to make sure
it isn't saying N.
- Prevent segfault on exit for when accessory threads don't exist.
- Disable curl debugging with opt protocol since it spews to stderr.


CGMiner Version 1.5.8 - August 23, 2011

- Minimise how much more work can be given in cpu mining threads each interval.
- Make the fail-pause progressively longer each time it fails until the network
recovers.
- Only display the lagging message if we've requested the work earlier.
- Clean up the pool switching to not be dependent on whether the work can roll
or not by setting a lagging flag and then the idle flag.
- Only use one thread to determine if a GPU is sick or well, and make sure to
reset the sick restart attempt time.
- The worksize was unintentionally changed back to 4k by mistake, this caused a
slowdown.


CGMiner Version 1.5.7 - August 22, 2011

- Fix a crash with --algo auto
- Test at appropriate target difficulty now.
- Add per-device statics log output with --per-device-stats
- Fix breakage that occurs when 1 or 4 vectors are chosen on new phatk.
- Make rolltime report debug level only now since we check it every work
item.
- Add the ability to enable/disable per-device stats on the fly and match
logging on/off.
- Explicitly tell the compiler to retain the program to minimise the chance of
the zero sized binary errors.
- Add one more instruction to avoid one branch point in the common path in the
cl return code. Although this adds more ALUs overall and more branch points, the
common path code has the same number of ALUs and one less jmp, jmps being more
expensive.
- Explicitly link in ws2_32 on the windows build and update README file on how
to compile successfully on windows.
- Release cl resources should the gpu mining thread abort.
- Attempt to restart a GPU once every minute while it's sick.
- Don't kill off the reinit thread if it fails to init a GPU but returns safely.
- Only declare a GPU dead if there's been no sign of activity from the reinit
thread for 10 mins.
- Never automatically disable any pools but just specify them as idle if they're
unresponsive at startup.
- Use any longpoll available, and don't disable it if switching to a server that
doesn't have it. This allows you to mine solo, yet use the longpoll from a pool
even if the pool is the backup server.
- Display which longpoll failed and don't free the ram for lp_url since it
belongs to the pool hdr path.
- Make the tcp setsockopts unique to linux in the hope it allows freebsd et. al
to compile.


CGMiner Version 1.5.6 - August 17, 2011

- New phatk and poclbm kernels. Updated phatk to be in sync with latest 2.2
courtesy of phateus. Custom modified to work best with cgminer.
- Updated output buffer code to use a smaller buffer with the kernels.
- Clean up the longpoll management to ensure the right paths go to the right
pool and display whether we're connected to LP or not in the status line.


CGMiner Version 1.5.5 - August 16, 2011

- Rework entirely the GPU restart code. Strike a balance between code that
re-initialises the GPU entirely so that soft hangs in the code are properly
managed, but if a GPU is completely hung, the thread restart code fails
gracefully, so that it does not take out any other code or devices. This will
allow cgminer to keep restarting GPUs that can be restarted, but continue
mining even if one or more GPUs hangs which would normally require a reboot.
- Add --submit-stale option which submits all shares, regardless of whether they
would normally be considered stale.
- Keep options in alphabetical order.
- Probe for slightly longer for when network conditions are lagging.
- Only display the CPU algo when we're CPU mining.
- As we have keepalives now, blaming network flakiness on timeouts appears to
have been wrong.     Set a timeout for longpoll to 1 hour, and most other
network connectivity to 1 minute.
- Simplify output code and remove HW errors from CPU stats.
- Simplify code and tidy output.
- Only show cpu algo in summary if cpu mining.
- Log summary at the end as per any other output.
- Flush output.
- Add a linux-usb-cgminer guide courtesy of Kano.


CGMiner Version 1.5.4 - August 14, 2011

- Add new option: --monitor <cmd> Option lets user specify a command <cmd> that
will get forked by cgminer on startup. cgminer's stderr output subsequently gets
piped directly to this command.
- Allocate work from one function to be able to initialise variables added
later.
- Add missing fflush(stdout) for --ndevs and conclusion summary.
- Preinitialise the devices only once on startup.
- Move the non cl_ variables into the cgpu info struct to allow creating a new
cl state on reinit, preserving known GPU variables.
- Create a new context from scratch in initCQ in case something was corrupted to
maximise our chance of succesfully creating a new worker thread. Hopefully this
makes thread restart on GPU failure more reliable, without hanging everything
in the case of a completely wedged GPU.
- Display last initialised time in gpu management info, to know if a GPU has
been re-initialised.
- When pinging a sick cpu, flush finish and then ping it in a separate thread in
the hope it recovers without needing a restart, but without blocking code
elsewhere.
- Only consider a pool lagging if we actually need the work and we have none
staged despite queue requests stacking up. This decreases significantly the
amount of work that leaks to the backup pools.
- The can_roll function fails inappropriately in stale_work.
- Only put the message that a pool is down if not pinging it every minute. This
prevents cgminer from saying pool down at 1 minute intervals unless in debug
mode.
- Free all work in one place allowing us to perform actions on it in the future.
- Remove the extra shift in the output code which was of dubious benefit. In
fact in cgminer's implementation, removing this caused a miniscule speedup.
- Test each work item to see if it can be rolled instead of per-pool and roll
whenever possible, adhering to the 60 second timeout. This makes the period
after a longpoll have smaller dips in throughput, as well as requiring less
getworks overall thus increasing efficiency.
- Stick to rolling only work from the current pool unless we're in load balance
mode or lagging to avoid aggressive rolling imitating load balancing.
- If a work item has had any mining done on it, don't consider it discarded
work.


CGMiner Version 1.5.3 - July 30, 2011

- Significant work went into attempting to make the thread restart code robust
to identify sick threads, tag them SICK after 1 minute, then DEAD after 5
minutes of inactivity and try to restart them. Instead of re-initialising the
GPU completely, only a new cl context is created to avoid hanging the rest of
the GPUs should the dead GPU be hung irrevocably.
- Use correct application name in syslog.
- Get rid of extra line feeds.
- Use pkg-config to check for libcurl version
- Implement per-thread getwork count with proper accounting to not over-account
queued items when local work replaces it.
- Create a command queue from the program created from source which allows us
to flush the command queue in the hope it will not generate a zero sized binary
any more.
- Be more willing to get work from the backup pools if the work is simply being
queued faster than it is being retrieved.


CGMiner Version 1.5.2 - July 28, 2011

- Restarting a hung GPU can hang the rest of the GPUs so just declare it dead
and provide the information in the status.
- The work length in the miner thread gets smaller but doesn't get bigger if
it's under 1 second.     This could end up leading to CPU under-utilisation and
lower and lower hash rates.     Fix it by increasing work length if it drops
under 1 second.
- Make the "quiet" mode still update the status and display errors, and add a
new --real-quiet option which disables all output and can be set once while
running.
- Update utility and efficiency figures when displaying them.
- Some Intel HD graphics support the opencl commands but return errors since
they don't support opencl. Don't fail with them, just provide a warning and
disable GPU mining.
- Add http:// if it's not explicitly set for URL entries.
- Log to the output file at any time with warnings and errors, instead of just
when verbose mode is on.
- Display the correct current hash as per blockexplorer, truncated to 16
characters, with just the time.


CGMiner Version 1.5.1 - July 27, 2011

- Two redraws in a row cause a crash in old libncurses so just do one redraw
using the main window.
- Don't adjust hash_div only up for GPUs. Disable hash_div adjustment for GPUs.
- Only free the thread structures if the thread still exists.
- Update both windows separately, but not at the same time to prevent the double
refresh crash that old libncurses has.     Do the window resize check only when
about to redraw the log window to minimise ncurses cpu usage.
- Abstract out the decay time function and use it to make hash_div a rolling
average so it doesn't change too abruptly and divide work in chunks large enough
to guarantee they won't overlap.
- Sanity check to prove locking.
- Don't take more than one lock at a time.
- Make threads report out when they're queueing a request and report if they've
failed.
- Make cpu mining work submission asynchronous as well.
- Properly detect stale work based on time from staging and discard instead of
handing on, but be more lax about how long work can be divided for up to the
scantime.
- Do away with queueing work separately at the start and let each thread grab
its own work as soon as it's ready.
- Don't put an extra work item in the queue as each new device thread will do so
itself.
- Make sure to decrease queued count if we discard the work.
- Attribute split work as local work generation.
- If work has been cloned it is already at the head of the list and when being
reinserted into the queue it should be placed back at the head of the list.
- Dividing work is like the work is never removed at all so treat it as such.
However the queued bool needs to be reset to ensure we *can* request more work
even if we didn't initially.
- Make the display options clearer.
- Add debugging output to tq_push calls.
- Add debugging output to all tq_pop calls.


CGMiner Version 1.5.0 - July 26, 2011

- Increase efficiency of slow mining threads such as CPU miners dramatically. Do
this by detecting which threads cannot complete searching a work item within the
scantime and then divide up a work item into multiple smaller work items.
Detect the age of the work items and if they've been cloned before to prevent
doing the same work over. If the work is too old to be divided, then see if it
can be time rolled and do that to generate work. This dramatically decreases the
number of queued work items from a pool leading to higher overall efficiency
(but the same hashrate and share submission rate).
- Don't request work too early for CPUs as CPUs will scan for the full
opt_scantime anyway.
- Simplify gpu management enable/disable/restart code.
- Implement much more accurate rolling statistics per thread and per gpu and
improve accuracy of rolling displayed values.
- Make the rolling log-second average more accurate.
- Add a menu to manage GPUs on the fly allowing you to enable/disable GPUs or
try restarting them.
- Keep track of which GPUs are alive versus enabled.
- Start threads for devices that are even disabled, but don't allow them to
start working.
- The last pool is when we are low in total_pools, not active_pools.
- Make the thread restart do a pthread_join after disabling the device, only
re-enabling it if we succeed in restarting the thread. Do this from a separate
thread so as to not block any other code.This will allow cgminer to continue
even if one GPU hangs.
- Try to do every curses manipulation under the curses lock.
- Only use the sockoptfunction if the version of curl is recent enough.


CGMiner Version 1.4.1 - July 24, 2011

- Do away with GET for dealing with longpoll forever. POST is the one that works
everywhere, not the other way around.
- Detect when the primary pool is lagging and start queueing requests on backup
pools if possible before needing to roll work.
- Load balancing puts more into the current pool if there are disabled pools.
Fix.
- Disable a GPU device should the thread fail to init.
- Out of order command queue may fail on osx. Try without if it fails.
- Fix possible dereference on blank inputs during input_pool.
- Defines missing would segfault on --help when no sse mining is built in.
- Revert "Free up resources/stale compilers." - didn't help.
- Only try to print the status of active devices or it would crash.
- Some hardware might benefit from the less OPS so there's no harm in leaving
kernel changes that do that apart from readability of the code.

CGMiner Version 1.4.0 - July 23, 2011

- Feature upgrade: Add keyboard input during runtime to allow modification of
and viewing of numerous settings such as adding/removing pools, changing
multipool management strategy, switching pools, changing intensiy, verbosity,
etc. with a simple keypress menu system.
- Free up resources/stale compilers.
- Kernels are safely flushed in a way that allows out of order execution to
work.
- Sometimes the cl compiler generates zero sized binaries and only a reboot
seems to fix it.
- Don't try to stop/cancel threads that don't exist.
- Only set option to show devices and exit if built with opencl support.
- Enable curses earlier and exit with message in main for messages to not be
lost in curses windows.
- Make it possible to enter server credentials with curses input if none are
specified on the command line.
- Abstract out a curses input function and separate input pool function to allow
for live adding of pools later.
- Remove the nil arguments check to allow starting without parameters.
- Disable/enable echo & cbreak modes.
- Add a thread that takes keyboard input and allow for quit, silent, debug,
verbose, normal, rpc protocol debugging and clear screen options.
- Add pool option to input and display current pool status, pending code to
allow live changes.
- Add a bool for explicit enabling/disabling of pools.
- Make input pool capable of bringing up pools while running.
- Do one last check of the work before submitting it.
- Implement the ability to live add, enable, disable, and switch to pools.
- Only internally test for block changes when the work matches the current pool
to prevent interleaved block change timing on multipools.
- Display current pool management strategy to enable changing it on the fly.
- The longpoll blanking of the current_block data may not be happening before
the work is converted and appears to be a detected block change.     Blank the
current block be
- Make --no-longpoll work again.
- Abstract out active pools count.
- Allow the pool strategy to be modified on the fly.
- Display pool information on the fly as well.
- Add a menu and separate out display options.
- Clean up the messy way the staging thread communicates with the longpoll
thread to determine who found the block first.
- Make the input windows update immediately instead of needing a refresh.
- Allow log interval to be set in the menu.
- Allow scan settings to be modified at runtime.
- Abstract out the longpoll start and explicitly restart it on pool change.
- Make it possible to enable/disable longpoll.
- Set priority correctly on multipools.     Display priority and alive/dead
information in display_pools.
- Implement pool removal.
- Limit rolltime work generation to 10 iterations only.
- Decrease testing log to info level.
- Extra refresh not required.
- With huge variation in GPU performance, allow intensity to go from -10 to +10.
- Tell getwork how much of a work item we're likely to complete for future
splitting up of work.
- Remove the mandatory work requirement at startup by testing for invalid work
being passed which allows for work to be queued immediately.     This also
removes the requirem
- Make sure intensity is carried over to thread count and is at least the
minimum necessary to work.
- Unlocking error on retry. Locking unnecessary anyway so remove it.
- Clear log window from consistent place. No need for locking since logging is
disabled during input.
- Cannot print the status of threads that don't exist so just queue enough work
for the number of mining threads to prevent crash with -Q N.
- Update phatk kernel to one with new parameters for slightly less overhead
again.     Make the queue kernel parameters call a function pointer to select
phatk or poclbm.
- Make it possible to select the choice of kernel on the command line.
- Simplify the output part of the kernel. There's no demonstrable advantage from
more complexity.
- Merge pull request #18 from ycros/cgminer
- No need to make leaveok changes win32 only.
- Build support in for all SSE if possible and only set the default according to
machine capabilities.
- Win32 threading and longpoll keepalive fixes.
- Win32: Fix for mangled output on the terminal on exit.


CGMiner Version 1.3.1 - July 20, 2011

- Feature upgrade; Multiple strategies for failover. Choose from default which
now falls back to a priority order from 1st to last, round robin which only
changes pools when one is idle, rotate which changes pools at user-defined
intervals, and load-balance which spreads the work evenly amongst all pools.
- Implement pool rotation strategy.
- Implement load balancing algorithm by rotating requests to each pool.
- Timeout on failed discarding of staged requests.
- Implement proper flagging of idle pools, test them with the watchdog thread,
and failover correctly.
- Move pool active test to own function.
- Allow multiple strategies to be set for multipool management.
- Track pool number.
- Don't waste the work items queued on testing the pools at startup.
- Reinstate the mining thread watchdog restart.
- Add a getpoll bool into the thread information and don't restart threads stuck
waiting on work.
- Rename the idlenet bool for the pool for later use.
- Allow the user/pass userpass urls to be input in any order.
- When json rpc errors occur they occur in spits and starts, so trying to limit
them with the comms error bool doesn't stop a flood of them appearing.
- Reset the queued count to allow more work to be queued for the new pool on
pool switch.

CGMiner Version 1.3.0 - July 19, 2011

- Massive infrastructure update to support pool failover.
- Accept multiple parameters for url, user and pass and set up structures of
pool data accordingly.
- Probe each pool for what it supports.
- Implement per pool feature support according to rolltime support as
advertised by server.
- Do switching automatically based on a 300 second timeout of locally generated
work or 60 seconds of no response from a server that doesn't support rolltime.
- Implement longpoll server switching.
- Keep per-pool data and display accordingly.
- Make sure cgminer knows how long the pool has actually been out for before
deeming it a prolonged outage.
- Fix bug with ever increasing staged work in 1.2.8 that eventually caused
infinite rejects.
- Make warning about empty http requests not show by default since many
servers do this regularly.


CGMiner Version 1.2.8 - July 18, 2011

- More OSX build fixes.
- Add an sse4 algorithm to CPU mining.
- Fix CPU mining with other algorithms not working.
- Rename the poclbm file to ensure a new binary is built since.
- We now are guaranteed to have one fresh work item after a block change and we
should only discard staged requests.
- Don't waste the work we retrieve from a longpoll.
- Provide a control lock around global bools to avoid racing on them.
- Iterating over 1026 nonces when confirming data from the GPU is old code
and unnecessary and can lead to repeats/stales.
- The poclbm kernel needs to be updated to work with the change to 4k sized
output buffers.
- longpoll seems to work either way with post or get but some servers prefer
get so change to httpget.


CGMiner Version 1.2.7 - July 16, 2011

- Show last 8 characters of share submitted in log.
- Display URL connected to and user logged in as in status.
- Display current block and when it was started in the status line.
- Only pthread_join the mining threads if they exist as determined by
pthread_cancel and don't fail on pthread_cancel.
- Create a unique work queue for all getworks instead of binding it to thread 0
to avoid any conflict over thread 0's queue.
- Clean up the code to make it clear it's watchdog thread being messaged to
restart the threads.
- Check the current block description hasn't been blanked pending the real
new current block data.
- Re-enable signal handlers once the signal has been received to make it
possible to kill cgminer if it fails to shut down.
- Disable restarting of CPU mining threads pending further investigation.
- Update longpoll messages.
- Add new block data to status line.
- Fix opencl tests for osx.
- Only do local generation of work if the work item is not stale itself.
- Check for stale work within the mining threads and grab new work if
positive.
- Test for idle network conditions and prevent threads from being restarted
by the watchdog thread under those circumstances.
- Make sure that local work generation does not continue indefinitely by
stopping it after 10 minutes.
- Tweak the kernel to have a shorter path using a 4k buffer and a mask on the
nonce value instead of a compare and loop for a shorter code path.
- Allow queue of zero and make that default again now that we can track how
work is being queued versus staged. This can decrease reject rates.
- Queue precisely the number of mining threads as longpoll_staged after a
new block to not generate local work.


CGMiner Version 1.2.6 - July 15, 2011

- Put a current system status line beneath the total work status line
- Fix a counting error that would prevent cgminer from correctly detecting
situations where getwork was failing - this would cause stalls sometimes
unrecoverably.
- Limit the maximum number of requests that can be put into the queue which
otherwise could get arbitrarily long during a network outage.
- Only count getworks that are real queue requests.


CGMiner Version 1.2.5 - July 15, 2011

- Conflicting -n options corrected
- Setting an intensity with -I disables dynamic intensity setting
- Removed option to manually disable dynamic intensity
- Improve display output
- Implement signal handler and attempt to clean up properly on exit
- Only restart threads that are not stuck waiting on mandatory getworks
- Compatibility changes courtesy of Ycros to build on mingw32 and osx
- Explicitly grab first work item to prevent false positive hardware errors
due to working on uninitialised work structs
- Add option for non curses --text-only output
- Ensure we connect at least once successfully before continuing to retry to
connect in case url/login parameters were wrong
- Print an executive summary when cgminer is terminated
- Make sure to refresh the status window

CGMiner Versions -> 1.2.4

- Con Kolivas - July 2011. New maintainership of code under cgminer name.
- Massive rewrite to incorporate GPU mining.
- Incorporate original oclminer c code.
- Rewrite gpu mining code to efficient work loops.
- Implement per-card detection and settings.
- Implement vector code.
- Implement bfi int patching.
- Import poclbm and phatk ocl kernels and use according to hardware type.
- Implement customised optimised versions of opencl kernels.
- Implement binary kernel generation and loading.
- Implement preemptive asynchronous threaded work gathering and pushing.
- Implement variable length extra work queues.
- Optimise workloads to be efficient miners instead of getting lots of extra
  work.
- Implement total hash throughput counters, per-card accepted, rejected and
  hw error count.
- Staging and watchdog threads to prevent fallover.
- Stale and reject share guarding.
- Autodetection of new blocks without longpoll.
- Dynamic setting of intensity to maintain desktop interactivity.
- Curses interface with generous statistics and information.
- Local generation of work (xroll ntime) when detecting poor network
connectivity.

cpuminer Version 1.0.2

- Linux x86_64 optimisations - Con Kolivas
- Optimise for x86_64 by default by using sse2_64 algo
- Detects CPUs and sets number of threads accordingly
- Uses CPU affinity for each thread where appropriate
- Sets scheduling policy to lowest possible
- Minor performance tweaks

cpuminer Version 1.0.1 - May 14, 2011

- OSX support

cpuminer Version 1.0 - May 9, 2011

- jansson 2.0 compatibility
- correct off-by-one in date (month) display output
- fix platform detection
- improve yasm configure bits
- support full URL, in X-Long-Polling header

cpuminer Version 0.8.1 - March 22, 2011

- Make --user, --pass actually work

- Add User-Agent HTTP header to requests, so that server operators may
  more easily identify the miner client.

- Fix minor bug in example JSON config file

cpuminer Version 0.8 - March 21, 2011

- Support long polling: http://deepbit.net/longpolling.php

- Adjust max workload based on scantime (default 5 seconds,
  or 60 seconds for longpoll)

- Standardize program output, and support syslog on Unix platforms

- Suport --user/--pass options (and "user" and "pass" in config file),
  as an alternative to the current --userpass

cpuminer Version 0.7.2 - March 14, 2011

- Add port of ufasoft's sse2 assembly implementation (Linux only)
  This is a substantial speed improvement on Intel CPUs.

- Move all JSON-RPC I/O to separate thread.  This reduces the
  number of HTTP connections from one-per-thread to one, reducing resource
  usage on upstream bitcoind / pool server.

cpuminer Version 0.7.1 - March 2, 2011

- Add support for JSON-format configuration file.  See example
  file example-cfg.json.  Any long argument on the command line
  may be stored in the config file.
- Timestamp each solution found
- Improve sha256_4way performance.  NOTE: This optimization makes
  the 'hash' debug-print output for sha256_way incorrect.
- Use __builtin_expect() intrinsic as compiler micro-optimization
- Build on Intel compiler
- HTTP library now follows HTTP redirects

cpuminer Version 0.7 - February 12, 2011

- Re-use CURL object, thereby reuseing DNS cache and HTTP connections
- Use bswap_32, if compiler intrinsic is not available
- Disable full target validation (as opposed to simply H==0) for now

cpuminer Version 0.6.1 - February 4, 2011

- Fully validate "hash < target", rather than simply stopping our scan
  if the high 32 bits are 00000000.
- Add --retry-pause, to set length of pause time between failure retries
- Display proof-of-work hash and target, if -D (debug mode) enabled
- Fix max-nonce auto-adjustment to actually work.  This means if your
  scan takes longer than 5 seconds (--scantime), the miner will slowly
  reduce the number of hashes you work on, before fetching a new work unit.

cpuminer Version 0.6 - January 29, 2011

- Fetch new work unit, if scanhash takes longer than 5 seconds (--scantime)
- BeeCee1's sha256 4way optimizations
- lfm's byte swap optimization (improves via, cryptopp)
- Fix non-working short options -q, -r

cpuminer Version 0.5 - December 28, 2010

- Exit program, when all threads have exited
- Improve JSON-RPC failure diagnostics and resilience
- Add --quiet option, to disable hashmeter output.

cpuminer Version 0.3.3 - December 27, 2010

- Critical fix for sha256_cryptopp 'cryptopp_asm' algo

cpuminer Version 0.3.2 - December 23, 2010

- Critical fix for sha256_via

cpuminer Version 0.3.1 - December 19, 2010

- Critical fix for sha256_via
- Retry JSON-RPC failures (see --retry, under "minerd --help" output)

cpuminer Version 0.3 - December 18, 2010

- Add crypto++ 32bit assembly implementation
- show version upon 'minerd --help'
- work around gcc 4.5.x bug that killed 4way performance

cpuminer Version 0.2.2 - December 6, 2010

- VIA padlock implementation works now
- Minor build and runtime fixes

cpuminer Version 0.2.1 - November 29, 2010

- avoid buffer overflow when submitting solutions
- add Crypto++ sha256 implementation (C only, ASM elided for now)
- minor internal optimizations and cleanups

cpuminer Version 0.2 - November 27, 2010

- Add script for building a Windows installer
- improve hash performance (hashmeter) statistics
- add tcatm 4way sha256 implementation
- Add experimental VIA Padlock sha256 implementation

cpuminer Version 0.1.2 - November 26, 2010

- many small cleanups and micro-optimizations
- build win32 exe using mingw
- RPC URL, username/password become command line arguments
- remove unused OpenSSL dependency

cpuminer Version 0.1.1 - November 24, 2010

- Do not build sha256_generic module separately from cpuminer.

cpuminer Version 0.1 - November 24, 2010

- Initial release.
<|MERGE_RESOLUTION|>--- conflicted
+++ resolved
@@ -1,7 +1,4 @@
-<<<<<<< HEAD
-BFGMiner Version 2.4.4 - July 1, 2012
-=======
-Version 2.5.0 - July 6, 2012
+BFGMiner Version 2.5.0 - July 7, 2012
 
 - Make disabling BFL nonce range support a warning since it has to be explicitly
 enabled on the command line now.
@@ -87,8 +84,7 @@
 readable Send work busy re-tries after 10ms delay
 
 
-Version 2.4.4 - July 1, 2012
->>>>>>> ff8686a3
+BFGMiner Version 2.4.4 - July 1, 2012
 
 - Fix builds on non gnu platforms.
 - api.c ensure old mode is always available when not using --api-groups + quit()
