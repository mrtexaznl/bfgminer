--- conflicted
+++ resolved
@@ -344,24 +344,19 @@
 		}
 	}
 
-<<<<<<< HEAD
 	if (devices > nDevs)
 		devices = nDevs;
 
 	for (gpu = 0; gpu < devices; gpu++) {
-=======
-	for (gpu = 0; gpu < nDevs; gpu++) {
->>>>>>> 2a474fe9
 		struct gpu_adl *ga;
 		int iAdapterIndex;
 		int lpAdapterID;
 		ADLODPerformanceLevels *lpOdPerformanceLevels;
-		int lev, adlGpu;
-
-		adlGpu = gpus[gpu].virtual_adl;
-		i = vadapters[adlGpu].id;
+		int lev;
+
+		i = vadapters[gpu].id;
 		iAdapterIndex = lpInfo[i].iAdapterIndex;
-		gpus[gpu].virtual_gpu = vadapters[adlGpu].virtual_gpu;
+		gpus[gpu].virtual_gpu = vadapters[gpu].virtual_gpu;
 
 		/* Get unique identifier of the adapter, 0 means not AMD */
 		result = ADL_Adapter_ID_Get(iAdapterIndex, &lpAdapterID);
@@ -371,11 +366,11 @@
 		}
 
 		if (gpus[gpu].deven == DEV_DISABLED) {
-			gpus[gpu].gpu_engine =
-			gpus[gpu].gpu_memclock =
-			gpus[gpu].gpu_vddc =
-			gpus[gpu].gpu_fan =
-			gpus[gpu].gpu_powertune = 0;
+			gpus[i].gpu_engine =
+			gpus[i].gpu_memclock =
+			gpus[i].gpu_vddc =
+			gpus[i].gpu_fan =
+			gpus[i].gpu_powertune = 0;
 			continue;
 		}
 
