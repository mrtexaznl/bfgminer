/*
 * Copyright 2011-2012 Con Kolivas
 *
 * This program is free software; you can redistribute it and/or modify it
 * under the terms of the GNU General Public License as published by the Free
 * Software Foundation; either version 3 of the License, or (at your option)
 * any later version.  See COPYING for more details.
 */

#include "config.h"

#if defined(HAVE_ADL) && (defined(__linux) || defined (WIN32))

#include <stdio.h>
#include <string.h>
#include <math.h>

#ifdef HAVE_CURSES
#include <curses.h>
#endif

#include "miner.h"
#include "ADL/adl_sdk.h"
#include "compat.h"

#if defined (__linux)
#include <dlfcn.h>
#include <stdlib.h>
#include <unistd.h>
#else /* WIN32 */
#include <windows.h>
#include <tchar.h>
#endif
#include "adl_functions.h"

#ifndef WIN32
#define __stdcall
#endif

#ifndef HAVE_CURSES
#define wlogprint(...)  applog(LOG_WARNING, __VA_ARGS__)
#endif

bool adl_active;
bool opt_reorder = false;

int opt_hysteresis = 3;
const int opt_targettemp = 75;
const int opt_overheattemp = 85;
static pthread_mutex_t adl_lock;

struct gpu_adapters {
	int iAdapterIndex;
	int iBusNumber;
	int virtual_gpu;
	int id;
};

// Memory allocation function
static void * __stdcall ADL_Main_Memory_Alloc(int iSize)
{
	void *lpBuffer = malloc(iSize);

	return lpBuffer;
}

// Optional Memory de-allocation function
static void __stdcall ADL_Main_Memory_Free (void **lpBuffer)
{
	if (*lpBuffer) {
		free (*lpBuffer);
		*lpBuffer = NULL;
	}
}

#if defined (LINUX)
// equivalent functions in linux
static void *GetProcAddress(void *pLibrary, const char *name)
{
	return dlsym( pLibrary, name);
}
#endif

static	ADL_MAIN_CONTROL_CREATE		ADL_Main_Control_Create;
static	ADL_MAIN_CONTROL_DESTROY	ADL_Main_Control_Destroy;
static	ADL_ADAPTER_NUMBEROFADAPTERS_GET	ADL_Adapter_NumberOfAdapters_Get;
static	ADL_ADAPTER_ADAPTERINFO_GET	ADL_Adapter_AdapterInfo_Get;
static	ADL_ADAPTER_ID_GET		ADL_Adapter_ID_Get;
static	ADL_OVERDRIVE5_TEMPERATURE_GET	ADL_Overdrive5_Temperature_Get;
static	ADL_OVERDRIVE5_CURRENTACTIVITY_GET	ADL_Overdrive5_CurrentActivity_Get;
static	ADL_OVERDRIVE5_ODPARAMETERS_GET	ADL_Overdrive5_ODParameters_Get;
static	ADL_OVERDRIVE5_FANSPEEDINFO_GET	ADL_Overdrive5_FanSpeedInfo_Get;
static	ADL_OVERDRIVE5_FANSPEED_GET	ADL_Overdrive5_FanSpeed_Get;
static	ADL_OVERDRIVE5_FANSPEED_SET	ADL_Overdrive5_FanSpeed_Set;
static	ADL_OVERDRIVE5_ODPERFORMANCELEVELS_GET	ADL_Overdrive5_ODPerformanceLevels_Get;
static	ADL_OVERDRIVE5_ODPERFORMANCELEVELS_SET	ADL_Overdrive5_ODPerformanceLevels_Set;
static	ADL_MAIN_CONTROL_REFRESH	ADL_Main_Control_Refresh;
static	ADL_OVERDRIVE5_POWERCONTROL_GET	ADL_Overdrive5_PowerControl_Get;
static	ADL_OVERDRIVE5_POWERCONTROL_SET	ADL_Overdrive5_PowerControl_Set;
static	ADL_OVERDRIVE5_FANSPEEDTODEFAULT_SET	ADL_Overdrive5_FanSpeedToDefault_Set;

#if defined (LINUX)
	static void *hDLL;	// Handle to .so library
#else
	HINSTANCE hDLL;		// Handle to DLL
#endif
static int iNumberAdapters;
static LPAdapterInfo lpInfo = NULL;

int set_fanspeed(int gpu, int iFanSpeed);
static float __gpu_temp(struct gpu_adl *ga);

static inline void lock_adl(void)
{
	mutex_lock(&adl_lock);
}

static inline void unlock_adl(void)
{
	mutex_unlock(&adl_lock);
}

/* This looks for the twin GPU that has the fanspeed control of a non fanspeed
 * control GPU on dual GPU cards */
static bool fanspeed_twin(struct gpu_adl *ga, struct gpu_adl *other_ga)
{
	if (!other_ga->has_fanspeed)
		return false;
	if (abs(ga->iBusNumber - other_ga->iBusNumber) != 1)
		return false;
	if (strcmp(ga->strAdapterName, other_ga->strAdapterName))
		return false;
	return true;
}

static bool prepare_adl(void)
{
	int result;

#if defined (LINUX)
	hDLL = dlopen( "libatiadlxx.so", RTLD_LAZY|RTLD_GLOBAL);
#else
	hDLL = LoadLibrary("atiadlxx.dll");
	if (hDLL == NULL)
		// A 32 bit calling application on 64 bit OS will fail to LoadLIbrary.
		// Try to load the 32 bit library (atiadlxy.dll) instead
		hDLL = LoadLibrary("atiadlxy.dll");
#endif
	if (hDLL == NULL) {
		applog(LOG_INFO, "Unable to load ati adl library");
		return false;
	}
	ADL_Main_Control_Create = (ADL_MAIN_CONTROL_CREATE) GetProcAddress(hDLL,"ADL_Main_Control_Create");
	ADL_Main_Control_Destroy = (ADL_MAIN_CONTROL_DESTROY) GetProcAddress(hDLL,"ADL_Main_Control_Destroy");
	ADL_Adapter_NumberOfAdapters_Get = (ADL_ADAPTER_NUMBEROFADAPTERS_GET) GetProcAddress(hDLL,"ADL_Adapter_NumberOfAdapters_Get");
	ADL_Adapter_AdapterInfo_Get = (ADL_ADAPTER_ADAPTERINFO_GET) GetProcAddress(hDLL,"ADL_Adapter_AdapterInfo_Get");
	ADL_Adapter_ID_Get = (ADL_ADAPTER_ID_GET) GetProcAddress(hDLL,"ADL_Adapter_ID_Get");
	ADL_Overdrive5_Temperature_Get = (ADL_OVERDRIVE5_TEMPERATURE_GET) GetProcAddress(hDLL,"ADL_Overdrive5_Temperature_Get");
	ADL_Overdrive5_CurrentActivity_Get = (ADL_OVERDRIVE5_CURRENTACTIVITY_GET) GetProcAddress(hDLL, "ADL_Overdrive5_CurrentActivity_Get");
	ADL_Overdrive5_ODParameters_Get = (ADL_OVERDRIVE5_ODPARAMETERS_GET) GetProcAddress(hDLL, "ADL_Overdrive5_ODParameters_Get");
	ADL_Overdrive5_FanSpeedInfo_Get = (ADL_OVERDRIVE5_FANSPEEDINFO_GET) GetProcAddress(hDLL, "ADL_Overdrive5_FanSpeedInfo_Get");
	ADL_Overdrive5_FanSpeed_Get = (ADL_OVERDRIVE5_FANSPEED_GET) GetProcAddress(hDLL, "ADL_Overdrive5_FanSpeed_Get");
	ADL_Overdrive5_FanSpeed_Set = (ADL_OVERDRIVE5_FANSPEED_SET) GetProcAddress(hDLL, "ADL_Overdrive5_FanSpeed_Set");
	ADL_Overdrive5_ODPerformanceLevels_Get = (ADL_OVERDRIVE5_ODPERFORMANCELEVELS_GET) GetProcAddress(hDLL, "ADL_Overdrive5_ODPerformanceLevels_Get");
	ADL_Overdrive5_ODPerformanceLevels_Set = (ADL_OVERDRIVE5_ODPERFORMANCELEVELS_SET) GetProcAddress(hDLL, "ADL_Overdrive5_ODPerformanceLevels_Set");
	ADL_Main_Control_Refresh = (ADL_MAIN_CONTROL_REFRESH) GetProcAddress(hDLL, "ADL_Main_Control_Refresh");
	ADL_Overdrive5_PowerControl_Get = (ADL_OVERDRIVE5_POWERCONTROL_GET) GetProcAddress(hDLL, "ADL_Overdrive5_PowerControl_Get");
	ADL_Overdrive5_PowerControl_Set = (ADL_OVERDRIVE5_POWERCONTROL_SET) GetProcAddress(hDLL, "ADL_Overdrive5_PowerControl_Set");
	ADL_Overdrive5_FanSpeedToDefault_Set = (ADL_OVERDRIVE5_FANSPEEDTODEFAULT_SET) GetProcAddress(hDLL, "ADL_Overdrive5_FanSpeedToDefault_Set");

	if (!ADL_Main_Control_Create || !ADL_Main_Control_Destroy ||
		!ADL_Adapter_NumberOfAdapters_Get || !ADL_Adapter_AdapterInfo_Get ||
		!ADL_Adapter_ID_Get || !ADL_Overdrive5_Temperature_Get ||
		!ADL_Overdrive5_CurrentActivity_Get ||
		!ADL_Overdrive5_ODParameters_Get || !ADL_Overdrive5_FanSpeedInfo_Get ||
		!ADL_Overdrive5_FanSpeed_Get || !ADL_Overdrive5_FanSpeed_Set ||
		!ADL_Overdrive5_ODPerformanceLevels_Get || !ADL_Overdrive5_ODPerformanceLevels_Set ||
		!ADL_Main_Control_Refresh || !ADL_Overdrive5_PowerControl_Get ||
		!ADL_Overdrive5_PowerControl_Set || !ADL_Overdrive5_FanSpeedToDefault_Set) {
			applog(LOG_WARNING, "ATI ADL's API is missing");
		return false;
	}

	// Initialise ADL. The second parameter is 1, which means:
	// retrieve adapter information only for adapters that are physically present and enabled in the system
	result = ADL_Main_Control_Create (ADL_Main_Memory_Alloc, 1);
	if (result != ADL_OK) {
		applog(LOG_INFO, "ADL Initialisation Error! Error %d!", result);
		return false;
	}

	result = ADL_Main_Control_Refresh();
	if (result != ADL_OK) {
		applog(LOG_INFO, "ADL Refresh Error! Error %d!", result);
		return false;
	}

	return true;
}

void init_adl(int nDevs)
{
	int result, i, j, devices = 0, last_adapter = -1, gpu = 0, dummy = 0;
	struct gpu_adapters adapters[MAX_GPUDEVICES], vadapters[MAX_GPUDEVICES];
	bool devs_match = true;

	if (unlikely(pthread_mutex_init(&adl_lock, NULL))) {
		applog(LOG_ERR, "Failed to init adl_lock in init_adl");
		return;
	}

	if (!prepare_adl())
		return;

	// Obtain the number of adapters for the system
	result = ADL_Adapter_NumberOfAdapters_Get (&iNumberAdapters);
	if (result != ADL_OK) {
		applog(LOG_INFO, "Cannot get the number of adapters! Error %d!", result);
		return ;
	}

	if (iNumberAdapters > 0) {
		lpInfo = malloc ( sizeof (AdapterInfo) * iNumberAdapters );
		memset ( lpInfo,'\0', sizeof (AdapterInfo) * iNumberAdapters );

		lpInfo->iSize = sizeof(lpInfo);
		// Get the AdapterInfo structure for all adapters in the system
		result = ADL_Adapter_AdapterInfo_Get (lpInfo, sizeof (AdapterInfo) * iNumberAdapters);
		if (result != ADL_OK) {
			applog(LOG_INFO, "ADL_Adapter_AdapterInfo_Get Error! Error %d", result);
			return ;
		}
	} else {
		applog(LOG_INFO, "No adapters found");
		return;
	}

	/* Iterate over iNumberAdapters and find the lpAdapterID of real devices */
	for (i = 0; i < iNumberAdapters; i++) {
		int iAdapterIndex;
		int lpAdapterID;

		iAdapterIndex = lpInfo[i].iAdapterIndex;
		/* Get unique identifier of the adapter, 0 means not AMD */
		result = ADL_Adapter_ID_Get(iAdapterIndex, &lpAdapterID);
		if (result != ADL_OK) {
			applog(LOG_INFO, "Failed to ADL_Adapter_ID_Get. Error %d", result);
			if (result == -10)
				applog(LOG_INFO, "This error says the device is not enabled");
			continue;
		}

		/* Each adapter may have multiple entries */
		if (lpAdapterID == last_adapter)
			continue;

		applog(LOG_DEBUG, "GPU %d "
		       "iAdapterIndex %d "
		       "strUDID %s "
		       "iBusNumber %d "
		       "iDeviceNumber %d "
		       "iFunctionNumber %d "
		       "iVendorID %d "
		       "strAdapterName  %s ",
		       devices,
		       iAdapterIndex,
		       lpInfo[i].strUDID,
		       lpInfo[i].iBusNumber,
		       lpInfo[i].iDeviceNumber,
		       lpInfo[i].iFunctionNumber,
		       lpInfo[i].iVendorID,
		       lpInfo[i].strAdapterName);

		adapters[devices].iAdapterIndex = iAdapterIndex;
		adapters[devices].iBusNumber = lpInfo[i].iBusNumber;
		adapters[devices].id = i;

		/* We found a truly new adapter instead of a logical
		 * one. Now since there's no way of correlating the
		 * opencl enumerated devices and the ADL enumerated
		 * ones, we have to assume they're in the same order.*/
		if (++devices > nDevs && devs_match) {
			applog(LOG_ERR, "ADL found more devices than opencl!");
			applog(LOG_ERR, "There is possibly at least one GPU that doesn't support OpenCL");
			applog(LOG_ERR, "Use the gpu map feature to reliably map OpenCL to ADL");
			devs_match = false;
		}
		last_adapter = lpAdapterID;

		if (!lpAdapterID) {
			applog(LOG_INFO, "Adapter returns ID 0 meaning not AMD. Card order might be confused");
			continue;
		}
	}

	if (devices < nDevs) {
		applog(LOG_ERR, "ADL found less devices than opencl!");
		applog(LOG_ERR, "There is possibly more than one display attached to a GPU");
		applog(LOG_ERR, "Use the gpu map feature to reliably map OpenCL to ADL");
		devs_match = false;
	}

	for (i = 0; i < devices; i++) {
		vadapters[i].virtual_gpu = i;
		vadapters[i].id = adapters[i].id;
	}

	/* Apply manually provided OpenCL to ADL mapping, if any */
	for (i = 0; i < nDevs; i++) {
		if (gpus[i].mapped) {
			vadapters[gpus[i].virtual_adl].virtual_gpu = i;
			applog(LOG_INFO, "Mapping OpenCL device %d to ADL device %d", i, gpus[i].virtual_adl);
		} else
			gpus[i].virtual_adl = i;
	}

	if (!devs_match) {
		applog(LOG_ERR, "WARNING: Number of OpenCL and ADL devices did not match!");
		applog(LOG_ERR, "Hardware monitoring may NOT match up with devices!");
	} else if (opt_reorder) {
		/* Windows has some kind of random ordering for bus number IDs and
		 * ordering the GPUs according to ascending order fixes it. Linux
		 * has usually sequential but decreasing order instead! */
		for (i = 0; i < devices; i++) {
			int j, virtual_gpu;

			virtual_gpu = 0;
			for (j = 0; j < devices; j++) {
				if (i == j)
					continue;
#ifdef WIN32
				if (adapters[j].iBusNumber < adapters[i].iBusNumber)
#else
				if (adapters[j].iBusNumber > adapters[i].iBusNumber)
#endif
					virtual_gpu++;
			}
			if (virtual_gpu != i) {
				applog(LOG_INFO, "Mapping device %d to GPU %d according to Bus Number order",
				       i, virtual_gpu);
				vadapters[virtual_gpu].virtual_gpu = i;
				vadapters[virtual_gpu].id = adapters[i].id;
			}
		}
	}

	if (devices > nDevs)
		devices = nDevs;

	for (gpu = 0; gpu < devices; gpu++) {
		struct gpu_adl *ga;
		int iAdapterIndex;
		int lpAdapterID;
		ADLODPerformanceLevels *lpOdPerformanceLevels;
		int lev, adlGpu;

		adlGpu = gpus[gpu].virtual_adl;
		i = vadapters[adlGpu].id;
		iAdapterIndex = lpInfo[i].iAdapterIndex;
		gpus[gpu].virtual_gpu = vadapters[adlGpu].virtual_gpu;

		/* Get unique identifier of the adapter, 0 means not AMD */
		result = ADL_Adapter_ID_Get(iAdapterIndex, &lpAdapterID);
		if (result != ADL_OK) {
			applog(LOG_INFO, "Failed to ADL_Adapter_ID_Get. Error %d", result);
			continue;
		}

		if (gpus[gpu].deven == DEV_DISABLED) {
			gpus[gpu].gpu_engine =
			gpus[gpu].gpu_memclock =
			gpus[gpu].gpu_vddc =
			gpus[gpu].gpu_fan =
			gpus[gpu].gpu_powertune = 0;
			continue;
		}

		applog(LOG_INFO, "GPU %d %s hardware monitoring enabled", gpu, lpInfo[i].strAdapterName);
		if (gpus[gpu].name)
			free((void*)gpus[gpu].name);
		gpus[gpu].name = lpInfo[i].strAdapterName;
		gpus[gpu].has_adl = true;
		/* Flag adl as active if any card is successfully activated */
		adl_active = true;

		/* From here on we know this device is a discrete device and
		 * should support ADL */
		ga = &gpus[gpu].adl;
		ga->gpu = gpu;
		ga->iAdapterIndex = iAdapterIndex;
		ga->lpAdapterID = lpAdapterID;
		strcpy(ga->strAdapterName, lpInfo[i].strAdapterName);
		ga->DefPerfLev = NULL;
		ga->twin = NULL;

		ga->lpOdParameters.iSize = sizeof(ADLODParameters);
		if (ADL_Overdrive5_ODParameters_Get(iAdapterIndex, &ga->lpOdParameters) != ADL_OK)
			applog(LOG_INFO, "Failed to ADL_Overdrive5_ODParameters_Get");

		lev = ga->lpOdParameters.iNumberOfPerformanceLevels - 1;
		/* We're only interested in the top performance level */
		lpOdPerformanceLevels = malloc(sizeof(ADLODPerformanceLevels) + (lev * sizeof(ADLODPerformanceLevel)));
		lpOdPerformanceLevels->iSize = sizeof(ADLODPerformanceLevels) + sizeof(ADLODPerformanceLevel) * lev;

		/* Get default performance levels first */
		if (ADL_Overdrive5_ODPerformanceLevels_Get(iAdapterIndex, 1, lpOdPerformanceLevels) != ADL_OK)
			applog(LOG_INFO, "Failed to ADL_Overdrive5_ODPerformanceLevels_Get");
		/* Set the limits we'd use based on default gpu speeds */
		ga->maxspeed = ga->minspeed = lpOdPerformanceLevels->aLevels[lev].iEngineClock;

		ga->lpTemperature.iSize = sizeof(ADLTemperature);
		ga->lpFanSpeedInfo.iSize = sizeof(ADLFanSpeedInfo);
		ga->lpFanSpeedValue.iSize = ga->DefFanSpeedValue.iSize = sizeof(ADLFanSpeedValue);
		/* Now get the current performance levels for any existing overclock */
		ADL_Overdrive5_ODPerformanceLevels_Get(iAdapterIndex, 0, lpOdPerformanceLevels);
		/* Save these values as the defaults in case we wish to reset to defaults */
		ga->DefPerfLev = lpOdPerformanceLevels;

		if (gpus[gpu].gpu_engine) {
			int setengine = gpus[gpu].gpu_engine * 100;

			/* Lower profiles can't have a higher setting */
			for (j = 0; j < lev; j++) {
				if (lpOdPerformanceLevels->aLevels[j].iEngineClock > setengine)
					lpOdPerformanceLevels->aLevels[j].iEngineClock = setengine;
			}
			lpOdPerformanceLevels->aLevels[lev].iEngineClock = setengine;
			applog(LOG_INFO, "Setting GPU %d engine clock to %d", gpu, gpus[gpu].gpu_engine);
			ADL_Overdrive5_ODPerformanceLevels_Set(iAdapterIndex, lpOdPerformanceLevels);
			ga->maxspeed = setengine;
			if (gpus[gpu].min_engine)
				ga->minspeed = gpus[gpu].min_engine * 100;
			ga->managed = true;
			if (gpus[gpu].gpu_memdiff)
				set_memoryclock(gpu, gpus[gpu].gpu_engine + gpus[gpu].gpu_memdiff);
		}

		if (gpus[gpu].gpu_memclock) {
			int setmem = gpus[gpu].gpu_memclock * 100;

			for (j = 0; j < lev; j++) {
				if (lpOdPerformanceLevels->aLevels[j].iMemoryClock > setmem)
					lpOdPerformanceLevels->aLevels[j].iMemoryClock = setmem;
			}
			lpOdPerformanceLevels->aLevels[lev].iMemoryClock = setmem;
			applog(LOG_INFO, "Setting GPU %d memory clock to %d", gpu, gpus[gpu].gpu_memclock);
			ADL_Overdrive5_ODPerformanceLevels_Set(iAdapterIndex, lpOdPerformanceLevels);
			ga->managed = true;
		}

		if (gpus[gpu].gpu_vddc) {
			int setv = gpus[gpu].gpu_vddc * 1000;

			for (j = 0; j < lev; j++) {
				if (lpOdPerformanceLevels->aLevels[j].iVddc > setv)
					lpOdPerformanceLevels->aLevels[j].iVddc = setv;
			}
			lpOdPerformanceLevels->aLevels[lev].iVddc = setv;
			applog(LOG_INFO, "Setting GPU %d voltage to %.3f", gpu, gpus[gpu].gpu_vddc);
			ADL_Overdrive5_ODPerformanceLevels_Set(iAdapterIndex, lpOdPerformanceLevels);
			ga->managed = true;
		}

		ADL_Overdrive5_ODPerformanceLevels_Get(iAdapterIndex, 0, lpOdPerformanceLevels);
		ga->iEngineClock = lpOdPerformanceLevels->aLevels[lev].iEngineClock;
		ga->iMemoryClock = lpOdPerformanceLevels->aLevels[lev].iMemoryClock;
		ga->iVddc = lpOdPerformanceLevels->aLevels[lev].iVddc;
		ga->iBusNumber = lpInfo[i].iBusNumber;

		if (ADL_Overdrive5_FanSpeedInfo_Get(iAdapterIndex, 0, &ga->lpFanSpeedInfo) != ADL_OK)
			applog(LOG_INFO, "Failed to ADL_Overdrive5_FanSpeedInfo_Get");
		else
			ga->has_fanspeed = true;

		/* Save the fanspeed values as defaults in case we reset later */
		ADL_Overdrive5_FanSpeed_Get(ga->iAdapterIndex, 0, &ga->DefFanSpeedValue);
		if (gpus[gpu].gpu_fan)
			set_fanspeed(gpu, gpus[gpu].gpu_fan);
		else
			gpus[gpu].gpu_fan = 85; /* Set a nominal upper limit of 85% */

		/* Not fatal if powercontrol get fails */
		if (ADL_Overdrive5_PowerControl_Get(ga->iAdapterIndex, &ga->iPercentage, &dummy) != ADL_OK)
			applog(LOG_INFO, "Failed to ADL_Overdrive5_PowerControl_get");

		if (gpus[gpu].gpu_powertune) {
			ADL_Overdrive5_PowerControl_Set(ga->iAdapterIndex, gpus[gpu].gpu_powertune);
			ADL_Overdrive5_PowerControl_Get(ga->iAdapterIndex, &ga->iPercentage, &dummy);
			ga->managed = true;
		}

		/* Set some default temperatures for autotune when enabled */
		if (!gpus[gpu].targettemp)
			gpus[gpu].targettemp = opt_targettemp;
		if (!ga->overtemp)
			ga->overtemp = opt_overheattemp;
		if (!gpus[gpu].cutofftemp)
			gpus[gpu].cutofftemp = opt_cutofftemp;
		if (opt_autofan) {
			ga->autofan = true;
			/* Set a safe starting default if we're automanaging fan speeds */
			set_fanspeed(gpu, 50);
		}
		if (opt_autoengine) {
			ga->autoengine = true;
			ga->managed = true;
		}
		gpus[gpu].temp =
		ga->lasttemp = __gpu_temp(ga);
	}

	for (gpu = 0; gpu < devices; gpu++) {
		struct gpu_adl *ga = &gpus[gpu].adl;
		int j;

		for (j = 0; j < devices; j++) {
			struct gpu_adl *other_ga;

			if (j == gpu)
				continue;

			other_ga = &gpus[j].adl;

			/* Search for twin GPUs on a single card. They will be
			 * separated by one bus id and one will have fanspeed
			 * while the other won't. */
			if (!ga->has_fanspeed) {
				if (fanspeed_twin(ga, other_ga)) {
					applog(LOG_INFO, "Dual GPUs detected: %d and %d",
						ga->gpu, other_ga->gpu);
					ga->twin = other_ga;
					other_ga->twin = ga;
				}
			}
		}
	}
}

static float __gpu_temp(struct gpu_adl *ga)
{
	if (ADL_Overdrive5_Temperature_Get(ga->iAdapterIndex, 0, &ga->lpTemperature) != ADL_OK)
		return -1;
	return (float)ga->lpTemperature.iTemperature / 1000;
}

float gpu_temp(int gpu)
{
	struct gpu_adl *ga;
	float ret = -1;

	if (!gpus[gpu].has_adl || !adl_active)
		return ret;

	ga = &gpus[gpu].adl;
	lock_adl();
	ret = __gpu_temp(ga);
	unlock_adl();
	gpus[gpu].temp = ret;
	return ret;
}

static inline int __gpu_engineclock(struct gpu_adl *ga)
{
	return ga->lpActivity.iEngineClock / 100;
}

int gpu_engineclock(int gpu)
{
	struct gpu_adl *ga;
	int ret = -1;

	if (!gpus[gpu].has_adl || !adl_active)
		return ret;

	ga = &gpus[gpu].adl;
	lock_adl();
	if (ADL_Overdrive5_CurrentActivity_Get(ga->iAdapterIndex, &ga->lpActivity) != ADL_OK)
		goto out;
	ret = __gpu_engineclock(ga);
out:
	unlock_adl();
	return ret;
}

static inline int __gpu_memclock(struct gpu_adl *ga)
{
	return ga->lpActivity.iMemoryClock / 100;
}

int gpu_memclock(int gpu)
{
	struct gpu_adl *ga;
	int ret = -1;

	if (!gpus[gpu].has_adl || !adl_active)
		return ret;

	ga = &gpus[gpu].adl;
	lock_adl();
	if (ADL_Overdrive5_CurrentActivity_Get(ga->iAdapterIndex, &ga->lpActivity) != ADL_OK)
		goto out;
	ret = __gpu_memclock(ga);
out:
	unlock_adl();
	return ret;
}

static inline float __gpu_vddc(struct gpu_adl *ga)
{
	return (float)ga->lpActivity.iVddc / 1000;
}

float gpu_vddc(int gpu)
{
	struct gpu_adl *ga;
	float ret = -1;

	if (!gpus[gpu].has_adl || !adl_active)
		return ret;

	ga = &gpus[gpu].adl;
	lock_adl();
	if (ADL_Overdrive5_CurrentActivity_Get(ga->iAdapterIndex, &ga->lpActivity) != ADL_OK)
		goto out;
	ret = __gpu_vddc(ga);
out:
	unlock_adl();
	return ret;
}

static inline int __gpu_activity(struct gpu_adl *ga)
{
	if (!ga->lpOdParameters.iActivityReportingSupported)
		return -1;
	return ga->lpActivity.iActivityPercent;
}

int gpu_activity(int gpu)
{
	struct gpu_adl *ga;
	int ret = -1;

	if (!gpus[gpu].has_adl || !adl_active)
		return ret;

	ga = &gpus[gpu].adl;
	lock_adl();
	ret = ADL_Overdrive5_CurrentActivity_Get(ga->iAdapterIndex, &ga->lpActivity);
	unlock_adl();
	if (ret != ADL_OK)
		return ret;
	if (!ga->lpOdParameters.iActivityReportingSupported)
		return ret;
	return ga->lpActivity.iActivityPercent;
}

static inline int __gpu_fanspeed(struct gpu_adl *ga)
{
	if (!ga->has_fanspeed && ga->twin)
		return __gpu_fanspeed(ga->twin);

	if (!(ga->lpFanSpeedInfo.iFlags & ADL_DL_FANCTRL_SUPPORTS_RPM_READ))
		return -1;
	ga->lpFanSpeedValue.iSpeedType = ADL_DL_FANCTRL_SPEED_TYPE_RPM;
	if (ADL_Overdrive5_FanSpeed_Get(ga->iAdapterIndex, 0, &ga->lpFanSpeedValue) != ADL_OK)
		return -1;
	return ga->lpFanSpeedValue.iFanSpeed;
}

int gpu_fanspeed(int gpu)
{
	struct gpu_adl *ga;
	int ret = -1;

	if (!gpus[gpu].has_adl || !adl_active)
		return ret;

	ga = &gpus[gpu].adl;
	lock_adl();
	ret = __gpu_fanspeed(ga);
	unlock_adl();
	return ret;
}

static int __gpu_fanpercent(struct gpu_adl *ga)
{
	if (!ga->has_fanspeed && ga->twin)
		return __gpu_fanpercent(ga->twin);

	if (!(ga->lpFanSpeedInfo.iFlags & ADL_DL_FANCTRL_SUPPORTS_PERCENT_READ ))
		return -1;
	ga->lpFanSpeedValue.iSpeedType = ADL_DL_FANCTRL_SPEED_TYPE_PERCENT;
	if (ADL_Overdrive5_FanSpeed_Get(ga->iAdapterIndex, 0, &ga->lpFanSpeedValue) != ADL_OK)
		return -1;
	return ga->lpFanSpeedValue.iFanSpeed;
}

int gpu_fanpercent(int gpu)
{
	struct gpu_adl *ga;
	int ret = -1;

	if (!gpus[gpu].has_adl || !adl_active)
		return ret;

	ga = &gpus[gpu].adl;
	lock_adl();
	ret = __gpu_fanpercent(ga);
	unlock_adl();
	return ret;
}

static inline int __gpu_powertune(struct gpu_adl *ga)
{
	int dummy = 0;

	if (ADL_Overdrive5_PowerControl_Get(ga->iAdapterIndex, &ga->iPercentage, &dummy) != ADL_OK)
		return -1;
	return ga->iPercentage;
}

int gpu_powertune(int gpu)
{
	struct gpu_adl *ga;
	int ret = -1;

	if (!gpus[gpu].has_adl || !adl_active)
		return ret;

	ga = &gpus[gpu].adl;
	lock_adl();
	ret = __gpu_powertune(ga);
	unlock_adl();
	return ret;
}

bool gpu_stats(int gpu, float *temp, int *engineclock, int *memclock, float *vddc,
	       int *activity, int *fanspeed, int *fanpercent, int *powertune)
{
	struct gpu_adl *ga;

	if (!gpus[gpu].has_adl || !adl_active)
		return false;

	ga = &gpus[gpu].adl;

	lock_adl();
	gpus[gpu].temp =
	*temp = __gpu_temp(ga);
	if (ADL_Overdrive5_CurrentActivity_Get(ga->iAdapterIndex, &ga->lpActivity) != ADL_OK) {
		*engineclock = 0;
		*memclock = 0;
		*vddc = 0;
		*activity = 0;
	} else {
		*engineclock = __gpu_engineclock(ga);
		*memclock = __gpu_memclock(ga);
		*vddc = __gpu_vddc(ga);
		*activity = __gpu_activity(ga);
	}
	*fanspeed = __gpu_fanspeed(ga);
	*fanpercent = __gpu_fanpercent(ga);
	*powertune = __gpu_powertune(ga);
	unlock_adl();

	return true;
}

#ifdef HAVE_CURSES
static void get_enginerange(int gpu, int *imin, int *imax)
{
	struct gpu_adl *ga;

	if (!gpus[gpu].has_adl || !adl_active) {
		wlogprint("Get enginerange not supported\n");
		return;
	}
	ga = &gpus[gpu].adl;
	*imin = ga->lpOdParameters.sEngineClock.iMin / 100;
	*imax = ga->lpOdParameters.sEngineClock.iMax / 100;
}
#endif

int set_engineclock(int gpu, int iEngineClock)
{
	ADLODPerformanceLevels *lpOdPerformanceLevels;
	struct cgpu_info *cgpu;
	int i, lev, ret = 1;
	struct gpu_adl *ga;

	if (!gpus[gpu].has_adl || !adl_active) {
		wlogprint("Set engineclock not supported\n");
		return ret;
	}

	iEngineClock *= 100;
	ga = &gpus[gpu].adl;

	/* Keep track of intended engine clock in case the device changes
	 * profile and drops while idle, not taking the new engine clock */
	ga->lastengine = iEngineClock;

	lev = ga->lpOdParameters.iNumberOfPerformanceLevels - 1;
	lpOdPerformanceLevels = alloca(sizeof(ADLODPerformanceLevels) + (lev * sizeof(ADLODPerformanceLevel)));
	lpOdPerformanceLevels->iSize = sizeof(ADLODPerformanceLevels) + sizeof(ADLODPerformanceLevel) * lev;

	lock_adl();
	if (ADL_Overdrive5_ODPerformanceLevels_Get(ga->iAdapterIndex, 0, lpOdPerformanceLevels) != ADL_OK)
		goto out;
	for (i = 0; i < lev; i++) {
		if (lpOdPerformanceLevels->aLevels[i].iEngineClock > iEngineClock)
			lpOdPerformanceLevels->aLevels[i].iEngineClock = iEngineClock;
	}
	lpOdPerformanceLevels->aLevels[lev].iEngineClock = iEngineClock;
	ADL_Overdrive5_ODPerformanceLevels_Set(ga->iAdapterIndex, lpOdPerformanceLevels);
	ADL_Overdrive5_ODPerformanceLevels_Get(ga->iAdapterIndex, 0, lpOdPerformanceLevels);
	if (lpOdPerformanceLevels->aLevels[lev].iEngineClock == iEngineClock)
		ret = 0;
	ga->iEngineClock = lpOdPerformanceLevels->aLevels[lev].iEngineClock;
	if (ga->iEngineClock > ga->maxspeed)
		ga->maxspeed = ga->iEngineClock;
	if (ga->iEngineClock < ga->minspeed)
		ga->minspeed = ga->iEngineClock;
	ga->iMemoryClock = lpOdPerformanceLevels->aLevels[lev].iMemoryClock;
	ga->iVddc = lpOdPerformanceLevels->aLevels[lev].iVddc;
	ga->managed = true;
out:
	unlock_adl();

	cgpu = &gpus[gpu];
	if (cgpu->gpu_memdiff)
		set_memoryclock(gpu, iEngineClock / 100 + cgpu->gpu_memdiff);

	return ret;
}

#ifdef HAVE_CURSES
static void get_memoryrange(int gpu, int *imin, int *imax)
{
	struct gpu_adl *ga;

	if (!gpus[gpu].has_adl || !adl_active) {
		wlogprint("Get memoryrange not supported\n");
		return;
	}
	ga = &gpus[gpu].adl;
	*imin = ga->lpOdParameters.sMemoryClock.iMin / 100;
	*imax = ga->lpOdParameters.sMemoryClock.iMax / 100;
}
#endif

int set_memoryclock(int gpu, int iMemoryClock)
{
	ADLODPerformanceLevels *lpOdPerformanceLevels;
	int i, lev, ret = 1;
	struct gpu_adl *ga;

	if (!gpus[gpu].has_adl || !adl_active) {
		wlogprint("Set memoryclock not supported\n");
		return ret;
	}

	gpus[gpu].gpu_memclock = iMemoryClock;

	iMemoryClock *= 100;
	ga = &gpus[gpu].adl;

	lev = ga->lpOdParameters.iNumberOfPerformanceLevels - 1;
	lpOdPerformanceLevels = alloca(sizeof(ADLODPerformanceLevels) + (lev * sizeof(ADLODPerformanceLevel)));
	lpOdPerformanceLevels->iSize = sizeof(ADLODPerformanceLevels) + sizeof(ADLODPerformanceLevel) * lev;

	lock_adl();
	if (ADL_Overdrive5_ODPerformanceLevels_Get(ga->iAdapterIndex, 0, lpOdPerformanceLevels) != ADL_OK)
		goto out;
	lpOdPerformanceLevels->aLevels[lev].iMemoryClock = iMemoryClock;
	for (i = 0; i < lev; i++) {
		if (lpOdPerformanceLevels->aLevels[i].iMemoryClock > iMemoryClock)
			lpOdPerformanceLevels->aLevels[i].iMemoryClock = iMemoryClock;
	}
	ADL_Overdrive5_ODPerformanceLevels_Set(ga->iAdapterIndex, lpOdPerformanceLevels);
	ADL_Overdrive5_ODPerformanceLevels_Get(ga->iAdapterIndex, 0, lpOdPerformanceLevels);
	if (lpOdPerformanceLevels->aLevels[lev].iMemoryClock == iMemoryClock)
		ret = 0;
	ga->iEngineClock = lpOdPerformanceLevels->aLevels[lev].iEngineClock;
	ga->iMemoryClock = lpOdPerformanceLevels->aLevels[lev].iMemoryClock;
	ga->iVddc = lpOdPerformanceLevels->aLevels[lev].iVddc;
	ga->managed = true;
out:
	unlock_adl();
	return ret;
}

#ifdef HAVE_CURSES
static void get_vddcrange(int gpu, float *imin, float *imax)
{
	struct gpu_adl *ga;

	if (!gpus[gpu].has_adl || !adl_active) {
		wlogprint("Get vddcrange not supported\n");
		return;
	}
	ga = &gpus[gpu].adl;
	*imin = (float)ga->lpOdParameters.sVddc.iMin / 1000;
	*imax = (float)ga->lpOdParameters.sVddc.iMax / 1000;
}

static float curses_float(const char *query)
{
	float ret;
	char *cvar;

	cvar = curses_input(query);
	ret = atof(cvar);
	free(cvar);
	return ret;
}
#endif

int set_vddc(int gpu, float fVddc)
{
	ADLODPerformanceLevels *lpOdPerformanceLevels;
	int i, iVddc, lev, ret = 1;
	struct gpu_adl *ga;

	if (!gpus[gpu].has_adl || !adl_active) {
		wlogprint("Set vddc not supported\n");
		return ret;
	}

	iVddc = 1000 * fVddc;
	ga = &gpus[gpu].adl;

	lev = ga->lpOdParameters.iNumberOfPerformanceLevels - 1;
	lpOdPerformanceLevels = alloca(sizeof(ADLODPerformanceLevels) + (lev * sizeof(ADLODPerformanceLevel)));
	lpOdPerformanceLevels->iSize = sizeof(ADLODPerformanceLevels) + sizeof(ADLODPerformanceLevel) * lev;

	lock_adl();
	if (ADL_Overdrive5_ODPerformanceLevels_Get(ga->iAdapterIndex, 0, lpOdPerformanceLevels) != ADL_OK)
		goto out;
	for (i = 0; i < lev; i++) {
		if (lpOdPerformanceLevels->aLevels[i].iVddc > iVddc)
			lpOdPerformanceLevels->aLevels[i].iVddc = iVddc;
	}
	lpOdPerformanceLevels->aLevels[lev].iVddc = iVddc;
	ADL_Overdrive5_ODPerformanceLevels_Set(ga->iAdapterIndex, lpOdPerformanceLevels);
	ADL_Overdrive5_ODPerformanceLevels_Get(ga->iAdapterIndex, 0, lpOdPerformanceLevels);
	if (lpOdPerformanceLevels->aLevels[lev].iVddc == iVddc)
		ret = 0;
	ga->iEngineClock = lpOdPerformanceLevels->aLevels[lev].iEngineClock;
	ga->iMemoryClock = lpOdPerformanceLevels->aLevels[lev].iMemoryClock;
	ga->iVddc = lpOdPerformanceLevels->aLevels[lev].iVddc;
	ga->managed = true;
out:
	unlock_adl();
	return ret;
}

static void get_fanrange(int gpu, int *imin, int *imax)
{
	struct gpu_adl *ga;

	if (!gpus[gpu].has_adl || !adl_active) {
		wlogprint("Get fanrange not supported\n");
		return;
	}
	ga = &gpus[gpu].adl;
	*imin = ga->lpFanSpeedInfo.iMinPercent;
	*imax = ga->lpFanSpeedInfo.iMaxPercent;
}

int set_fanspeed(int gpu, int iFanSpeed)
{
	struct gpu_adl *ga;
	int ret = 1;

	if (!gpus[gpu].has_adl || !adl_active) {
		wlogprint("Set fanspeed not supported\n");
		return ret;
	}

	ga = &gpus[gpu].adl;
	if (!(ga->lpFanSpeedInfo.iFlags & (ADL_DL_FANCTRL_SUPPORTS_RPM_WRITE | ADL_DL_FANCTRL_SUPPORTS_PERCENT_WRITE ))) {
		applog(LOG_DEBUG, "GPU %d doesn't support rpm or percent write", gpu);
		return ret;
	}

	/* Store what fanspeed we're actually aiming for for re-entrant changes
	 * in case this device does not support fine setting changes */
	ga->targetfan = iFanSpeed;

	lock_adl();
	if (ADL_Overdrive5_FanSpeed_Get(ga->iAdapterIndex, 0, &ga->lpFanSpeedValue) != ADL_OK) {
		applog(LOG_DEBUG, "GPU %d call to fanspeed get failed", gpu);
	}
	if (!(ga->lpFanSpeedInfo.iFlags & ADL_DL_FANCTRL_SUPPORTS_PERCENT_WRITE)) {
		/* Must convert speed to an RPM */
		iFanSpeed = ga->lpFanSpeedInfo.iMaxRPM * iFanSpeed / 100;
		ga->lpFanSpeedValue.iSpeedType = ADL_DL_FANCTRL_SPEED_TYPE_RPM;
	} else
		ga->lpFanSpeedValue.iSpeedType = ADL_DL_FANCTRL_SPEED_TYPE_PERCENT;
	if (!(ga->lpFanSpeedValue.iFlags & ADL_DL_FANCTRL_FLAG_USER_DEFINED_SPEED)) {
		/* If user defined is not already specified, set it first */
		ga->lpFanSpeedValue.iFlags = ADL_DL_FANCTRL_FLAG_USER_DEFINED_SPEED;
		ADL_Overdrive5_FanSpeed_Set(ga->iAdapterIndex, 0, &ga->lpFanSpeedValue);
	}
	ga->lpFanSpeedValue.iFanSpeed = iFanSpeed;
	ret = ADL_Overdrive5_FanSpeed_Set(ga->iAdapterIndex, 0, &ga->lpFanSpeedValue);
	ga->managed = true;
	unlock_adl();

	return ret;
}

#ifdef HAVE_CURSES
static int set_powertune(int gpu, int iPercentage)
{
	struct gpu_adl *ga;
	int dummy, ret = 1;

	if (!gpus[gpu].has_adl || !adl_active) {
		wlogprint("Set powertune not supported\n");
		return ret;
	}

	ga = &gpus[gpu].adl;

	lock_adl();
	ADL_Overdrive5_PowerControl_Set(ga->iAdapterIndex, iPercentage);
	ADL_Overdrive5_PowerControl_Get(ga->iAdapterIndex, &ga->iPercentage, &dummy);
	if (ga->iPercentage == iPercentage)
		ret = 0;
	ga->managed = true;
	unlock_adl();
	return ret;
}
#endif

/* Returns whether the fanspeed is optimal already or not. The fan_window bool
 * tells us whether the current fanspeed is in the target range for fanspeeds.
 */
static bool fan_autotune(int gpu, int temp, int fanpercent, int lasttemp, bool *fan_window)
{
	struct cgpu_info *cgpu = &gpus[gpu];
	int tdiff = round(temp - lasttemp);
	struct gpu_adl *ga = &cgpu->adl;
	int top = gpus[gpu].gpu_fan;
	int bot = gpus[gpu].min_fan;
	int newpercent = fanpercent;
	int iMin = 0, iMax = 100;

	get_fanrange(gpu, &iMin, &iMax);
	if (temp > ga->overtemp && fanpercent < iMax) {
		applog(LOG_WARNING, "Overheat detected on GPU %d, increasing fan to 100%", gpu);
		newpercent = iMax;

		cgpu->device_last_not_well = time(NULL);
		cgpu->device_not_well_reason = REASON_DEV_OVER_HEAT;
		cgpu->dev_over_heat_count++;
	} else if (temp > gpus[gpu].targettemp && fanpercent < top && tdiff >= 0) {
		applog(LOG_DEBUG, "Temperature over target, increasing fanspeed");
		if (temp > gpus[gpu].targettemp + opt_hysteresis)
			newpercent = ga->targetfan + 10;
		else
			newpercent = ga->targetfan + 5;
		if (newpercent > top)
			newpercent = top;
	} else if (fanpercent > bot && temp < gpus[gpu].targettemp - opt_hysteresis) {
		/* Detect large swings of 5 degrees or more and change fan by
		 * a proportion more */
		if (tdiff <= 0) {
			applog(LOG_DEBUG, "Temperature %d degrees below target, decreasing fanspeed", opt_hysteresis);
			newpercent = ga->targetfan - 1 + tdiff / 5;
		} else if (tdiff >= 5) {
			applog(LOG_DEBUG, "Temperature climbed %d while below target, increasing fanspeed", tdiff);
			newpercent = ga->targetfan + tdiff / 5;
		}
	} else {

		/* We're in the optimal range, make minor adjustments if the
		 * temp is still drifting */
		if (fanpercent > bot && tdiff < 0 && lasttemp < gpus[gpu].targettemp) {
			applog(LOG_DEBUG, "Temperature dropping while in target range, decreasing fanspeed");
			newpercent = ga->targetfan + tdiff;
		} else if (fanpercent < top && tdiff > 0 && temp > gpus[gpu].targettemp - opt_hysteresis) {
			applog(LOG_DEBUG, "Temperature rising while in target range, increasing fanspeed");
			newpercent = ga->targetfan + tdiff;
		}
	}

	if (newpercent > iMax)
		newpercent = iMax;
	else if (newpercent < iMin)
		newpercent = iMin;

	if (newpercent <= top)
		*fan_window = true;
	else
		*fan_window = false;

	if (newpercent != fanpercent) {
		applog(LOG_INFO, "Setting GPU %d fan percentage to %d", gpu, newpercent);
		set_fanspeed(gpu, newpercent);
		/* If the fanspeed is going down and we're below the top speed,
		 * consider the fan optimal to prevent minute changes in
		 * fanspeed delaying GPU engine speed changes */
		if (newpercent < fanpercent && *fan_window)
			return true;
		return false;
	}
	return true;
}

void gpu_autotune(int gpu, enum dev_enable *denable)
{
	int temp, fanpercent, engine, newengine, twintemp = 0;
	bool fan_optimal = true, fan_window = true;
	struct cgpu_info *cgpu;
	struct gpu_adl *ga;

	cgpu = &gpus[gpu];
	ga = &cgpu->adl;

	lock_adl();
	ADL_Overdrive5_CurrentActivity_Get(ga->iAdapterIndex, &ga->lpActivity);
	gpus[gpu].temp =
	temp = __gpu_temp(ga);
	if (ga->twin)
		twintemp = __gpu_temp(ga->twin);
	fanpercent = __gpu_fanpercent(ga);
	unlock_adl();

	newengine = engine = gpu_engineclock(gpu) * 100;

	if (temp && fanpercent >= 0 && ga->autofan) {
		if (!ga->twin)
			fan_optimal = fan_autotune(gpu, temp, fanpercent, ga->lasttemp, &fan_window);
		else if (ga->autofan && (ga->has_fanspeed || !ga->twin->autofan)) {
			/* On linked GPUs, we autotune the fan only once, based
			 * on the highest temperature from either GPUs */
			int hightemp, fan_gpu;
			int lasttemp;

			if (twintemp > temp) {
				lasttemp = ga->twin->lasttemp;
				hightemp = twintemp;
			} else {
				lasttemp = ga->lasttemp;
				hightemp = temp;
			}
			if (ga->has_fanspeed)
				fan_gpu = gpu;
			else
				fan_gpu = ga->twin->gpu;
			fan_optimal = fan_autotune(fan_gpu, hightemp, fanpercent, lasttemp, &fan_window);
		}
	}

	if (engine && ga->autoengine) {
		if (temp > cgpu->cutofftemp) {
<<<<<<< HEAD
			if (*denable == DEV_ENABLED) {
				applog(LOG_WARNING, "Hit thermal cutoff limit on GPU %d, disabling!", gpu);
				*denable = DEV_RECOVER;
				++cgpu->dev_thermal_cutoff_count;
			}

			newengine = ga->minspeed;

			cgpu->device_last_not_well = time(NULL);
			cgpu->device_not_well_reason = REASON_DEV_THERMAL_CUTOFF;
=======
			// Shutoff and recovery happens back in watchdog_thread
			newengine = ga->minspeed;
>>>>>>> 0c0f6d32
		} else if (temp > ga->overtemp && engine > ga->minspeed) {
			applog(LOG_WARNING, "Overheat detected, decreasing GPU %d clock speed", gpu);
			newengine = ga->minspeed;

			cgpu->device_last_not_well = time(NULL);
			cgpu->device_not_well_reason = REASON_DEV_OVER_HEAT;
			cgpu->dev_over_heat_count++;
		} else if (temp > gpus[gpu].targettemp + opt_hysteresis && engine > ga->minspeed && fan_optimal) {
			applog(LOG_DEBUG, "Temperature %d degrees over target, decreasing clock speed", opt_hysteresis);
			newengine = engine - ga->lpOdParameters.sEngineClock.iStep;
			/* Only try to tune engine speed up if this GPU is not disabled */
		} else if (temp < gpus[gpu].targettemp && engine < ga->maxspeed && fan_window && *denable == DEV_ENABLED) {
			applog(LOG_DEBUG, "Temperature below target, increasing clock speed");
			if (temp < gpus[gpu].targettemp - opt_hysteresis)
				newengine = ga->maxspeed;
			else
				newengine = engine + ga->lpOdParameters.sEngineClock.iStep;
		}

		if (newengine > ga->maxspeed)
			newengine = ga->maxspeed;
		else if (newengine < ga->minspeed)
			newengine = ga->minspeed;

		/* Adjust engine clock speed if it's lower, or if it's higher
		 * but higher than the last intended value as well as the
		 * current speed, to avoid setting the engine clock speed to
		 * a speed relateive to a lower profile during idle periods. */
		if (newengine < engine || (newengine > engine && newengine > ga->lastengine)) {
			newengine /= 100;
			applog(LOG_INFO, "Setting GPU %d engine clock to %d", gpu, newengine);
			set_engineclock(gpu, newengine);
		}
	}
	ga->lasttemp = temp;
}

void set_defaultfan(int gpu)
{
	struct gpu_adl *ga;
	if (!gpus[gpu].has_adl || !adl_active)
		return;

	ga = &gpus[gpu].adl;
	lock_adl();
	ADL_Overdrive5_FanSpeed_Set(ga->iAdapterIndex, 0, &ga->DefFanSpeedValue);
	unlock_adl();
}

void set_defaultengine(int gpu)
{
	struct gpu_adl *ga;
	if (!gpus[gpu].has_adl || !adl_active)
		return;

	ga = &gpus[gpu].adl;
	lock_adl();
	ADL_Overdrive5_ODPerformanceLevels_Set(ga->iAdapterIndex, ga->DefPerfLev);
	unlock_adl();
}

#ifdef HAVE_CURSES
void change_autosettings(int gpu)
{
	struct gpu_adl *ga = &gpus[gpu].adl;
	char input;
	int val;

	wlogprint("Target temperature: %d\n", gpus[gpu].targettemp);
	wlogprint("Overheat temperature: %d\n", ga->overtemp);
	wlogprint("Cutoff temperature: %d\n", gpus[gpu].cutofftemp);
	wlogprint("Toggle [F]an auto [G]PU auto\nChange [T]arget [O]verheat [C]utoff\n");
	wlogprint("Or press any other key to continue\n");
	input = getch();
	if (!strncasecmp(&input, "f", 1)) {
		ga->autofan ^= true;
		wlogprint("Fan autotune is now %s\n", ga->autofan ? "enabled" : "disabled");
		if (!ga->autofan) {
			wlogprint("Resetting fan to startup settings\n");
			set_defaultfan(gpu);
		}
	} else if (!strncasecmp(&input, "g", 1)) {
		ga->autoengine ^= true;
		wlogprint("GPU engine clock autotune is now %s\n", ga->autoengine ? "enabled" : "disabled");
		if (!ga->autoengine) {
			wlogprint("Resetting GPU engine clock to startup settings\n");
			set_defaultengine(gpu);
		}
	} else if (!strncasecmp(&input, "t", 1)) {
		val = curses_int("Enter target temperature for this GPU in C (0-200)");
		if (val < 0 || val > 200)
			wlogprint("Invalid temperature");
		else
			gpus[gpu].targettemp = val;
	} else if (!strncasecmp(&input, "o", 1)) {
		wlogprint("Enter overheat temperature for this GPU in C (%d+)", gpus[gpu].targettemp);
		val = curses_int("");
		if (val <= gpus[gpu].targettemp || val > 200)
			wlogprint("Invalid temperature");
		else
			ga->overtemp = val;
	} else if (!strncasecmp(&input, "c", 1)) {
		wlogprint("Enter cutoff temperature for this GPU in C (%d+)", ga->overtemp);
		val = curses_int("");
		if (val <= ga->overtemp || val > 200)
			wlogprint("Invalid temperature");
		else
			gpus[gpu].cutofftemp = val;
	}
}

void change_gpusettings(int gpu)
{
	struct gpu_adl *ga = &gpus[gpu].adl;
	float fval, fmin = 0, fmax = 0;
	int val, imin = 0, imax = 0;
	char input;
	int engineclock = 0, memclock = 0, activity = 0, fanspeed = 0, fanpercent = 0, powertune = 0;
	float temp = 0, vddc = 0;

updated:
	if (gpu_stats(gpu, &temp, &engineclock, &memclock, &vddc, &activity, &fanspeed, &fanpercent, &powertune))
	wlogprint("Temp: %.1f C\n", temp);
	if (fanpercent >= 0 || fanspeed >= 0) {
		wlogprint("Fan Speed: ");
		if (fanpercent >= 0)
			wlogprint("%d%% ", fanpercent);
		if (fanspeed >= 0)
			wlogprint("(%d RPM)", fanspeed);
		wlogprint("\n");
	}
	wlogprint("Engine Clock: %d MHz\nMemory Clock: %d Mhz\nVddc: %.3f V\nActivity: %d%%\nPowertune: %d%%\n",
		engineclock, memclock, vddc, activity, powertune);
	wlogprint("Fan autotune is %s (%d-%d)\n", ga->autofan ? "enabled" : "disabled",
		  gpus[gpu].min_fan, gpus[gpu].gpu_fan);
	wlogprint("GPU engine clock autotune is %s (%d-%d)\n", ga->autoengine ? "enabled" : "disabled",
		ga->minspeed / 100, ga->maxspeed / 100);
	wlogprint("Change [A]utomatic [E]ngine [F]an [M]emory [V]oltage [P]owertune\n");
	wlogprint("Or press any other key to continue\n");
	input = getch();

	if (!strncasecmp(&input, "a", 1)) {
		change_autosettings(gpu);
	} else if (!strncasecmp(&input, "e", 1)) {
		get_enginerange(gpu, &imin, &imax);
		wlogprint("Enter GPU engine clock speed (%d - %d Mhz)", imin, imax);
		val = curses_int("");
		if (val < imin || val > imax) {
			wlogprint("Value is outside safe range, are you sure?\n");
			input = getch();
			if (strncasecmp(&input, "y", 1))
				return;
		}
		if (!set_engineclock(gpu, val))
			wlogprint("Driver reports success but check values below\n");
		else
			wlogprint("Failed to modify engine clock speed\n");
	} else if (!strncasecmp(&input, "f", 1)) {
		get_fanrange(gpu, &imin, &imax);
		wlogprint("Enter fan percentage (%d - %d %)", imin, imax);
		val = curses_int("");
		if (val < imin || val > imax) {
			wlogprint("Value is outside safe range, are you sure?\n");
			input = getch();
			if (strncasecmp(&input, "y", 1))
				return;
		}
		if (!set_fanspeed(gpu, val))
			wlogprint("Driver reports success but check values below\n");
		else
			wlogprint("Failed to modify fan speed\n");
	} else if (!strncasecmp(&input, "m", 1)) {
		get_memoryrange(gpu, &imin, &imax);
		wlogprint("Enter GPU memory clock speed (%d - %d Mhz)", imin, imax);
		val = curses_int("");
		if (val < imin || val > imax) {
			wlogprint("Value is outside safe range, are you sure?\n");
			input = getch();
			if (strncasecmp(&input, "y", 1))
				return;
		}
		if (!set_memoryclock(gpu, val))
			wlogprint("Driver reports success but check values below\n");
		else
			wlogprint("Failed to modify memory clock speed\n");
	} else if (!strncasecmp(&input, "v", 1)) {
		get_vddcrange(gpu, &fmin, &fmax);
		wlogprint("Enter GPU voltage (%.3f - %.3f V)", fmin, fmax);
		fval = curses_float("");
		if (fval < fmin || fval > fmax) {
			wlogprint("Value is outside safe range, are you sure?\n");
			input = getch();
			if (strncasecmp(&input, "y", 1))
				return;
		}
		if (!set_vddc(gpu, fval))
			wlogprint("Driver reports success but check values below\n");
		else
			wlogprint("Failed to modify voltage\n");
	} else if (!strncasecmp(&input, "p", 1)) {
		val = curses_int("Enter powertune value (-20 - 20)");
		if (val < -20 || val > 20) {
			wlogprint("Value is outside safe range, are you sure?\n");
			input = getch();
			if (strncasecmp(&input, "y", 1))
				return;
		}
		if (!set_powertune(gpu, val))
			wlogprint("Driver reports success but check values below\n");
		else
			wlogprint("Failed to modify powertune value\n");
	} else {
		clear_logwin();
		return;
	}
	sleep(1);
	goto updated;
}
#endif

static void free_adl(void)
{
	ADL_Main_Memory_Free ((void **)&lpInfo);
	ADL_Main_Control_Destroy ();
#if defined (LINUX)
	dlclose(hDLL);
#else
	FreeLibrary(hDLL);
#endif
}

void clear_adl(int nDevs)
{
	struct gpu_adl *ga;
	int i;

	if (!adl_active)
		return;

	lock_adl();
	/* Try to reset values to their defaults */
	for (i = 0; i < nDevs; i++) {
		ga = &gpus[i].adl;
		/*  Only reset the values if we've changed them at any time */
		if (!gpus[i].has_adl || !ga->managed)
			continue;
		ADL_Overdrive5_ODPerformanceLevels_Set(ga->iAdapterIndex, ga->DefPerfLev);
		free(ga->DefPerfLev);
		ADL_Overdrive5_FanSpeed_Set(ga->iAdapterIndex, 0, &ga->DefFanSpeedValue);
		ADL_Overdrive5_FanSpeedToDefault_Set(ga->iAdapterIndex, 0);
	}
	adl_active = false;
	unlock_adl();
	free_adl();
}
#endif /* HAVE_ADL */<|MERGE_RESOLUTION|>--- conflicted
+++ resolved
@@ -1157,21 +1157,8 @@
 
 	if (engine && ga->autoengine) {
 		if (temp > cgpu->cutofftemp) {
-<<<<<<< HEAD
-			if (*denable == DEV_ENABLED) {
-				applog(LOG_WARNING, "Hit thermal cutoff limit on GPU %d, disabling!", gpu);
-				*denable = DEV_RECOVER;
-				++cgpu->dev_thermal_cutoff_count;
-			}
-
-			newengine = ga->minspeed;
-
-			cgpu->device_last_not_well = time(NULL);
-			cgpu->device_not_well_reason = REASON_DEV_THERMAL_CUTOFF;
-=======
 			// Shutoff and recovery happens back in watchdog_thread
 			newengine = ga->minspeed;
->>>>>>> 0c0f6d32
 		} else if (temp > ga->overtemp && engine > ga->minspeed) {
 			applog(LOG_WARNING, "Overheat detected, decreasing GPU %d clock speed", gpu);
 			newengine = ga->minspeed;
