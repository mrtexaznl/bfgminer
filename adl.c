--- conflicted
+++ resolved
@@ -693,11 +693,7 @@
 	if (unlikely(ga->has_fanspeed && ret == -1)) {
 		applog(LOG_WARNING, "GPU %d stopped reporting fanspeed due to driver corruption", gpu);
 		if (opt_restart) {
-<<<<<<< HEAD
-			applog(LOG_WARNING, "Restart enabled, will restart BFGMiner");
-=======
-			applog(LOG_WARNING, "Restart enabled, will attempt to restart cgminer");
->>>>>>> 55aaa7c1
+			applog(LOG_WARNING, "Restart enabled, will attempt to restart BFGMiner");
 			applog(LOG_WARNING, "You can disable this with the --no-restart option");
 			app_restart();
 		}
