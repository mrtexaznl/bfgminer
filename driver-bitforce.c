/*
 * Copyright 2012 Luke Dashjr
 * Copyright 2012 Con Kolivas
 *
 * This program is free software; you can redistribute it and/or modify it
 * under the terms of the GNU General Public License as published by the Free
 * Software Foundation; either version 3 of the License, or (at your option)
 * any later version.  See COPYING for more details.
 */

#include <limits.h>
#include <pthread.h>
#include <stdint.h>
#include <stdio.h>
#include <strings.h>
#include <sys/time.h>
#include <unistd.h>

#include "config.h"

#ifdef WIN32

#include <windows.h>

#define dlsym (void*)GetProcAddress
#define dlclose FreeLibrary

typedef unsigned long FT_STATUS;
typedef PVOID FT_HANDLE;
__stdcall FT_STATUS (*FT_ListDevices)(PVOID pArg1, PVOID pArg2, DWORD Flags);
__stdcall FT_STATUS (*FT_Open)(int idx, FT_HANDLE*);
__stdcall FT_STATUS (*FT_GetComPortNumber)(FT_HANDLE, LPLONG lplComPortNumber);
__stdcall FT_STATUS (*FT_Close)(FT_HANDLE);
const uint32_t FT_OPEN_BY_DESCRIPTION =       2;
const uint32_t FT_LIST_ALL         = 0x20000000;
const uint32_t FT_LIST_NUMBER_ONLY = 0x80000000;
enum {
	FT_OK,
};

#endif /* WIN32 */

#include "compat.h"
#include "fpgautils.h"
#include "miner.h"

#define BITFORCE_SLEEP_MS 500
#define BITFORCE_TIMEOUT_S 7
#define BITFORCE_TIMEOUT_MS (BITFORCE_TIMEOUT_S * 1000)
#define BITFORCE_LONG_TIMEOUT_S 25
#define BITFORCE_LONG_TIMEOUT_MS (BITFORCE_LONG_TIMEOUT_S * 1000)
#define BITFORCE_CHECK_INTERVAL_MS 10
#define WORK_CHECK_INTERVAL_MS 50
#define MAX_START_DELAY_US 100000
#define tv_to_ms(tval) (tval.tv_sec * 1000 + tval.tv_usec / 1000)
#define TIME_AVG_CONSTANT 8

#define KNAME_WORK  "full work"
#define KNAME_RANGE "nonce range"

struct device_api bitforce_api;

// Code must deal with a timeout
#define BFopen(devpath)  serial_open(devpath, 0, 250, true)

static void BFgets(char *buf, size_t bufLen, int fd)
{
	do {
		buf[0] = '\0';
		--bufLen;
	} while (likely(bufLen && read(fd, buf, 1) == 1 && (buf++)[0] != '\n'));

	buf[0] = '\0';
}

static ssize_t BFwrite(int fd, const void *buf, ssize_t bufLen)
{
	if ((bufLen) != write(fd, buf, bufLen))
		return 0;
	else
		return bufLen;
}

#define BFclose(fd) close(fd)

static bool bitforce_detect_one(const char *devpath)
{
	int fdDev = serial_open(devpath, 0, 10, true);
	struct cgpu_info *bitforce;
	char pdevbuf[0x100];
	char *s;

	applog(LOG_DEBUG, "BFL: Attempting to open %s", devpath);

	if (unlikely(fdDev == -1)) {
		applog(LOG_DEBUG, "BFL: Failed to open %s", devpath);
		return false;
	}

	BFwrite(fdDev, "ZGX", 3);
	BFgets(pdevbuf, sizeof(pdevbuf), fdDev);
	if (unlikely(!pdevbuf[0])) {
		applog(LOG_DEBUG, "BFL: Error reading/timeout (ZGX)");
		return 0;
	}

	BFclose(fdDev);
	if (unlikely(!strstr(pdevbuf, "SHA256"))) {
		applog(LOG_DEBUG, "BFL: Didn't recognise BitForce on %s", devpath);
		return false;
	}

	// We have a real BitForce!
	bitforce = calloc(1, sizeof(*bitforce));
	bitforce->api = &bitforce_api;
	bitforce->device_path = strdup(devpath);
	bitforce->deven = DEV_ENABLED;
	bitforce->threads = 1;
	/* Initially enable support for nonce range and disable it later if it
	 * fails */
	if (opt_bfl_noncerange) {
		bitforce->nonce_range = true;
		bitforce->sleep_ms = BITFORCE_SLEEP_MS;
		bitforce->kname = KNAME_RANGE;
	} else {
		bitforce->sleep_ms = BITFORCE_SLEEP_MS * 5;
		bitforce->kname = KNAME_WORK;
	}

	if (likely((!memcmp(pdevbuf, ">>>ID: ", 7)) && (s = strstr(pdevbuf + 3, ">>>")))) {
		s[0] = '\0';
		bitforce->name = strdup(pdevbuf + 7);
	}

	mutex_init(&bitforce->device_mutex);

	return add_cgpu(bitforce);
}

#define LOAD_SYM(sym)  do { \
	if (!(sym = dlsym(dll, #sym))) {  \
		applog(LOG_DEBUG, "Failed to load " #sym ", not using FTDI bitforce autodetect");  \
		goto out;  \
	}  \
} while(0)

#ifdef WIN32
static int bitforce_autodetect_ftdi(void)
{
	char devpath[] = "\\\\.\\COMnnnnn";
	char *devpathnum = &devpath[7];
	char **bufptrs;
	char *buf;
	int found = 0;
	int i;

	FT_STATUS ftStatus;
	DWORD numDevs;
	HMODULE dll = LoadLibrary("FTD2XX.DLL");
	if (!dll) {
		applog(LOG_DEBUG, "FTD2XX.DLL failed to load, not using FTDI bitforce autodetect");
		return 0;
	}
	LOAD_SYM(FT_ListDevices);
	LOAD_SYM(FT_Open);
	LOAD_SYM(FT_GetComPortNumber);
	LOAD_SYM(FT_Close);
	
	ftStatus = FT_ListDevices(&numDevs, NULL, FT_LIST_NUMBER_ONLY);
	if (ftStatus != FT_OK) {
		applog(LOG_DEBUG, "FTDI device count failed, not using FTDI bitforce autodetect");
		goto out;
	}
	applog(LOG_DEBUG, "FTDI reports %u devices", (unsigned)numDevs);

	buf = alloca(65 * numDevs);
	bufptrs = alloca(sizeof(*bufptrs) * (numDevs + 1));

	for (i = 0; i < numDevs; ++i)
		bufptrs[i] = &buf[i * 65];
	bufptrs[numDevs] = NULL;
	ftStatus = FT_ListDevices(bufptrs, &numDevs, FT_LIST_ALL | FT_OPEN_BY_DESCRIPTION);
	if (ftStatus != FT_OK) {
		applog(LOG_DEBUG, "FTDI device list failed, not using FTDI bitforce autodetect");
		goto out;
	}
	
	for (i = numDevs; i > 0; ) {
		--i;
		bufptrs[i][64] = '\0';
		
		if (!(strstr(bufptrs[i], "BitFORCE") && strstr(bufptrs[i], "SHA256")))
			continue;
		
		FT_HANDLE ftHandle;
		if (FT_OK != FT_Open(i, &ftHandle))
			continue;
		LONG lComPortNumber;
		ftStatus = FT_GetComPortNumber(ftHandle, &lComPortNumber);
		FT_Close(ftHandle);
		if (FT_OK != ftStatus || lComPortNumber < 0)
			continue;
		
		sprintf(devpathnum, "%d", (int)lComPortNumber);
		
		if (bitforce_detect_one(devpath))
			++found;
	}

out:
	dlclose(dll);
	return found;
}
#else
static int bitforce_autodetect_ftdi(void)
{
	return 0;
}
#endif

static int bitforce_detect_auto(void)
{
	return (serial_autodetect_udev     (bitforce_detect_one, "BitFORCE*SHA256") ?:
		serial_autodetect_devserial(bitforce_detect_one, "BitFORCE_SHA256") ?:
		bitforce_autodetect_ftdi() ?:
		0);
}

static void bitforce_detect(void)
{
	serial_detect_auto(bitforce_api.dname, bitforce_detect_one, bitforce_detect_auto);
}

static void get_bitforce_statline_before(char *buf, struct cgpu_info *bitforce)
{
	float gt = bitforce->temp;

	if (gt > 0)
		tailsprintf(buf, "%5.1fC ", gt);
	else
		tailsprintf(buf, "       ", gt);
	tailsprintf(buf, "        | ");
}

static bool bitforce_thread_prepare(struct thr_info *thr)
{
	struct cgpu_info *bitforce = thr->cgpu;
	int fdDev = BFopen(bitforce->device_path);
	struct timeval now;

	if (unlikely(fdDev == -1)) {
		applog(LOG_ERR, "BFL%i: Failed to open %s", bitforce->device_id, bitforce->device_path);
		return false;
	}

	bitforce->device_fd = fdDev;

	applog(LOG_INFO, "BFL%i: Opened %s", bitforce->device_id, bitforce->device_path);
	gettimeofday(&now, NULL);
	get_datestamp(bitforce->init, &now);

	return true;
}

static void bitforce_clear_buffer(struct cgpu_info *bitforce)
{
	int fdDev = bitforce->device_fd;
	char pdevbuf[0x100];
	int count = 0;

	if (!fdDev)
		return;

	applog(LOG_DEBUG, "BFL%i: Clearing read buffer", bitforce->device_id);

	mutex_lock(&bitforce->device_mutex);
	do {
		pdevbuf[0] = '\0';
		BFgets(pdevbuf, sizeof(pdevbuf), fdDev);
	} while (pdevbuf[0] && (++count < 10));
	mutex_unlock(&bitforce->device_mutex);
}

void bitforce_init(struct cgpu_info *bitforce)
{
	const char *devpath = bitforce->device_path;
	int fdDev = bitforce->device_fd, retries = 0;
	char pdevbuf[0x100];
	char *s;

	applog(LOG_WARNING, "BFL%i: Re-initialising", bitforce->device_id);

	bitforce_clear_buffer(bitforce);

	mutex_lock(&bitforce->device_mutex);
	if (fdDev) {
		BFclose(fdDev);
		sleep(5);
	}
	bitforce->device_fd = 0;

	fdDev = BFopen(devpath);
	if (unlikely(fdDev == -1)) {
		mutex_unlock(&bitforce->device_mutex);
		applog(LOG_ERR, "BFL%i: Failed to open %s", bitforce->device_id, devpath);
		return;
	}

	do {
		BFwrite(fdDev, "ZGX", 3);
		BFgets(pdevbuf, sizeof(pdevbuf), fdDev);

		if (unlikely(!pdevbuf[0])) {
			mutex_unlock(&bitforce->device_mutex);
			applog(LOG_ERR, "BFL%i: Error reading/timeout (ZGX)", bitforce->device_id);
			return;
		}

		if (retries++)
			nmsleep(10);
	} while (!strstr(pdevbuf, "BUSY") && (retries * 10 < BITFORCE_TIMEOUT_MS));

	if (unlikely(!strstr(pdevbuf, "SHA256"))) {
		mutex_unlock(&bitforce->device_mutex);
		applog(LOG_ERR, "BFL%i: Didn't recognise BitForce on %s returned: %s", bitforce->device_id, devpath, pdevbuf);
		return;
	}
	
	if (likely((!memcmp(pdevbuf, ">>>ID: ", 7)) && (s = strstr(pdevbuf + 3, ">>>")))) {
		s[0] = '\0';
		bitforce->name = strdup(pdevbuf + 7);
	}

	bitforce->device_fd = fdDev;
	bitforce->sleep_ms = BITFORCE_SLEEP_MS;

	mutex_unlock(&bitforce->device_mutex);
}

static bool bitforce_get_temp(struct cgpu_info *bitforce)
{
	int fdDev = bitforce->device_fd;
	char pdevbuf[0x100];
	char *s;

	if (!fdDev)
		return false;

	/* Do not try to get the temperature if we're polling for a result to
	 * minimise the change of interleaved results */
	if (bitforce->polling)
		return true;

	/* It is not critical getting temperature so don't get stuck if  we
	 * can't grab the mutex here */
	if (mutex_trylock(&bitforce->device_mutex))
		return false;

	BFwrite(fdDev, "ZLX", 3);
	BFgets(pdevbuf, sizeof(pdevbuf), fdDev);
	mutex_unlock(&bitforce->device_mutex);
	
	if (unlikely(!pdevbuf[0])) {
		applog(LOG_ERR, "BFL%i: Error: Get temp returned empty string/timed out", bitforce->device_id);
		bitforce->hw_errors++;
		return false;
	}

	if ((!strncasecmp(pdevbuf, "TEMP", 4)) && (s = strchr(pdevbuf + 4, ':'))) {
		float temp = strtof(s + 1, NULL);

		if (temp > 0) {
			bitforce->temp = temp;
			if (unlikely(bitforce->cutofftemp > 0 && temp > bitforce->cutofftemp)) {
				applog(LOG_WARNING, "BFL%i: Hit thermal cutoff limit, disabling!", bitforce->device_id);
				bitforce->deven = DEV_RECOVER;

				bitforce->device_last_not_well = time(NULL);
				bitforce->device_not_well_reason = REASON_DEV_THERMAL_CUTOFF;
				bitforce->dev_thermal_cutoff_count++;
			}
		}
	} else {
		/* Use the temperature monitor as a kind of watchdog for when
		 * our responses are out of sync and flush the buffer to
		 * hopefully recover */
		applog(LOG_WARNING, "BFL%i: Garbled response probably throttling, clearing buffer", bitforce->device_id);
		/* Count throttling episodes as hardware errors */
		bitforce->hw_errors++;
		bitforce_clear_buffer(bitforce);
		return false;;
	}

	return true;
}

static bool bitforce_send_work(struct thr_info *thr, struct work *work)
{
	struct cgpu_info *bitforce = thr->cgpu;
	int fdDev = bitforce->device_fd;
	unsigned char ob[70];
	char pdevbuf[0x100];
	char *s;

	if (!fdDev)
		return false;
re_send:
	mutex_lock(&bitforce->device_mutex);
	if (bitforce->nonce_range)
		BFwrite(fdDev, "ZPX", 3);
	else
		BFwrite(fdDev, "ZDX", 3);
	BFgets(pdevbuf, sizeof(pdevbuf), fdDev);
	if (!pdevbuf[0] || !strncasecmp(pdevbuf, "B", 1)) {
		mutex_unlock(&bitforce->device_mutex);
		if (!restart_wait(WORK_CHECK_INTERVAL_MS))
			return false;
		goto re_send;
	} else if (unlikely(strncasecmp(pdevbuf, "OK", 2))) {
		mutex_unlock(&bitforce->device_mutex);
		if (bitforce->nonce_range) {
			applog(LOG_WARNING, "BFL%i: Does not support nonce range, disabling", bitforce->device_id);
			bitforce->nonce_range = false;
			bitforce->sleep_ms *= 5;
			bitforce->kname = KNAME_WORK;
			goto re_send;
		}
		applog(LOG_ERR, "BFL%i: Error: Send work reports: %s", bitforce->device_id, pdevbuf);
		return false;
	}

	sprintf((char *)ob, ">>>>>>>>");
	memcpy(ob + 8, work->midstate, 32);
	memcpy(ob + 8 + 32, work->data + 64, 12);
	if (!bitforce->nonce_range) {
		sprintf((char *)ob + 8 + 32 + 12, ">>>>>>>>");
		work->blk.nonce = bitforce->nonces = 0xffffffff;
		BFwrite(fdDev, ob, 60);
	} else {
		uint32_t *nonce;

		nonce = (uint32_t *)(ob + 8 + 32 + 12);
		*nonce = htobe32(work->blk.nonce);
		nonce = (uint32_t *)(ob + 8 + 32 + 12 + 4);
		/* Split work up into 1/5th nonce ranges */
		bitforce->nonces = 0x33333332;
		*nonce = htobe32(work->blk.nonce + bitforce->nonces);
		work->blk.nonce += bitforce->nonces + 1;
		sprintf((char *)ob + 8 + 32 + 12 + 8, ">>>>>>>>");
		BFwrite(fdDev, ob, 68);
	}

	BFgets(pdevbuf, sizeof(pdevbuf), fdDev);
	mutex_unlock(&bitforce->device_mutex);

	if (opt_debug) {
		s = bin2hex(ob + 8, 44);
		applog(LOG_DEBUG, "BFL%i: block data: %s", bitforce->device_id, s);
		free(s);
	}

	if (unlikely(!pdevbuf[0])) {
		applog(LOG_ERR, "BFL%i: Error: Send block data returned empty string/timed out", bitforce->device_id);
		return false;
	}

	if (unlikely(strncasecmp(pdevbuf, "OK", 2))) {
		applog(LOG_ERR, "BFL%i: Error: Send block data reports: %s", bitforce->device_id, pdevbuf);
		return false;
	}

	gettimeofday(&bitforce->work_start_tv, NULL);
	return true;
}

static inline int noisy_stale_wait(unsigned int mstime, struct work*work, bool checkend, struct cgpu_info*bitforce)
{
	int rv = stale_wait(mstime, work, checkend);
	if (rv)
		applog(LOG_NOTICE, "BFL%i: Abandoning stale search to restart",
		       bitforce->device_id);
	return rv;
}
#define noisy_stale_wait(mstime, work, checkend)  noisy_stale_wait(mstime, work, checkend, bitforce)

static int64_t bitforce_get_result(struct thr_info *thr, struct work *work)
{
	struct cgpu_info *bitforce = thr->cgpu;
	int fdDev = bitforce->device_fd;
	unsigned int delay_time_ms;
	struct timeval elapsed;
	struct timeval now;
	char pdevbuf[0x100];
	char *pnoncebuf;
	uint32_t nonce;

	if (!fdDev)
		return -1;

	while (1) {
		mutex_lock(&bitforce->device_mutex);
		BFwrite(fdDev, "ZFX", 3);
		BFgets(pdevbuf, sizeof(pdevbuf), fdDev);
		mutex_unlock(&bitforce->device_mutex);

		gettimeofday(&now, NULL);
		timersub(&now, &bitforce->work_start_tv, &elapsed);

		if (elapsed.tv_sec >= BITFORCE_LONG_TIMEOUT_S) {
			applog(LOG_ERR, "BFL%i: took %dms - longer than %dms", bitforce->device_id,
				tv_to_ms(elapsed), BITFORCE_LONG_TIMEOUT_MS);
			return 0;
		}

		if (pdevbuf[0] && strncasecmp(pdevbuf, "B", 1)) /* BFL does not respond during throttling */
			break;

		/* if BFL is throttling, no point checking so quickly */
		delay_time_ms = (pdevbuf[0] ? BITFORCE_CHECK_INTERVAL_MS : 2 * WORK_CHECK_INTERVAL_MS);
		if (noisy_stale_wait(delay_time_ms, work, true))
			return 0;
		bitforce->wait_ms += delay_time_ms;
	}

	if (elapsed.tv_sec > BITFORCE_TIMEOUT_S) {
		applog(LOG_ERR, "BFL%i: took %dms - longer than %dms", bitforce->device_id,
			tv_to_ms(elapsed), BITFORCE_TIMEOUT_MS);
		bitforce->device_last_not_well = time(NULL);
		bitforce->device_not_well_reason = REASON_DEV_OVER_HEAT;
		bitforce->dev_over_heat_count++;

		/* If the device truly throttled, it didn't process the job and there
		 * are no results. But check first, just in case we're wrong about it
		 * throttling.
		 */
		if (strncasecmp(pdevbuf, "NONCE-FOUND", 11))
			return 0;
	} else if (!strncasecmp(pdevbuf, "N", 1)) {/* Hashing complete (NONCE-FOUND or NO-NONCE) */
		/* Simple timing adjustment. Allow a few polls to cope with
		 * OS timer delays being variably reliable. wait_ms will
		 * always equal sleep_ms when we've waited greater than or
		 * equal to the result return time.*/
		delay_time_ms = bitforce->sleep_ms;

		if (bitforce->wait_ms > bitforce->sleep_ms + (WORK_CHECK_INTERVAL_MS * 2))
			bitforce->sleep_ms += (bitforce->wait_ms - bitforce->sleep_ms) / 2;
		else if (bitforce->wait_ms == bitforce->sleep_ms) {
			if (bitforce->sleep_ms > WORK_CHECK_INTERVAL_MS)
				bitforce->sleep_ms -= WORK_CHECK_INTERVAL_MS;
			else if (bitforce->sleep_ms > BITFORCE_CHECK_INTERVAL_MS)
				bitforce->sleep_ms -= BITFORCE_CHECK_INTERVAL_MS;
		}

		if (delay_time_ms != bitforce->sleep_ms)
			  applog(LOG_DEBUG, "BFL%i: Wait time changed to: %d, waited %u", bitforce->device_id, bitforce->sleep_ms, bitforce->wait_ms);

		/* Work out the average time taken. Float for calculation, uint for display */
		bitforce->avg_wait_f += (tv_to_ms(elapsed) - bitforce->avg_wait_f) / TIME_AVG_CONSTANT;
		bitforce->avg_wait_d = (unsigned int) (bitforce->avg_wait_f + 0.5);
	}

	applog(LOG_DEBUG, "BFL%i: waited %dms until %s", bitforce->device_id, bitforce->wait_ms, pdevbuf);
	if (!strncasecmp(&pdevbuf[2], "-", 1))
		return bitforce->nonces;   /* No valid nonce found */
	else if (!strncasecmp(pdevbuf, "I", 1))
		return 0;	/* Device idle */
	else if (strncasecmp(pdevbuf, "NONCE-FOUND", 11)) {
		bitforce->hw_errors++;
		applog(LOG_WARNING, "BFL%i: Error: Get result reports: %s", bitforce->device_id, pdevbuf);
		bitforce_clear_buffer(bitforce);
		return 0;
	}

	pnoncebuf = &pdevbuf[12];

	while (1) {
		hex2bin((void*)&nonce, pnoncebuf, 4);
		nonce = be32toh(nonce);
		if (unlikely(bitforce->nonce_range && (nonce >= work->blk.nonce ||
			(work->blk.nonce > 0 && nonce < work->blk.nonce - bitforce->nonces - 1)))) {
				applog(LOG_WARNING, "BFL%i: Disabling broken nonce range support", bitforce->device_id);
				bitforce->nonce_range = false;
				work->blk.nonce = 0xffffffff;
				bitforce->sleep_ms *= 5;
				bitforce->kname = KNAME_WORK;
		}
			
		submit_nonce(thr, work, nonce);
		if (strncmp(&pnoncebuf[8], ",", 1))
			break;
		pnoncebuf += 9;
	}

	return bitforce->nonces;
}

static void bitforce_shutdown(struct thr_info *thr)
{
	struct cgpu_info *bitforce = thr->cgpu;

	BFclose(bitforce->device_fd);
	bitforce->device_fd = 0;
}

static void biforce_thread_enable(struct thr_info *thr)
{
	struct cgpu_info *bitforce = thr->cgpu;

	bitforce_init(bitforce);
}

static int64_t bitforce_scanhash(struct thr_info *thr, struct work *work, int64_t __maybe_unused max_nonce)
{
	struct cgpu_info *bitforce = thr->cgpu;
	unsigned int sleep_time;
	int64_t ret;

	if (!bitforce_send_work(thr, work)) {
		if (thr->work_restart)
			return 0;
		sleep(opt_fail_pause);
		goto commerr;
	}

	if (!bitforce->nonce_range) {
		/* Initially wait 2/3 of the average cycle time so we can request more
		work before full scan is up */
		sleep_time = (2 * bitforce->sleep_ms) / 3;
		if (noisy_stale_wait(sleep_time, work, true))
			return 0;

		bitforce->wait_ms = sleep_time;
		queue_request(thr, false);

		/* Now wait athe final 1/3rd; no bitforce should be finished by now */
		sleep_time = bitforce->sleep_ms - sleep_time;
		if (noisy_stale_wait(sleep_time, work, true))
			return 0;

		bitforce->wait_ms += sleep_time;
	} else {
		sleep_time = bitforce->sleep_ms;
		if (noisy_stale_wait(sleep_time, work, true))
			return 0;

		bitforce->wait_ms = sleep_time;
	}

<<<<<<< HEAD
	ret = bitforce_get_result(thr, work);
=======
	if (send_ret) {
		bitforce->polling = true;
		ret = bitforce_get_result(thr, work);
		bitforce->polling = false;
	} else
		ret = -1;
>>>>>>> 2480cf23

	if (ret == -1) {
commerr:
		ret = 0;
		applog(LOG_ERR, "BFL%i: Comms error", bitforce->device_id);
		bitforce->device_last_not_well = time(NULL);
		bitforce->device_not_well_reason = REASON_DEV_COMMS_ERROR;
		bitforce->dev_comms_error_count++;
		bitforce->hw_errors++;
		BFclose(bitforce->device_fd);
		int fd = bitforce->device_fd = BFopen(bitforce->device_path);
		if (fd == -1) {
			applog(LOG_ERR, "BFL%i: Error reopening");
			return -1;
		}
		/* empty read buffer */
		bitforce_clear_buffer(bitforce);
	}
	return ret;
}

static bool bitforce_get_stats(struct cgpu_info *bitforce)
{
	return bitforce_get_temp(bitforce);
}

static bool bitforce_thread_init(struct thr_info *thr)
{
	struct cgpu_info *bitforce = thr->cgpu;
	unsigned int wait;

	/* Pause each new thread at least 100ms between initialising
	 * so the devices aren't making calls all at the same time. */
	wait = thr->id * MAX_START_DELAY_US;
	applog(LOG_DEBUG, "BFL%i: Delaying start by %dms", bitforce->device_id, wait / 1000);
	usleep(wait);

	return true;
}

static struct api_data *bitforce_api_stats(struct cgpu_info *cgpu)
{
	struct api_data *root = NULL;

	// Warning, access to these is not locked - but we don't really
	// care since hashing performance is way more important than
	// locking access to displaying API debug 'stats'
	// If locking becomes an issue for any of them, use copy_data=true also
	root = api_add_uint(root, "Sleep Time", &(cgpu->sleep_ms), false);
	root = api_add_uint(root, "Avg Wait", &(cgpu->avg_wait_d), false);

	return root;
}

struct device_api bitforce_api = {
	.dname = "bitforce",
	.name = "BFL",
	.api_detect = bitforce_detect,
	.get_api_stats = bitforce_api_stats,
	.reinit_device = bitforce_init,
	.get_statline_before = get_bitforce_statline_before,
	.get_stats = bitforce_get_stats,
	.thread_prepare = bitforce_thread_prepare,
	.thread_init = bitforce_thread_init,
	.scanhash = bitforce_scanhash,
	.thread_shutdown = bitforce_shutdown,
	.thread_enable = biforce_thread_enable
};<|MERGE_RESOLUTION|>--- conflicted
+++ resolved
@@ -646,16 +646,11 @@
 		bitforce->wait_ms = sleep_time;
 	}
 
-<<<<<<< HEAD
-	ret = bitforce_get_result(thr, work);
-=======
-	if (send_ret) {
+	{
 		bitforce->polling = true;
 		ret = bitforce_get_result(thr, work);
 		bitforce->polling = false;
-	} else
-		ret = -1;
->>>>>>> 2480cf23
+	}
 
 	if (ret == -1) {
 commerr:
