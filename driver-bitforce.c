/*
 * Copyright 2012 Luke Dashjr
 * Copyright 2012 Con Kolivas
 *
 * This program is free software; you can redistribute it and/or modify it
 * under the terms of the GNU General Public License as published by the Free
 * Software Foundation; either version 3 of the License, or (at your option)
 * any later version.  See COPYING for more details.
 */

#include <limits.h>
#include <pthread.h>
#include <stdio.h>
#include <strings.h>
#include <sys/time.h>
#include <unistd.h>

#include "config.h"

#include "fpgautils.h"
#include "miner.h"


struct device_api bitforce_api;

#define BFopen(devpath)  serial_open(devpath, 0, -1, true)

static void BFgets(char *buf, size_t bufLen, int fd)
{
	do
		--bufLen;
	while (likely(bufLen && read(fd, buf, 1) && (buf++)[0] != '\n'))
		;
	buf[0] = '\0';
}

static ssize_t BFwrite2(int fd, const void *buf, ssize_t bufLen)
{
	return write(fd, buf, bufLen);
}

#define BFwrite(fd, buf, bufLen)  do {  \
	if ((bufLen) != BFwrite2(fd, buf, bufLen)) {  \
		applog(LOG_ERR, "Error writing to BitForce (" #buf ")");  \
		return 0;  \
	}  \
} while(0)

#define BFclose(fd) close(fd)

static bool bitforce_detect_one(const char *devpath)
{
	char *s;
	char pdevbuf[0x100];

	applog(LOG_DEBUG, "BitForce Detect: Attempting to open %s", devpath);

	int fdDev = BFopen(devpath);
	if (unlikely(fdDev == -1)) {
		applog(LOG_ERR, "BitForce Detect: Failed to open %s", devpath);
		return false;
	}
	BFwrite(fdDev, "ZGX", 3);
	BFgets(pdevbuf, sizeof(pdevbuf), fdDev);
	if (unlikely(!pdevbuf[0])) {
		applog(LOG_ERR, "Error reading from BitForce (ZGX)");
		return 0;
	}
	BFclose(fdDev);
	if (unlikely(!strstr(pdevbuf, "SHA256"))) {
		applog(LOG_DEBUG, "BitForce Detect: Didn't recognise BitForce on %s", devpath);
		return false;
	}

	// We have a real BitForce!
	struct cgpu_info *bitforce;
	bitforce = calloc(1, sizeof(*bitforce));
	bitforce->api = &bitforce_api;
	bitforce->device_path = strdup(devpath);
	bitforce->deven = DEV_ENABLED;
	bitforce->threads = 1;
	if (likely((!memcmp(pdevbuf, ">>>ID: ", 7)) && (s = strstr(pdevbuf + 3, ">>>"))))
	{
		s[0] = '\0';
		bitforce->name = strdup(pdevbuf + 7);
	}

	return add_cgpu(bitforce);
}

static char bitforce_detect_auto()
{
	return
	serial_autodetect_udev     (bitforce_detect_one, "BitFORCE*SHA256") ?:
	serial_autodetect_devserial(bitforce_detect_one, "BitFORCE_SHA256") ?:
	0;
}

static void bitforce_detect()
{
	serial_detect_auto(bitforce_api.dname, bitforce_detect_one, bitforce_detect_auto);
}

static void get_bitforce_statline_before(char *buf, struct cgpu_info *bitforce)
{
	float gt = bitforce->temp;
	if (gt > 0)
		tailsprintf(buf, "%5.1fC ", gt);
	else
		tailsprintf(buf, "       ", gt);
	tailsprintf(buf, "        | ");
}

static bool bitforce_thread_prepare(struct thr_info *thr)
{
	struct cgpu_info *bitforce = thr->cgpu;

	struct timeval now;

	int fdDev = BFopen(bitforce->device_path);
	if (unlikely(-1 == fdDev)) {
		applog(LOG_ERR, "Failed to open BitForce on %s", bitforce->device_path);
		return false;
	}

	bitforce->device_fd = fdDev;

	applog(LOG_INFO, "Opened BitForce on %s", bitforce->device_path);
	gettimeofday(&now, NULL);
	get_datestamp(bitforce->init, &now);

	return true;
}

static uint64_t bitforce_scanhash(struct thr_info *thr, struct work *work, uint64_t __maybe_unused max_nonce)
{
	struct cgpu_info *bitforce = thr->cgpu;
	int fdDev = bitforce->device_fd;

	int i, thr_id = thr->id;
	char pdevbuf[0x100];
	unsigned char ob[61] = ">>>>>>>>12345678901234567890123456789012123456789012>>>>>>>>";
	struct timeval tdiff;
	char *pnoncebuf;
	char *s;
	uint32_t nonce;

	BFwrite(fdDev, "ZDX", 3);
	BFgets(pdevbuf, sizeof(pdevbuf), fdDev);
	if (unlikely(!pdevbuf[0])) {
		applog(LOG_ERR, "Error reading from BitForce (ZDX)");
		return 0;
	}
	if (unlikely(pdevbuf[0] != 'O' || pdevbuf[1] != 'K')) {
		applog(LOG_ERR, "BitForce ZDX reports: %s", pdevbuf);
		return 0;
	}

	memcpy(ob + 8, work->midstate, 32);
	memcpy(ob + 8 + 32, work->data + 64, 12);
	BFwrite(fdDev, ob, 60);
	if (opt_debug) {
		s = bin2hex(ob + 8, 44);
		applog(LOG_DEBUG, "BitForce block data: %s", s);
		free(s);
	}

	BFgets(pdevbuf, sizeof(pdevbuf), fdDev);
	if (unlikely(!pdevbuf[0])) {
		applog(LOG_ERR, "Error reading from BitForce (block data)");
		return 0;
	}
	if (unlikely(pdevbuf[0] != 'O' || pdevbuf[1] != 'K')) {
		applog(LOG_ERR, "BitForce block data reports: %s", pdevbuf);
		return 0;
	}

	BFwrite(fdDev, "ZLX", 3);
	BFgets(pdevbuf, sizeof(pdevbuf), fdDev);
	if (unlikely(!pdevbuf[0])) {
		applog(LOG_ERR, "Error reading from BitForce (ZKX)");
		return 0;
	}
	if ((!strncasecmp(pdevbuf, "TEMP", 4)) && (s = strchr(pdevbuf + 4, ':'))) {
		float temp = strtof(s + 1, NULL);
		if (temp > 0) {
			bitforce->temp = temp;
			if (temp > bitforce->cutofftemp) {
				applog(LOG_WARNING, "Hit thermal cutoff limit on %s %d, disabling!", bitforce->api->name, bitforce->device_id);
				bitforce->deven = DEV_RECOVER;

				bitforce->device_last_not_well = time(NULL);
				bitforce->device_not_well_reason = REASON_DEV_THERMAL_CUTOFF;
				bitforce->dev_thermal_cutoff_count++;
			}
		}
	}

	i = 0;
	/* Start looking for results. Stupid polling every 10ms... */
	tdiff.tv_sec = 0;
	tdiff.tv_usec = 10000;

	work_restart[thr_id].restart = 0;
	while (42) {
		if (unlikely(work_restart[thr_id].restart))
			return 0;
		usleep(10000);
		i += 10;

		BFwrite(fdDev, "ZFX", 3);
		BFgets(pdevbuf, sizeof(pdevbuf), fdDev);
		if (unlikely(!pdevbuf[0])) {
			applog(LOG_ERR, "Error reading from BitForce (ZFX)");
			return 0;
		}
		if (pdevbuf[0] != 'B')
		    break;
<<<<<<< HEAD
		if (!rc)
			return 0;
		i += 10;

		/* After 2/3 of the average cycle time (~3.4s), request more work */
		if (i == 3400)
			queue_request(thr, false);
=======
>>>>>>> b1cdacde
	}
	applog(LOG_DEBUG, "BitForce waited %dms until %s\n", i, pdevbuf);
	work->blk.nonce = 0xffffffff;
	if (pdevbuf[2] == '-')
		return 0xffffffff;
	else if (strncasecmp(pdevbuf, "NONCE-FOUND", 11)) {
		applog(LOG_ERR, "BitForce result reports: %s", pdevbuf);
		return 0;
	}

	pnoncebuf = &pdevbuf[12];

	while (1) {
		hex2bin((void*)&nonce, pnoncebuf, 4);
#ifndef __BIG_ENDIAN__
		nonce = swab32(nonce);
#endif

		submit_nonce(thr, work, nonce);
		if (pnoncebuf[8] != ',')
			break;
		pnoncebuf += 9;
	}

	return 0xffffffff;
}

struct device_api bitforce_api = {
	.dname = "bitforce",
	.name = "BFL",
	.api_detect = bitforce_detect,
	.get_statline_before = get_bitforce_statline_before,
	.thread_prepare = bitforce_thread_prepare,
	.scanhash = bitforce_scanhash,
};<|MERGE_RESOLUTION|>--- conflicted
+++ resolved
@@ -137,7 +137,7 @@
 	struct cgpu_info *bitforce = thr->cgpu;
 	int fdDev = bitforce->device_fd;
 
-	int i, thr_id = thr->id;
+	int i;
 	char pdevbuf[0x100];
 	unsigned char ob[61] = ">>>>>>>>12345678901234567890123456789012123456789012>>>>>>>>";
 	struct timeval tdiff;
@@ -201,9 +201,9 @@
 	tdiff.tv_sec = 0;
 	tdiff.tv_usec = 10000;
 
-	work_restart[thr_id].restart = 0;
+	thr->work_restart = 0;
 	while (42) {
-		if (unlikely(work_restart[thr_id].restart))
+		if (unlikely(thr->work_restart))
 			return 0;
 		usleep(10000);
 		i += 10;
@@ -216,16 +216,10 @@
 		}
 		if (pdevbuf[0] != 'B')
 		    break;
-<<<<<<< HEAD
-		if (!rc)
-			return 0;
-		i += 10;
 
 		/* After 2/3 of the average cycle time (~3.4s), request more work */
 		if (i == 3400)
 			queue_request(thr, false);
-=======
->>>>>>> b1cdacde
 	}
 	applog(LOG_DEBUG, "BitForce waited %dms until %s\n", i, pdevbuf);
 	work->blk.nonce = 0xffffffff;
