--- conflicted
+++ resolved
@@ -308,19 +308,6 @@
 
 		if (temp > 0) {
 			bitforce->temp = temp;
-<<<<<<< HEAD
-			if (unlikely(bitforce->cutofftemp > 0 && temp > bitforce->cutofftemp)) {
-				if (bitforce->deven == DEV_ENABLED) {
-					applog(LOG_WARNING, "BFL%i: Hit thermal cutoff limit, disabling!", bitforce->device_id);
-					bitforce->deven = DEV_RECOVER;
-					++bitforce->dev_thermal_cutoff_count;
-				}
-
-				bitforce->device_last_not_well = time(NULL);
-				bitforce->device_not_well_reason = REASON_DEV_THERMAL_CUTOFF;
-			}
-=======
->>>>>>> 0c0f6d32
 		}
 	} else {
 		/* Use the temperature monitor as a kind of watchdog for when
