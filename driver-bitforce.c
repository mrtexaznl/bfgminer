/*
 * Copyright 2012 Luke Dashjr
 * Copyright 2012 Con Kolivas
 *
 * This program is free software; you can redistribute it and/or modify it
 * under the terms of the GNU General Public License as published by the Free
 * Software Foundation; either version 3 of the License, or (at your option)
 * any later version.  See COPYING for more details.
 */

#include <limits.h>
#include <pthread.h>
#include <stdio.h>
#include <strings.h>
#include <sys/time.h>
#include <unistd.h>

#include "config.h"

#include "fpgautils.h"
#include "miner.h"

#define BITFORCE_SLEEP_MS 3000
#define BITFORCE_TIMEOUT_MS 7000
#define BITFORCE_LONG_TIMEOUT_MS 15000
#define BITFORCE_CHECK_INTERVAL_MS 10
#define WORK_CHECK_INTERVAL_MS 50
#define MAX_START_DELAY_US 100000

struct device_api bitforce_api;

#define BFopen(devpath)  serial_open(devpath, 0, -1, true)

static void BFgets(char *buf, size_t bufLen, int fd)
{
	do
		--bufLen;
	while (likely(bufLen && read(fd, buf, 1) && (buf++)[0] != '\n'));

	buf[0] = '\0';
}

static ssize_t BFwrite(int fd, const void *buf, ssize_t bufLen)
{
	if ((bufLen) != write(fd, buf, bufLen))
		return 0;
	else
		return bufLen;
}

#define BFclose(fd) close(fd)

static bool bitforce_detect_one(const char *devpath)
{
	int fdDev = BFopen(devpath);
	struct cgpu_info *bitforce;
	char pdevbuf[0x100];
	char *s;

	applog(LOG_DEBUG, "BFL: Attempting to open %s", devpath);

	if (unlikely(fdDev == -1)) {
		applog(LOG_ERR, "BFL: Failed to open %s", devpath);
		return false;
	}

	BFwrite(fdDev, "ZGX", 3);
	BFgets(pdevbuf, sizeof(pdevbuf), fdDev);
	if (unlikely(!pdevbuf[0])) {
		applog(LOG_ERR, "BFL: Error reading (ZGX)");
		return 0;
	}

	BFclose(fdDev);
	if (unlikely(!strstr(pdevbuf, "SHA256"))) {
		applog(LOG_ERR, "BFL: Didn't recognise BitForce on %s", devpath);
		return false;
	}

	// We have a real BitForce!
	bitforce = calloc(1, sizeof(*bitforce));
	bitforce->api = &bitforce_api;
	bitforce->device_path = strdup(devpath);
	bitforce->deven = DEV_ENABLED;
	bitforce->threads = 1;
	bitforce->sleep_ms = BITFORCE_SLEEP_MS;
	/* Initially enable support for nonce range and disable it later if it
	 * fails */
	bitforce->nonce_range = true;

	if (likely((!memcmp(pdevbuf, ">>>ID: ", 7)) && (s = strstr(pdevbuf + 3, ">>>")))) {
		s[0] = '\0';
		bitforce->name = strdup(pdevbuf + 7);
	}
	
	mutex_init(&bitforce->device_mutex);

	return add_cgpu(bitforce);
}

static char bitforce_detect_auto()
{
	return (serial_autodetect_udev     (bitforce_detect_one, "BitFORCE*SHA256") ?:
		serial_autodetect_devserial(bitforce_detect_one, "BitFORCE_SHA256") ?:
		0);
}

static void bitforce_detect()
{
	serial_detect_auto(bitforce_api.dname, bitforce_detect_one, bitforce_detect_auto);
}

static void get_bitforce_statline_before(char *buf, struct cgpu_info *bitforce)
{
	float gt = bitforce->temp;

	if (gt > 0)
		tailsprintf(buf, "%5.1fC ", gt);
	else
		tailsprintf(buf, "       ", gt);
	tailsprintf(buf, "        | ");
}

static bool bitforce_thread_prepare(struct thr_info *thr)
{
	struct cgpu_info *bitforce = thr->cgpu;
	int fdDev = BFopen(bitforce->device_path);
	struct timeval now;

	if (unlikely(fdDev == -1)) {
		applog(LOG_ERR, "BFL%i: Failed to open %s", bitforce->device_id, bitforce->device_path);
		return false;
	}

	bitforce->device_fd = fdDev;

	applog(LOG_INFO, "BFL%i: Opened %s", bitforce->device_id, bitforce->device_path);
	gettimeofday(&now, NULL);
	get_datestamp(bitforce->init, &now);

	return true;
}

static void biforce_clear_buffer(struct cgpu_info *bitforce)
{
	int fdDev = bitforce->device_fd;
	char pdevbuf[0x100];
	int count = 0;

	if (!fdDev)
		return;

	applog(LOG_DEBUG, "BFL%i: Clearing read buffer", bitforce->device_id);

	mutex_lock(&bitforce->device_mutex);
	do {
		pdevbuf[0] = '\0';
		BFgets(pdevbuf, sizeof(pdevbuf), fdDev);
	} while (pdevbuf[0] && (++count < 10));
	mutex_unlock(&bitforce->device_mutex);
}

void bitforce_init(struct cgpu_info *bitforce)
{
	const char *devpath = bitforce->device_path;
	int fdDev = bitforce->device_fd, retries = 0;
	char pdevbuf[0x100];
	char *s;

	applog(LOG_WARNING, "BFL%i: Re-initalizing", bitforce->device_id);

	biforce_clear_buffer(bitforce);

	mutex_lock(&bitforce->device_mutex);
	if (fdDev)
		BFclose(fdDev);
	bitforce->device_fd = 0;

	fdDev = BFopen(devpath);
	if (unlikely(fdDev == -1)) {
		mutex_unlock(&bitforce->device_mutex);
		applog(LOG_ERR, "BFL%i: Failed to open %s", bitforce->device_id, devpath);
		return;
	}

	do {
		BFwrite(fdDev, "ZGX", 3);
		BFgets(pdevbuf, sizeof(pdevbuf), fdDev);

		if (unlikely(!pdevbuf[0])) {
			mutex_unlock(&bitforce->device_mutex);
			applog(LOG_ERR, "BFL%i: Error reading (ZGX)", bitforce->device_id);
			return;
		}

		if (retries++)
			usleep(10000);
	} while (!strstr(pdevbuf, "BUSY") && (retries * 10 < BITFORCE_TIMEOUT_MS));

	if (unlikely(!strstr(pdevbuf, "SHA256"))) {
		mutex_unlock(&bitforce->device_mutex);
		applog(LOG_ERR, "BFL%i: Didn't recognise BitForce on %s returned: %s", bitforce->device_id, devpath, pdevbuf);
		return;
	}
	
	if (likely((!memcmp(pdevbuf, ">>>ID: ", 7)) && (s = strstr(pdevbuf + 3, ">>>")))) {
		s[0] = '\0';
		bitforce->name = strdup(pdevbuf + 7);
	}

	bitforce->device_fd = fdDev;
	bitforce->sleep_ms = BITFORCE_SLEEP_MS;

	mutex_unlock(&bitforce->device_mutex);
}

static bool bitforce_get_temp(struct cgpu_info *bitforce)
{
	int fdDev = bitforce->device_fd;
	char pdevbuf[0x100];
	char *s;

	if (!fdDev)
		return false;

	mutex_lock(&bitforce->device_mutex);
	BFwrite(fdDev, "ZLX", 3);
	BFgets(pdevbuf, sizeof(pdevbuf), fdDev);
	mutex_unlock(&bitforce->device_mutex);
	
	if (unlikely(!pdevbuf[0])) {
		applog(LOG_ERR, "BFL%i: Error: Get temp returned empty string", bitforce->device_id);
		bitforce->temp = 0;
		return false;
	}

	if ((!strncasecmp(pdevbuf, "TEMP", 4)) && (s = strchr(pdevbuf + 4, ':'))) {
		float temp = strtof(s + 1, NULL);

		if (temp > 0) {
			bitforce->temp = temp;
			if (temp > bitforce->cutofftemp) {
				applog(LOG_WARNING, "BFL%i: Hit thermal cutoff limit, disabling!", bitforce->device_id);
				bitforce->deven = DEV_RECOVER;

				bitforce->device_last_not_well = time(NULL);
				bitforce->device_not_well_reason = REASON_DEV_THERMAL_CUTOFF;
				bitforce->dev_thermal_cutoff_count++;
			}
		}
	}
	return true;
}

static bool bitforce_send_work(struct thr_info *thr, struct work *work)
{
	struct cgpu_info *bitforce = thr->cgpu;
	int fdDev = bitforce->device_fd;
	unsigned char ob[70];
	char pdevbuf[0x100];
	char *s;

	if (!fdDev)
		return false;
re_send:
	mutex_lock(&bitforce->device_mutex);
	if (bitforce->nonce_range)
		BFwrite(fdDev, "ZPX", 3);
	else
		BFwrite(fdDev, "ZDX", 3);
	BFgets(pdevbuf, sizeof(pdevbuf), fdDev);
	if (!pdevbuf[0] || (pdevbuf[0] == 'B')) {
		mutex_unlock(&bitforce->device_mutex);
		bitforce->wait_ms += WORK_CHECK_INTERVAL_MS;
		usleep(WORK_CHECK_INTERVAL_MS * 1000);
		goto re_send;
	} else if (unlikely(pdevbuf[0] != 'O' || pdevbuf[1] != 'K')) {
		mutex_unlock(&bitforce->device_mutex);
		if (bitforce->nonce_range) {
			applog(LOG_DEBUG, "BFL%i: Disabling nonce range support");
			bitforce->nonce_range = false;
			goto re_send;
		}
		applog(LOG_ERR, "BFL%i: Error: Send work reports: %s", bitforce->device_id, pdevbuf);
		return false;
	}

	sprintf((char *)ob, ">>>>>>>>");
	memcpy(ob + 8, work->midstate, 32);
	memcpy(ob + 8 + 32, work->data + 64, 12);
	if (!bitforce->nonce_range) {
		sprintf((char *)ob + 8 + 32 + 12, ">>>>>>>>");
		work->blk.nonce = bitforce->nonces = 0xffffffff;
		BFwrite(fdDev, ob, 60);
	} else {
		uint32_t *nonce;

		nonce = (uint32_t *)(ob + 8 + 32 + 12);
		*nonce = htobe32(work->blk.nonce);
		nonce = (uint32_t *)(ob + 8 + 32 + 12 + 4);
		bitforce->nonces = 0x3fffffff;
		*nonce = htobe32(work->blk.nonce + bitforce->nonces);
		work->blk.nonce += bitforce->nonces + 1;
		sprintf((char *)ob + 8 + 32 + 12 + 8, ">>>>>>>>");
		BFwrite(fdDev, ob, 68);
	}

	BFgets(pdevbuf, sizeof(pdevbuf), fdDev);
	mutex_unlock(&bitforce->device_mutex);

	if (opt_debug) {
		s = bin2hex(ob + 8, 44);
		applog(LOG_DEBUG, "BFL%i: block data: %s", bitforce->device_id, s);
		free(s);
	}

	if (unlikely(!pdevbuf[0])) {
		applog(LOG_ERR, "BFL%i: Error: Send block data returned empty string", bitforce->device_id);
		return false;
	}

	if (unlikely(pdevbuf[0] != 'O' || pdevbuf[1] != 'K')) {
		applog(LOG_ERR, "BFL%i: Error: Send block data reports: %s", bitforce->device_id, pdevbuf);
		return false;
	}

	return true;
}

static uint64_t bitforce_get_result(struct thr_info *thr, struct work *work)
{
	unsigned int delay_time_ms = BITFORCE_CHECK_INTERVAL_MS;
	struct cgpu_info *bitforce = thr->cgpu;
	int fdDev = bitforce->device_fd;
	char pdevbuf[0x100];
	char *pnoncebuf;
	uint32_t nonce;


	if (!fdDev)
		return 0;

	while (bitforce->wait_ms < BITFORCE_LONG_TIMEOUT_MS) {
		mutex_lock(&bitforce->device_mutex);
		BFwrite(fdDev, "ZFX", 3);
		BFgets(pdevbuf, sizeof(pdevbuf), fdDev);
		mutex_unlock(&bitforce->device_mutex);
		if (pdevbuf[0] && pdevbuf[0] != 'B') /* BFL does not respond during throttling */
			break;
		/* if BFL is throttling, no point checking so quickly */
		delay_time_ms = (pdevbuf[0] ? BITFORCE_CHECK_INTERVAL_MS : 2*WORK_CHECK_INTERVAL_MS);
		usleep(delay_time_ms * 1000);
		bitforce->wait_ms += delay_time_ms;
	}

	if (bitforce->wait_ms >= BITFORCE_TIMEOUT_MS) {
		applog(LOG_ERR, "BFL%i: took longer than %dms", bitforce->device_id, BITFORCE_TIMEOUT_MS);
		bitforce->device_last_not_well = time(NULL);
		bitforce->device_not_well_reason = REASON_DEV_OVER_HEAT;
		bitforce->dev_over_heat_count++;
		if (!pdevbuf[0])           /* Only return if we got nothing after timeout - there still may be results */
            return 1;
	} else if (pdevbuf[0] == 'N') {/* Hashing complete (NONCE-FOUND or NO-NONCE) */
		    /* Simple timing adjustment */
	        delay_time_ms = bitforce->sleep_ms;
		if (bitforce->wait_ms > (bitforce->sleep_ms + BITFORCE_CHECK_INTERVAL_MS))
			bitforce->sleep_ms += (unsigned int) ((double) (bitforce->wait_ms - bitforce->sleep_ms) / 1.6);
		else if (bitforce->wait_ms == bitforce->sleep_ms)
			bitforce->sleep_ms -= WORK_CHECK_INTERVAL_MS;
		if (delay_time_ms != bitforce->sleep_ms)
			  applog(LOG_DEBUG, "BFL%i: Wait time changed to: %d", bitforce->device_id, bitforce->sleep_ms, bitforce->wait_ms);
	}

	applog(LOG_DEBUG, "BFL%i: waited %dms until %s", bitforce->device_id, bitforce->wait_ms, pdevbuf);
	if (pdevbuf[2] == '-') 
		return bitforce->nonces;   /* No valid nonce found */
	else if (pdevbuf[0] == 'I') 
		return 1;          /* Device idle */
	else if (strncasecmp(pdevbuf, "NONCE-FOUND", 11)) {
		applog(LOG_WARNING, "BFL%i: Error: Get result reports: %s", bitforce->device_id, pdevbuf);
		return 1;
	}

	pnoncebuf = &pdevbuf[12];

	while (1) {
		hex2bin((void*)&nonce, pnoncebuf, 4);
#ifndef __BIG_ENDIAN__
		nonce = swab32(nonce);
#endif
		submit_nonce(thr, work, nonce);
		if (pnoncebuf[8] != ',')
			break;
		pnoncebuf += 9;
	}

	return bitforce->nonces;
}

static void bitforce_shutdown(struct thr_info *thr)
{
	struct cgpu_info *bitforce = thr->cgpu;

	BFclose(bitforce->device_fd);
	bitforce->device_fd = 0;
}

static void biforce_thread_enable(struct thr_info *thr)
{
	struct cgpu_info *bitforce = thr->cgpu;

	bitforce_init(bitforce);
}

static void ms_to_timeval(unsigned int mstime, struct timeval *ttime)
{
	ttime->tv_sec = mstime / 1000;
	ttime->tv_usec = mstime * 1000 - (ttime->tv_sec * 1000000);
}

static uint64_t bitforce_scanhash(struct thr_info *thr, struct work *work, uint64_t __maybe_unused max_nonce)
{
	struct cgpu_info *bitforce = thr->cgpu;
	unsigned int sleep_time;
	struct timeval tdiff;
	uint64_t ret;

	bitforce->wait_ms = 0;
	ret = bitforce_send_work(thr, work);

	if (!bitforce->nonce_range) {
		/* Initially wait 2/3 of the average cycle time so we can request more
		work before full scan is up */
		sleep_time = (2 * bitforce->sleep_ms) / 3;
		ms_to_timeval(sleep_time, &tdiff);
		if (!restart_wait(&tdiff))
		{}

		bitforce->wait_ms += sleep_time;
		queue_request(thr, false);

		/* Now wait athe final 1/3rd; no bitforce should be finished by now */
		sleep_time = bitforce->sleep_ms - sleep_time;
		ms_to_timeval(sleep_time, &tdiff);
		if (!restart_wait(&tdiff))
		{}

		bitforce->wait_ms += sleep_time;
	} else {
		sleep_time = bitforce->sleep_ms;
		ms_to_timeval(sleep_time, &tdiff);
		if (!restart_wait(&tdiff))
<<<<<<< HEAD
		{}
		/* queue extra request once more than 2/3 is done */
		if (work->blk.nonce > 0xffffffff / 3 * 2)
			queue_request(thr, false);
=======
			return 1;
>>>>>>> e5aba760
	}

	if (ret)
		ret = bitforce_get_result(thr, work);

	if (!ret) {
		ret = 1;
		applog(LOG_ERR, "BFL%i: Comms error", bitforce->device_id);
		bitforce->device_last_not_well = time(NULL);
		bitforce->device_not_well_reason = REASON_DEV_COMMS_ERROR;
		bitforce->dev_comms_error_count++;
		/* empty read buffer */
		biforce_clear_buffer(bitforce);
	}
	return ret;
}

static bool bitforce_get_stats(struct cgpu_info *bitforce)
{
	return bitforce_get_temp(bitforce);
}

static bool bitforce_thread_init(struct thr_info *thr)
{
	struct cgpu_info *bitforce = thr->cgpu;
	unsigned int wait;

	/* Pause each new thread a random time between 0-100ms 
	so the devices aren't making calls all at the same time. */
	wait = (rand() * MAX_START_DELAY_US)/RAND_MAX;
	applog(LOG_DEBUG, "BFL%i: Delaying start by %dms", bitforce->device_id, wait / 1000);
	usleep(wait);

	return true;
}

static struct api_data *bitforce_api_stats(struct cgpu_info *cgpu)
{
	struct api_data *root = NULL;

	// Warning, access to these is not locked - but we don't really
	// care since hashing performance is way more important than
	// locking access to displaying API debug 'stats'
	// If locking becomes an issue for any of them, use copy_data=true also
	root = api_add_uint(root, "Sleep Time", &(cgpu->sleep_ms), false);

	return root;
}

struct device_api bitforce_api = {
	.dname = "bitforce",
	.name = "BFL",
	.api_detect = bitforce_detect,
	.get_api_stats = bitforce_api_stats,
	.reinit_device = bitforce_init,
	.get_statline_before = get_bitforce_statline_before,
	.get_stats = bitforce_get_stats,
	.thread_prepare = bitforce_thread_prepare,
	.thread_init = bitforce_thread_init,
	.scanhash = bitforce_scanhash,
	.thread_shutdown = bitforce_shutdown,
	.thread_enable = biforce_thread_enable
};<|MERGE_RESOLUTION|>--- conflicted
+++ resolved
@@ -450,14 +450,7 @@
 		sleep_time = bitforce->sleep_ms;
 		ms_to_timeval(sleep_time, &tdiff);
 		if (!restart_wait(&tdiff))
-<<<<<<< HEAD
 		{}
-		/* queue extra request once more than 2/3 is done */
-		if (work->blk.nonce > 0xffffffff / 3 * 2)
-			queue_request(thr, false);
-=======
-			return 1;
->>>>>>> e5aba760
 	}
 
 	if (ret)
