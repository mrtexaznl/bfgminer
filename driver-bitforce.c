/*
 * Copyright 2012-2013 Luke Dashjr
 * Copyright 2012 Con Kolivas
 *
 * This program is free software; you can redistribute it and/or modify it
 * under the terms of the GNU General Public License as published by the Free
 * Software Foundation; either version 3 of the License, or (at your option)
 * any later version.  See COPYING for more details.
 */

#include "config.h"

#include <limits.h>
#include <pthread.h>
#include <stdint.h>
#include <stdio.h>
#include <strings.h>
#include <sys/time.h>
#include <unistd.h>

#include "compat.h"
#include "deviceapi.h"
#include "miner.h"
#include "fpgautils.h"

#define BITFORCE_SLEEP_MS 500
#define BITFORCE_TIMEOUT_S 7
#define BITFORCE_TIMEOUT_MS (BITFORCE_TIMEOUT_S * 1000)
#define BITFORCE_LONG_TIMEOUT_S 25
#define BITFORCE_LONG_TIMEOUT_MS (BITFORCE_LONG_TIMEOUT_S * 1000)
#define BITFORCE_CHECK_INTERVAL_MS 10
#define WORK_CHECK_INTERVAL_MS 50
#define MAX_START_DELAY_MS 100
#define tv_to_ms(tval) ((unsigned long)(tval.tv_sec * 1000 + tval.tv_usec / 1000))
#define TIME_AVG_CONSTANT 8
#define BITFORCE_MAX_QUEUED 10
#define BITFORCE_MAX_QRESULTS 10
#define BITFORCE_GOAL_QRESULTS (BITFORCE_MAX_QRESULTS / 2)

enum bitforce_proto {
	BFP_WORK,
	BFP_RANGE,
	BFP_QUEUE,
	BFP_BQUEUE,
};

static const char *protonames[] = {
	"full work",
	"nonce range",
	"work queue",
	"bulk queue",
};

struct device_api bitforce_api;
struct device_api bitforce_queue_api;

// Code must deal with a timeout
#define BFopen(devpath)  serial_open(devpath, 0, 250, true)

static void BFgets(char *buf, size_t bufLen, int fd)
{
	do {
		buf[0] = '\0';
		--bufLen;
	} while (likely(bufLen && read(fd, buf, 1) == 1 && (buf++)[0] != '\n'));

	buf[0] = '\0';
}

static ssize_t BFwrite(int fd, const void *buf, ssize_t bufLen)
{
	if ((bufLen) != write(fd, buf, bufLen))
		return 0;
	else
		return bufLen;
}

static ssize_t bitforce_send(int fd, int procid, const void *buf, ssize_t bufLen)
{
	if (!procid)
		return BFwrite(fd, buf, bufLen);
	
	if (bufLen > 255)
		return -1;
	
	size_t bufLeft = bufLen + 3;
	char realbuf[bufLeft], *bufp;
	ssize_t rv;
	memcpy(&realbuf[3], buf, bufLen);
	realbuf[0] = '@';
	realbuf[1] = procid;
	realbuf[2] = bufLen;
	bufp = realbuf;
	while (true)
	{
		rv = BFwrite(fd, bufp, bufLeft);
		if (rv <= 0)
			return rv;
		bufLeft -= rv;
	}
	return bufLen;
}

static
void bitforce_cmd1(int fd, int procid, void *buf, size_t bufsz, const char *cmd)
{
	bitforce_send(fd, procid, cmd, 3);
	BFgets(buf, bufsz, fd);
}

static
void bitforce_cmd2(int fd, int procid, void *buf, size_t bufsz, const char *cmd, void *data, size_t datasz)
{
	bitforce_cmd1(fd, procid, buf, bufsz, cmd);
	if (strncasecmp(buf, "OK", 2))
		return;
	bitforce_send(fd, procid, data, datasz);
	BFgets(buf, bufsz, fd);
}

#define BFclose(fd) close(fd)

struct bitforce_init_data {
	bool sc;
	long devmask;
};

static bool bitforce_detect_one(const char *devpath)
{
	int fdDev = serial_open(devpath, 0, 10, true);
	struct cgpu_info *bitforce;
	char pdevbuf[0x100];
	size_t pdevbuf_len;
	char *s;
	int procs = 1;
	struct bitforce_init_data *initdata;

	applog(LOG_DEBUG, "BFL: Attempting to open %s", devpath);

	if (unlikely(fdDev == -1)) {
		applog(LOG_DEBUG, "BFL: Failed to open %s", devpath);
		return false;
	}

	bitforce_cmd1(fdDev, 0, pdevbuf, sizeof(pdevbuf), "ZGX");
	if (unlikely(!pdevbuf[0])) {
		applog(LOG_DEBUG, "BFL: Error reading/timeout (ZGX)");
		return 0;
	}

	if (unlikely(!strstr(pdevbuf, "SHA256"))) {
		applog(LOG_DEBUG, "BFL: Didn't recognise BitForce on %s", devpath);
		BFclose(fdDev);
		return false;
	}

	applog(LOG_DEBUG, "Found BitForce device on %s", devpath);
	initdata = malloc(sizeof(*initdata));
	*initdata = (struct bitforce_init_data){
		.sc = false,
	};
	for ( bitforce_cmd1(fdDev, 0, pdevbuf, sizeof(pdevbuf), "ZCX");
	      strncasecmp(pdevbuf, "OK", 2);
	      BFgets(pdevbuf, sizeof(pdevbuf), fdDev) )
	{
		pdevbuf_len = strlen(pdevbuf);
		if (unlikely(!pdevbuf_len))
			continue;
		pdevbuf[pdevbuf_len-1] = '\0';  // trim newline
		applog(LOG_DEBUG, "  %s", pdevbuf);
		if (!strncasecmp(pdevbuf, "DEVICES IN CHAIN:", 17))
			procs = atoi(&pdevbuf[17]);
		else
		if (!strncasecmp(pdevbuf, "CHAIN PRESENCE MASK:", 20))
			initdata->devmask = strtol(&pdevbuf[20], NULL, 16);
		else
		if (!strncasecmp(pdevbuf, "DEVICE:", 7) && strstr(pdevbuf, "SC"))
			initdata->sc = true;
	}
	BFclose(fdDev);
	
	// We have a real BitForce!
	bitforce = calloc(1, sizeof(*bitforce));
	bitforce->api = &bitforce_api;
	if (initdata->sc && procs > 1)
		bitforce->api = &bitforce_queue_api;
	bitforce->device_path = strdup(devpath);
	bitforce->deven = DEV_ENABLED;
	bitforce->procs = procs;
	bitforce->threads = 1;

	if (likely((!memcmp(pdevbuf, ">>>ID: ", 7)) && (s = strstr(pdevbuf + 3, ">>>")))) {
		s[0] = '\0';
		bitforce->name = strdup(pdevbuf + 7);
	}
	bitforce->cgpu_data = initdata;

	mutex_init(&bitforce->device_mutex);

	return add_cgpu(bitforce);
}

static int bitforce_detect_auto(void)
{
	return serial_autodetect(bitforce_detect_one, "BitFORCE", "SHA256");
}

static void bitforce_detect(void)
{
	serial_detect_auto(&bitforce_api, bitforce_detect_one, bitforce_detect_auto);
}

struct bitforce_data {
	int xlink_id;
	unsigned char next_work_ob[70];  // Data aligned for 32-bit access
	unsigned char *next_work_obs;    // Start of data to send
	unsigned char next_work_obsz;
	const char *next_work_cmd;
	char noncebuf[14 + (BITFORCE_MAX_QUEUED * 165)];
	int poll_func;
	enum bitforce_proto proto;
	bool sc;
	int queued;
	bool already_have_results;
	bool just_flushed;
	int ready_to_queue;
	unsigned result_busy_polled;
	unsigned sleep_ms_default;
	struct timeval tv_hashmeter_start;
	float temp[2];
};

static void bitforce_clear_buffer(struct cgpu_info *);

static
void bitforce_comm_error(struct thr_info *thr)
{
	struct cgpu_info *bitforce = thr->cgpu;
	struct bitforce_data *data = bitforce->cgpu_data;
	int *p_fdDev = &bitforce->device->device_fd;
	
	data->noncebuf[0] = '\0';
	applog(LOG_ERR, "%"PRIpreprv": Comms error", bitforce->proc_repr);
	dev_error(bitforce, REASON_DEV_COMMS_ERROR);
	++bitforce->hw_errors;
	++hw_errors;
	BFclose(*p_fdDev);
	int fd = *p_fdDev = BFopen(bitforce->device_path);
	if (fd == -1)
	{
		applog(LOG_ERR, "%s: Error reopening %s", bitforce->dev_repr, bitforce->device_path);
		return;
	}
	/* empty read buffer */
	bitforce_clear_buffer(bitforce);
}

static void get_bitforce_statline_before(char *buf, struct cgpu_info *bitforce)
{
	struct bitforce_data *data = bitforce->cgpu_data;

	if (data->temp[0] > 0 && data->temp[1] > 0)
		tailsprintf(buf, "%5.1fC/%4.1fC   | ", data->temp[0], data->temp[1]);
	else
	if (bitforce->temp > 0)
		tailsprintf(buf, "%5.1fC         | ", bitforce->temp);
	else
		tailsprintf(buf, "               | ");
}

static bool bitforce_thread_prepare(struct thr_info *thr)
{
	struct cgpu_info *bitforce = thr->cgpu;
	int fdDev = BFopen(bitforce->device_path);
	struct timeval now;

	if (unlikely(fdDev == -1)) {
		applog(LOG_ERR, "%s: Failed to open %s", bitforce->dev_repr, bitforce->device_path);
		return false;
	}

	bitforce->device_fd = fdDev;

	applog(LOG_INFO, "%s: Opened %s", bitforce->dev_repr, bitforce->device_path);
	gettimeofday(&now, NULL);
	get_datestamp(bitforce->init, &now);

	return true;
}

static void bitforce_clear_buffer(struct cgpu_info *bitforce)
{
	pthread_mutex_t *mutexp = &bitforce->device->device_mutex;
	int fdDev = bitforce->device->device_fd;
	char pdevbuf[0x100];
	int count = 0;

	if (!fdDev)
		return;

	applog(LOG_DEBUG, "%"PRIpreprv": Clearing read buffer", bitforce->proc_repr);

	mutex_lock(mutexp);
	do {
		pdevbuf[0] = '\0';
		BFgets(pdevbuf, sizeof(pdevbuf), fdDev);
	} while (pdevbuf[0] && (++count < 10));
	mutex_unlock(mutexp);
}

void bitforce_init(struct cgpu_info *bitforce)
{
	const char *devpath = bitforce->device_path;
	pthread_mutex_t *mutexp = &bitforce->device->device_mutex;
	int *p_fdDev = &bitforce->device->device_fd;
	int fdDev = *p_fdDev, retries = 0;
	char pdevbuf[0x100];
	char *s;

	applog(LOG_WARNING, "%"PRIpreprv": Re-initialising", bitforce->proc_repr);

	bitforce_clear_buffer(bitforce);

	mutex_lock(mutexp);
	if (fdDev) {
		BFclose(fdDev);
		sleep(5);
	}
	*p_fdDev = 0;

	fdDev = BFopen(devpath);
	if (unlikely(fdDev == -1)) {
		mutex_unlock(mutexp);
		applog(LOG_ERR, "%s: Failed to open %s", bitforce->dev_repr, devpath);
		return;
	}

	do {
		bitforce_cmd1(fdDev, 0, pdevbuf, sizeof(pdevbuf), "ZGX");
		if (unlikely(!pdevbuf[0])) {
			mutex_unlock(mutexp);
			applog(LOG_ERR, "%s: Error reading/timeout (ZGX)", bitforce->dev_repr);
			return;
		}
<<<<<<< HEAD

		if (retries++)
			nmsleep(10);
	} while (!strstr(pdevbuf, "BUSY") && (retries * 10 < BITFORCE_TIMEOUT_MS));
=======
	} while (strstr(pdevbuf, "BUSY"));
>>>>>>> b1508105

	if (unlikely(!strstr(pdevbuf, "SHA256"))) {
		mutex_unlock(mutexp);
		applog(LOG_ERR, "%s: Didn't recognise BitForce on %s returned: %s", bitforce->dev_repr, devpath, pdevbuf);
		return;
	}
	
	if (likely((!memcmp(pdevbuf, ">>>ID: ", 7)) && (s = strstr(pdevbuf + 3, ">>>")))) {
		s[0] = '\0';
		free((void*)bitforce->name);
		bitforce->name = strdup(pdevbuf + 7);
	}

	*p_fdDev = fdDev;
	bitforce->sleep_ms = BITFORCE_SLEEP_MS;

	mutex_unlock(mutexp);
}

static void bitforce_flash_led(struct cgpu_info *bitforce)
{
	struct bitforce_data *data = bitforce->cgpu_data;
	pthread_mutex_t *mutexp = &bitforce->device->device_mutex;
	int fdDev = bitforce->device->device_fd;

	if (!fdDev)
		return;

	/* Do not try to flash the led if we're polling for a result to
	 * minimise the chance of interleaved results */
	if (bitforce->polling)
		return;

	/* It is not critical flashing the led so don't get stuck if we
	 * can't grab the mutex here */
	if (mutex_trylock(mutexp))
		return;

	char pdevbuf[0x100];
	bitforce_cmd1(fdDev, data->xlink_id, pdevbuf, sizeof(pdevbuf), "ZMX");

	/* Once we've tried - don't do it until told to again */
	bitforce->flash_led = false;

	/* However, this stops anything else getting a reply
	 * So best to delay any other access to the BFL */
	sleep(4);

	mutex_unlock(mutexp);

	return; // nothing is returned by the BFL
}

static
float my_strtof(const char *nptr, char **endptr)
{
	float f = strtof(nptr, endptr);
	
	/* Cope with older software  that breaks and reads nonsense
	 * values */
	if (f > 100)
		f = strtod(nptr, endptr);
	
	return f;
}

static
void set_float_if_gt_zero(float *var, float value)
{
	if (value > 0)
		*var = value;
}

static bool bitforce_get_temp(struct cgpu_info *bitforce)
{
	struct bitforce_data *data = bitforce->cgpu_data;
	pthread_mutex_t *mutexp = &bitforce->device->device_mutex;
	int fdDev = bitforce->device->device_fd;
	char pdevbuf[0x100];
	char *s;

	if (!fdDev)
		return false;

	/* Do not try to get the temperature if we're polling for a result to
	 * minimise the chance of interleaved results */
	if (bitforce->polling)
		return true;

	// Flash instead of Temp - doing both can be too slow
	if (bitforce->flash_led) {
		bitforce_flash_led(bitforce);
 		return true;
	}

	/* It is not critical getting temperature so don't get stuck if we
	 * can't grab the mutex here */
	if (mutex_trylock(mutexp))
		return false;

	bitforce_cmd1(fdDev, data->xlink_id, pdevbuf, sizeof(pdevbuf), "ZLX");
	mutex_unlock(mutexp);
	
	if (unlikely(!pdevbuf[0])) {
		applog(LOG_ERR, "%"PRIpreprv": Error: Get temp returned empty string/timed out", bitforce->proc_repr);
		bitforce->hw_errors++;
		++hw_errors;
		return false;
	}

	if ((!strncasecmp(pdevbuf, "TEMP", 4)) && (s = strchr(pdevbuf + 4, ':'))) {
		float temp = my_strtof(s + 1, &s);
		
		set_float_if_gt_zero(&data->temp[0], temp);
		for ( ; s[0]; ++s)
		{
			if (!strncasecmp(s, "TEMP", 4) && (s = strchr(&s[4], ':')))
			{
				float temp2 = my_strtof(s + 1, &s);
				set_float_if_gt_zero(&data->temp[1], temp2);
				if (temp2 > temp)
					temp = temp;
			}
		}

		set_float_if_gt_zero(&bitforce->temp, temp);
	} else {
		/* Use the temperature monitor as a kind of watchdog for when
		 * our responses are out of sync and flush the buffer to
		 * hopefully recover */
		applog(LOG_WARNING, "%"PRIpreprv": Garbled response probably throttling, clearing buffer", bitforce->proc_repr);
		dev_error(bitforce, REASON_DEV_THROTTLE);
		/* Count throttling episodes as hardware errors */
		bitforce->hw_errors++;
		++hw_errors;
		bitforce_clear_buffer(bitforce);
		return false;
	}

	return true;
}

static inline
void dbg_block_data(struct cgpu_info *bitforce)
{
	if (!opt_debug)
		return;
	
	struct bitforce_data *data = bitforce->cgpu_data;
	char *s;
	s = bin2hex(&data->next_work_ob[8], 44);
	applog(LOG_DEBUG, "%"PRIpreprv": block data: %s", bitforce->proc_repr, s);
	free(s);
}

static void bitforce_change_mode(struct cgpu_info *, enum bitforce_proto);

static
bool bitforce_job_prepare(struct thr_info *thr, struct work *work, __maybe_unused uint64_t max_nonce)
{
	struct cgpu_info *bitforce = thr->cgpu;
	struct bitforce_data *data = bitforce->cgpu_data;
	int fdDev = bitforce->device->device_fd;
	unsigned char *ob_ms = &data->next_work_ob[8];
	unsigned char *ob_dt = &ob_ms[32];
	
	// If polling job_start, cancel it
	if (data->poll_func == 1)
	{
		thr->tv_poll.tv_sec = -1;
		data->poll_func = 0;
	}
	
	memcpy(ob_ms, work->midstate, 32);
	memcpy(ob_dt, work->data + 64, 12);
	switch (data->proto)
	{
		case BFP_BQUEUE:
			quit(1, "%"PRIpreprv": Impossible BFP_BQUEUE in bitforce_job_prepare", bitforce->proc_repr);
		case BFP_RANGE:
		{
			uint32_t *ob_nonce = (uint32_t*)&(ob_dt[32]);
			ob_nonce[0] = htobe32(work->blk.nonce);
			ob_nonce[1] = htobe32(work->blk.nonce + bitforce->nonces);
			// FIXME: if nonce range fails... we didn't increment enough
			work->blk.nonce += bitforce->nonces + 1;
			break;
		}
		case BFP_QUEUE:
			if (thr->work)
			{
				pthread_mutex_t *mutexp = &bitforce->device->device_mutex;
				char pdevbuf[0x100];
				
				if (unlikely(!fdDev))
					return false;
				
				mutex_lock(mutexp);
				if (data->queued)
					bitforce_cmd1(fdDev, data->xlink_id, pdevbuf, sizeof(pdevbuf), "ZQX");
				bitforce_cmd2(fdDev, data->xlink_id, pdevbuf, sizeof(pdevbuf), data->next_work_cmd, data->next_work_obs, data->next_work_obsz);
				mutex_unlock(mutexp);
				if (unlikely(strncasecmp(pdevbuf, "OK", 2))) {
					applog(LOG_WARNING, "%"PRIpreprv": Does not support work queue, disabling", bitforce->proc_repr);
					bitforce_change_mode(bitforce, BFP_WORK);
				}
				else
				{
					dbg_block_data(bitforce);
					data->queued = 1;
				}
			}
			// fallthru...
		case BFP_WORK:
			work->blk.nonce = 0xffffffff;
	}
	
	return true;
}

static
void bitforce_change_mode(struct cgpu_info *bitforce, enum bitforce_proto proto)
{
	struct bitforce_data *data = bitforce->cgpu_data;
	
	if (data->proto == proto)
		return;
	if (data->proto == BFP_RANGE)
	{
		bitforce->nonces = 0xffffffff;
		bitforce->sleep_ms *= 5;
		data->sleep_ms_default *= 5;
		switch (proto)
		{
			case BFP_WORK:
				data->next_work_cmd = "ZDX";
				break;
			case BFP_QUEUE:
				data->next_work_cmd = "ZNX";
			default:
				;
		}
		if (data->sc)
		{
			// "S|---------- MidState ----------||-DataTail-|E"
			data->next_work_ob[7] = 45;
			data->next_work_ob[8+32+12] = '\xAA';
			data->next_work_obsz = 46;
		}
		else
		{
			// ">>>>>>>>|---------- MidState ----------||-DataTail-|>>>>>>>>"
			memset(&data->next_work_ob[8+32+12], '>', 8);
			data->next_work_obsz = 60;
		}
	}
	else
	if (proto == BFP_RANGE)
	{
		/* Split work up into 1/5th nonce ranges */
		bitforce->nonces = 0x33333332;
		bitforce->sleep_ms /= 5;
		data->sleep_ms_default /= 5;
		data->next_work_cmd = "ZPX";
		if (data->sc)
		{
			data->next_work_ob[7] = 53;
			data->next_work_obsz = 54;
		}
		else
			data->next_work_obsz = 68;
	}
	data->proto = proto;
	bitforce->kname = protonames[proto];
}

static
void bitforce_job_start(struct thr_info *thr)
{
	struct cgpu_info *bitforce = thr->cgpu;
	struct bitforce_data *data = bitforce->cgpu_data;
	pthread_mutex_t *mutexp = &bitforce->device->device_mutex;
	int fdDev = bitforce->device->device_fd;
	unsigned char *ob = data->next_work_obs;
	char pdevbuf[0x100];
	struct timeval tv_now;

	data->result_busy_polled = 0;
	
	if (data->queued)
	{
		uint32_t delay;
		
		// get_results collected more accurate job start time
		mt_job_transition(thr);
		job_start_complete(thr);
		data->queued = 0;
		delay = (uint32_t)bitforce->sleep_ms * 1000;
		if (unlikely(data->already_have_results))
			delay = 0;
		timer_set_delay(&thr->tv_morework, &bitforce->work_start_tv, delay);
		return;
	}

	if (!fdDev)
		goto commerr;
re_send:
	mutex_lock(mutexp);
	bitforce_cmd2(fdDev, data->xlink_id, pdevbuf, sizeof(pdevbuf), data->next_work_cmd, ob, data->next_work_obsz);
	if (!pdevbuf[0] || !strncasecmp(pdevbuf, "B", 1)) {
		mutex_unlock(mutexp);
		gettimeofday(&tv_now, NULL);
		timer_set_delay(&thr->tv_poll, &tv_now, WORK_CHECK_INTERVAL_MS * 1000);
		data->poll_func = 1;
		return;
	} else if (unlikely(strncasecmp(pdevbuf, "OK", 2))) {
		mutex_unlock(mutexp);
		switch (data->proto)
		{
			case BFP_RANGE:
				applog(LOG_WARNING, "%"PRIpreprv": Does not support nonce range, disabling", bitforce->proc_repr);
				bitforce_change_mode(bitforce, BFP_WORK);
				goto re_send;
			case BFP_QUEUE:
				applog(LOG_WARNING, "%"PRIpreprv": Does not support work queue, disabling", bitforce->proc_repr);
				bitforce_change_mode(bitforce, BFP_WORK);
				goto re_send;
			default:
				;
		}
		applog(LOG_ERR, "%"PRIpreprv": Error: Send work reports: %s", bitforce->proc_repr, pdevbuf);
		goto commerr;
	}

	mt_job_transition(thr);
	mutex_unlock(mutexp);

	dbg_block_data(bitforce);

	gettimeofday(&tv_now, NULL);
	bitforce->work_start_tv = tv_now;
	
	timer_set_delay(&thr->tv_morework, &tv_now, bitforce->sleep_ms * 1000);
	
	job_start_complete(thr);
	return;

commerr:
	bitforce_comm_error(thr);
	job_start_abort(thr, true);
}

static char _discardedbuf[0x10];

static
int bitforce_zox(struct thr_info *thr, const char *cmd)
{
	struct cgpu_info *bitforce = thr->cgpu;
	struct bitforce_data *data = bitforce->cgpu_data;
	pthread_mutex_t *mutexp = &bitforce->device->device_mutex;
	int fd = bitforce->device->device_fd;
	char *pdevbuf = &data->noncebuf[0];
	int count;
	
	mutex_lock(mutexp);
	bitforce_cmd1(fd, data->xlink_id, pdevbuf, sizeof(data->noncebuf), cmd);
	if (!strncasecmp(pdevbuf, "INPROCESS:", 10))
		BFgets(pdevbuf, sizeof(data->noncebuf), fd);
	if (!strncasecmp(pdevbuf, "COUNT:", 6))
	{
		count = atoi(&pdevbuf[6]);
		size_t cls = strlen(pdevbuf);
		char *pmorebuf = &pdevbuf[cls];
		size_t szleft = sizeof(data->noncebuf) - cls, sz;
		
		if (count && data->queued)
			gettimeofday(&bitforce->work_start_tv, NULL);
		
		while (true)
		{
			BFgets(pmorebuf, szleft, fd);
			if (!strncasecmp(pmorebuf, "OK", 2))
			{
				pmorebuf[0] = '\0';  // process expects only results
				break;
			}
			sz = strlen(pmorebuf);
			szleft -= sz;
			pmorebuf += sz;
			if (unlikely(!szleft))
			{
				// Out of buffer space somehow :(
				applog(LOG_DEBUG, "%"PRIpreprv": Ran out of buffer space for results, discarding extra data", bitforce->proc_repr);
				pmorebuf = _discardedbuf;
				szleft = sizeof(_discardedbuf);
			}
		}
	}
	else
		count = -1;
	mutex_unlock(mutexp);
	
	return count;
}

static inline char *next_line(char *);

static
void bitforce_job_get_results(struct thr_info *thr, struct work *work)
{
	struct cgpu_info *bitforce = thr->cgpu;
	struct bitforce_data *data = bitforce->cgpu_data;
	int fdDev = bitforce->device->device_fd;
	unsigned int delay_time_ms;
	struct timeval elapsed;
	struct timeval now;
	char *pdevbuf = &data->noncebuf[0];
	bool stale;
	int count;

	gettimeofday(&now, NULL);
	timersub(&now, &bitforce->work_start_tv, &elapsed);
	bitforce->wait_ms = tv_to_ms(elapsed);
	bitforce->polling = true;
	
	if (!fdDev)
		goto commerr;

	stale = stale_work(work, true);
	
	if (unlikely(bitforce->wait_ms < bitforce->sleep_ms))
	{
		// We're likely here because of a work restart
		// Since Bitforce cannot stop a work without losing results, only do it if the current job is finding stale shares
		// BFP_QUEUE does not support stopping work at all
		if (data->proto == BFP_QUEUE || !stale)
		{
			delay_time_ms = bitforce->sleep_ms - bitforce->wait_ms;
			timer_set_delay(&thr->tv_poll, &now, delay_time_ms * 1000);
			data->poll_func = 2;
			return;
		}
	}

	while (1) {
		if (data->already_have_results)
		{
			data->already_have_results = false;
			strcpy(pdevbuf, "COUNT:0");
			count = 1;
			break;
		}
		
		const char *cmd = (data->proto == BFP_QUEUE) ? "ZOX" : "ZFX";
		count = bitforce_zox(thr, cmd);

		gettimeofday(&now, NULL);
		timersub(&now, &bitforce->work_start_tv, &elapsed);

		if (elapsed.tv_sec >= BITFORCE_LONG_TIMEOUT_S) {
			applog(LOG_ERR, "%"PRIpreprv": took %lums - longer than %lums", bitforce->proc_repr,
				tv_to_ms(elapsed), (unsigned long)BITFORCE_LONG_TIMEOUT_MS);
			goto out;
		}

		if (count > 0)
		{
			// Check that queue results match the current work
			// Also, if there are results from the next work, short-circuit this wait
			unsigned char midstate[32], datatail[12];
			char *p;
			int i;
			
			p = pdevbuf;
			for (i = 0; i < count; ++i)
			{
				p = next_line(p);
				hex2bin(midstate, p, 32);
				hex2bin(datatail, &p[65], 12);
				if (!(memcmp(work->midstate, midstate, 32) || memcmp(&work->data[64], datatail, 12)))
					break;
			}
			if (i == count)
			{
				// Didn't find the one we're waiting on
				// Must be extra stuff in the queue results
				char *xmid = bin2hex(work->midstate, 32);
				char *xdt = bin2hex(&work->data[64], 12);
				applog(LOG_WARNING, "%"PRIpreprv": Found extra garbage in queue results: %s",
				       bitforce->proc_repr, pdevbuf);
				applog(LOG_WARNING, "%"PRIpreprv": ...while waiting on: %s,%s",
				       bitforce->proc_repr, xmid, xdt);
				free(xmid);
				free(xdt);
				count = 0;
			}
			else
			if (i == count - 1)
				// Last one found is what we're looking for
			{}
			else
				// We finished the next job too!
				data->already_have_results = true;
		}
		
		if (!count)
			goto noqr;
		if (pdevbuf[0] && strncasecmp(pdevbuf, "B", 1)) /* BFL does not respond during throttling */
			break;

		data->result_busy_polled = bitforce->wait_ms;
		
		if (stale && data->proto != BFP_QUEUE)
		{
			applog(LOG_NOTICE, "%"PRIpreprv": Abandoning stale search to restart",
			       bitforce->proc_repr);
			goto out;
		}

noqr:
		data->result_busy_polled = bitforce->wait_ms;
		
		/* if BFL is throttling, no point checking so quickly */
		delay_time_ms = (pdevbuf[0] ? BITFORCE_CHECK_INTERVAL_MS : 2 * WORK_CHECK_INTERVAL_MS);
		timer_set_delay(&thr->tv_poll, &now, delay_time_ms * 1000);
		data->poll_func = 2;
		return;
	}

	if (count < 0 && pdevbuf[0] == 'N')
		count = strncasecmp(pdevbuf, "NONCE-FOUND", 11) ? 1 : 0;
	// At this point, 'count' is:
	//   negative, in case of some kind of error
	//   zero, if NO-NONCE (FPGA either completed with no results, or rebooted)
	//   positive, if at least one job completed successfully

	if (elapsed.tv_sec > BITFORCE_TIMEOUT_S) {
		applog(LOG_ERR, "%"PRIpreprv": took %lums - longer than %lums", bitforce->proc_repr,
			tv_to_ms(elapsed), (unsigned long)BITFORCE_TIMEOUT_MS);
		dev_error(bitforce, REASON_DEV_OVER_HEAT);
		++bitforce->hw_errors;
		++hw_errors;

		/* If the device truly throttled, it didn't process the job and there
		 * are no results. But check first, just in case we're wrong about it
		 * throttling.
		 */
		if (count > 0)
			goto out;
	} else if (count >= 0) {/* Hashing complete (NONCE-FOUND or NO-NONCE) */
		/* Simple timing adjustment. Allow a few polls to cope with
		 * OS timer delays being variably reliable. wait_ms will
		 * always equal sleep_ms when we've waited greater than or
		 * equal to the result return time.*/
		delay_time_ms = bitforce->sleep_ms;

		if (!data->result_busy_polled)
		{
			// No busy polls before results received
			if (bitforce->wait_ms > delay_time_ms + (WORK_CHECK_INTERVAL_MS * 8))
				// ... due to poll being rather late; ignore it as an anomaly
				applog(LOG_DEBUG, "%"PRIpreprv": Got results on first poll after %ums, later than scheduled %ums (ignoring)",
				       bitforce->proc_repr, bitforce->wait_ms, delay_time_ms);
			else
			if (bitforce->sleep_ms > data->sleep_ms_default + (BITFORCE_CHECK_INTERVAL_MS * 0x20))
			{
				applog(LOG_DEBUG, "%"PRIpreprv": Got results on first poll after %ums, on delayed schedule %ums; Wait time changed to: %ums (default sch)",
				       bitforce->proc_repr, bitforce->wait_ms, delay_time_ms, data->sleep_ms_default);
				bitforce->sleep_ms = data->sleep_ms_default;
			}
			else
			{
				applog(LOG_DEBUG, "%"PRIpreprv": Got results on first poll after %ums, on default schedule %ums; Wait time changed to: %ums (check interval)",
				       bitforce->proc_repr, bitforce->wait_ms, delay_time_ms, BITFORCE_CHECK_INTERVAL_MS);
				bitforce->sleep_ms = BITFORCE_CHECK_INTERVAL_MS;
			}
		}
		else
		{
			if (data->result_busy_polled - bitforce->sleep_ms > WORK_CHECK_INTERVAL_MS)
			{
				bitforce->sleep_ms = data->result_busy_polled - (WORK_CHECK_INTERVAL_MS / 2);
				applog(LOG_DEBUG, "%"PRIpreprv": Got results on Nth poll after %ums (busy poll at %ums, sch'd %ums); Wait time changed to: %ums",
				       bitforce->proc_repr, bitforce->wait_ms, data->result_busy_polled, delay_time_ms, bitforce->sleep_ms);
			}
			else
				applog(LOG_DEBUG, "%"PRIpreprv": Got results on Nth poll after %ums (busy poll at %ums, sch'd %ums); Wait time unchanged",
				       bitforce->proc_repr, bitforce->wait_ms, data->result_busy_polled, delay_time_ms);
		}

		/* Work out the average time taken. Float for calculation, uint for display */
		bitforce->avg_wait_f += (tv_to_ms(elapsed) - bitforce->avg_wait_f) / TIME_AVG_CONSTANT;
		bitforce->avg_wait_d = (unsigned int) (bitforce->avg_wait_f + 0.5);
	}

	applog(LOG_DEBUG, "%"PRIpreprv": waited %dms until %s", bitforce->proc_repr, bitforce->wait_ms, pdevbuf);
	if (count < 0 && strncasecmp(pdevbuf, "I", 1)) {
		bitforce->hw_errors++;
		++hw_errors;
		applog(LOG_WARNING, "%"PRIpreprv": Error: Get result reports: %s", bitforce->proc_repr, pdevbuf);
		bitforce_clear_buffer(bitforce);
	}
out:
	bitforce->polling = false;
	job_results_fetched(thr);
	return;

commerr:
	bitforce_comm_error(thr);
	goto out;
}

static
void bitforce_process_result_nonces(struct thr_info *thr, struct work *work, char *pnoncebuf)
{
	struct cgpu_info *bitforce = thr->cgpu;
	struct bitforce_data *data = bitforce->cgpu_data;
	uint32_t nonce;
	
	while (1) {
		hex2bin((void*)&nonce, pnoncebuf, 4);
		nonce = be32toh(nonce);
		if (unlikely(data->proto == BFP_RANGE && (nonce >= work->blk.nonce ||
			/* FIXME: blk.nonce is probably moved on quite a bit now! */
			(work->blk.nonce > 0 && nonce < work->blk.nonce - bitforce->nonces - 1)))) {
				applog(LOG_WARNING, "%"PRIpreprv": Disabling broken nonce range support", bitforce->proc_repr);
				bitforce_change_mode(bitforce, BFP_WORK);
		}
			
		submit_nonce(thr, work, nonce);
		if (strncmp(&pnoncebuf[8], ",", 1))
			break;
		pnoncebuf += 9;
	}
}

static
bool bitforce_process_qresult_line_i(struct thr_info *thr, char *midstate, char *datatail, char *buf, struct work *work)
{
	if (!work)
		return false;
	if (memcmp(work->midstate, midstate, 32))
		return false;
	if (memcmp(&work->data[64], datatail, 12))
		return false;
	
	if (!atoi(&buf[90]))
		return true;
	
	bitforce_process_result_nonces(thr, work, &buf[92]);
	
	return true;
}

static
void bitforce_process_qresult_line(struct thr_info *thr, char *buf, struct work *work)
{
	struct cgpu_info *bitforce = thr->cgpu;
	char midstate[32], datatail[12];
	
	hex2bin((void*)midstate, buf, 32);
	hex2bin((void*)datatail, &buf[65], 12);
	
	if (!( bitforce_process_qresult_line_i(thr, midstate, datatail, buf, work)
	    || bitforce_process_qresult_line_i(thr, midstate, datatail, buf, thr->work)
	    || bitforce_process_qresult_line_i(thr, midstate, datatail, buf, thr->prev_work)
	    || bitforce_process_qresult_line_i(thr, midstate, datatail, buf, thr->next_work) ))
	{
		applog(LOG_ERR, "%"PRIpreprv": Failed to find work for queued results", bitforce->proc_repr);
		++bitforce->hw_errors;
		++hw_errors;
	}
}

static inline
char *next_line(char *in)
{
	while (in[0] && (in++)[0] != '\n')
	{}
	return in;
}

static
int64_t bitforce_job_process_results(struct thr_info *thr, struct work *work, __maybe_unused bool stopping)
{
	struct cgpu_info *bitforce = thr->cgpu;
	struct bitforce_data *data = bitforce->cgpu_data;
	char *pnoncebuf = &data->noncebuf[0];
	int count;
	
	if (!strncasecmp(pnoncebuf, "NO-", 3))
		return bitforce->nonces;   /* No valid nonce found */
	
	if (!strncasecmp(pnoncebuf, "NONCE-FOUND", 11))
	{
		bitforce_process_result_nonces(thr, work, &pnoncebuf[12]);
		count = 1;
	}
	else
	if (!strncasecmp(pnoncebuf, "COUNT:", 6))
	{
		count = 0;
		pnoncebuf = next_line(pnoncebuf);
		while (pnoncebuf[0])
		{
			bitforce_process_qresult_line(thr, pnoncebuf, work);
			++count;
			pnoncebuf = next_line(pnoncebuf);
		}
	}
	else
		return 0;

	// FIXME: This might have changed in the meantime (new job start, or broken)
	return bitforce->nonces * count;
}

static void bitforce_shutdown(struct thr_info *thr)
{
	struct cgpu_info *bitforce = thr->cgpu;
	int *p_fdDev = &bitforce->device->device_fd;

	BFclose(*p_fdDev);
	*p_fdDev = 0;
}

static void biforce_thread_enable(struct thr_info *thr)
{
	struct cgpu_info *bitforce = thr->cgpu;

	bitforce_init(bitforce);
}

static bool bitforce_get_stats(struct cgpu_info *bitforce)
{
	return bitforce_get_temp(bitforce);
}

static bool bitforce_identify(struct cgpu_info *bitforce)
{
	bitforce->flash_led = true;
	return true;
}

static bool bitforce_thread_init(struct thr_info *thr)
{
	struct cgpu_info *bitforce = thr->cgpu;
	unsigned int wait;
	struct bitforce_data *data;
	struct bitforce_init_data *initdata = bitforce->cgpu_data;
	bool sc = initdata->sc;
	int xlink_id = 0;
	
	for ( ; bitforce; bitforce = bitforce->next_proc)
	{
		thr = bitforce->thr[0];
		
		if (unlikely(xlink_id > 30))
		{
			applog(LOG_ERR, "%"PRIpreprv": Failed to find XLINK address", bitforce->proc_repr);
			dev_error(bitforce, REASON_THREAD_FAIL_INIT);
			bitforce->reinit_backoff = 1e10;
			continue;
		}
		
		bitforce->sleep_ms = BITFORCE_SLEEP_MS;
		bitforce->cgpu_data = data = malloc(sizeof(*data));
		*data = (struct bitforce_data){
			.xlink_id = xlink_id,
			.next_work_ob = ">>>>>>>>|---------- MidState ----------||-DataTail-||Nonces|>>>>>>>>",
			.proto = BFP_RANGE,
			.sc = sc,
			.sleep_ms_default = BITFORCE_SLEEP_MS,
		};
		if (sc)
		{
			// ".......S|---------- MidState ----------||-DataTail-||Nonces|E"
			data->next_work_ob[8+32+12+8] = '\xAA';
			data->next_work_obs = &data->next_work_ob[7];
			
			if (bitforce->api == &bitforce_queue_api)
			{
				INIT_LIST_HEAD(&thr->work_list);
				bitforce_change_mode(bitforce, BFP_BQUEUE);
				timer_set_delay_from_now(&thr->tv_poll, 0);
			}
			else
				bitforce_change_mode(bitforce, BFP_QUEUE);
		}
		else
		{
			data->next_work_obs = &data->next_work_ob[0];
			
			// Unconditionally change away from cold-initialized BFP_RANGE, to allow for setting up other variables
			bitforce_change_mode(bitforce, BFP_WORK);
			/* Initially enable support for nonce range and disable it later if it
			 * fails */
			if (opt_bfl_noncerange)
				bitforce_change_mode(bitforce, BFP_RANGE);
		}
		
		while (xlink_id < 31 && !(initdata->devmask & (1 << ++xlink_id)))
		{}
	}
	
	bitforce = thr->cgpu;

	free(initdata);

	/* Pause each new thread at least 100ms between initialising
	 * so the devices aren't making calls all at the same time. */
	wait = thr->id * MAX_START_DELAY_MS;
	applog(LOG_DEBUG, "%s: Delaying start by %dms", bitforce->dev_repr, wait / 1000);
	nmsleep(wait);

	return true;
}

static struct api_data *bitforce_api_stats(struct cgpu_info *cgpu)
{
	struct bitforce_data *data = cgpu->cgpu_data;
	struct api_data *root = NULL;

	// Warning, access to these is not locked - but we don't really
	// care since hashing performance is way more important than
	// locking access to displaying API debug 'stats'
	// If locking becomes an issue for any of them, use copy_data=true also
	root = api_add_uint(root, "Sleep Time", &(cgpu->sleep_ms), false);
	if (data->proto != BFP_BQUEUE)
		root = api_add_uint(root, "Avg Wait", &(cgpu->avg_wait_d), false);
	if (data->temp[0] > 0 && data->temp[1] > 0)
	{
		root = api_add_temp(root, "Temperature0", &(data->temp[0]), false);
		root = api_add_temp(root, "Temperature1", &(data->temp[1]), false);
	}

	return root;
}

void bitforce_poll(struct thr_info *thr)
{
	struct cgpu_info *bitforce = thr->cgpu;
	struct bitforce_data *data = bitforce->cgpu_data;
	int poll = data->poll_func;
	thr->tv_poll.tv_sec = -1;
	data->poll_func = 0;
	switch (poll)
	{
		case 1:
			bitforce_job_start(thr);
			break;
		case 2:
			bitforce_job_get_results(thr, thr->work);
			break;
		default:
			applog(LOG_ERR, "%"PRIpreprv": Unexpected poll from device API!", thr->cgpu->proc_repr);
	}
}

static
char *bitforce_set_device(struct cgpu_info *proc, char *option, char *setting, char *replybuf)
{
	struct bitforce_data *data = proc->cgpu_data;
	pthread_mutex_t *mutexp = &proc->device->device_mutex;
	int fd;
	
	if (!strcasecmp(option, "help"))
	{
		sprintf(replybuf, "fanmode: range 0-4 (low to fast) or 5 (auto)");
		return replybuf;
	}
	
	if (!strcasecmp(option, "fanmode"))
	{
		if (!setting || !*setting)
		{
			sprintf(replybuf, "missing fanmode setting");
			return replybuf;
		}
		if (setting[1] || setting[0] < '0' || setting[0] > '5')
		{
			sprintf(replybuf, "invalid fanmode setting");
			return replybuf;
		}
		
		char cmd[4] = "Z5X";
		cmd[1] = setting[0];
		mutex_lock(mutexp);
		fd = proc->device->device_fd;
		bitforce_cmd1(fd, data->xlink_id, replybuf, 256, cmd);
		mutex_unlock(mutexp);
		return replybuf;
	}
	
	sprintf(replybuf, "Unknown option: %s", option);
	return replybuf;
}

struct device_api bitforce_api = {
	.dname = "bitforce",
	.name = "BFL",
	.api_detect = bitforce_detect,
	.get_api_stats = bitforce_api_stats,
	.minerloop = minerloop_async,
	.reinit_device = bitforce_init,
	.get_statline_before = get_bitforce_statline_before,
	.get_stats = bitforce_get_stats,
	.set_device = bitforce_set_device,
	.identify_device = bitforce_identify,
	.thread_prepare = bitforce_thread_prepare,
	.thread_init = bitforce_thread_init,
	.job_prepare = bitforce_job_prepare,
	.job_start = bitforce_job_start,
	.job_get_results = bitforce_job_get_results,
	.poll = bitforce_poll,
	.job_process_results = bitforce_job_process_results,
	.thread_shutdown = bitforce_shutdown,
	.thread_enable = biforce_thread_enable
};


static inline
void bitforce_set_queue_full(struct thr_info *thr)
{
	struct cgpu_info *bitforce = thr->cgpu;
	struct bitforce_data *data = bitforce->cgpu_data;
	
	thr->queue_full = (data->queued + data->ready_to_queue >= BITFORCE_MAX_QUEUED);
}

static
bool bitforce_send_queue(struct thr_info *thr)
{
	struct cgpu_info *bitforce = thr->cgpu;
	struct bitforce_data *data = bitforce->cgpu_data;
	pthread_mutex_t *mutexp = &bitforce->device->device_mutex;
	int fd = bitforce->device->device_fd;
	struct work *work;
	struct list_head *pos;
	
	if (unlikely(!(fd && data->ready_to_queue)))
		return false;
	
	char buf[0x100];
	int queued_ok;
	size_t qjs_sz = (32 + 12 + 2);
	size_t qjp_sz = 4 + (qjs_sz * data->ready_to_queue);
	uint8_t qjp[qjp_sz], *qjs;
	qjp[0] = qjp_sz - 1;
	qjp[1] = 0xc1;
	qjp[2] = data->ready_to_queue;
	qjp[qjp_sz - 1] = 0xfe;
	qjs = &qjp[qjp_sz - 1];
	
	pos = thr->work_list.prev;
	for (int i = data->ready_to_queue; i > 0; --i, pos = pos->prev)
	{
		work = list_entry(pos, typeof(*work), list);
		*(--qjs) = 0xaa;
		memcpy(qjs -= 12, work->data + 64, 12);
		memcpy(qjs -= 32, work->midstate, 32);
		*(--qjs) = 45;
	}
	
	mutex_lock(mutexp);
	bitforce_cmd2(fd, data->xlink_id, buf, sizeof(buf), "ZWX", qjp, qjp_sz);
	mutex_unlock(mutexp);
	
	if (!strncasecmp(buf, "ERR:QUEUE", 9))
	{
		// Queue full :(
		applog(LOG_DEBUG, "%"PRIpreprv": Device queue full while attempting to append %d jobs (queued<=%d)",
	           bitforce->proc_repr,
	           data->ready_to_queue, data->queued);
		thr->queue_full = true;
		return false;
	}
	if (strncasecmp(buf, "OK:QUEUED", 9))
	{
		// TODO: ERR:UNKNOWN COMMAND
		applog(LOG_DEBUG, "%"PRIpreprv": Unexpected error attempting to append %d jobs (queued<=%d): %s",
	           bitforce->proc_repr,
	           data->ready_to_queue, data->queued, buf);
		return false;
	}
	
	queued_ok = atoi(&buf[9]);
	data->queued += queued_ok;
	applog(LOG_DEBUG, "%"PRIpreprv": Successfully queued %d/%d jobs on device (queued<=%d)",
	       bitforce->proc_repr,
	       queued_ok, data->ready_to_queue, data->queued);
	data->ready_to_queue -= queued_ok;
	thr->queue_full = data->ready_to_queue;
	data->just_flushed = false;
	
	return true;
}

void work_list_del(struct list_head *pos)
{
	struct work *work;
	
	work = list_entry(pos, typeof(*work), list);
	list_del(pos);
	free_work(work);
}

static
bool bitforce_queue_do_results(struct thr_info *thr)
{
	struct cgpu_info *bitforce = thr->cgpu;
	struct bitforce_data *data = bitforce->cgpu_data;
	int fd = bitforce->device->device_fd;
	int count;
	char *buf = &data->noncebuf[0];
	unsigned char midstate[32], datatail[12];
	struct work *work;
	struct list_head *pos, *next_pos;
	struct timeval tv_now, tv_elapsed;
	
	if (unlikely(!fd))
		return false;
	
	count = bitforce_zox(thr, "ZOX");
	
	if (!count)
	{
		applog(LOG_DEBUG, "%"PRIpreprv": Received 0 queued results on poll", bitforce->proc_repr);
		return true;
	}
	
	if (unlikely(count < 0))
	{
		applog(LOG_ERR, "%"PRIpreprv": Received unexpected queue result response: %s", bitforce->proc_repr, buf);
		++bitforce->hw_errors;
		++hw_errors;
		return false;
	}
	
	if (unlikely(list_empty(&thr->work_list)))
	{
		applog(LOG_ERR, "%"PRIpreprv": Received %d queued results when there was no queue", bitforce->proc_repr, count);
		++bitforce->hw_errors;
		++hw_errors;
		return true;
	}
	
	if (count != BITFORCE_GOAL_QRESULTS)
	{
		unsigned int old_sleep_ms = bitforce->sleep_ms;
		bitforce->sleep_ms = (uint32_t)bitforce->sleep_ms * BITFORCE_GOAL_QRESULTS / (count ?: 1);
		applog(LOG_DEBUG, "%"PRIpreprv": Received %d queue results after %ums; Wait time changed to: %ums",
		       bitforce->proc_repr, count, old_sleep_ms, bitforce->sleep_ms);
	}
	else
		applog(LOG_DEBUG, "%"PRIpreprv": Received %d queue results after %ums; Wait time unchanged",
		       bitforce->proc_repr, count, bitforce->sleep_ms);
	
	count = 0;
	while ((buf = next_line(buf)), buf[0])
	{
		if (strlen(buf) <= 90)
		{
			applog(LOG_ERR, "%"PRIpreprv": Gibberish within queue results: %s", bitforce->proc_repr, buf);
			continue;
		}
		
		hex2bin(midstate, buf, 32);
		hex2bin(datatail, &buf[65], 12);
		
		for (pos = thr->work_list.next; ; pos = pos->next)
		{
			if (unlikely(pos == &thr->work_list))
			{
				applog(LOG_ERR, "%"PRIpreprv": Failed to find work for queue results", bitforce->proc_repr);
				++bitforce->hw_errors;
				++hw_errors;
				goto next_qline;
			}
			
			work = list_entry(pos, typeof(*work), list);
			if (unlikely(memcmp(work->midstate, midstate, 32)))
				continue;
			if (unlikely(memcmp(&work->data[64], datatail, 12)))
				continue;
			break;
		}
		
		++count;
		if (atoi(&buf[90]))
			bitforce_process_result_nonces(thr, work, &buf[92]);
		
		// Queue results are in order, so anything queued prior this is lost
		// Delete all queued work up to, and including, this one
		for ( ; pos != &thr->work_list; pos = next_pos)
		{
			next_pos = pos->prev;
			work_list_del(pos);
			--data->queued;
		}
next_qline: (void)0;
	}
	
	bitforce_set_queue_full(thr);
	
	gettimeofday(&tv_now, NULL);
	timersub(&tv_now, &data->tv_hashmeter_start, &tv_elapsed);
	hashes_done(thr, (uint64_t)bitforce->nonces * count, &tv_elapsed, NULL);
	data->tv_hashmeter_start = tv_now;
	
	return true;
}

static
bool bitforce_queue_append(struct thr_info *thr, struct work *work)
{
	struct cgpu_info *bitforce = thr->cgpu;
	struct bitforce_data *data = bitforce->cgpu_data;
	bool rv, ndq;
	
	bitforce_set_queue_full(thr);
	rv = !thr->queue_full;
	if (rv)
	{
		list_add_tail(&work->list, &thr->work_list);
		++data->ready_to_queue;
		applog(LOG_DEBUG, "%"PRIpreprv": Appending to driver queue (max=%u, ready=%d, queued<=%d)",
		       bitforce->proc_repr,
		       (unsigned)BITFORCE_MAX_QUEUED, data->ready_to_queue, data->queued);
		bitforce_set_queue_full(thr);
	}
	
	ndq = !data->queued;
	if ((ndq)              // Device is idle
	 || (data->ready_to_queue >= 5)  // ...or 5 items ready to go
	 || (thr->queue_full)            // ...or done filling queue
	 || (data->just_flushed)         // ...or queue was just flushed (only remaining job is partly done already)
	)
	{
		bitforce_send_queue(thr);
		if (ndq)
			gettimeofday(&data->tv_hashmeter_start, NULL);
	}
	
	return rv;
}

static
void bitforce_queue_flush(struct thr_info *thr)
{
	struct cgpu_info *bitforce = thr->cgpu;
	struct bitforce_data *data = bitforce->cgpu_data;
	pthread_mutex_t *mutexp = &bitforce->device->device_mutex;
	int fd = bitforce->device->device_fd;
	char buf[100];
	unsigned flushed;
	
	mutex_lock(mutexp);
	bitforce_cmd1(fd, data->xlink_id, buf, sizeof(buf), "ZQX");
	mutex_unlock(mutexp);
	if (unlikely(strncasecmp(buf, "OK:FLUSHED", 10)))
	{
		applog(LOG_DEBUG, "%"PRIpreprv": Failed to flush device queue: %s", bitforce->proc_repr, buf);
		flushed = 0;
	}
	else
		flushed = atoi(&buf[10]);
	
	applog(LOG_DEBUG, "%"PRIpreprv": Flushed %u jobs from device and %d from driver",
	       bitforce->proc_repr, flushed, data->ready_to_queue);
	
	data->queued -= flushed;
	flushed += data->ready_to_queue;
	data->ready_to_queue = 0;
	while (flushed--)
		work_list_del(thr->work_list.prev);
	thr->queue_full = false;
	data->just_flushed = true;
	
	bitforce_queue_do_results(thr);
}

static
void bitforce_queue_poll(struct thr_info *thr)
{
	struct cgpu_info *bitforce = thr->cgpu;
	
	bitforce_queue_do_results(thr);
	timer_set_delay_from_now(&thr->tv_poll, bitforce->sleep_ms * 1000);
}

struct device_api bitforce_queue_api = {
	.dname = "bitforce_queue",
	.name = "BFL",
	.minerloop = minerloop_queue,
	.reinit_device = bitforce_init,
	.get_statline_before = get_bitforce_statline_before,
	.get_stats = bitforce_get_stats,
	.set_device = bitforce_set_device,
	.identify_device = bitforce_identify,
	.thread_prepare = bitforce_thread_prepare,
	.thread_init = bitforce_thread_init,
	.queue_append = bitforce_queue_append,
	.queue_flush = bitforce_queue_flush,
	.poll = bitforce_queue_poll,
	.thread_shutdown = bitforce_shutdown,
	.thread_enable = biforce_thread_enable
};<|MERGE_RESOLUTION|>--- conflicted
+++ resolved
@@ -342,14 +342,10 @@
 			applog(LOG_ERR, "%s: Error reading/timeout (ZGX)", bitforce->dev_repr);
 			return;
 		}
-<<<<<<< HEAD
 
 		if (retries++)
 			nmsleep(10);
-	} while (!strstr(pdevbuf, "BUSY") && (retries * 10 < BITFORCE_TIMEOUT_MS));
-=======
-	} while (strstr(pdevbuf, "BUSY"));
->>>>>>> b1508105
+	} while (strstr(pdevbuf, "BUSY") && (retries * 10 < BITFORCE_TIMEOUT_MS));
 
 	if (unlikely(!strstr(pdevbuf, "SHA256"))) {
 		mutex_unlock(mutexp);
