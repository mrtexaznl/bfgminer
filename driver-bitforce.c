/*
 * Copyright 2012 Luke Dashjr
 * Copyright 2012 Con Kolivas
 *
 * This program is free software; you can redistribute it and/or modify it
 * under the terms of the GNU General Public License as published by the Free
 * Software Foundation; either version 3 of the License, or (at your option)
 * any later version.  See COPYING for more details.
 */

#include <limits.h>
#include <pthread.h>
#include <stdio.h>
#include <strings.h>
#include <sys/time.h>
#include <unistd.h>

#include "config.h"

#include "fpgautils.h"
#include "miner.h"

#define BITFORCE_SLEEP_MS 3000
#define BITFORCE_TIMEOUT_MS 7000
#define BITFORCE_LONG_TIMEOUT_MS 15000
#define BITFORCE_CHECK_INTERVAL_MS 10
#define WORK_CHECK_INTERVAL_MS 50
#define MAX_START_DELAY_US 100000

struct device_api bitforce_api;

#define BFopen(devpath)  serial_open(devpath, 0, -1, true)

static void BFgets(char *buf, size_t bufLen, int fd)
{
	do
		--bufLen;
	while (likely(bufLen && read(fd, buf, 1) && (buf++)[0] != '\n'));

	buf[0] = '\0';
}

static ssize_t BFwrite(int fd, const void *buf, ssize_t bufLen)
{
	if ((bufLen) != write(fd, buf, bufLen))
		return 0;
	else
		return bufLen;
}

#define BFclose(fd) close(fd)

static bool bitforce_detect_one(const char *devpath)
{
	int fdDev = BFopen(devpath);
	struct cgpu_info *bitforce;
	char pdevbuf[0x100];
	char *s;

	applog(LOG_DEBUG, "BFL: Attempting to open %s", devpath);

	if (unlikely(fdDev == -1)) {
		applog(LOG_ERR, "BFL: Failed to open %s", devpath);
		return false;
	}

	BFwrite(fdDev, "ZGX", 3);
	BFgets(pdevbuf, sizeof(pdevbuf), fdDev);
	if (unlikely(!pdevbuf[0])) {
		applog(LOG_ERR, "BFL: Error reading (ZGX)");
		return 0;
	}

	BFclose(fdDev);
	if (unlikely(!strstr(pdevbuf, "SHA256"))) {
		applog(LOG_ERR, "BFL: Didn't recognise BitForce on %s", devpath);
		return false;
	}

	// We have a real BitForce!
	bitforce = calloc(1, sizeof(*bitforce));
	bitforce->api = &bitforce_api;
	bitforce->device_path = strdup(devpath);
	bitforce->deven = DEV_ENABLED;
	bitforce->threads = 1;
	bitforce->sleep_ms = BITFORCE_SLEEP_MS;

	if (likely((!memcmp(pdevbuf, ">>>ID: ", 7)) && (s = strstr(pdevbuf + 3, ">>>")))) {
		s[0] = '\0';
		bitforce->name = strdup(pdevbuf + 7);
	}
	
	mutex_init(&bitforce->device_mutex);

	return add_cgpu(bitforce);
}

static char bitforce_detect_auto()
{
	return (serial_autodetect_udev     (bitforce_detect_one, "BitFORCE*SHA256") ?:
		serial_autodetect_devserial(bitforce_detect_one, "BitFORCE_SHA256") ?:
		0);
}

static void bitforce_detect()
{
	serial_detect_auto(bitforce_api.dname, bitforce_detect_one, bitforce_detect_auto);
}

static void get_bitforce_statline_before(char *buf, struct cgpu_info *bitforce)
{
	float gt = bitforce->temp;

	if (gt > 0)
		tailsprintf(buf, "%5.1fC ", gt);
	else
		tailsprintf(buf, "       ", gt);
	tailsprintf(buf, "        | ");
}

static bool bitforce_thread_prepare(struct thr_info *thr)
{
	struct cgpu_info *bitforce = thr->cgpu;
	int fdDev = BFopen(bitforce->device_path);
	struct timeval now;

	if (unlikely(fdDev == -1)) {
		applog(LOG_ERR, "BFL%i: Failed to open %s", bitforce->device_id, bitforce->device_path);
		return false;
	}

	bitforce->device_fd = fdDev;

	applog(LOG_INFO, "BFL%i: Opened %s", bitforce->device_id, bitforce->device_path);
	gettimeofday(&now, NULL);
	get_datestamp(bitforce->init, &now);

	return true;
}

static void biforce_clear_buffer(struct cgpu_info *bitforce)
{
	int fdDev = bitforce->device_fd;
	char pdevbuf[0x100];

	applog(LOG_DEBUG, "BFL%i: Clearing read buffer", bitforce->device_id);

	mutex_lock(&bitforce->device_mutex);
	do {
		pdevbuf[0] = '\0';
		BFgets(pdevbuf, sizeof(pdevbuf), fdDev);
	} while (pdevbuf[0]);
	mutex_unlock(&bitforce->device_mutex);
}

void bitforce_init(struct cgpu_info *bitforce)
{
	const char *devpath = bitforce->device_path;
	int fdDev = bitforce->device_fd;
	char pdevbuf[0x100];
	char *s;

	applog(LOG_WARNING, "BFL%i: Re-initalizing", bitforce->device_id);

	biforce_clear_buffer(bitforce);

	mutex_lock(&bitforce->device_mutex);
	if (fdDev)
		BFclose(fdDev);
	bitforce->device_fd = 0;

	fdDev = BFopen(devpath);
	if (unlikely(fdDev == -1)) {
		mutex_unlock(&bitforce->device_mutex);
		applog(LOG_ERR, "BFL%i: Failed to open %s", bitforce->device_id, devpath);
		return;
	}

	BFwrite(fdDev, "ZGX", 3);
	BFgets(pdevbuf, sizeof(pdevbuf), fdDev);
	
	if (unlikely(!pdevbuf[0])) {
		mutex_unlock(&bitforce->device_mutex);
		applog(LOG_ERR, "BFL%i: Error reading (ZGX)", bitforce->device_id);
		return;
	}

	if (unlikely(!strstr(pdevbuf, "SHA256"))) {
		mutex_unlock(&bitforce->device_mutex);
		applog(LOG_ERR, "BFL%i: Didn't recognise BitForce on %s returned: %s", bitforce->device_id, devpath, pdevbuf);
		return;
	}
	
	if (likely((!memcmp(pdevbuf, ">>>ID: ", 7)) && (s = strstr(pdevbuf + 3, ">>>")))) {
		s[0] = '\0';
		bitforce->name = strdup(pdevbuf + 7);
	}

	bitforce->device_fd = fdDev;
	bitforce->sleep_ms = BITFORCE_SLEEP_MS;
	mutex_unlock(&bitforce->device_mutex);
}

static bool bitforce_get_temp(struct cgpu_info *bitforce)
{
	int fdDev = bitforce->device_fd;
	char pdevbuf[0x100];
	char *s;

	if (!fdDev)
		return false;

	mutex_lock(&bitforce->device_mutex);
	BFwrite(fdDev, "ZLX", 3);
	BFgets(pdevbuf, sizeof(pdevbuf), fdDev);
	mutex_unlock(&bitforce->device_mutex);
	
	if (unlikely(!pdevbuf[0])) {
		applog(LOG_ERR, "BFL%i: Error: Get temp returned empty string", bitforce->device_id);
		bitforce->temp = 0;
		return false;
	}

	if ((!strncasecmp(pdevbuf, "TEMP", 4)) && (s = strchr(pdevbuf + 4, ':'))) {
		float temp = strtof(s + 1, NULL);

		if (temp > 0) {
			bitforce->temp = temp;
			if (temp > bitforce->cutofftemp) {
				applog(LOG_WARNING, "BFL%i: Hit thermal cutoff limit, disabling!", bitforce->device_id);
				bitforce->deven = DEV_RECOVER;

				bitforce->device_last_not_well = time(NULL);
				bitforce->device_not_well_reason = REASON_DEV_THERMAL_CUTOFF;
				bitforce->dev_thermal_cutoff_count++;
			}
		}
	}
	return true;
}

static bool bitforce_send_work(struct thr_info *thr, struct work *work)
{
	unsigned char ob[61] = ">>>>>>>>12345678901234567890123456789012123456789012>>>>>>>>";
	struct cgpu_info *bitforce = thr->cgpu;
	int fdDev = bitforce->device_fd;
	char pdevbuf[0x100];
	char *s;

	if (!fdDev)
		return false;
re_send:
	mutex_lock(&bitforce->device_mutex);
	BFwrite(fdDev, "ZDX", 3);
	BFgets(pdevbuf, sizeof(pdevbuf), fdDev);
	if (!pdevbuf[0] || (pdevbuf[0] == 'B')) {
		mutex_unlock(&bitforce->device_mutex);
		bitforce->wait_ms += WORK_CHECK_INTERVAL_MS;
		usleep(WORK_CHECK_INTERVAL_MS * 1000);
		goto re_send;
	} else if (unlikely(pdevbuf[0] != 'O' || pdevbuf[1] != 'K')) {
		mutex_unlock(&bitforce->device_mutex);
		applog(LOG_ERR, "BFL%i: Error: Send work reports: %s", bitforce->device_id, pdevbuf);
		return false;
	}

	memcpy(ob + 8, work->midstate, 32);
	memcpy(ob + 8 + 32, work->data + 64, 12);

	BFwrite(fdDev, ob, 60);
	BFgets(pdevbuf, sizeof(pdevbuf), fdDev);
	mutex_unlock(&bitforce->device_mutex);

	if (opt_debug) {
		s = bin2hex(ob + 8, 44);
		applog(LOG_DEBUG, "BFL%i: block data: %s", bitforce->device_id, s);
		free(s);
	}

	if (unlikely(!pdevbuf[0])) {
		applog(LOG_ERR, "BFL%i: Error: Send block data returned empty string", bitforce->device_id);
		return false;
	}

	if (unlikely(pdevbuf[0] != 'O' || pdevbuf[1] != 'K')) {
		applog(LOG_ERR, "BFL%i: Error: Send block data reports: %s", bitforce->device_id, pdevbuf);
		return false;
	}

	return true;
}

static uint64_t bitforce_get_result(struct thr_info *thr, struct work *work)
{
	unsigned int delay_time_ms = BITFORCE_CHECK_INTERVAL_MS;
	struct cgpu_info *bitforce = thr->cgpu;
	int fdDev = bitforce->device_fd;
	char pdevbuf[0x100];
	char *pnoncebuf;
	uint32_t nonce;


	if (!fdDev)
		return 0;

<<<<<<< HEAD
	while (bitforce->wait_ms < BITFORCE_TIMEOUT_MS) {
		if (unlikely(thr->work_restart))
=======
	while (bitforce->wait_ms < BITFORCE_LONG_TIMEOUT_MS) {
		if (unlikely(work_restart[thr->id].restart))
>>>>>>> 6b11d4e4
			return 1;
		mutex_lock(&bitforce->device_mutex);
		BFwrite(fdDev, "ZFX", 3);
		BFgets(pdevbuf, sizeof(pdevbuf), fdDev);
		mutex_unlock(&bitforce->device_mutex);
		if (pdevbuf[0] && pdevbuf[0] != 'B') /* BFL does not respond during throttling */
			break;
		/* if BFL is throttling, no point checking so quickly */
		delay_time_ms = (pdevbuf[0] ? BITFORCE_CHECK_INTERVAL_MS : 2*WORK_CHECK_INTERVAL_MS);
		usleep(delay_time_ms * 1000);
		bitforce->wait_ms += delay_time_ms;
	}

	if (bitforce->wait_ms >= BITFORCE_TIMEOUT_MS) {
		applog(LOG_ERR, "BFL%i: took longer than %dms", bitforce->device_id, BITFORCE_TIMEOUT_MS);
		bitforce->device_last_not_well = time(NULL);
		bitforce->device_not_well_reason = REASON_DEV_OVER_HEAT;
		bitforce->dev_over_heat_count++;
		if (!pdevbuf[0])           /* Only return if we got nothing after timeout - there still may be results */
            return 1;
	} else if (pdevbuf[0] == 'N') {/* Hashing complete (NONCE-FOUND or NO-NONCE) */
		    /* Simple timing adjustment */
	        delay_time_ms = bitforce->sleep_ms;
		if (bitforce->wait_ms > (bitforce->sleep_ms + BITFORCE_CHECK_INTERVAL_MS))
			bitforce->sleep_ms += (unsigned int) ((double) (bitforce->wait_ms - bitforce->sleep_ms) / 1.6);
		else if (bitforce->wait_ms == bitforce->sleep_ms)
			bitforce->sleep_ms -= WORK_CHECK_INTERVAL_MS;
		if (delay_time_ms != bitforce->sleep_ms)
			  applog(LOG_DEBUG, "BFL%i: Wait time changed to: %d", bitforce->device_id, bitforce->sleep_ms, bitforce->wait_ms);
	}

	applog(LOG_DEBUG, "BFL%i: waited %dms until %s", bitforce->device_id, bitforce->wait_ms, pdevbuf);
	work->blk.nonce = 0xffffffff;
	if (pdevbuf[2] == '-') 
		return 0xffffffff;   /* No valid nonce found */
	else if (pdevbuf[0] == 'I') 
		return 1;          /* Device idle */
	else if (strncasecmp(pdevbuf, "NONCE-FOUND", 11)) {
		applog(LOG_WARNING, "BFL%i: Error: Get result reports: %s", bitforce->device_id, pdevbuf);
		return 1;
	}

	pnoncebuf = &pdevbuf[12];

	while (1) {
		hex2bin((void*)&nonce, pnoncebuf, 4);
#ifndef __BIG_ENDIAN__
		nonce = swab32(nonce);
#endif
		submit_nonce(thr, work, nonce);
		if (pnoncebuf[8] != ',')
			break;
		pnoncebuf += 9;
	}

	return 0xffffffff;
}

static void bitforce_shutdown(struct thr_info *thr)
{
	struct cgpu_info *bitforce = thr->cgpu;

	BFclose(bitforce->device_fd);
	bitforce->device_fd = 0;
}

static void biforce_thread_enable(struct thr_info *thr)
{
	struct cgpu_info *bitforce = thr->cgpu;

	bitforce_init(bitforce);
}

static uint64_t bitforce_scanhash(struct thr_info *thr, struct work *work, uint64_t __maybe_unused max_nonce)
{
	struct cgpu_info *bitforce = thr->cgpu;
	unsigned int sleep_time;
	struct timeval tdiff;
	uint64_t ret;

	bitforce->wait_ms = 0;
	ret = bitforce_send_work(thr, work);

	/* Initially wait 2/3 of the average cycle time so we can request more
	work before full scan is up */
	sleep_time = (2 * bitforce->sleep_ms) / 3;
	tdiff.tv_sec = sleep_time / 1000;
	tdiff.tv_usec = sleep_time * 1000 - (tdiff.tv_sec * 1000000);
	if (!restart_wait(&tdiff))
		return 1;

	bitforce->wait_ms += sleep_time;
	queue_request(thr, false);

	/* Now wait athe final 1/3rd; no bitforce should be finished by now */
	sleep_time = bitforce->sleep_ms - sleep_time;
	tdiff.tv_sec = sleep_time / 1000;
	tdiff.tv_usec = sleep_time * 1000 - (tdiff.tv_sec * 1000000);
	if (!restart_wait(&tdiff))
		return 1;

	bitforce->wait_ms += sleep_time;

	if (ret)
		ret = bitforce_get_result(thr, work);

	if (!ret) {
		ret = 1;
		applog(LOG_ERR, "BFL%i: Comms error", bitforce->device_id);
		bitforce->device_last_not_well = time(NULL);
		bitforce->device_not_well_reason = REASON_DEV_COMMS_ERROR;
		bitforce->dev_comms_error_count++;
		/* empty read buffer */
		biforce_clear_buffer(bitforce);
	}
	return ret;
}

static bool bitforce_get_stats(struct cgpu_info *bitforce)
{
	return bitforce_get_temp(bitforce);
}

static bool bitforce_thread_init(struct thr_info *thr)
{
	struct cgpu_info *bitforce = thr->cgpu;
	unsigned int wait;

	/* Pause each new thread a random time between 0-100ms 
	so the devices aren't making calls all at the same time. */
	wait = (rand() * MAX_START_DELAY_US)/RAND_MAX;
	applog(LOG_DEBUG, "BFL%i: Delaying start by %dms", bitforce->device_id, wait / 1000);
	usleep(wait);

	return true;
}

static struct api_data *bitforce_api_stats(struct cgpu_info *cgpu)
{
	struct api_data *root = NULL;

	// Warning, access to these is not locked - but we don't really
	// care since hashing performance is way more important than
	// locking access to displaying API debug 'stats'
	// If locking becomes an issue for any of them, use copy_data=true also
	root = api_add_int(root, "Sleep Time", &(cgpu->sleep_ms), false);

	return root;
}

struct device_api bitforce_api = {
	.dname = "bitforce",
	.name = "BFL",
	.api_detect = bitforce_detect,
	.get_api_stats = bitforce_api_stats,
	.reinit_device = bitforce_init,
	.get_statline_before = get_bitforce_statline_before,
	.get_stats = bitforce_get_stats,
	.thread_prepare = bitforce_thread_prepare,
	.thread_init = bitforce_thread_init,
	.scanhash = bitforce_scanhash,
	.thread_shutdown = bitforce_shutdown,
	.thread_enable = biforce_thread_enable
};<|MERGE_RESOLUTION|>--- conflicted
+++ resolved
@@ -303,13 +303,8 @@
 	if (!fdDev)
 		return 0;
 
-<<<<<<< HEAD
-	while (bitforce->wait_ms < BITFORCE_TIMEOUT_MS) {
+	while (bitforce->wait_ms < BITFORCE_LONG_TIMEOUT_MS) {
 		if (unlikely(thr->work_restart))
-=======
-	while (bitforce->wait_ms < BITFORCE_LONG_TIMEOUT_MS) {
-		if (unlikely(work_restart[thr->id].restart))
->>>>>>> 6b11d4e4
 			return 1;
 		mutex_lock(&bitforce->device_mutex);
 		BFwrite(fdDev, "ZFX", 3);
