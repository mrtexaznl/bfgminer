--- conflicted
+++ resolved
@@ -281,7 +281,6 @@
 	return true;
 }
 
-<<<<<<< HEAD
 static uint64_t bitforce_get_result(struct thr_info *thr, struct work *work)
 {
 	struct cgpu_info *bitforce = thr->cgpu;
@@ -294,14 +293,6 @@
 
 	if (!fdDev)
 		return 0;
-=======
-	/* Now start looking for results. Stupid polling every 10ms... */
-	while (42) {
-		if (unlikely(work_restart[thr_id].restart))
-			return 0;
-		usleep(10000);
-		i += 10;
->>>>>>> 391e1f7e
 
 	while (bitforce->wait_ms < BITFORCE_TIMEOUT_MS) {
 		if (unlikely(work_restart[thr->id].restart))
@@ -373,8 +364,6 @@
 
 	bitforce_init(bitforce);
 }
-
-
 
 static uint64_t bitforce_scanhash(struct thr_info *thr, struct work *work, uint64_t __maybe_unused max_nonce)
 {
