--- conflicted
+++ resolved
@@ -23,12 +23,6 @@
 #include <pthread.h>
 #include <sys/time.h>
 
-<<<<<<< HEAD
-=======
-#include "miner.h"  // for timersub
-#include "util.h"
-
->>>>>>> 564fd36c
 #include <windows.h>
 
 #ifndef __maybe_unused
@@ -85,6 +79,8 @@
 #endif
 
 #ifndef HAVE_NANOSLEEP
+extern void cgtime(struct timeval *);
+
 static inline int nanosleep(const struct timespec *req, struct timespec *rem)
 {
 	struct timeval tstart;
