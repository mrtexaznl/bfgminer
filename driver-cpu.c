--- conflicted
+++ resolved
@@ -67,11 +67,7 @@
 {
 }
 
-<<<<<<< HEAD
-static inline void affine_to_cpu(__maybe_unused int id, __maybe_unused int cpu)
-=======
 static inline void affine_to_cpu(int __maybe_unused id, int __maybe_unused cpu)
->>>>>>> 52de7170
 {
 }
 #endif
@@ -789,11 +785,7 @@
 	return true;
 }
 
-<<<<<<< HEAD
-static uint64_t cpu_can_limit_work(__maybe_unused struct thr_info *thr)
-=======
 static uint64_t cpu_can_limit_work(struct thr_info __maybe_unused *thr)
->>>>>>> 52de7170
 {
 	return 0xffff;
 }
