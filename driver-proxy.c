<<<<<<< HEAD
/*
 * Copyright 2013 Luke Dashjr
 *
 * This program is free software; you can redistribute it and/or modify it
 * under the terms of the GNU General Public License as published by the Free
 * Software Foundation; either version 3 of the License, or (at your option)
 * any later version.  See COPYING for more details.
 */

#include "config.h"
=======
#include <unistd.h>
>>>>>>> 91f009ab

#include <pthread.h>

#include <uthash.h>

#include "deviceapi.h"
#include "driver-proxy.h"
#include "miner.h"
#include "util.h"

BFG_REGISTER_DRIVER(proxy_drv)

static
struct proxy_client *proxy_clients;
static
pthread_mutex_t proxy_clients_mutex = PTHREAD_MUTEX_INITIALIZER;

static
void prune_worklog()
{
	struct proxy_client *client, *tmp;
	struct work *work, *tmp2;
	struct timeval tv_now;
	
	timer_set_now(&tv_now);
	
	mutex_lock(&proxy_clients_mutex);
	HASH_ITER(hh, proxy_clients, client, tmp)
	{
		HASH_ITER(hh, client->work, work, tmp2)
		{
			if (timer_elapsed(&work->tv_work_start, &tv_now) <= opt_expiry)
				break;
			HASH_DEL(client->work, work);
			free_work(work);
		}
	}
	mutex_unlock(&proxy_clients_mutex);
}

static
pthread_t prune_worklog_pth;

static
void *prune_worklog_thread(void *userdata)
{
	struct cgpu_info *cgpu = userdata;
	
	pthread_detach(pthread_self());
	RenameThread("PXY_pruner");
	
	while (!cgpu->shutdown)
	{
		prune_worklog();
		sleep(60);
	}
	return NULL;
}

static
void proxy_first_client(struct cgpu_info *cgpu)
{
	pthread_create(&prune_worklog_pth, NULL, prune_worklog_thread, cgpu);
}

struct proxy_client *proxy_find_or_create_client(const char *username)
{
	struct proxy_client *client;
	struct cgpu_info *cgpu;
	char *user;
	int b;
	
	if (!username)
		return NULL;
	
	mutex_lock(&proxy_clients_mutex);
	HASH_FIND_STR(proxy_clients, username, client);
	if (!client)
	{
		user = strdup(username);
		cgpu = malloc(sizeof(*cgpu));
		client = malloc(sizeof(*client));
		*cgpu = (struct cgpu_info){
			.drv = &proxy_drv,
			.threads = 0,
			.device_data = client,
			.device_path = user,
		};
		if (unlikely(!create_new_cgpus(add_cgpu_live, cgpu)))
		{
			free(client);
			free(cgpu);
			free(user);
			return NULL;
		}
		*client = (struct proxy_client){
			.username = user,
			.cgpu = cgpu,
		};
		
		b = HASH_COUNT(proxy_clients);
		HASH_ADD_KEYPTR(hh, proxy_clients, client->username, strlen(user), client);
		mutex_unlock(&proxy_clients_mutex);
		
		if (!b)
			proxy_first_client(cgpu);
	}
	else
		mutex_unlock(&proxy_clients_mutex);
	return client;
}

#ifdef HAVE_CURSES
static
void proxy_wlogprint_status(struct cgpu_info *cgpu)
{
	struct proxy_client *client = cgpu->device_data;
	wlogprint("Username: %s\n", client->username);
}
#endif

struct device_drv proxy_drv = {
	.dname = "proxy",
	.name = "PXY",
#ifdef HAVE_CURSES
	.proc_wlogprint_status = proxy_wlogprint_status,
#endif
};<|MERGE_RESOLUTION|>--- conflicted
+++ resolved
@@ -1,4 +1,3 @@
-<<<<<<< HEAD
 /*
  * Copyright 2013 Luke Dashjr
  *
@@ -9,9 +8,8 @@
  */
 
 #include "config.h"
-=======
+
 #include <unistd.h>
->>>>>>> 91f009ab
 
 #include <pthread.h>
 
