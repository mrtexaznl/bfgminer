--- conflicted
+++ resolved
@@ -35,7 +35,6 @@
 #include "findnonce.h"
 #include "ocl.h"
 
-<<<<<<< HEAD
 /* Platform API */
 extern
 CL_API_ENTRY cl_int CL_API_CALL
@@ -211,8 +210,6 @@
                        const cl_event * /* event_wait_list */,
                        cl_event *       /* event */) CL_API_SUFFIX__VERSION_1_0;
 
-=======
->>>>>>> 4abecc26
 int opt_platform_id = -1;
 
 char *file_contents(const char *filename, int *length)
@@ -260,11 +257,7 @@
 	cl_uint numPlatforms;
 	cl_platform_id *platforms;
 	cl_platform_id platform = NULL;
-<<<<<<< HEAD
-	unsigned int most_devices = 0, i, mdplatform;
-=======
 	unsigned int most_devices = 0, i, mdplatform = 0;
->>>>>>> 4abecc26
 
 	status = clGetPlatformIDs(0, NULL, &numPlatforms);
 	/* If this fails, assume no GPUs. */
