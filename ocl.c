--- conflicted
+++ resolved
@@ -645,17 +645,8 @@
 		clState->wsize = cgpu->work_size;
 	else if (strstr(name, "Tahiti"))
 		clState->wsize = 64;
-<<<<<<< HEAD
-	else {
-		if (strstr(name, "Not Really Cypress - but maybe if sanitized :)"))
-			clState->wsize = 256;
-		else
-			clState->wsize = (clState->max_work_size <= 256 ? clState->max_work_size : 256) / clState->vwidth;
-	}
-=======
 	else
 		clState->wsize = (clState->max_work_size <= 256 ? clState->max_work_size : 256) / clState->vwidth;
->>>>>>> 69983b77
 	cgpu->work_size = clState->wsize;
 
 #ifdef USE_SCRYPT
