/*
 * Copyright 2011-2013 Luke Dashjr
 * Copyright 2011-2012 Con Kolivas
 * Copyright 2012-2013 Andrew Smith
 * Copyright 2010 Jeff Garzik
 *
 * This program is free software; you can redistribute it and/or modify it
 * under the terms of the GNU General Public License as published by the Free
 * Software Foundation; either version 3 of the License, or (at your option)
 * any later version.  See COPYING for more details.
 */

#include "config.h"

#ifdef WIN32
#include <winsock2.h>
#else
#include <sys/select.h>
#endif
#include <stdbool.h>
#include <stdint.h>
#include <sys/time.h>
#include <sys/types.h>
#include <time.h>
#include <unistd.h>

#include "compat.h"
#include "deviceapi.h"
#include "fpgautils.h"
#include "logging.h"
#include "miner.h"
#include "util.h"

bool hashes_done(struct thr_info *thr, int64_t hashes, struct timeval *tvp_hashes, uint32_t *max_nonce)
{
	struct cgpu_info *cgpu = thr->cgpu;
	const long cycle = opt_log_interval / 5 ? : 1;
	
	if (unlikely(hashes == -1)) {
		if (timer_elapsed(&cgpu->tv_device_last_not_well, NULL) > 0)
			dev_error(cgpu, REASON_THREAD_ZERO_HASH);
		
		if (thr->scanhash_working && opt_restart) {
			applog(LOG_ERR, "%"PRIpreprv" failure, attempting to reinitialize", cgpu->proc_repr);
			thr->scanhash_working = false;
			cgpu->reinit_backoff = 5.2734375;
			hashes = 0;
		} else {
			applog(LOG_ERR, "%"PRIpreprv" failure, disabling!", cgpu->proc_repr);
			cgpu->deven = DEV_RECOVER_ERR;
			run_cmd(cmd_idle);
			return false;
		}
	}
	else
		thr->scanhash_working = true;
	
	thr->hashes_done += hashes;
	if (hashes > cgpu->max_hashes)
		cgpu->max_hashes = hashes;
	
	timeradd(&thr->tv_hashes_done, tvp_hashes, &thr->tv_hashes_done);
	
	// max_nonce management (optional)
	if (unlikely((long)thr->tv_hashes_done.tv_sec < cycle)) {
		int mult;
		
		if (likely(!max_nonce || *max_nonce == 0xffffffff))
			return true;
		
		mult = 1000000 / ((thr->tv_hashes_done.tv_usec + 0x400) / 0x400) + 0x10;
		mult *= cycle;
		if (*max_nonce > (0xffffffff * 0x400) / mult)
			*max_nonce = 0xffffffff;
		else
			*max_nonce = (*max_nonce * mult) / 0x400;
	} else if (unlikely(thr->tv_hashes_done.tv_sec > cycle) && max_nonce)
		*max_nonce = *max_nonce * cycle / thr->tv_hashes_done.tv_sec;
	else if (unlikely(thr->tv_hashes_done.tv_usec > 100000) && max_nonce)
		*max_nonce = *max_nonce * 0x400 / (((cycle * 1000000) + thr->tv_hashes_done.tv_usec) / (cycle * 1000000 / 0x400));
	
	hashmeter2(thr);
	
	return true;
}

bool hashes_done2(struct thr_info *thr, int64_t hashes, uint32_t *max_nonce)
{
	struct timeval tv_now, tv_delta;
	timer_set_now(&tv_now);
	timersub(&tv_now, &thr->_tv_last_hashes_done_call, &tv_delta);
	thr->_tv_last_hashes_done_call = tv_now;
	return hashes_done(thr, hashes, &tv_delta, max_nonce);
}

/* A generic wait function for threads that poll that will wait a specified
 * time tdiff waiting on a work restart request. Returns zero if the condition
 * was met (work restart requested) or ETIMEDOUT if not.
 */
int restart_wait(struct thr_info *thr, unsigned int mstime)
{
	struct timeval tv_timer, tv_now, tv_timeout;
	fd_set rfds;
	SOCKETTYPE wrn = thr->work_restart_notifier[0];
	int rv;
	
	if (unlikely(thr->work_restart_notifier[1] == INVSOCK))
	{
		// This is a bug!
		applog(LOG_ERR, "%"PRIpreprv": restart_wait called without a work_restart_notifier", thr->cgpu->proc_repr);
		cgsleep_ms(mstime);
		return (thr->work_restart ? 0 : ETIMEDOUT);
	}
	
	timer_set_now(&tv_now);
	timer_set_delay(&tv_timer, &tv_now, mstime * 1000);
	while (true)
	{
		FD_ZERO(&rfds);
		FD_SET(wrn, &rfds);
		tv_timeout = tv_timer;
		rv = select(wrn + 1, &rfds, NULL, NULL, select_timeout(&tv_timeout, &tv_now));
		if (rv == 0)
			return ETIMEDOUT;
		if (rv > 0)
		{
			if (thr->work_restart)
				return 0;
			notifier_read(thr->work_restart_notifier);
		}
		timer_set_now(&tv_now);
	}
}

static
struct work *get_and_prepare_work(struct thr_info *thr)
{
	struct cgpu_info *proc = thr->cgpu;
	struct device_drv *api = proc->drv;
	struct work *work;
	
	work = get_work(thr);
	if (!work)
		return NULL;
	if (api->prepare_work && !api->prepare_work(thr, work)) {
		free_work(work);
		applog(LOG_ERR, "%"PRIpreprv": Work prepare failed, disabling!", proc->proc_repr);
		proc->deven = DEV_RECOVER_ERR;
		run_cmd(cmd_idle);
		return NULL;
	}
	return work;
}

// Miner loop to manage a single processor (with possibly multiple threads per processor)
void minerloop_scanhash(struct thr_info *mythr)
{
	struct cgpu_info *cgpu = mythr->cgpu;
	struct device_drv *api = cgpu->drv;
	struct timeval tv_start, tv_end;
	struct timeval tv_hashes, tv_worktime;
	uint32_t max_nonce = api->can_limit_work ? api->can_limit_work(mythr) : 0xffffffff;
	int64_t hashes;
	struct work *work;
	const bool primary = (!mythr->device_thread) || mythr->primary_thread;
	
#ifdef HAVE_PTHREAD_CANCEL
	pthread_setcanceltype(PTHREAD_CANCEL_DEFERRED, NULL);
#endif
	
	if (cgpu->deven != DEV_ENABLED)
		mt_disable(mythr);
	
	while (likely(!cgpu->shutdown)) {
		mythr->work_restart = false;
		request_work(mythr);
		work = get_and_prepare_work(mythr);
		if (!work)
			break;
		timer_set_now(&work->tv_work_start);
		
		do {
			thread_reportin(mythr);
			/* Only allow the mining thread to be cancelled when
			* it is not in the driver code. */
			pthread_setcancelstate(PTHREAD_CANCEL_DISABLE, NULL);
			timer_set_now(&tv_start);
			hashes = api->scanhash(mythr, work, work->blk.nonce + max_nonce);
			timer_set_now(&tv_end);
			pthread_setcancelstate(PTHREAD_CANCEL_ENABLE, NULL);
			pthread_testcancel();
			thread_reportin(mythr);
			
			timersub(&tv_end, &tv_start, &tv_hashes);
			if (!hashes_done(mythr, hashes, &tv_hashes, api->can_limit_work ? &max_nonce : NULL))
				goto disabled;
			
			if (unlikely(mythr->work_restart)) {
				/* Apart from device_thread 0, we stagger the
				 * starting of every next thread to try and get
				 * all devices busy before worrying about
				 * getting work for their extra threads */
				if (!primary) {
					struct timespec rgtp;

					rgtp.tv_sec = 0;
					rgtp.tv_nsec = 250 * mythr->device_thread * 1000000;
					nanosleep(&rgtp, NULL);
				}
				break;
			}
			
			if (unlikely(mythr->pause || cgpu->deven != DEV_ENABLED))
disabled:
				mt_disable(mythr);
			
			timersub(&tv_end, &work->tv_work_start, &tv_worktime);
		} while (!abandon_work(work, &tv_worktime, cgpu->max_hashes));
		free_work(work);
	}
}

bool do_job_prepare(struct thr_info *mythr, struct timeval *tvp_now)
{
	struct cgpu_info *proc = mythr->cgpu;
	struct device_drv *api = proc->drv;
	struct timeval tv_worktime;
	
	mythr->tv_morework.tv_sec = -1;
	mythr->_job_transition_in_progress = true;
	if (mythr->work)
		timersub(tvp_now, &mythr->work->tv_work_start, &tv_worktime);
	if ((!mythr->work) || abandon_work(mythr->work, &tv_worktime, proc->max_hashes))
	{
		mythr->work_restart = false;
		request_work(mythr);
		// FIXME: Allow get_work to return NULL to retry on notification
		if (mythr->next_work)
			free_work(mythr->next_work);
		mythr->next_work = get_and_prepare_work(mythr);
		if (!mythr->next_work)
			return false;
		mythr->starting_next_work = true;
		api->job_prepare(mythr, mythr->next_work, mythr->_max_nonce);
	}
	else
	{
		mythr->starting_next_work = false;
		api->job_prepare(mythr, mythr->work, mythr->_max_nonce);
	}
	job_prepare_complete(mythr);
	return true;
}

void job_prepare_complete(struct thr_info *mythr)
{
	if (unlikely(mythr->busy_state == TBS_GETTING_RESULTS))
		return;
	if (mythr->work)
	{
		if (true /* TODO: job is near complete */ || unlikely(mythr->work_restart))
			do_get_results(mythr, true);
		else
		{}  // TODO: Set a timer to call do_get_results when job is near complete
	}
	else  // no job currently running
		do_job_start(mythr);
}

void do_get_results(struct thr_info *mythr, bool proceed_with_new_job)
{
	struct cgpu_info *proc = mythr->cgpu;
	struct device_drv *api = proc->drv;
	struct work *work = mythr->work;
	
	mythr->_job_transition_in_progress = true;
	mythr->tv_results_jobstart = mythr->tv_jobstart;
	mythr->_proceed_with_new_job = proceed_with_new_job;
	if (api->job_get_results)
		api->job_get_results(mythr, work);
	else
		job_results_fetched(mythr);
}

void job_results_fetched(struct thr_info *mythr)
{
	if (mythr->_proceed_with_new_job)
		do_job_start(mythr);
	else
	{
		if (likely(mythr->prev_work))
		{
			struct timeval tv_now;
			
			timer_set_now(&tv_now);
			
			do_process_results(mythr, &tv_now, mythr->prev_work, true);
		}
		mt_disable_start(mythr);
	}
}

void do_job_start(struct thr_info *mythr)
{
	struct cgpu_info *proc = mythr->cgpu;
	struct device_drv *api = proc->drv;
	
	thread_reportin(mythr);
	api->job_start(mythr);
}

void mt_job_transition(struct thr_info *mythr)
{
	struct timeval tv_now;
	
	timer_set_now(&tv_now);
	
	if (mythr->starting_next_work)
	{
		mythr->next_work->tv_work_start = tv_now;
		if (mythr->prev_work)
			free_work(mythr->prev_work);
		mythr->prev_work = mythr->work;
		mythr->work = mythr->next_work;
		mythr->next_work = NULL;
	}
	mythr->tv_jobstart = tv_now;
	mythr->_job_transition_in_progress = false;
}

void job_start_complete(struct thr_info *mythr)
{
	struct timeval tv_now;
	
	if (unlikely(!mythr->prev_work))
		return;
	
	timer_set_now(&tv_now);
	
	do_process_results(mythr, &tv_now, mythr->prev_work, false);
}

void job_start_abort(struct thr_info *mythr, bool failure)
{
	struct cgpu_info *proc = mythr->cgpu;
	
	if (failure)
	{
		proc->deven = DEV_RECOVER_ERR;
		run_cmd(cmd_idle);
	}
	mythr->work = NULL;
	mythr->_job_transition_in_progress = false;
}

bool do_process_results(struct thr_info *mythr, struct timeval *tvp_now, struct work *work, bool stopping)
{
	struct cgpu_info *proc = mythr->cgpu;
	struct device_drv *api = proc->drv;
	struct timeval tv_hashes;
	int64_t hashes = 0;
	
	if (api->job_process_results)
		hashes = api->job_process_results(mythr, work, stopping);
	thread_reportin(mythr);
	
	if (hashes)
	{
		timersub(tvp_now, &mythr->tv_results_jobstart, &tv_hashes);
		if (!hashes_done(mythr, hashes, &tv_hashes, api->can_limit_work ? &mythr->_max_nonce : NULL))
			return false;
	}
	
	return true;
}

static
void do_notifier_select(struct thr_info *thr, struct timeval *tvp_timeout)
{
	struct cgpu_info *cgpu = thr->cgpu;
	struct timeval tv_now;
	int maxfd;
	fd_set rfds;
	
	timer_set_now(&tv_now);
	FD_ZERO(&rfds);
	FD_SET(thr->notifier[0], &rfds);
	maxfd = thr->notifier[0];
	FD_SET(thr->work_restart_notifier[0], &rfds);
	set_maxfd(&maxfd, thr->work_restart_notifier[0]);
	if (thr->mutex_request[1] != INVSOCK)
	{
		FD_SET(thr->mutex_request[0], &rfds);
		set_maxfd(&maxfd, thr->mutex_request[0]);
	}
	if (select(maxfd + 1, &rfds, NULL, NULL, select_timeout(tvp_timeout, &tv_now)) < 0)
		return;
	if (thr->mutex_request[1] != INVSOCK && FD_ISSET(thr->mutex_request[0], &rfds))
	{
		// FIXME: This can only handle one request at a time!
		pthread_mutex_t *mutexp = &cgpu->device_mutex;
		notifier_read(thr->mutex_request);
		mutex_lock(mutexp);
		pthread_cond_signal(&cgpu->device_cond);
		pthread_cond_wait(&cgpu->device_cond, mutexp);
		mutex_unlock(mutexp);
	}
	if (FD_ISSET(thr->notifier[0], &rfds)) {
		notifier_read(thr->notifier);
	}
	if (FD_ISSET(thr->work_restart_notifier[0], &rfds))
		notifier_read(thr->work_restart_notifier);
}

static
void _minerloop_setup(struct thr_info *mythr)
{
	struct cgpu_info * const cgpu = mythr->cgpu, *proc;
	
	if (mythr->work_restart_notifier[1] == -1)
		notifier_init(mythr->work_restart_notifier);
	
	for (proc = cgpu; proc; proc = proc->next_proc)
	{
		mythr = proc->thr[0];
		timer_set_now(&mythr->tv_watchdog);
		proc->disable_watchdog = true;
	}
}

void minerloop_async(struct thr_info *mythr)
{
	struct thr_info *thr = mythr;
	struct cgpu_info *cgpu = mythr->cgpu;
	struct device_drv *api = cgpu->drv;
	struct timeval tv_now;
	struct timeval tv_timeout;
	struct cgpu_info *proc;
	bool is_running, should_be_running;
	
	_minerloop_setup(mythr);
	
	while (likely(!cgpu->shutdown)) {
		tv_timeout.tv_sec = -1;
		timer_set_now(&tv_now);
		for (proc = cgpu; proc; proc = proc->next_proc)
		{
			mythr = proc->thr[0];
			
			// Nothing should happen while we're starting a job
			if (unlikely(mythr->busy_state == TBS_STARTING_JOB))
				goto defer_events;
			
			is_running = mythr->work;
			should_be_running = (proc->deven == DEV_ENABLED && !mythr->pause);
			
			if (should_be_running)
			{
				if (unlikely(!(is_running || mythr->_job_transition_in_progress)))
				{
					mt_disable_finish(mythr);
					goto djp;
				}
				if (unlikely(mythr->work_restart))
					goto djp;
			}
			else  // ! should_be_running
			{
				if (unlikely((is_running || !thr->_mt_disable_called) && !mythr->_job_transition_in_progress))
				{
disabled: ;
					timer_unset(&mythr->tv_morework);
					if (is_running)
					{
						if (mythr->busy_state != TBS_GETTING_RESULTS)
							do_get_results(mythr, false);
						else
							// Avoid starting job when pending result fetch completes
							mythr->_proceed_with_new_job = false;
					}
					else  // !thr->_mt_disable_called
						mt_disable_start(mythr);
				}
			}
			
			if (timer_passed(&mythr->tv_morework, &tv_now))
			{
djp: ;
				if (!do_job_prepare(mythr, &tv_now))
					goto disabled;
			}
			
defer_events:
			if (timer_passed(&mythr->tv_poll, &tv_now))
				api->poll(mythr);
			
			if (timer_passed(&mythr->tv_watchdog, &tv_now))
			{
				timer_set_delay(&mythr->tv_watchdog, &tv_now, WATCHDOG_INTERVAL * 1000000);
				bfg_watchdog(proc, &tv_now);
			}
			
			reduce_timeout_to(&tv_timeout, &mythr->tv_morework);
			reduce_timeout_to(&tv_timeout, &mythr->tv_poll);
			reduce_timeout_to(&tv_timeout, &mythr->tv_watchdog);
		}
		
		do_notifier_select(thr, &tv_timeout);
	}
}

static
void do_queue_flush(struct thr_info *mythr)
{
	struct cgpu_info *proc = mythr->cgpu;
	struct device_drv *api = proc->drv;
	
	api->queue_flush(mythr);
	if (mythr->next_work)
	{
		free_work(mythr->next_work);
		mythr->next_work = NULL;
	}
}

void minerloop_queue(struct thr_info *thr)
{
	struct thr_info *mythr;
	struct cgpu_info *cgpu = thr->cgpu;
	struct device_drv *api = cgpu->drv;
	struct timeval tv_now;
	struct timeval tv_timeout;
	struct cgpu_info *proc;
	bool should_be_running;
	struct work *work;
	
	_minerloop_setup(thr);
	
	while (likely(!cgpu->shutdown)) {
		tv_timeout.tv_sec = -1;
		timer_set_now(&tv_now);
		for (proc = cgpu; proc; proc = proc->next_proc)
		{
			mythr = proc->thr[0];
			
			should_be_running = (proc->deven == DEV_ENABLED && !mythr->pause);
redo:
			if (should_be_running)
			{
				if (unlikely(mythr->_mt_disable_called))
					mt_disable_finish(mythr);
				
				if (unlikely(mythr->work_restart))
				{
					mythr->work_restart = false;
					do_queue_flush(mythr);
				}
				
				while (!mythr->queue_full)
				{
					if (mythr->next_work)
					{
						work = mythr->next_work;
						mythr->next_work = NULL;
					}
					else
					{
						request_work(mythr);
						// FIXME: Allow get_work to return NULL to retry on notification
						work = get_and_prepare_work(mythr);
					}
					if (!work)
						break;
					if (!api->queue_append(mythr, work))
						mythr->next_work = work;
				}
			}
			else
			if (unlikely(!mythr->_mt_disable_called))
			{
				do_queue_flush(mythr);
				mt_disable_start(mythr);
			}
			
			if (timer_passed(&mythr->tv_poll, &tv_now))
				api->poll(mythr);
			
			if (timer_passed(&mythr->tv_watchdog, &tv_now))
			{
				timer_set_delay(&mythr->tv_watchdog, &tv_now, WATCHDOG_INTERVAL * 1000000);
				bfg_watchdog(proc, &tv_now);
			}
			
			should_be_running = (proc->deven == DEV_ENABLED && !mythr->pause);
			if (should_be_running && !mythr->queue_full)
				goto redo;
			
			reduce_timeout_to(&tv_timeout, &mythr->tv_poll);
			reduce_timeout_to(&tv_timeout, &mythr->tv_watchdog);
		}
		
		do_notifier_select(thr, &tv_timeout);
	}
}

void *miner_thread(void *userdata)
{
	struct thr_info *mythr = userdata;
	struct cgpu_info *cgpu = mythr->cgpu;
	struct device_drv *drv = cgpu->drv;

	pthread_setcanceltype(PTHREAD_CANCEL_ASYNCHRONOUS, NULL);

	char threadname[20];
	snprintf(threadname, 20, "miner_%s", cgpu->proc_repr_ns);
	RenameThread(threadname);

	if (drv->thread_init && !drv->thread_init(mythr)) {
		dev_error(cgpu, REASON_THREAD_FAIL_INIT);
		for (struct cgpu_info *slave = cgpu->next_proc; slave && !slave->threads; slave = slave->next_proc)
			dev_error(slave, REASON_THREAD_FAIL_INIT);
		__thr_being_msg(LOG_ERR, mythr, "failure, exiting");
		goto out;
	}

<<<<<<< HEAD
=======
	if (cgpu->deven != DEV_ENABLED)
		mt_disable_start(mythr);
	
	if (drv_ready(cgpu))
		cgpu_set_defaults(cgpu);
	
>>>>>>> f34678f3
	thread_reportout(mythr);
	applog(LOG_DEBUG, "Popping ping in miner thread");
	notifier_read(mythr->notifier);  // Wait for a notification to start
	
	cgtime(&cgpu->cgminer_stats.start_tv);
	if (drv->minerloop)
		drv->minerloop(mythr);
	else
		minerloop_scanhash(mythr);
	__thr_being_msg(LOG_NOTICE, mythr, "shutting down");

out: ;
	struct cgpu_info *proc = cgpu;
	do
	{
		proc->deven = DEV_DISABLED;
		proc->status = LIFE_DEAD2;
	}
	while ( (proc = proc->next_proc) && !proc->threads);
	mythr->getwork = 0;
	mythr->has_pth = false;
	cgsleep_ms(1);
	
	if (drv->thread_shutdown)
		drv->thread_shutdown(mythr);

	notifier_destroy(mythr->notifier);

	return NULL;
}

bool add_cgpu(struct cgpu_info *cgpu)
{
	int lpcount;
	
	renumber_cgpu(cgpu);
	if (!cgpu->procs)
		cgpu->procs = 1;
	lpcount = cgpu->procs;
	cgpu->device = cgpu;
	
	cgpu->dev_repr = malloc(6);
	sprintf(cgpu->dev_repr, "%s%2u", cgpu->drv->name, cgpu->device_id % 100);
	cgpu->dev_repr_ns = malloc(6);
	sprintf(cgpu->dev_repr_ns, "%s%u", cgpu->drv->name, cgpu->device_id % 100);
	strcpy(cgpu->proc_repr, cgpu->dev_repr);
	sprintf(cgpu->proc_repr_ns, "%s%u", cgpu->drv->name, cgpu->device_id);
	
#ifdef HAVE_FPGAUTILS
	maybe_strdup_if_null(&cgpu->dev_manufacturer, detectone_meta_info.manufacturer);
	maybe_strdup_if_null(&cgpu->dev_product,      detectone_meta_info.product);
	maybe_strdup_if_null(&cgpu->dev_serial,       detectone_meta_info.serial);
#endif
	
	devices_new = realloc(devices_new, sizeof(struct cgpu_info *) * (total_devices_new + lpcount + 1));
	devices_new[total_devices_new++] = cgpu;
	
	if (lpcount > 1)
	{
		int ns;
		int tpp = cgpu->threads / lpcount;
		struct cgpu_info **nlp_p, *slave;
		const bool manylp = (lpcount > 26);
		const char *as = (manylp ? "aa" : "a");
		
		// Note, strcpy instead of assigning a byte to get the \0 too
		strcpy(&cgpu->proc_repr[5], as);
		ns = strlen(cgpu->proc_repr_ns);
		strcpy(&cgpu->proc_repr_ns[ns], as);
		
		nlp_p = &cgpu->next_proc;
		for (int i = 1; i < lpcount; ++i)
		{
			slave = malloc(sizeof(*slave));
			*slave = *cgpu;
			slave->proc_id = i;
			if (manylp)
			{
				slave->proc_repr[5] += i / 26;
				slave->proc_repr[6] += i % 26;
				slave->proc_repr_ns[ns    ] += i / 26;
				slave->proc_repr_ns[ns + 1] += i % 26;
			}
			else
			{
				slave->proc_repr[5] += i;
				slave->proc_repr_ns[ns] += i;
			}
			slave->threads = tpp;
			devices_new[total_devices_new++] = slave;
			*nlp_p = slave;
			nlp_p = &slave->next_proc;
		}
		*nlp_p = NULL;
		cgpu->proc_id = 0;
		cgpu->threads -= (tpp * (lpcount - 1));
	}

	cgpu->last_device_valid_work = time(NULL);
	
	return true;
}

void add_cgpu_live(void *p)
{
	add_cgpu(p);
}

bool add_cgpu_slave(struct cgpu_info *cgpu, struct cgpu_info *prev_cgpu)
{
	int old_total_devices = total_devices_new;
	
	if (!prev_cgpu)
		return add_cgpu(cgpu);
	
	while (prev_cgpu->next_proc)
		prev_cgpu = prev_cgpu->next_proc;
	
	if (!add_cgpu(cgpu))
		return false;
	
	prev_cgpu->next_proc = devices_new[old_total_devices];
	
	return true;
}

int _serial_detect(struct device_drv *api, detectone_func_t detectone, autoscan_func_t autoscan, int flags)
{
	struct string_elist *iter, *tmp;
	const char *dev, *colon;
	bool inhibitauto = flags & 4;
	char found = 0;
	bool forceauto = flags & 1;
	bool hasname;
	size_t namel = strlen(api->name);
	size_t dnamel = strlen(api->dname);

#ifdef HAVE_FPGAUTILS
	clear_detectone_meta_info();
#endif
	DL_FOREACH_SAFE(scan_devices, iter, tmp) {
		dev = iter->string;
		if ((colon = strchr(dev, ':')) && colon[1] != '\0') {
			size_t idlen = colon - dev;

			// allow either name:device or dname:device
			if ((idlen != namel || strncasecmp(dev, api->name, idlen))
			&&  (idlen != dnamel || strncasecmp(dev, api->dname, idlen)))
				continue;

			dev = colon + 1;
			hasname = true;
		}
		else
			hasname = false;
		if (!strcmp(dev, "auto"))
			forceauto = true;
		else if (!strcmp(dev, "noauto"))
			inhibitauto = true;
		else
		if ((flags & 2) && !hasname)
			continue;
		else
		if (!detectone)
		{}  // do nothing
#ifdef HAVE_FPGAUTILS
		else
		if (serial_claim(dev, NULL))
		{
			applog(LOG_DEBUG, "%s is already claimed... skipping probes", dev);
			string_elist_del(&scan_devices, iter);
		}
#endif
		else if (detectone(dev)) {
			string_elist_del(&scan_devices, iter);
			inhibitauto = true;
			++found;
		}
	}

	if ((forceauto || !inhibitauto) && autoscan)
		found += autoscan();

	return found;
}

static
FILE *_open_bitstream(const char *path, const char *subdir, const char *sub2, const char *filename)
{
	char fullpath[PATH_MAX];
	strcpy(fullpath, path);
	strcat(fullpath, "/");
	if (subdir) {
		strcat(fullpath, subdir);
		strcat(fullpath, "/");
	}
	if (sub2) {
		strcat(fullpath, sub2);
		strcat(fullpath, "/");
	}
	strcat(fullpath, filename);
	return fopen(fullpath, "rb");
}
#define _open_bitstream(path, subdir, sub2)  do {  \
	f = _open_bitstream(path, subdir, sub2, filename);  \
	if (f)  \
		return f;  \
} while(0)

#define _open_bitstream2(path, path3)  do {  \
	_open_bitstream(path, NULL, path3);  \
	_open_bitstream(path, "../share/" PACKAGE, path3);  \
	_open_bitstream(path, "../" PACKAGE, path3);  \
} while(0)

#define _open_bitstream3(path)  do {  \
	_open_bitstream2(path, dname);  \
	_open_bitstream2(path, "bitstreams");  \
	_open_bitstream2(path, NULL);  \
} while(0)

FILE *open_bitstream(const char *dname, const char *filename)
{
	FILE *f;

	_open_bitstream3(opt_kernel_path);
	_open_bitstream3(cgminer_path);
	_open_bitstream3(".");

	return NULL;
}

void close_device_fd(struct thr_info * const thr)
{
	struct cgpu_info * const proc = thr->cgpu;
	const int fd = proc->device_fd;
	
	if (fd == -1)
		return;
	
	if (close(fd))
		applog(LOG_WARNING, "%"PRIpreprv": Error closing device fd", proc->proc_repr);
	else
	{
		proc->device_fd = -1;
		applog(LOG_DEBUG, "%"PRIpreprv": Closed device fd", proc->proc_repr);
	}
}<|MERGE_RESOLUTION|>--- conflicted
+++ resolved
@@ -623,15 +623,9 @@
 		goto out;
 	}
 
-<<<<<<< HEAD
-=======
-	if (cgpu->deven != DEV_ENABLED)
-		mt_disable_start(mythr);
-	
 	if (drv_ready(cgpu))
 		cgpu_set_defaults(cgpu);
 	
->>>>>>> f34678f3
 	thread_reportout(mythr);
 	applog(LOG_DEBUG, "Popping ping in miner thread");
 	notifier_read(mythr->notifier);  // Wait for a notification to start
