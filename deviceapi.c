/*
 * Copyright 2011-2013 Luke Dashjr
 * Copyright 2011-2012 Con Kolivas
 * Copyright 2012-2013 Andrew Smith
 * Copyright 2010 Jeff Garzik
 *
 * This program is free software; you can redistribute it and/or modify it
 * under the terms of the GNU General Public License as published by the Free
 * Software Foundation; either version 3 of the License, or (at your option)
 * any later version.  See COPYING for more details.
 */

#include "config.h"

#ifdef WIN32
#include <winsock2.h>
#else
#include <sys/select.h>
#endif
#include <stdbool.h>
#include <stdint.h>
#include <sys/time.h>
#include <sys/types.h>
#include <time.h>
#include <unistd.h>

#include "compat.h"
#include "deviceapi.h"
#include "fpgautils.h"
#include "logging.h"
#include "miner.h"
#include "util.h"

bool hashes_done(struct thr_info *thr, int64_t hashes, struct timeval *tvp_hashes, uint32_t *max_nonce)
{
	struct cgpu_info *cgpu = thr->cgpu;
	const long cycle = opt_log_interval / 5 ? : 1;
	
	if (unlikely(hashes == -1)) {
		if (timer_elapsed(&cgpu->tv_device_last_not_well, NULL) > 0)
			dev_error(cgpu, REASON_THREAD_ZERO_HASH);
		
		if (thr->scanhash_working && opt_restart) {
			applog(LOG_ERR, "%"PRIpreprv" failure, attempting to reinitialize", cgpu->proc_repr);
			thr->scanhash_working = false;
			cgpu->reinit_backoff = 5.2734375;
			hashes = 0;
		} else {
			applog(LOG_ERR, "%"PRIpreprv" failure, disabling!", cgpu->proc_repr);
			cgpu->deven = DEV_RECOVER_ERR;
			run_cmd(cmd_idle);
			return false;
		}
	}
	else
		thr->scanhash_working = true;
	
	thr->hashes_done += hashes;
	if (hashes > cgpu->max_hashes)
		cgpu->max_hashes = hashes;
	
	timeradd(&thr->tv_hashes_done, tvp_hashes, &thr->tv_hashes_done);
	
	// max_nonce management (optional)
	if (unlikely((long)thr->tv_hashes_done.tv_sec < cycle)) {
		int mult;
		
		if (likely(!max_nonce || *max_nonce == 0xffffffff))
			return true;
		
		mult = 1000000 / ((thr->tv_hashes_done.tv_usec + 0x400) / 0x400) + 0x10;
		mult *= cycle;
		if (*max_nonce > (0xffffffff * 0x400) / mult)
			*max_nonce = 0xffffffff;
		else
			*max_nonce = (*max_nonce * mult) / 0x400;
	} else if (unlikely(thr->tv_hashes_done.tv_sec > cycle) && max_nonce)
		*max_nonce = *max_nonce * cycle / thr->tv_hashes_done.tv_sec;
	else if (unlikely(thr->tv_hashes_done.tv_usec > 100000) && max_nonce)
		*max_nonce = *max_nonce * 0x400 / (((cycle * 1000000) + thr->tv_hashes_done.tv_usec) / (cycle * 1000000 / 0x400));
	
	hashmeter2(thr);
	
	return true;
}

bool hashes_done2(struct thr_info *thr, int64_t hashes, uint32_t *max_nonce)
{
	struct timeval tv_now, tv_delta;
	timer_set_now(&tv_now);
	timersub(&tv_now, &thr->_tv_last_hashes_done_call, &tv_delta);
	thr->_tv_last_hashes_done_call = tv_now;
	return hashes_done(thr, hashes, &tv_delta, max_nonce);
}

/* A generic wait function for threads that poll that will wait a specified
 * time tdiff waiting on a work restart request. Returns zero if the condition
 * was met (work restart requested) or ETIMEDOUT if not.
 */
int restart_wait(struct thr_info *thr, unsigned int mstime)
{
	struct timeval tv_timer, tv_now, tv_timeout;
	fd_set rfds;
	SOCKETTYPE wrn = thr->work_restart_notifier[0];
	int rv;
	
	if (unlikely(thr->work_restart_notifier[1] == INVSOCK))
	{
		// This is a bug!
		applog(LOG_ERR, "%"PRIpreprv": restart_wait called without a work_restart_notifier", thr->cgpu->proc_repr);
		cgsleep_ms(mstime);
		return (thr->work_restart ? 0 : ETIMEDOUT);
	}
	
	timer_set_now(&tv_now);
	timer_set_delay(&tv_timer, &tv_now, mstime * 1000);
	while (true)
	{
		FD_ZERO(&rfds);
		FD_SET(wrn, &rfds);
		tv_timeout = tv_timer;
		rv = select(wrn + 1, &rfds, NULL, NULL, select_timeout(&tv_timeout, &tv_now));
		if (rv == 0)
			return ETIMEDOUT;
		if (rv > 0)
		{
			if (thr->work_restart)
				return 0;
			notifier_read(thr->work_restart_notifier);
		}
		timer_set_now(&tv_now);
	}
}

static
struct work *get_and_prepare_work(struct thr_info *thr)
{
	struct cgpu_info *proc = thr->cgpu;
	struct device_drv *api = proc->drv;
	struct work *work;
	
	work = get_work(thr);
	if (!work)
		return NULL;
	if (api->prepare_work && !api->prepare_work(thr, work)) {
		free_work(work);
		applog(LOG_ERR, "%"PRIpreprv": Work prepare failed, disabling!", proc->proc_repr);
		proc->deven = DEV_RECOVER_ERR;
		run_cmd(cmd_idle);
		return NULL;
	}
	return work;
}

// Miner loop to manage a single processor (with possibly multiple threads per processor)
void minerloop_scanhash(struct thr_info *mythr)
{
	struct cgpu_info *cgpu = mythr->cgpu;
	struct device_drv *api = cgpu->drv;
	struct timeval tv_start, tv_end;
	struct timeval tv_hashes, tv_worktime;
	uint32_t max_nonce = api->can_limit_work ? api->can_limit_work(mythr) : 0xffffffff;
	int64_t hashes;
	struct work *work;
	const bool primary = (!mythr->device_thread) || mythr->primary_thread;
	
#ifdef HAVE_PTHREAD_CANCEL
	pthread_setcanceltype(PTHREAD_CANCEL_DEFERRED, NULL);
#endif
	
	while (likely(!cgpu->shutdown)) {
		mythr->work_restart = false;
		request_work(mythr);
		work = get_and_prepare_work(mythr);
		if (!work)
			break;
		timer_set_now(&work->tv_work_start);
		
		do {
			thread_reportin(mythr);
			/* Only allow the mining thread to be cancelled when
			* it is not in the driver code. */
			pthread_setcancelstate(PTHREAD_CANCEL_DISABLE, NULL);
			timer_set_now(&tv_start);
			hashes = api->scanhash(mythr, work, work->blk.nonce + max_nonce);
			timer_set_now(&tv_end);
			pthread_setcancelstate(PTHREAD_CANCEL_ENABLE, NULL);
			pthread_testcancel();
			thread_reportin(mythr);
			
			timersub(&tv_end, &tv_start, &tv_hashes);
			if (!hashes_done(mythr, hashes, &tv_hashes, api->can_limit_work ? &max_nonce : NULL))
				goto disabled;
			
			if (unlikely(mythr->work_restart)) {
				/* Apart from device_thread 0, we stagger the
				 * starting of every next thread to try and get
				 * all devices busy before worrying about
				 * getting work for their extra threads */
				if (!primary) {
					struct timespec rgtp;

					rgtp.tv_sec = 0;
					rgtp.tv_nsec = 250 * mythr->device_thread * 1000000;
					nanosleep(&rgtp, NULL);
				}
				break;
			}
			
			if (unlikely(mythr->pause || cgpu->deven != DEV_ENABLED))
disabled:
				mt_disable(mythr);
			
			timersub(&tv_end, &work->tv_work_start, &tv_worktime);
		} while (!abandon_work(work, &tv_worktime, cgpu->max_hashes));
		free_work(work);
	}
}

bool do_job_prepare(struct thr_info *mythr, struct timeval *tvp_now)
{
	struct cgpu_info *proc = mythr->cgpu;
	struct device_drv *api = proc->drv;
	struct timeval tv_worktime;
	
	mythr->tv_morework.tv_sec = -1;
	mythr->_job_transition_in_progress = true;
	if (mythr->work)
		timersub(tvp_now, &mythr->work->tv_work_start, &tv_worktime);
	if ((!mythr->work) || abandon_work(mythr->work, &tv_worktime, proc->max_hashes))
	{
		mythr->work_restart = false;
		request_work(mythr);
		// FIXME: Allow get_work to return NULL to retry on notification
		if (mythr->next_work)
			free_work(mythr->next_work);
		mythr->next_work = get_and_prepare_work(mythr);
		if (!mythr->next_work)
			return false;
		mythr->starting_next_work = true;
		api->job_prepare(mythr, mythr->next_work, mythr->_max_nonce);
	}
	else
	{
		mythr->starting_next_work = false;
		api->job_prepare(mythr, mythr->work, mythr->_max_nonce);
	}
	job_prepare_complete(mythr);
	return true;
}

void job_prepare_complete(struct thr_info *mythr)
{
	if (unlikely(mythr->busy_state == TBS_GETTING_RESULTS))
		return;
	if (mythr->work)
	{
		if (true /* TODO: job is near complete */ || unlikely(mythr->work_restart))
			do_get_results(mythr, true);
		else
		{}  // TODO: Set a timer to call do_get_results when job is near complete
	}
	else  // no job currently running
		do_job_start(mythr);
}

void do_get_results(struct thr_info *mythr, bool proceed_with_new_job)
{
	struct cgpu_info *proc = mythr->cgpu;
	struct device_drv *api = proc->drv;
	struct work *work = mythr->work;
	
	mythr->_job_transition_in_progress = true;
	mythr->tv_results_jobstart = mythr->tv_jobstart;
	mythr->_proceed_with_new_job = proceed_with_new_job;
	if (api->job_get_results)
		api->job_get_results(mythr, work);
	else
		job_results_fetched(mythr);
}

void job_results_fetched(struct thr_info *mythr)
{
	if (mythr->_proceed_with_new_job)
		do_job_start(mythr);
	else
	if (likely(mythr->prev_work))
	{
		struct timeval tv_now;
		
		timer_set_now(&tv_now);
		
		do_process_results(mythr, &tv_now, mythr->prev_work, true);
	}
}

void do_job_start(struct thr_info *mythr)
{
	struct cgpu_info *proc = mythr->cgpu;
	struct device_drv *api = proc->drv;
	
	thread_reportin(mythr);
	api->job_start(mythr);
}

void mt_job_transition(struct thr_info *mythr)
{
	struct timeval tv_now;
	
	timer_set_now(&tv_now);
	
	if (mythr->starting_next_work)
	{
		mythr->next_work->tv_work_start = tv_now;
		if (mythr->prev_work)
			free_work(mythr->prev_work);
		mythr->prev_work = mythr->work;
		mythr->work = mythr->next_work;
		mythr->next_work = NULL;
	}
	mythr->tv_jobstart = tv_now;
	mythr->_job_transition_in_progress = false;
}

void job_start_complete(struct thr_info *mythr)
{
	struct timeval tv_now;
	
	if (unlikely(!mythr->prev_work))
		return;
	
	timer_set_now(&tv_now);
	
	do_process_results(mythr, &tv_now, mythr->prev_work, false);
}

void job_start_abort(struct thr_info *mythr, bool failure)
{
	struct cgpu_info *proc = mythr->cgpu;
	
	if (failure)
	{
		proc->deven = DEV_RECOVER_ERR;
		run_cmd(cmd_idle);
	}
	mythr->work = NULL;
	mythr->_job_transition_in_progress = false;
}

bool do_process_results(struct thr_info *mythr, struct timeval *tvp_now, struct work *work, bool stopping)
{
	struct cgpu_info *proc = mythr->cgpu;
	struct device_drv *api = proc->drv;
	struct timeval tv_hashes;
	int64_t hashes = 0;
	
	if (api->job_process_results)
		hashes = api->job_process_results(mythr, work, stopping);
	thread_reportin(mythr);
	
	if (hashes)
	{
		timersub(tvp_now, &mythr->tv_results_jobstart, &tv_hashes);
		if (!hashes_done(mythr, hashes, &tv_hashes, api->can_limit_work ? &mythr->_max_nonce : NULL))
			return false;
	}
	
	return true;
}

static
void do_notifier_select(struct thr_info *thr, struct timeval *tvp_timeout)
{
	struct cgpu_info *cgpu = thr->cgpu;
	struct timeval tv_now;
	int maxfd;
	fd_set rfds;
	
	timer_set_now(&tv_now);
	FD_ZERO(&rfds);
	FD_SET(thr->notifier[0], &rfds);
	maxfd = thr->notifier[0];
	FD_SET(thr->work_restart_notifier[0], &rfds);
	set_maxfd(&maxfd, thr->work_restart_notifier[0]);
	if (thr->mutex_request[1] != INVSOCK)
	{
		FD_SET(thr->mutex_request[0], &rfds);
		set_maxfd(&maxfd, thr->mutex_request[0]);
	}
	if (select(maxfd + 1, &rfds, NULL, NULL, select_timeout(tvp_timeout, &tv_now)) < 0)
		return;
	if (thr->mutex_request[1] != INVSOCK && FD_ISSET(thr->mutex_request[0], &rfds))
	{
		// FIXME: This can only handle one request at a time!
		pthread_mutex_t *mutexp = &cgpu->device_mutex;
		notifier_read(thr->mutex_request);
		mutex_lock(mutexp);
		pthread_cond_signal(&cgpu->device_cond);
		pthread_cond_wait(&cgpu->device_cond, mutexp);
		mutex_unlock(mutexp);
	}
	if (FD_ISSET(thr->notifier[0], &rfds)) {
		notifier_read(thr->notifier);
	}
	if (FD_ISSET(thr->work_restart_notifier[0], &rfds))
		notifier_read(thr->work_restart_notifier);
}

void minerloop_async(struct thr_info *mythr)
{
	struct thr_info *thr = mythr;
	struct cgpu_info *cgpu = mythr->cgpu;
	struct device_drv *api = cgpu->drv;
	struct timeval tv_now;
	struct timeval tv_timeout;
	struct cgpu_info *proc;
	bool is_running, should_be_running;
	
	if (mythr->work_restart_notifier[1] == -1)
		notifier_init(mythr->work_restart_notifier);
	for (proc = cgpu; proc; proc = proc->next_proc)
	{
		mythr = proc->thr[0];
		timer_set_now(&mythr->tv_watchdog);
		proc->disable_watchdog = true;
	}
	
	while (likely(!cgpu->shutdown)) {
		tv_timeout.tv_sec = -1;
		timer_set_now(&tv_now);
		for (proc = cgpu; proc; proc = proc->next_proc)
		{
			mythr = proc->thr[0];
			
			// Nothing should happen while we're starting a job
			if (unlikely(mythr->busy_state == TBS_STARTING_JOB))
				goto defer_events;
			
			is_running = mythr->work;
			should_be_running = (proc->deven == DEV_ENABLED && !mythr->pause);
			
			if (should_be_running)
			{
				if (unlikely(!(is_running || mythr->_job_transition_in_progress)))
				{
					mt_disable_finish(mythr);
					goto djp;
				}
				if (unlikely(mythr->work_restart))
					goto djp;
			}
			else  // ! should_be_running
			{
				if (unlikely(is_running && !mythr->_job_transition_in_progress))
				{
disabled: ;
					mythr->tv_morework.tv_sec = -1;
					if (mythr->busy_state != TBS_GETTING_RESULTS)
						do_get_results(mythr, false);
					else
						// Avoid starting job when pending result fetch completes
						mythr->_proceed_with_new_job = false;
				}
			}
			
			if (timer_passed(&mythr->tv_morework, &tv_now))
			{
djp: ;
				if (!do_job_prepare(mythr, &tv_now))
					goto disabled;
			}
			
defer_events:
			if (timer_passed(&mythr->tv_poll, &tv_now))
				api->poll(mythr);
			
			if (timer_passed(&mythr->tv_watchdog, &tv_now))
			{
				timer_set_delay(&mythr->tv_watchdog, &tv_now, WATCHDOG_INTERVAL * 1000000);
				bfg_watchdog(proc, &tv_now);
			}
			
			reduce_timeout_to(&tv_timeout, &mythr->tv_morework);
			reduce_timeout_to(&tv_timeout, &mythr->tv_poll);
			reduce_timeout_to(&tv_timeout, &mythr->tv_watchdog);
		}
		
		do_notifier_select(thr, &tv_timeout);
	}
}

static
void do_queue_flush(struct thr_info *mythr)
{
	struct cgpu_info *proc = mythr->cgpu;
	struct device_drv *api = proc->drv;
	
	api->queue_flush(mythr);
	if (mythr->next_work)
	{
		free_work(mythr->next_work);
		mythr->next_work = NULL;
	}
}

void minerloop_queue(struct thr_info *thr)
{
	struct thr_info *mythr;
	struct cgpu_info *cgpu = thr->cgpu;
	struct device_drv *api = cgpu->drv;
	struct timeval tv_now;
	struct timeval tv_timeout;
	struct cgpu_info *proc;
	bool should_be_running;
	struct work *work;
	
	if (thr->work_restart_notifier[1] == -1)
		notifier_init(thr->work_restart_notifier);
	
	while (likely(!cgpu->shutdown)) {
		tv_timeout.tv_sec = -1;
		timer_set_now(&tv_now);
		for (proc = cgpu; proc; proc = proc->next_proc)
		{
			mythr = proc->thr[0];
			
			should_be_running = (proc->deven == DEV_ENABLED && !mythr->pause);
redo:
			if (should_be_running)
			{
				if (unlikely(!mythr->_last_sbr_state))
				{
					mt_disable_finish(mythr);
					mythr->_last_sbr_state = should_be_running;
				}
				
				if (unlikely(mythr->work_restart))
				{
					mythr->work_restart = false;
					do_queue_flush(mythr);
				}
				
				while (!mythr->queue_full)
				{
					if (mythr->next_work)
					{
						work = mythr->next_work;
						mythr->next_work = NULL;
					}
					else
					{
						request_work(mythr);
						// FIXME: Allow get_work to return NULL to retry on notification
						work = get_and_prepare_work(mythr);
					}
					if (!work)
						break;
					if (!api->queue_append(mythr, work))
						mythr->next_work = work;
				}
			}
			else
			if (unlikely(mythr->_last_sbr_state))
			{
				mythr->_last_sbr_state = should_be_running;
				do_queue_flush(mythr);
			}
			
			if (timer_passed(&mythr->tv_poll, &tv_now))
				api->poll(mythr);
			
			should_be_running = (proc->deven == DEV_ENABLED && !mythr->pause);
			if (should_be_running && !mythr->queue_full)
				goto redo;
			
			reduce_timeout_to(&tv_timeout, &mythr->tv_poll);
		}
		
		do_notifier_select(thr, &tv_timeout);
	}
}

void *miner_thread(void *userdata)
{
	struct thr_info *mythr = userdata;
	struct cgpu_info *cgpu = mythr->cgpu;
	struct device_drv *drv = cgpu->drv;

	pthread_setcanceltype(PTHREAD_CANCEL_ASYNCHRONOUS, NULL);

	char threadname[20];
	snprintf(threadname, 20, "miner_%s", cgpu->proc_repr_ns);
	RenameThread(threadname);

	if (drv->thread_init && !drv->thread_init(mythr)) {
		dev_error(cgpu, REASON_THREAD_FAIL_INIT);
		for (struct cgpu_info *slave = cgpu->next_proc; slave && !slave->threads; slave = slave->next_proc)
			dev_error(slave, REASON_THREAD_FAIL_INIT);
		__thr_being_msg(LOG_ERR, mythr, "failure, exiting");
		goto out;
	}

	if (cgpu->deven != DEV_ENABLED)
		mt_disable_start(mythr);
	
	thread_reportout(mythr);
	applog(LOG_DEBUG, "Popping ping in miner thread");
	notifier_read(mythr->notifier);  // Wait for a notification to start

	cgtime(&cgpu->cgminer_stats.start_tv);
	if (drv->minerloop)
		drv->minerloop(mythr);
	else
		minerloop_scanhash(mythr);
	__thr_being_msg(LOG_NOTICE, mythr, "shutting down");

out: ;
	struct cgpu_info *proc = cgpu;
	do
	{
		proc->deven = DEV_DISABLED;
		proc->status = LIFE_DEAD2;
	}
	while ( (proc = proc->next_proc) && !proc->threads);
	mythr->getwork = 0;
	mythr->has_pth = false;
<<<<<<< HEAD
	cgsleep_ms(1000);
=======
	nmsleep(1);
>>>>>>> fcb3023a
	
	if (drv->thread_shutdown)
		drv->thread_shutdown(mythr);

	notifier_destroy(mythr->notifier);

	return NULL;
}

bool add_cgpu(struct cgpu_info *cgpu)
{
	int lpcount;
	
	renumber_cgpu(cgpu);
	if (!cgpu->procs)
		cgpu->procs = 1;
	lpcount = cgpu->procs;
	cgpu->device = cgpu;
	
	cgpu->dev_repr = malloc(6);
	sprintf(cgpu->dev_repr, "%s%2u", cgpu->drv->name, cgpu->device_id % 100);
	cgpu->dev_repr_ns = malloc(6);
	sprintf(cgpu->dev_repr_ns, "%s%u", cgpu->drv->name, cgpu->device_id % 100);
	strcpy(cgpu->proc_repr, cgpu->dev_repr);
	sprintf(cgpu->proc_repr_ns, "%s%u", cgpu->drv->name, cgpu->device_id);
	
#ifdef HAVE_FPGAUTILS
	maybe_strdup_if_null(&cgpu->dev_manufacturer, detectone_meta_info.manufacturer);
	maybe_strdup_if_null(&cgpu->dev_product,      detectone_meta_info.product);
	maybe_strdup_if_null(&cgpu->dev_serial,       detectone_meta_info.serial);
#endif
	
	devices_new = realloc(devices_new, sizeof(struct cgpu_info *) * (total_devices_new + lpcount + 1));
	devices_new[total_devices_new++] = cgpu;
	
	if (lpcount > 1)
	{
		int ns;
		int tpp = cgpu->threads / lpcount;
		struct cgpu_info **nlp_p, *slave;
		const bool manylp = (lpcount > 26);
		const char *as = (manylp ? "aa" : "a");
		
		// Note, strcpy instead of assigning a byte to get the \0 too
		strcpy(&cgpu->proc_repr[5], as);
		ns = strlen(cgpu->proc_repr_ns);
		strcpy(&cgpu->proc_repr_ns[ns], as);
		
		nlp_p = &cgpu->next_proc;
		for (int i = 1; i < lpcount; ++i)
		{
			slave = malloc(sizeof(*slave));
			*slave = *cgpu;
			slave->proc_id = i;
			if (manylp)
			{
				slave->proc_repr[5] += i / 26;
				slave->proc_repr[6] += i % 26;
				slave->proc_repr_ns[ns    ] += i / 26;
				slave->proc_repr_ns[ns + 1] += i % 26;
			}
			else
			{
				slave->proc_repr[5] += i;
				slave->proc_repr_ns[ns] += i;
			}
			slave->threads = tpp;
			devices_new[total_devices_new++] = slave;
			*nlp_p = slave;
			nlp_p = &slave->next_proc;
		}
		*nlp_p = NULL;
		cgpu->proc_id = 0;
		cgpu->threads -= (tpp * (lpcount - 1));
	}

	cgpu->last_device_valid_work = time(NULL);
	
	return true;
}

void add_cgpu_live(void *p)
{
	add_cgpu(p);
}

bool add_cgpu_slave(struct cgpu_info *cgpu, struct cgpu_info *prev_cgpu)
{
	int old_total_devices = total_devices_new;
	
	if (!prev_cgpu)
		return add_cgpu(cgpu);
	
	while (prev_cgpu->next_proc)
		prev_cgpu = prev_cgpu->next_proc;
	
	if (!add_cgpu(cgpu))
		return false;
	
	prev_cgpu->next_proc = devices_new[old_total_devices];
	
	return true;
}

int _serial_detect(struct device_drv *api, detectone_func_t detectone, autoscan_func_t autoscan, int flags)
{
	struct string_elist *iter, *tmp;
	const char *dev, *colon;
	bool inhibitauto = flags & 4;
	char found = 0;
	bool forceauto = flags & 1;
	bool hasname;
	size_t namel = strlen(api->name);
	size_t dnamel = strlen(api->dname);

#ifdef HAVE_FPGAUTILS
	clear_detectone_meta_info();
#endif
	DL_FOREACH_SAFE(scan_devices, iter, tmp) {
		dev = iter->string;
		if ((colon = strchr(dev, ':')) && colon[1] != '\0') {
			size_t idlen = colon - dev;

			// allow either name:device or dname:device
			if ((idlen != namel || strncasecmp(dev, api->name, idlen))
			&&  (idlen != dnamel || strncasecmp(dev, api->dname, idlen)))
				continue;

			dev = colon + 1;
			hasname = true;
		}
		else
			hasname = false;
		if (!strcmp(dev, "auto"))
			forceauto = true;
		else if (!strcmp(dev, "noauto"))
			inhibitauto = true;
		else
		if ((flags & 2) && !hasname)
			continue;
		else
		if (!detectone)
		{}  // do nothing
#ifdef HAVE_FPGAUTILS
		else
		if (serial_claim(dev, NULL))
		{
			applog(LOG_DEBUG, "%s is already claimed... skipping probes", dev);
			string_elist_del(&scan_devices, iter);
		}
#endif
		else if (detectone(dev)) {
			string_elist_del(&scan_devices, iter);
			inhibitauto = true;
			++found;
		}
	}

	if ((forceauto || !inhibitauto) && autoscan)
		found += autoscan();

	return found;
}

static
FILE *_open_bitstream(const char *path, const char *subdir, const char *sub2, const char *filename)
{
	char fullpath[PATH_MAX];
	strcpy(fullpath, path);
	strcat(fullpath, "/");
	if (subdir) {
		strcat(fullpath, subdir);
		strcat(fullpath, "/");
	}
	if (sub2) {
		strcat(fullpath, sub2);
		strcat(fullpath, "/");
	}
	strcat(fullpath, filename);
	return fopen(fullpath, "rb");
}
#define _open_bitstream(path, subdir, sub2)  do {  \
	f = _open_bitstream(path, subdir, sub2, filename);  \
	if (f)  \
		return f;  \
} while(0)

#define _open_bitstream2(path, path3)  do {  \
	_open_bitstream(path, NULL, path3);  \
	_open_bitstream(path, "../share/" PACKAGE, path3);  \
	_open_bitstream(path, "../" PACKAGE, path3);  \
} while(0)

#define _open_bitstream3(path)  do {  \
	_open_bitstream2(path, dname);  \
	_open_bitstream2(path, "bitstreams");  \
	_open_bitstream2(path, NULL);  \
} while(0)

FILE *open_bitstream(const char *dname, const char *filename)
{
	FILE *f;

	_open_bitstream3(opt_kernel_path);
	_open_bitstream3(cgminer_path);
	_open_bitstream3(".");

	return NULL;
}

void close_device_fd(struct thr_info * const thr)
{
	struct cgpu_info * const proc = thr->cgpu;
	const int fd = proc->device_fd;
	
	if (fd == -1)
		return;
	
	if (close(fd))
		applog(LOG_WARNING, "%"PRIpreprv": Error closing device fd", proc->proc_repr);
	else
	{
		proc->device_fd = -1;
		applog(LOG_DEBUG, "%"PRIpreprv": Closed device fd", proc->proc_repr);
	}
}<|MERGE_RESOLUTION|>--- conflicted
+++ resolved
@@ -624,11 +624,7 @@
 	while ( (proc = proc->next_proc) && !proc->threads);
 	mythr->getwork = 0;
 	mythr->has_pth = false;
-<<<<<<< HEAD
-	cgsleep_ms(1000);
-=======
-	nmsleep(1);
->>>>>>> fcb3023a
+	cgsleep_ms(1);
 	
 	if (drv->thread_shutdown)
 		drv->thread_shutdown(mythr);
