--- conflicted
+++ resolved
@@ -59,14 +59,6 @@
 	add_cgpu(bitfury_info);
 }
 
-<<<<<<< HEAD
-static uint32_t bitfury_checkNonce(struct work *work, uint32_t nonce)
-{
-	applog(LOG_INFO, "INFO: bitfury_checkNonce");
-}
-=======
->>>>>>> 335b11e3
-
 static int64_t bitfury_scanHash(struct thr_info *thr)
 {
 	static struct bitfury_device *devices; // TODO Move somewhere to appropriate place
@@ -116,12 +108,8 @@
 	for (;chip < chip_n; chip++) {
 		if (devices[chip].job_switched) {
 			int i,j;
-<<<<<<< HEAD
-			int *res = devices[chip].results;
+			unsigned int *res = devices[chip].results;
 			struct work *work = devices[chip].work;
-=======
-			unsigned int *res = devices[chip].results;
->>>>>>> 335b11e3
 			struct work *owork = devices[chip].owork;
 			struct work *o2work = devices[chip].o2work;
 			i = devices[chip].results_n;
