/*
 * Copyright 2013 bitfury
 * Copyright 2013 legkodymov
 *
 * Permission is hereby granted, free of charge, to any person obtaining a copy
 * of this software and associated documentation files (the "Software"), to deal
 * in the Software without restriction, including without limitation the rights
 * to use, copy, modify, merge, publish, distribute, sublicense, and/or sell
 * copies of the Software, and to permit persons to whom the Software is
 * furnished to do so, subject to the following conditions:
 *
 * The above copyright notice and this permission notice shall be included in
 * all copies or substantial portions of the Software.
 *
 * THE SOFTWARE IS PROVIDED "AS IS", WITHOUT WARRANTY OF ANY KIND, EXPRESS OR
 * IMPLIED, INCLUDING BUT NOT LIMITED TO THE WARRANTIES OF MERCHANTABILITY,
 * FITNESS FOR A PARTICULAR PURPOSE AND NONINFRINGEMENT. IN NO EVENT SHALL THE
 * AUTHORS OR COPYRIGHT HOLDERS BE LIABLE FOR ANY CLAIM, DAMAGES OR OTHER
 * LIABILITY, WHETHER IN AN ACTION OF CONTRACT, TORT OR OTHERWISE, ARISING FROM,
 * OUT OF OR IN CONNECTION WITH THE SOFTWARE OR THE USE OR OTHER DEALINGS IN
 * THE SOFTWARE.
 */

#include "config.h"

#include "miner.h"
#include <unistd.h>
#include <sha2.h>

#include "fpgautils.h"
#include "libbitfury.h"
#include "util.h"
#include "spidevc.h"
#include "tm_i2c.h"

#define GOLDEN_BACKLOG 5

struct device_drv bitfury_drv;

static
bool metabank_spi_txrx(struct spi_port *port)
{
	struct cgpu_info * const proc = port->cgpu;
	struct bitfury_device * const bitfury = proc->device_data;
	tm_i2c_set_oe(bitfury->slot);
	const bool rv = sys_spi_txrx(port);
	tm_i2c_clear_oe(bitfury->slot);
	return rv;
}

static
int libbitfury_detectChips(struct bitfury_device *devices) {
	struct spi_port *port;
	int n = 0;
	int i, j;
	static bool slot_on[32];
	struct timespec t1, t2;
	struct bitfury_device dummy_bitfury;
	struct cgpu_info dummy_cgpu;

	if (tm_i2c_init() < 0) {
		printf("I2C init error\n");
		return(1);
	}


	dummy_cgpu.device_data = &dummy_bitfury;
	
	clock_gettime(CLOCK_PROCESS_CPUTIME_ID, &t1);
	for (i = 0; i < 32; i++) {
		int slot_detected = tm_i2c_detect(i) != -1;
		slot_on[i] = slot_detected;
		tm_i2c_clear_oe(i);
		cgsleep_ms(1);
	}

	for (i = 0; i < 32; i++) {
		if (slot_on[i]) {
			int chip_n;
			
			port = malloc(sizeof(*port));
			*port = *sys_spi;
			port->cgpu = &dummy_cgpu;
			port->txrx = metabank_spi_txrx;
			dummy_bitfury.slot = i;
			
			chip_n = libbitfury_detectChips1(port);
			if (chip_n)
			{
				applog(LOG_WARNING, "BITFURY slot %d: %d chips detected", i, chip_n);
				for (j = 0; j < chip_n; ++j)
				{
					devices[n].spi = port;
					devices[n].slot = i;
					devices[n].fasync = j;
					n++;
				}
			}
			else
				free(port);
		}
	}

	clock_gettime(CLOCK_PROCESS_CPUTIME_ID, &t2);

	return n; //!!!
	//return 1;
}

void libbitfury_shutdownChips(struct bitfury_device *devices, int chip_n) {
	int i;
	for (i = 0; i < chip_n; i++) {
		send_shutdown(devices[i].spi, devices[i].slot, devices[i].fasync);
	}
	tm_i2c_close();
}


// Forward declarations
static bool bitfury_prepare(struct thr_info *thr);
int calc_stat(time_t * stat_ts, time_t stat, struct timeval now);
double shares_to_ghashes(int shares, int seconds);

static
int bitfury_autodetect()
{
	RUNONCE(0);
	
	int chip_n;
	struct cgpu_info *bitfury_info;

	bitfury_info = calloc(1, sizeof(struct cgpu_info));
	bitfury_info->drv = &bitfury_drv;
	bitfury_info->threads = 1;

	applog(LOG_INFO, "INFO: bitfury_detect");
	spi_init();
	if (!sys_spi)
		return 0;
	chip_n = libbitfury_detectChips(bitfury_info->devices);
	if (!chip_n) {
		applog(LOG_WARNING, "No Bitfury chips detected!");
		return 0;
	} else {
		applog(LOG_WARNING, "BITFURY: %d chips detected!", chip_n);
	}

	bitfury_info->chip_n = chip_n;
	add_cgpu(bitfury_info);
	
	return 1;
}

static void bitfury_detect(void)
{
	noserial_detect_manual(&bitfury_drv, bitfury_autodetect);
}

static int64_t bitfury_scanHash(struct thr_info *thr)
{
<<<<<<< HEAD
	static struct bitfury_device *devices; // TODO Move somewhere to appropriate place
=======
	static struct bitfury_device devices[100], *bitfury;
>>>>>>> 25ea1e2f
	int chip_n;
	int chip;
	uint64_t hashes = 0;
	struct timeval now;
	char line[2048];
	int short_stat = 10;
	static time_t short_out_t;
	int long_stat = 1800;
	static time_t long_out_t;
	static int first = 0; //TODO Move to detect()
	int i;

	devices = thr->cgpu->devices;
	chip_n = thr->cgpu->chip_n;

	if (!first) {
		for (i = 0; i < chip_n; i++) {
			devices[i].osc6_bits = 54;
		}
		for (i = 0; i < chip_n; i++) {
			send_reinit(devices[i].spi, devices[i].slot, devices[i].fasync, devices[i].osc6_bits);
		}
	}
	first = 1;

	for (chip = 0; chip < chip_n; chip++) {
<<<<<<< HEAD
		devices[chip].spi = sys_spi;
		devices[chip].job_switched = 0;
		if(!devices[chip].work) {
			devices[chip].work = get_queued(thr->cgpu);
			if (devices[chip].work == NULL) {
=======
		bitfury = &devices[chip];
		bitfury->spi = sys_spi;
		if(!bitfury->work) {
			bitfury->work = get_queued(thr->cgpu);
			if (bitfury->work == NULL) {
>>>>>>> 25ea1e2f
				return 0;
			}
			work_to_payload(&bitfury->payload, bitfury->work);
		}
		
<<<<<<< HEAD
		payload_to_atrvec(devices[chip].atrvec, &devices[chip].payload);
		libbitfury_sendHashData1(chip, &devices[chip]);
	}

	cgsleep_ms(5);

	cgtime(&now);
	chip = 0;
	for (;chip < chip_n; chip++) {
		if (devices[chip].job_switched) {
			int i,j;
			unsigned int *res = devices[chip].results;
			struct work *work = devices[chip].work;
			struct work *owork = devices[chip].owork;
			struct work *o2work = devices[chip].o2work;
			i = devices[chip].results_n;
=======
		bitfury->chip = chip;
		payload_to_atrvec(bitfury->atrvec, &bitfury->payload);
		libbitfury_sendHashData1(bitfury, true);
		
		if (bitfury->job_switched) {
			int i,j;
			unsigned int * const res = bitfury->results;
			struct work * const owork = bitfury->owork;
			i = bitfury->results_n;
>>>>>>> 25ea1e2f
			for (j = i - 1; j >= 0; j--) {
				if (owork) {
					submit_nonce(thr, owork, bswap_32(res[j]));
					devices[chip].stat_ts[devices[chip].stat_counter++] =
						now.tv_sec;
					if (devices[chip].stat_counter == BITFURY_STAT_N) {
						devices[chip].stat_counter = 0;
					}
				}
				if (o2work) {
					// TEST
					//submit_nonce(thr, owork, bswap_32(res[j]));
				}
			}
			devices[chip].results_n = 0;
			devices[chip].job_switched = 0;
			if (devices[chip].old_nonce && o2work) {
					submit_nonce(thr, o2work, bswap_32(devices[chip].old_nonce));
					i++;
			}
			if (devices[chip].future_nonce) {
					submit_nonce(thr, work, bswap_32(devices[chip].future_nonce));
					i++;
			}

			if (o2work)
				work_completed(thr->cgpu, o2work);

<<<<<<< HEAD
			devices[chip].o2work = devices[chip].owork;
			devices[chip].owork = devices[chip].work;
			devices[chip].work = NULL;
=======
			bitfury->owork = bitfury->work;
			bitfury->work = NULL;
>>>>>>> 25ea1e2f
			hashes += 0xffffffffull * i;
		}
	}

	if (now.tv_sec - short_out_t > short_stat) {
		int shares_first = 0, shares_last = 0, shares_total = 0;
		char stat_lines[32][256] = {{0}};
		int len, k;
		double gh[32][8] = {{0}};
		double ghsum = 0, gh1h = 0, gh2h = 0;

		for (chip = 0; chip < chip_n; chip++) {
			int shares_found = calc_stat(devices[chip].stat_ts, short_stat, now);
			double ghash;
			len = strlen(stat_lines[devices[chip].slot]);
			ghash = shares_to_ghashes(shares_found, short_stat);
			gh[devices[chip].slot][chip & 0x07] = ghash;
			snprintf(stat_lines[devices[chip].slot] + len, 256 - len, "%.1f-%3.0f ", ghash, devices[chip].mhz);

			if(short_out_t && ghash < 1.0) {
				applog(LOG_WARNING, "Chip_id %d FREQ CHANGE\n", chip);
				send_freq(devices[chip].spi, devices[chip].slot, devices[chip].fasync, devices[chip].osc6_bits - 1);
				cgsleep_ms(1);
				send_freq(devices[chip].spi, devices[chip].slot, devices[chip].fasync, devices[chip].osc6_bits);
			}
			shares_total += shares_found;
			shares_first += chip < 4 ? shares_found : 0;
			shares_last += chip > 3 ? shares_found : 0;
		}
		sprintf(line, "vvvvwww SHORT stat %ds: wwwvvvv", short_stat);
		applog(LOG_WARNING, "%s", line);
		for(i = 0; i < 32; i++)
			if(strlen(stat_lines[i])) {
				len = strlen(stat_lines[i]);
				ghsum = 0;
				gh1h = 0;
				gh2h = 0;
				for(k = 0; k < 4; k++) {
					gh1h += gh[i][k];
					gh2h += gh[i][k+4];
					ghsum += gh[i][k] + gh[i][k+4];
				}
				snprintf(stat_lines[i] + len, 256 - len, "- %2.1f + %2.1f = %2.1f slot %i ", gh1h, gh2h, ghsum, i);
				applog(LOG_WARNING, "%s", stat_lines[i]);
			}
		short_out_t = now.tv_sec;
	}

	if (now.tv_sec - long_out_t > long_stat) {
		int shares_first = 0, shares_last = 0, shares_total = 0;
		char stat_lines[32][256] = {{0}};
		int len, k;
		double gh[32][8] = {{0}};
		double ghsum = 0, gh1h = 0, gh2h = 0;

		for (chip = 0; chip < chip_n; chip++) {
			int shares_found = calc_stat(devices[chip].stat_ts, long_stat, now);
			double ghash;
			len = strlen(stat_lines[devices[chip].slot]);
			ghash = shares_to_ghashes(shares_found, long_stat);
			gh[devices[chip].slot][chip & 0x07] = ghash;
			snprintf(stat_lines[devices[chip].slot] + len, 256 - len, "%.1f-%3.0f ", ghash, devices[chip].mhz);

			shares_total += shares_found;
			shares_first += chip < 4 ? shares_found : 0;
			shares_last += chip > 3 ? shares_found : 0;
		}
		sprintf(line, "!!!_________ LONG stat %ds: ___________!!!", long_stat);
		applog(LOG_WARNING, "%s", line);
		for(i = 0; i < 32; i++)
			if(strlen(stat_lines[i])) {
				len = strlen(stat_lines[i]);
				ghsum = 0;
				gh1h = 0;
				gh2h = 0;
				for(k = 0; k < 4; k++) {
					gh1h += gh[i][k];
					gh2h += gh[i][k+4];
					ghsum += gh[i][k] + gh[i][k+4];
				}
				snprintf(stat_lines[i] + len, 256 - len, "- %2.1f + %2.1f = %2.1f slot %i ", gh1h, gh2h, ghsum, i);
				applog(LOG_WARNING, "%s", stat_lines[i]);
			}
		long_out_t = now.tv_sec;
	}

	return hashes;
}

double shares_to_ghashes(int shares, int seconds) {
	return (double)shares / (double)seconds * 4.84387;  //orig: 4.77628
}

int calc_stat(time_t * stat_ts, time_t stat, struct timeval now) {
	int j;
	int shares_found = 0;
	for(j = 0; j < BITFURY_STAT_N; j++) {
		if (now.tv_sec - stat_ts[j] < stat) {
			shares_found++;
		}
	}
	return shares_found;
}

static bool bitfury_prepare(struct thr_info *thr)
{
	struct cgpu_info *cgpu = thr->cgpu;

	get_now_datestamp(cgpu->init, sizeof(cgpu->init));

	applog(LOG_INFO, "INFO bitfury_prepare");
	return true;
}

static void bitfury_shutdown(struct thr_info *thr)
{
	int chip_n;

	chip_n = thr->cgpu->chip_n;

	applog(LOG_INFO, "INFO bitfury_shutdown");
	libbitfury_shutdownChips(thr->cgpu->devices, chip_n);
}

struct device_drv bitfury_drv = {
	.dname = "bitfury",
	.name = "BFY",
	.drv_detect = bitfury_detect,
	.thread_prepare = bitfury_prepare,
	.scanwork = bitfury_scanHash,
	.thread_shutdown = bitfury_shutdown,
	.minerloop = hash_queued_work,
};
<|MERGE_RESOLUTION|>--- conflicted
+++ resolved
@@ -158,11 +158,7 @@
 
 static int64_t bitfury_scanHash(struct thr_info *thr)
 {
-<<<<<<< HEAD
-	static struct bitfury_device *devices; // TODO Move somewhere to appropriate place
-=======
-	static struct bitfury_device devices[100], *bitfury;
->>>>>>> 25ea1e2f
+	static struct bitfury_device *devices, *bitfury; // TODO Move somewhere to appropriate place
 	int chip_n;
 	int chip;
 	uint64_t hashes = 0;
@@ -180,36 +176,27 @@
 
 	if (!first) {
 		for (i = 0; i < chip_n; i++) {
-			devices[i].osc6_bits = 54;
-		}
-		for (i = 0; i < chip_n; i++) {
-			send_reinit(devices[i].spi, devices[i].slot, devices[i].fasync, devices[i].osc6_bits);
+			bitfury = &devices[i];
+			bitfury->osc6_bits = 54;
+			send_reinit(bitfury->spi, bitfury->slot, bitfury->fasync, bitfury->osc6_bits);
 		}
 	}
 	first = 1;
 
 	for (chip = 0; chip < chip_n; chip++) {
-<<<<<<< HEAD
-		devices[chip].spi = sys_spi;
-		devices[chip].job_switched = 0;
-		if(!devices[chip].work) {
-			devices[chip].work = get_queued(thr->cgpu);
-			if (devices[chip].work == NULL) {
-=======
 		bitfury = &devices[chip];
 		bitfury->spi = sys_spi;
+		bitfury->job_switched = 0;
 		if(!bitfury->work) {
 			bitfury->work = get_queued(thr->cgpu);
 			if (bitfury->work == NULL) {
->>>>>>> 25ea1e2f
 				return 0;
 			}
 			work_to_payload(&bitfury->payload, bitfury->work);
 		}
 		
-<<<<<<< HEAD
-		payload_to_atrvec(devices[chip].atrvec, &devices[chip].payload);
-		libbitfury_sendHashData1(chip, &devices[chip]);
+		payload_to_atrvec(bitfury->atrvec, &bitfury->payload);
+		libbitfury_sendHashData1(chip, bitfury);
 	}
 
 	cgsleep_ms(5);
@@ -217,31 +204,21 @@
 	cgtime(&now);
 	chip = 0;
 	for (;chip < chip_n; chip++) {
-		if (devices[chip].job_switched) {
-			int i,j;
-			unsigned int *res = devices[chip].results;
-			struct work *work = devices[chip].work;
-			struct work *owork = devices[chip].owork;
-			struct work *o2work = devices[chip].o2work;
-			i = devices[chip].results_n;
-=======
-		bitfury->chip = chip;
-		payload_to_atrvec(bitfury->atrvec, &bitfury->payload);
-		libbitfury_sendHashData1(bitfury, true);
-		
+		bitfury = &devices[chip];
 		if (bitfury->job_switched) {
 			int i,j;
 			unsigned int * const res = bitfury->results;
+			struct work * const work = bitfury->work;
 			struct work * const owork = bitfury->owork;
+			struct work * const o2work = bitfury->o2work;
 			i = bitfury->results_n;
->>>>>>> 25ea1e2f
 			for (j = i - 1; j >= 0; j--) {
 				if (owork) {
 					submit_nonce(thr, owork, bswap_32(res[j]));
-					devices[chip].stat_ts[devices[chip].stat_counter++] =
+					bitfury->stat_ts[bitfury->stat_counter++] =
 						now.tv_sec;
-					if (devices[chip].stat_counter == BITFURY_STAT_N) {
-						devices[chip].stat_counter = 0;
+					if (bitfury->stat_counter == BITFURY_STAT_N) {
+						bitfury->stat_counter = 0;
 					}
 				}
 				if (o2work) {
@@ -249,28 +226,23 @@
 					//submit_nonce(thr, owork, bswap_32(res[j]));
 				}
 			}
-			devices[chip].results_n = 0;
-			devices[chip].job_switched = 0;
-			if (devices[chip].old_nonce && o2work) {
-					submit_nonce(thr, o2work, bswap_32(devices[chip].old_nonce));
+			bitfury->results_n = 0;
+			bitfury->job_switched = 0;
+			if (bitfury->old_nonce && o2work) {
+					submit_nonce(thr, o2work, bswap_32(bitfury->old_nonce));
 					i++;
 			}
-			if (devices[chip].future_nonce) {
-					submit_nonce(thr, work, bswap_32(devices[chip].future_nonce));
+			if (bitfury->future_nonce) {
+					submit_nonce(thr, work, bswap_32(bitfury->future_nonce));
 					i++;
 			}
 
 			if (o2work)
 				work_completed(thr->cgpu, o2work);
 
-<<<<<<< HEAD
-			devices[chip].o2work = devices[chip].owork;
-			devices[chip].owork = devices[chip].work;
-			devices[chip].work = NULL;
-=======
+			bitfury->o2work = bitfury->owork;
 			bitfury->owork = bitfury->work;
 			bitfury->work = NULL;
->>>>>>> 25ea1e2f
 			hashes += 0xffffffffull * i;
 		}
 	}
@@ -283,18 +255,19 @@
 		double ghsum = 0, gh1h = 0, gh2h = 0;
 
 		for (chip = 0; chip < chip_n; chip++) {
-			int shares_found = calc_stat(devices[chip].stat_ts, short_stat, now);
+			bitfury = &devices[chip];
+			int shares_found = calc_stat(bitfury->stat_ts, short_stat, now);
 			double ghash;
-			len = strlen(stat_lines[devices[chip].slot]);
+			len = strlen(stat_lines[bitfury->slot]);
 			ghash = shares_to_ghashes(shares_found, short_stat);
-			gh[devices[chip].slot][chip & 0x07] = ghash;
-			snprintf(stat_lines[devices[chip].slot] + len, 256 - len, "%.1f-%3.0f ", ghash, devices[chip].mhz);
+			gh[bitfury->slot][chip & 0x07] = ghash;
+			snprintf(stat_lines[bitfury->slot] + len, 256 - len, "%.1f-%3.0f ", ghash, bitfury->mhz);
 
 			if(short_out_t && ghash < 1.0) {
 				applog(LOG_WARNING, "Chip_id %d FREQ CHANGE\n", chip);
-				send_freq(devices[chip].spi, devices[chip].slot, devices[chip].fasync, devices[chip].osc6_bits - 1);
+				send_freq(bitfury->spi, bitfury->slot, bitfury->fasync, bitfury->osc6_bits - 1);
 				cgsleep_ms(1);
-				send_freq(devices[chip].spi, devices[chip].slot, devices[chip].fasync, devices[chip].osc6_bits);
+				send_freq(bitfury->spi, bitfury->slot, bitfury->fasync, bitfury->osc6_bits);
 			}
 			shares_total += shares_found;
 			shares_first += chip < 4 ? shares_found : 0;
@@ -327,12 +300,13 @@
 		double ghsum = 0, gh1h = 0, gh2h = 0;
 
 		for (chip = 0; chip < chip_n; chip++) {
-			int shares_found = calc_stat(devices[chip].stat_ts, long_stat, now);
+			bitfury = &devices[chip];
+			int shares_found = calc_stat(bitfury->stat_ts, long_stat, now);
 			double ghash;
-			len = strlen(stat_lines[devices[chip].slot]);
+			len = strlen(stat_lines[bitfury->slot]);
 			ghash = shares_to_ghashes(shares_found, long_stat);
-			gh[devices[chip].slot][chip & 0x07] = ghash;
-			snprintf(stat_lines[devices[chip].slot] + len, 256 - len, "%.1f-%3.0f ", ghash, devices[chip].mhz);
+			gh[bitfury->slot][chip & 0x07] = ghash;
+			snprintf(stat_lines[bitfury->slot] + len, 256 - len, "%.1f-%3.0f ", ghash, bitfury->mhz);
 
 			shares_total += shares_found;
 			shares_first += chip < 4 ? shares_found : 0;
