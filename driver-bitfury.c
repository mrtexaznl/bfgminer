--- conflicted
+++ resolved
@@ -215,17 +215,13 @@
 			shares_total += shares_found;
 			shares_first += chip < 4 ? shares_found : 0;
 			shares_last += chip > 3 ? shares_found : 0;
-			strange_counter += devices[chip].strange_counter;
-			devices[chip].strange_counter = 0;
+			strange_counter += bitfury->strange_counter;
+			bitfury->strange_counter = 0;
 		}
 		sprintf(line, "vvvvwww SHORT stat %ds: wwwvvvv", short_stat);
-<<<<<<< HEAD
 		applog(LOG_WARNING, "%s", line);
-=======
-		applog(LOG_WARNING, line);
 		sprintf(line, "stranges: %u", strange_counter);
-		applog(LOG_WARNING, line);
->>>>>>> c5375bf6
+		applog(LOG_WARNING, "%s", line);
 		for(i = 0; i < 32; i++)
 			if(strlen(stat_lines[i])) {
 				len = strlen(stat_lines[i]);
