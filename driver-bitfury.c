/*
 * Copyright 2013 bitfury
 * Copyright 2013 legkodymov
 *
 * Permission is hereby granted, free of charge, to any person obtaining a copy
 * of this software and associated documentation files (the "Software"), to deal
 * in the Software without restriction, including without limitation the rights
 * to use, copy, modify, merge, publish, distribute, sublicense, and/or sell
 * copies of the Software, and to permit persons to whom the Software is
 * furnished to do so, subject to the following conditions:
 *
 * The above copyright notice and this permission notice shall be included in
 * all copies or substantial portions of the Software.
 *
 * THE SOFTWARE IS PROVIDED "AS IS", WITHOUT WARRANTY OF ANY KIND, EXPRESS OR
 * IMPLIED, INCLUDING BUT NOT LIMITED TO THE WARRANTIES OF MERCHANTABILITY,
 * FITNESS FOR A PARTICULAR PURPOSE AND NONINFRINGEMENT. IN NO EVENT SHALL THE
 * AUTHORS OR COPYRIGHT HOLDERS BE LIABLE FOR ANY CLAIM, DAMAGES OR OTHER
 * LIABILITY, WHETHER IN AN ACTION OF CONTRACT, TORT OR OTHERWISE, ARISING FROM,
 * OUT OF OR IN CONNECTION WITH THE SOFTWARE OR THE USE OR OTHER DEALINGS IN
 * THE SOFTWARE.
 */

#include "config.h"

#include "miner.h"
#include <unistd.h>
#include <sha2.h>

#include "fpgautils.h"
#include "libbitfury.h"
#include "util.h"
#include "spidevc.h"

#define GOLDEN_BACKLOG 5
#define LINE_LEN 2048

struct device_drv bitfury_drv;

int calc_stat(time_t * stat_ts, time_t stat, struct timeval now);
double shares_to_ghashes(int shares, int seconds);

static
int bitfury_autodetect()
{
	RUNONCE(0);
	
	int chip_n;
	struct cgpu_info *bitfury_info;

	bitfury_info = calloc(1, sizeof(struct cgpu_info));
	bitfury_info->drv = &bitfury_drv;
	bitfury_info->threads = 1;

	applog(LOG_INFO, "INFO: bitfury_detect");
	spi_init();
	if (!sys_spi)
		return 0;
	chip_n = libbitfury_detectChips1(sys_spi);
	if (!chip_n) {
		applog(LOG_WARNING, "No Bitfury chips detected!");
		return 0;
	} else {
		applog(LOG_WARNING, "BITFURY: %d chips detected!", chip_n);
	}

	bitfury_info->procs = chip_n;
	add_cgpu(bitfury_info);
	
	return 1;
}

static void bitfury_detect(void)
{
	noserial_detect_manual(&bitfury_drv, bitfury_autodetect);
}


void *bitfury_just_io(struct bitfury_device * const bitfury)
{
	struct spi_port * const spi = bitfury->spi;
	const int chip = bitfury->fasync;
	
	spi_clear_buf(spi);
	spi_emit_break(spi);
	spi_emit_fasync(spi, chip);
	spi_emit_data(spi, 0x3000, &bitfury->atrvec[0], 19 * 4);
	spi_txrx(spi);
	return spi_getrxbuf(spi) + 4 + chip;
}

extern unsigned decnonce(unsigned);

static
void bitfury_debug_nonce_array(const struct cgpu_info * const proc, const char *msg, const uint32_t * const inp)
{
	const struct bitfury_device * const bitfury = proc->device_data;
	const int active = bitfury->active;
	char s[((1 + 8) * 0x10) + 1];
	char *sp = s;
	for (int i = 0; i < 0x10; ++i)
		sp += sprintf(sp, "%c%08lx",
		              (active == i) ? '>' : ' ',
		              (unsigned long)decnonce(inp[i]));
	applog(LOG_DEBUG, "%"PRIpreprv": %s%s (job=%08lx)",
	       proc->proc_repr, msg, s, (unsigned long)inp[0x10]);
}

bool bitfury_init_oldbuf(struct cgpu_info * const proc)
{
	struct bitfury_device * const bitfury = proc->device_data;
	uint32_t * const oldbuf = &bitfury->oldbuf[0];
	uint32_t * const buf = &bitfury->newbuf[0];
	const uint32_t *inp;
	int i, differ, tried = 0;
	
	inp = bitfury_just_io(bitfury);
tryagain:
	if (tried > 3)
	{
		applog(LOG_ERR, "%"PRIpreprv": %s: Giving up after %d tries",
		       proc->proc_repr, __func__, tried);
		return false;
	}
	++tried;
	memcpy(buf, inp, 0x10 * 4);
	inp = bitfury_just_io(bitfury);
	differ = -1;
	for (i = 0; i < 0x10; ++i)
	{
		if (inp[i] != buf[i])
		{
			if (differ != -1)
			{
				applog(LOG_DEBUG, "%"PRIpreprv": %s: Second differ at %d; trying again",
				       proc->proc_repr, __func__, i);
				goto tryagain;
			}
			differ = i;
			applog(LOG_DEBUG, "%"PRIpreprv": %s: Differ at %d",
			       proc->proc_repr, __func__, i);
		}
	}
	if (-1 == differ)
	{
		applog(LOG_DEBUG, "%"PRIpreprv": %s: No differ found; trying again",
		       proc->proc_repr, __func__);
		goto tryagain;
	}
	
	bitfury->active = differ;
	memcpy(&oldbuf[0], &inp[bitfury->active], 4 * (0x10 - bitfury->active));
	memcpy(&oldbuf[0x10 - bitfury->active], &inp[0], 4 * bitfury->active);
	bitfury->oldjob = inp[0x10];
	
	if (opt_debug)
		bitfury_debug_nonce_array(proc, "Init", inp);
	
	return true;
}

static
bool bitfury_init(struct thr_info *thr)
{
	struct cgpu_info *proc;
	struct bitfury_device *bitfury;
	
	for (proc = thr->cgpu; proc; proc = proc->next_proc)
	{
		bitfury = proc->device_data = malloc(sizeof(struct bitfury_device));
		*bitfury = (struct bitfury_device){
			.spi = sys_spi,
			.fasync = proc->proc_id,
		};
		bitfury_init_oldbuf(proc);
	}
	
	return true;
}

static
bool bitfury_queue_full(struct cgpu_info *cgpu)
{
	struct cgpu_info *proc;
	struct bitfury_device *bitfury;
	
	for (proc = cgpu; proc; proc = proc->next_proc)
	{
		bitfury = proc->device_data;
		
		if (bitfury->work)
			continue;
		
		bitfury->work = get_queued(cgpu);
		if (!bitfury->work)
			return false;
		
		work_to_payload(&bitfury->payload, bitfury->work);
	}
	
	return true;
}

int64_t bitfury_scanHash(struct thr_info *thr)
{
	struct cgpu_info * const cgpu = thr->cgpu;
	struct bitfury_device * const sds = cgpu->device_data;
	struct cgpu_info *proc;
	struct thr_info *pthr;
	struct bitfury_device *bitfury;
	struct timeval now;
	char line[LINE_LEN];
	int short_stat = 10;
	int long_stat = 1800;
	int i;

<<<<<<< HEAD
=======
	if (!sds->first)
	{
		 // TODO: Move to init
		for (proc = cgpu; proc; proc = proc->next_proc)
		{
			bitfury = proc->device_data;
			bitfury->osc6_bits = 54;
			send_reinit(bitfury->spi, bitfury->slot, bitfury->fasync, bitfury->osc6_bits);
		}
	}
	sds->first = 1;
	
	if (!bitfury_queue_full(cgpu))
		return 0;

>>>>>>> 89f15d97
	for (proc = cgpu; proc; proc = proc->next_proc)
	{
		const int chip = proc->proc_id;
		pthr = proc->thr[0];
		bitfury = proc->device_data;
		
		bitfury->job_switched = 0;
		payload_to_atrvec(bitfury->atrvec, &bitfury->payload);
		libbitfury_sendHashData1(chip, bitfury, pthr);
	}

	cgsleep_ms(5);

	cgtime(&now);
	for (proc = cgpu; proc; proc = proc->next_proc)
	{
		pthr = proc->thr[0];
		bitfury = proc->device_data;
		
		if (bitfury->job_switched) {
			int i,j;
			unsigned int * const res = bitfury->results;
			struct work * const work = bitfury->work;
			struct work * const owork = bitfury->owork;
			struct work * const o2work = bitfury->o2work;
			i = bitfury->results_n;
			for (j = i - 1; j >= 0; j--) {
				if (owork) {
					submit_nonce(pthr, owork, bswap_32(res[j]));
					bitfury->stat_ts[bitfury->stat_counter++] =
						now.tv_sec;
					if (bitfury->stat_counter == BITFURY_STAT_N) {
						bitfury->stat_counter = 0;
					}
				}
				if (o2work) {
					// TEST
					//submit_nonce(pthr, owork, bswap_32(res[j]));
				}
			}
			bitfury->results_n = 0;
			bitfury->job_switched = 0;
			if (bitfury->old_nonce && o2work) {
					submit_nonce(pthr, o2work, bswap_32(bitfury->old_nonce));
					i++;
			}
			if (bitfury->future_nonce) {
					submit_nonce(pthr, work, bswap_32(bitfury->future_nonce));
					i++;
			}

			if (o2work)
				work_completed(cgpu, o2work);

			bitfury->o2work = bitfury->owork;
			bitfury->owork = bitfury->work;
			bitfury->work = NULL;
			hashes_done2(pthr, 0xbd000000, NULL);
		}
	}

	if (now.tv_sec - sds->short_out_t > short_stat) {
		int shares_first = 0, shares_last = 0, shares_total = 0;
		char stat_lines[32][LINE_LEN] = {{0}};
		int len, k;
		double gh[32][8] = {{0}};
		double ghsum = 0, gh1h = 0, gh2h = 0;
		unsigned strange_counter = 0;

		for (proc = cgpu; proc; proc = proc->next_proc)
		{
			const int chip = proc->proc_id;
			bitfury = proc->device_data;
			
			int shares_found = calc_stat(bitfury->stat_ts, short_stat, now);
			double ghash;
			len = strlen(stat_lines[bitfury->slot]);
			ghash = shares_to_ghashes(shares_found, short_stat);
			gh[bitfury->slot][chip & 0x07] = ghash;
			snprintf(stat_lines[bitfury->slot] + len, LINE_LEN - len, "%.1f-%3.0f ", ghash, bitfury->mhz);

			if(sds->short_out_t && ghash < 0.5) {
				applog(LOG_WARNING, "Chip_id %d FREQ CHANGE", chip);
				send_freq(bitfury->spi, bitfury->slot, bitfury->fasync, bitfury->osc6_bits - 1);
				cgsleep_ms(1);
				send_freq(bitfury->spi, bitfury->slot, bitfury->fasync, bitfury->osc6_bits);
			}
			shares_total += shares_found;
			shares_first += chip < 4 ? shares_found : 0;
			shares_last += chip > 3 ? shares_found : 0;
			strange_counter += bitfury->strange_counter;
			bitfury->strange_counter = 0;
		}
		sprintf(line, "vvvvwww SHORT stat %ds: wwwvvvv", short_stat);
		applog(LOG_WARNING, "%s", line);
		sprintf(line, "stranges: %u", strange_counter);
		applog(LOG_WARNING, "%s", line);
		for(i = 0; i < 32; i++)
			if(strlen(stat_lines[i])) {
				len = strlen(stat_lines[i]);
				ghsum = 0;
				gh1h = 0;
				gh2h = 0;
				for(k = 0; k < 4; k++) {
					gh1h += gh[i][k];
					gh2h += gh[i][k+4];
					ghsum += gh[i][k] + gh[i][k+4];
				}
				snprintf(stat_lines[i] + len, LINE_LEN - len, "- %2.1f + %2.1f = %2.1f slot %i ", gh1h, gh2h, ghsum, i);
				applog(LOG_WARNING, "%s", stat_lines[i]);
			}
		sds->short_out_t = now.tv_sec;
	}

	if (now.tv_sec - sds->long_out_t > long_stat) {
		int shares_first = 0, shares_last = 0, shares_total = 0;
		char stat_lines[32][LINE_LEN] = {{0}};
		int len, k;
		double gh[32][8] = {{0}};
		double ghsum = 0, gh1h = 0, gh2h = 0;

		for (proc = cgpu; proc; proc = proc->next_proc)
		{
			const int chip = proc->proc_id;
			bitfury = proc->device_data;
			
			int shares_found = calc_stat(bitfury->stat_ts, long_stat, now);
			double ghash;
			len = strlen(stat_lines[bitfury->slot]);
			ghash = shares_to_ghashes(shares_found, long_stat);
			gh[bitfury->slot][chip & 0x07] = ghash;
			snprintf(stat_lines[bitfury->slot] + len, LINE_LEN - len, "%.1f-%3.0f ", ghash, bitfury->mhz);

			shares_total += shares_found;
			shares_first += chip < 4 ? shares_found : 0;
			shares_last += chip > 3 ? shares_found : 0;
		}
		sprintf(line, "!!!_________ LONG stat %ds: ___________!!!", long_stat);
		applog(LOG_WARNING, "%s", line);
		for(i = 0; i < 32; i++)
			if(strlen(stat_lines[i])) {
				len = strlen(stat_lines[i]);
				ghsum = 0;
				gh1h = 0;
				gh2h = 0;
				for(k = 0; k < 4; k++) {
					gh1h += gh[i][k];
					gh2h += gh[i][k+4];
					ghsum += gh[i][k] + gh[i][k+4];
				}
				snprintf(stat_lines[i] + len, LINE_LEN - len, "- %2.1f + %2.1f = %2.1f slot %i ", gh1h, gh2h, ghsum, i);
				applog(LOG_WARNING, "%s", stat_lines[i]);
			}
		sds->long_out_t = now.tv_sec;
	}

	return 0;
}

double shares_to_ghashes(int shares, int seconds) {
	return (double)shares / (double)seconds * 4.84387;  //orig: 4.77628
}

int calc_stat(time_t * stat_ts, time_t stat, struct timeval now) {
	int j;
	int shares_found = 0;
	for(j = 0; j < BITFURY_STAT_N; j++) {
		if (now.tv_sec - stat_ts[j] < stat) {
			shares_found++;
		}
	}
	return shares_found;
}

bool bitfury_prepare(struct thr_info *thr)
{
	struct cgpu_info *cgpu = thr->cgpu;

	get_now_datestamp(cgpu->init, sizeof(cgpu->init));

	applog(LOG_INFO, "INFO bitfury_prepare");
	return true;
}

void bitfury_shutdown(struct thr_info *thr) {
	struct cgpu_info *cgpu = thr->cgpu, *proc;
	struct bitfury_device *bitfury;
	
	applog(LOG_INFO, "INFO bitfury_shutdown");
	for (proc = cgpu; proc; proc = proc->next_proc)
	{
		bitfury = proc->device_data;
		send_shutdown(bitfury->spi, bitfury->slot, bitfury->fasync);
	}
}

bool bitfury_job_prepare(struct thr_info *thr, struct work *work, __maybe_unused uint64_t max_nonce)
{
	struct cgpu_info * const proc = thr->cgpu;
	struct bitfury_device * const bitfury = proc->device_data;
	
	if (opt_debug)
	{
		char hex[153];
		bin2hex(hex, &work->data[0], 76);
		applog(LOG_DEBUG, "%"PRIpreprv": Preparing work %s",
		       proc->proc_repr, hex);
	}
	work_to_payload(&bitfury->payload, work);
	payload_to_atrvec(bitfury->atrvec, &bitfury->payload);
	
	work->blk.nonce = 0xffffffff;
	return true;
}

static
bool fudge_nonce(struct work * const work, uint32_t *nonce_p) {
	static const uint32_t offsets[] = {0, 0xffc00000, 0xff800000, 0x02800000, 0x02C00000, 0x00400000};
	uint32_t nonce;
	int i;
	
	if (unlikely(!work))
		return false;
	
	for (i = 0; i < 6; ++i)
	{
		nonce = *nonce_p + offsets[i];
		if (test_nonce(work, nonce, false))
		{
			*nonce_p = nonce;
			return true;
		}
	}
	return false;
}

void bitfury_do_io(struct thr_info *thr)
{
	struct cgpu_info * const proc = thr->cgpu;
	struct bitfury_device * const bitfury = proc->device_data;
	const uint32_t *inp;
	uint32_t * const newbuf = &bitfury->newbuf[0];
	uint32_t * const oldbuf = &bitfury->oldbuf[0];
	int n, i;
	bool newjob;
	uint32_t nonce;
	
	inp = bitfury_just_io(bitfury);
	
	if (opt_debug)
		bitfury_debug_nonce_array(proc, "Read", inp);
	
	// To avoid dealing with wrap-around entirely, we rotate array so previous active uint32_t is at index 0
	memcpy(&newbuf[0], &inp[bitfury->active], 4 * (0x10 - bitfury->active));
	memcpy(&newbuf[0x10 - bitfury->active], &inp[0], 4 * bitfury->active);
	newjob = inp[0x10];
	
	if (newbuf[0xf] != oldbuf[0xf])
	{
		inc_hw_errors2(thr, NULL, NULL);
		applog(LOG_DEBUG, "%"PRIpreprv": Previous nonce mismatch, ignoring response",
		       proc->proc_repr);
		goto out;
	}
	
	if (bitfury->oldjob != newjob && thr->next_work)
	{
		mt_job_transition(thr);
		// TODO: Delay morework until right before it's needed
		timer_set_now(&thr->tv_morework);
		job_start_complete(thr);
	}
	
	for (n = 0; newbuf[n] == oldbuf[n]; ++n)
	{
		if (unlikely(n >= 0xf))
		{
			inc_hw_errors2(thr, NULL, NULL);
			applog(LOG_DEBUG, "%"PRIpreprv": Full result match, ignoring response",
			       proc->proc_repr);
			goto out;
		}
	}
	
	if (n)
	{
		for (i = 0; i < n; ++i)
		{
			nonce = decnonce(newbuf[i]);
			if (fudge_nonce(thr->work, &nonce))
			{
				applog(LOG_DEBUG, "%"PRIpreprv": nonce %x = %08lx (work=%p)",
				       proc->proc_repr, i, (unsigned long)nonce, thr->work);
				submit_nonce(thr, thr->work, nonce);
			}
			else
			if (fudge_nonce(thr->prev_work, &nonce))
			{
				applog(LOG_DEBUG, "%"PRIpreprv": nonce %x = %08lx (prev work=%p)",
				       proc->proc_repr, i, (unsigned long)nonce, thr->prev_work);
				submit_nonce(thr, thr->prev_work, nonce);
			}
			else
				inc_hw_errors(thr, thr->work, nonce);
		}
		bitfury->active = (bitfury->active + n) % 0x10;
	}
	
	memcpy(&oldbuf[0], &newbuf[n], 4 * (0x10 - n));
	memcpy(&oldbuf[0x10 - n], &newbuf[0], 4 * n);
	bitfury->oldjob = newjob;
	
out:
	timer_set_delay_from_now(&thr->tv_poll, 10000);
}

int64_t bitfury_job_process_results(struct thr_info *thr, struct work *work, bool stopping)
{
	if (unlikely(stopping))
		timer_unset(&thr->tv_poll);
	
	// Bitfury chips process only 768/1024 of the nonce range
	return 0xbd000000;
}

struct device_drv bitfury_drv = {
	.dname = "bitfury_gpio",
	.name = "BFY",
	.drv_detect = bitfury_detect,
	.thread_prepare = bitfury_prepare,
	.thread_init = bitfury_init,
	.queue_full = bitfury_queue_full,
	.scanwork = bitfury_scanHash,
	.thread_shutdown = bitfury_shutdown,
	.minerloop = hash_queued_work,
};
<|MERGE_RESOLUTION|>--- conflicted
+++ resolved
@@ -214,24 +214,9 @@
 	int long_stat = 1800;
 	int i;
 
-<<<<<<< HEAD
-=======
-	if (!sds->first)
-	{
-		 // TODO: Move to init
-		for (proc = cgpu; proc; proc = proc->next_proc)
-		{
-			bitfury = proc->device_data;
-			bitfury->osc6_bits = 54;
-			send_reinit(bitfury->spi, bitfury->slot, bitfury->fasync, bitfury->osc6_bits);
-		}
-	}
-	sds->first = 1;
-	
 	if (!bitfury_queue_full(cgpu))
 		return 0;
-
->>>>>>> 89f15d97
+	
 	for (proc = cgpu; proc; proc = proc->next_proc)
 	{
 		const int chip = proc->proc_id;
