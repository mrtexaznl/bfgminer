
This README contains extended details about FPGA mining with cgminer


Bitforce

--bfl-range         Use nonce range on bitforce devices if supported

This option is only for bitforce devices. Earlier devices such as the single
did not have any way of doing small amounts of work which meant that a lot of
work could be lost across block changes. Some of the "minirigs" have support
for doing this, so less work is lost across a longpoll. However, it comes at
a cost of 1% in overall hashrate so this feature is disabled by default. It
is only recommended you enable this if you are mining with a minirig on
p2pool.

<<<<<<< HEAD
BFGMiner also bundles a bitforce-firmware-flash utility on Linux. Using this,
you can change the bitstream firmware on BitFORCE Singles. It is untested with
other devices. Use at your own risk! Windows users may use Butterfly Labs
EasyMiner to change firmware.
=======
C source is included for a bitforce firmware flash utility on Linux only:
 bitforce-firmware-flash.c
Using this, you can change the bitstream firmware on bitforce singles.
It is untested with other devices. Use at your own risk!

To compile:
 make bitforce-firmware-flash
To flash your BFL, specify the BFL port and the flash file e.g.:
 sudo ./bitforce-firmware-flash /dev/ttyUSB0 alphaminer_832.bfl
It takes a bit under 3 minutes to flash a BFL and shows a progress % counter
Once it completes, you may also need to wait about 15 seconds,
then power the BFL off and on again

If you get an error at the end of the BFL flash process stating:
 "Error reading response from ZBX"
it may have worked successfully anyway.
Test mining on it to be sure if it worked or not.

You need to give cgminer about 10 minutes mining with the BFL to be sure of
the MH/s value reported with the changed firmware - and the MH/s reported
will be less than the firmware speed since you lose work on every block change.
>>>>>>> e045467e


Icarus

There are two hidden options in cgminer when Icarus support is compiled in:

--icarus-options <arg> Set specific FPGA board configurations - one set of values for all or comma separated
           baud:work_division:fpga_count

           baud           The Serial/USB baud rate - 115200 or 57600 only - default 115200
           work_division  The fraction of work divided up for each FPGA chip - 1, 2, 4 or 8
                          e.g. 2 means each FPGA does half the nonce range - default 2
           fpga_count     The actual number of FPGA working - this would normally be the same
                          as work_division - range is from 1 up to 'work_division'
                          It defaults to the value of work_division - or 2 if you don't specify
                          work_division

If you define fewer comma seperated values than Icarus devices, the last values will be used
for all extra devices

An example would be: --icarus-options 57600:2:1
This would mean: use 57600 baud, the FPGA board divides the work in half however
only 1 FPGA actually runs on the board (e.g. like an early CM1 Icarus copy bitstream)

--icarus-timing <arg> Set how the Icarus timing is calculated - one setting/value for all or comma separated
           default[=N]   Use the default Icarus hash time (2.6316ns)
           short         Calculate the hash time and stop adjusting it at ~315 difficulty 1 shares (~1hr)
           long          Re-calculate the hash time continuously
           value[=N]     Specify the hash time in nanoseconds (e.g. 2.6316) and abort time (e.g. 2.6316=80)

If you define fewer comma seperated values than Icarus devices, the last values will be used
for all extra devices

Icarus timing is required for devices that do not exactly match a default Icarus Rev3 in
processing speed
If you have an Icarus Rev3 you should not normally need to use --icarus-timing since the
default values will maximise the MH/s and display it correctly

Icarus timing is used to determine the number of hashes that have been checked when it aborts
a nonce range (including on a LongPoll)
It is also used to determine the elapsed time when it should abort a nonce range to avoid
letting the Icarus go idle, but also to safely maximise that time

'short' or 'long' mode should only be used on a computer that has enough CPU available to run
cgminer without any CPU delays (an active desktop or swapping computer would not be stable enough)
Any CPU delays while calculating the hash time will affect the result
'short' mode only requires the computer to be stable until it has completed ~315 difficulty 1 shares
'long' mode requires it to always be stable to ensure accuracy, however, over time it continually
corrects itself

When in 'short' or 'long' mode, it will report the hash time value each time it is re-calculated
In 'short' or 'long' mode, the scan abort time starts at 5 seconds and uses the default 2.6316ns
scan hash time, for the first 5 nonce's or one minute (whichever is longer)

In 'default' or 'value' mode the 'constants' are calculated once at the start, based on the default
value or the value specified
The optional additional =N specifies to set the default abort at N 1/10ths of a second, not the
calculated value, which is 112 for 2.6316ns

To determine the hash time value for a non Icarus Rev3 device or an Icarus Rev3 with a different
bitstream to the default one, use 'long' mode and give it at least a few hundred shares, or use
'short' mode and take note of the final hash time value (Hs) calculated
You can also use the RPC API 'stats' command to see the current hash time (Hs) at any time

The Icarus code currently only works with an FPGA device that supports the same commands as
Icarus Rev3 requires and also is less than ~840MH/s and greater than 2MH/s
If an FPGA device does hash faster than ~840MH/s it should work correctly if you supply the
correct hash time nanoseconds value

The timing code itself will affect the Icarus performance since it increases the delay after
work is completed or aborted until it starts again
The increase is, however, extremely small and the actual increase is reported with the
RPC API 'stats' command (a very slow CPU will make it more noticeable)
Using the 'short' mode will remove this delay after 'short' mode completes
The delay doesn't affect the calculation of the correct hash time<|MERGE_RESOLUTION|>--- conflicted
+++ resolved
@@ -14,16 +14,10 @@
 is only recommended you enable this if you are mining with a minirig on
 p2pool.
 
-<<<<<<< HEAD
 BFGMiner also bundles a bitforce-firmware-flash utility on Linux. Using this,
 you can change the bitstream firmware on BitFORCE Singles. It is untested with
 other devices. Use at your own risk! Windows users may use Butterfly Labs
 EasyMiner to change firmware.
-=======
-C source is included for a bitforce firmware flash utility on Linux only:
- bitforce-firmware-flash.c
-Using this, you can change the bitstream firmware on bitforce singles.
-It is untested with other devices. Use at your own risk!
 
 To compile:
  make bitforce-firmware-flash
@@ -41,7 +35,6 @@
 You need to give cgminer about 10 minutes mining with the BFL to be sure of
 the MH/s value reported with the changed firmware - and the MH/s reported
 will be less than the firmware speed since you lose work on every block change.
->>>>>>> e045467e
 
 
 Icarus
