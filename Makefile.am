# Copyright 2012-2013 Luke Dashjr
# Copyright 2012 zefir
# Copyright 2011-2013 Con Kolivas
# Copyright 2013 James Z.M. Gao
#
# This program is free software; you can redistribute it and/or modify it
# under the terms of the GNU General Public License as published by the Free
# Software Foundation; either version 3 of the License, or (at your option)
# any later version.  See COPYING for more details.

ACLOCAL_AMFLAGS = -I m4

EXTRA_DIST	= \
	m4/gnulib-cache.m4 \
	linux-usb-bfgminer \
	windows-build.txt

dist_doc_DATA = \
		  AUTHORS COPYING HACKING NEWS README \
		  example.conf \
		  README.RPC

rpcexamplesdir = $(docdir)/rpc-examples
dist_rpcexamples_DATA = \
		  api-example.php miner.php \
		  api-example.c \
                  api-example.py

SUBDIRS		= lib ccan

# Without a redirected rule, code depending on different lib/*.h files may try to build dependencies of that in parallel, which can fail
lib/%: lib_directory
	@test -e $@
lib_directory:
	$(MAKE) -C lib
ccan/libccan.a:
	$(MAKE) -C ccan $*

INCLUDES	= -fno-strict-aliasing

bin_PROGRAMS	= bfgminer

<<<<<<< HEAD
bfgminer_LDFLAGS	= $(PTHREAD_FLAGS)
bfgminer_LDADD	= $(DLOPEN_FLAGS) @LIBCURL_LIBS@ @JANSSON_LIBS@ @PTHREAD_LIBS@ \
		  @NCURSES_LIBS@ @PDCURSES_LIBS@ @WS2_LIBS@ \
		  @UDEV_LIBS@ @LIBUSB_LIBS@ @MM_LIBS@ \
=======
cgminer_LDFLAGS	= $(PTHREAD_FLAGS)
cgminer_LDADD	= $(DLOPEN_FLAGS) @LIBCURL_LIBS@ @JANSSON_LIBS@ @PTHREAD_LIBS@ \
		  @OPENCL_LIBS@ @NCURSES_LIBS@ @PDCURSES_LIBS@ @WS2_LIBS@ \
		  @LIBUSB_LIBS@ @MM_LIBS@ @RT_LIBS@ \
>>>>>>> 2412961c
		  @MATH_LIBS@ lib/libgnu.a ccan/libccan.a
bfgminer_CPPFLAGS = -I$(top_builddir)/lib -I$(top_srcdir)/lib @LIBUSB_CFLAGS@ @LIBCURL_CFLAGS@

bfgminer_CPPFLAGS += -DCGMINER_PREFIX='"$(pkgdatadir)"'

bfgminer_CPPFLAGS += @JANSSON_CFLAGS@
bfgminer_CPPFLAGS += $(PTHREAD_FLAGS)
bfgminer_CPPFLAGS += $(NCURSES_CPPFLAGS)

bfgminer_LDADD += $(libblkmaker_LIBS)
bfgminer_LDFLAGS += $(libblkmaker_LDFLAGS)
bfgminer_CPPFLAGS += $(libblkmaker_CFLAGS)

# common sources
bfgminer_SOURCES := miner.c

bfgminer_SOURCES	+= miner.h compat.h bench_block.h	\
	deviceapi.c deviceapi.h \
		   util.c util.h logging.h		\
		   sha2.c sha2.h api.c
EXTRA_bfgminer_DEPENDENCIES =

if NEED_LIBBLKMAKER
SUBDIRS           += libblkmaker
EXTRA_bfgminer_DEPENDENCIES += libblkmaker_directory
libblkmaker_directory:
	cd libblkmaker && $(MAKE)

if HAVE_CYGWIN
EXTRA_bfgminer_DEPENDENCIES += cygblkmaker-0.1-0.dll cygblkmaker_jansson-0.1-0.dll

cyg%.dll: libblkmaker/.libs/cyg%.dll
	cp -p $< $@
endif

endif

bfgminer_SOURCES	+= logging.c

if USE_LIBMICROHTTPD
bfgminer_SOURCES += httpsrv.c httpsrv.h driver-getwork.c
bfgminer_LDADD += $(libmicrohttpd_LIBS)
bfgminer_LDFLAGS += $(libmicrohttpd_LDFLAGS)
bfgminer_CPPFLAGS += $(libmicrohttpd_CFLAGS)
endif


# GPU sources, TODO: make them selectable
# the GPU portion extracted from original main.c
bfgminer_SOURCES += driver-opencl.h driver-opencl.c

if HAVE_OPENCL

# the original GPU related sources, unchanged
bfgminer_SOURCES += ocl.c ocl.h findnonce.c findnonce.h
bfgminer_SOURCES += adl.c adl.h adl_functions.h
bfgminer_SOURCES += *.cl

kernelsdir = $(pkgdatadir)/opencl
dist_kernels_DATA = $(top_srcdir)/*.cl

dist_doc_DATA += README.GPU

if HAVE_SENSORS
bfgminer_LDADD += $(sensors_LIBS)
endif

endif


if HAS_SCRYPT
bfgminer_SOURCES += scrypt.c scrypt.h
dist_doc_DATA += README.scrypt
endif

if HAS_CPUMINE
bfgminer_SOURCES	+= \
		  sha256_generic.c sha256_via.c	\
		  sha256_cryptopp.c sha256_sse2_amd64.c		\
		  sha256_sse4_amd64.c 	\
		  sha256_altivec_4way.c

# the CPU portion extracted from original main.c
bfgminer_SOURCES += driver-cpu.h driver-cpu.c

if HAVE_SSE2
bfgminer_LDADD  += libsse2cpuminer.a
noinst_LIBRARIES = libsse2cpuminer.a
libsse2cpuminer_a_SOURCES = sha256_4way.c
libsse2cpuminer_a_CFLAGS = $(bfgminer_CPPFLAGS) $(SSE2_CFLAGS)
endif

if HAS_YASM

AM_CFLAGS	= -DHAS_YASM
if HAVE_x86_64
SUBDIRS		+= x86_64
x86_64/libx8664.a:
	$(MAKE) -C x86_64 $*
bfgminer_LDADD	+= x86_64/libx8664.a
else # HAVE_x86_64
SUBDIRS		+= x86_32
x86_32/libx8632.a:
	$(MAKE) -C x86_32 $*
bfgminer_LDADD	+= x86_32/libx8632.a

if HAVE_SSE2
libsse2cpuminer_a_SOURCES +=  sha256_sse2_i386.c
endif

endif # HAVE_x86_64
endif # HAS_YASM
endif # HAS_CPUMINE

if NEED_FPGAUTILS
bfgminer_SOURCES += fpgautils.c fpgautils.h
if HAVE_WINDOWS
else
bfgminer_SOURCES += iospeeds.h iospeeds_posix.h
endif
endif

if NEED_DYNCLOCK
bfgminer_SOURCES += dynclock.c dynclock.h
endif

if HAS_FPGA
dist_doc_DATA += README.FPGA
endif

if HAS_ASIC
dist_doc_DATA += README.ASIC
endif

if HAS_BITFORCE
bfgminer_SOURCES += driver-bitforce.c

if HAVE_WINDOWS
else
bin_PROGRAMS += bitforce-firmware-flash
bitforce_firmware_flash_SOURCES = bitforce-firmware-flash.c
endif
endif

if HAS_ICARUS
bfgminer_SOURCES += driver-icarus.c icarus-common.h
bfgminer_SOURCES += driver-cairnsmore.c
bfgminer_SOURCES += driver-erupter.c
endif

if HAS_AVALON
bfgminer_SOURCES += driver-avalon.c driver-avalon.h hexdump.c
endif

if HAS_MODMINER
bfgminer_SOURCES += driver-modminer.c
endif

if HAS_X6500
bfgminer_SOURCES += driver-x6500.c ft232r.c ft232r.h jtag.c jtag.h
endif

if HAS_ZTEX
bfgminer_SOURCES += driver-ztex.c libztex.c libztex.h
endif

bin_PROGRAMS += bfgminer-rpc
bfgminer_rpc_SOURCES = api-example.c
bfgminer_rpc_LDADD = @WS2_LIBS@<|MERGE_RESOLUTION|>--- conflicted
+++ resolved
@@ -40,17 +40,10 @@
 
 bin_PROGRAMS	= bfgminer
 
-<<<<<<< HEAD
 bfgminer_LDFLAGS	= $(PTHREAD_FLAGS)
 bfgminer_LDADD	= $(DLOPEN_FLAGS) @LIBCURL_LIBS@ @JANSSON_LIBS@ @PTHREAD_LIBS@ \
 		  @NCURSES_LIBS@ @PDCURSES_LIBS@ @WS2_LIBS@ \
-		  @UDEV_LIBS@ @LIBUSB_LIBS@ @MM_LIBS@ \
-=======
-cgminer_LDFLAGS	= $(PTHREAD_FLAGS)
-cgminer_LDADD	= $(DLOPEN_FLAGS) @LIBCURL_LIBS@ @JANSSON_LIBS@ @PTHREAD_LIBS@ \
-		  @OPENCL_LIBS@ @NCURSES_LIBS@ @PDCURSES_LIBS@ @WS2_LIBS@ \
-		  @LIBUSB_LIBS@ @MM_LIBS@ @RT_LIBS@ \
->>>>>>> 2412961c
+		  @UDEV_LIBS@ @LIBUSB_LIBS@ @MM_LIBS@ @RT_LIBS@ \
 		  @MATH_LIBS@ lib/libgnu.a ccan/libccan.a
 bfgminer_CPPFLAGS = -I$(top_builddir)/lib -I$(top_srcdir)/lib @LIBUSB_CFLAGS@ @LIBCURL_CFLAGS@
 
