/*
 * Copyright 2013 bitfury
 * Copyright 2013 legkodymov
 *
 * Permission is hereby granted, free of charge, to any person obtaining a copy
 * of this software and associated documentation files (the "Software"), to deal
 * in the Software without restriction, including without limitation the rights
 * to use, copy, modify, merge, publish, distribute, sublicense, and/or sell
 * copies of the Software, and to permit persons to whom the Software is
 * furnished to do so, subject to the following conditions:
 *
 * The above copyright notice and this permission notice shall be included in
 * all copies or substantial portions of the Software.
 *
 * THE SOFTWARE IS PROVIDED "AS IS", WITHOUT WARRANTY OF ANY KIND, EXPRESS OR
 * IMPLIED, INCLUDING BUT NOT LIMITED TO THE WARRANTIES OF MERCHANTABILITY,
 * FITNESS FOR A PARTICULAR PURPOSE AND NONINFRINGEMENT. IN NO EVENT SHALL THE
 * AUTHORS OR COPYRIGHT HOLDERS BE LIABLE FOR ANY CLAIM, DAMAGES OR OTHER
 * LIABILITY, WHETHER IN AN ACTION OF CONTRACT, TORT OR OTHERWISE, ARISING FROM,
 * OUT OF OR IN CONNECTION WITH THE SOFTWARE OR THE USE OR OTHER DEALINGS IN
 * THE SOFTWARE.
 */

#include "config.h"

#include <stdio.h>
#include <unistd.h>
#include <string.h>

#include "miner.h"
#include "tm_i2c.h"
#include "libbitfury.h"

#include "spidevc.h"
#include "sha2.h"

#include <time.h>

#define BITFURY_REFRESH_DELAY 100
#define BITFURY_DETECT_TRIES 3000 / BITFURY_REFRESH_DELAY

// 0 .... 31 bit
// 1000 0011 0101 0110 1001 1010 1100 0111

// 1100 0001 0110 1010 0101 1001 1110 0011
// C16A59E3

unsigned char enaconf[4] = { 0xc1, 0x6a, 0x59, 0xe3 };
unsigned char disconf[4] = { 0, 0, 0, 0 };

unsigned decnonce(unsigned in);

/* Configuration registers - control oscillators and such stuff. PROGRAMMED when magic number is matches, UNPROGRAMMED (default) otherwise */
void config_reg(int cfgreg, int ena)
{
	if (ena) spi_emit_data(0x7000+cfgreg*32, (void*)enaconf, 4);
	else     spi_emit_data(0x7000+cfgreg*32, (void*)disconf, 4);
}

#define FIRST_BASE 61
#define SECOND_BASE 4
char counters[16] = { 64, 64,
	SECOND_BASE, SECOND_BASE+4, SECOND_BASE+2, SECOND_BASE+2+16, SECOND_BASE, SECOND_BASE+1,
	(FIRST_BASE)%65,  (FIRST_BASE+1)%65,  (FIRST_BASE+3)%65, (FIRST_BASE+3+16)%65, (FIRST_BASE+4)%65, (FIRST_BASE+4+4)%65, (FIRST_BASE+3+3)%65, (FIRST_BASE+3+1+3)%65};

//char counters[16] = { 64, 64,
//	SECOND_BASE, SECOND_BASE+4, SECOND_BASE+2, SECOND_BASE+2+16, SECOND_BASE, SECOND_BASE+1,
//	(FIRST_BASE)%65,  (FIRST_BASE+1)%65,  (FIRST_BASE+3)%65, (FIRST_BASE+3+16)%65, (FIRST_BASE+4)%65, (FIRST_BASE+4+4)%65, (FIRST_BASE+3+3)%65, (FIRST_BASE+3+1+3)%65};
char *buf = "Hello, World!\x55\xaa";
char outbuf[16];

/* Oscillator setup variants (maybe more), values inside of chip ANDed to not allow by programming errors work it at higher speeds  */
/* WARNING! no chip temperature control limits, etc. It may self-fry and make fried chips with great ease :-) So if trying to overclock */
/* Do not place chip near flammable objects, provide adequate power protection and better wear eye protection ! */
/* Thermal runaway in this case could produce nice flames of chippy fries */

// Thermometer code from left to right - more ones ==> faster clock!

/* Test vectors to calculate (using address-translated loads) */
unsigned atrvec[] = {
0xb0e72d8e, 0x1dc5b862, 0xe9e7c4a6, 0x3050f1f5, 0x8a1a6b7e, 0x7ec384e8, 0x42c1c3fc, 0x8ed158a1, /* MIDSTATE */
0,0,0,0,0,0,0,0,
0x8a0bb7b7, 0x33af304f, 0x0b290c1a, 0xf0c4e61f, /* WDATA: hashMerleRoot[7], nTime, nBits, nNonce */

0x9c4dfdc0, 0xf055c9e1, 0xe60f079d, 0xeeada6da, 0xd459883d, 0xd8049a9d, 0xd49f9a96, 0x15972fed, /* MIDSTATE */
0,0,0,0,0,0,0,0,
0x048b2528, 0x7acb2d4f, 0x0b290c1a, 0xbe00084a, /* WDATA: hashMerleRoot[7], nTime, nBits, nNonce */

0x0317b3ea, 0x1d227d06, 0x3cca281e, 0xa6d0b9da, 0x1a359fe2, 0xa7287e27, 0x8b79c296, 0xc4d88274, /* MIDSTATE */
0,0,0,0,0,0,0,0,
0x328bcd4f, 0x75462d4f, 0x0b290c1a, 0x002c6dbc, /* WDATA: hashMerleRoot[7], nTime, nBits, nNonce */

0xac4e38b6, 0xba0e3b3b, 0x649ad6f8, 0xf72e4c02, 0x93be06fb, 0x366d1126, 0xf4aae554, 0x4ff19c5b, /* MIDSTATE */
0,0,0,0,0,0,0,0,
0x72698140, 0x3bd62b4f, 0x3fd40c1a, 0x801e43e9, /* WDATA: hashMerleRoot[7], nTime, nBits, nNonce */

0x9dbf91c9, 0x12e5066c, 0xf4184b87, 0x8060bc4d, 0x18f9c115, 0xf589d551, 0x0f7f18ae, 0x885aca59, /* MIDSTATE */
0,0,0,0,0,0,0,0,
0x6f3806c3, 0x41f82a4f, 0x3fd40c1a, 0x00334b39, /* WDATA: hashMerleRoot[7], nTime, nBits, nNonce */

};

#define rotrFixed(x,y) (((x) >> (y)) | ((x) << (32-(y))))
#define s0(x) (rotrFixed(x,7)^rotrFixed(x,18)^(x>>3))
#define s1(x) (rotrFixed(x,17)^rotrFixed(x,19)^(x>>10))
#define Ch(x,y,z) (z^(x&(y^z)))
#define Maj(x,y,z) (y^((x^y)&(y^z)))
#define S0(x) (rotrFixed(x,2)^rotrFixed(x,13)^rotrFixed(x,22))
#define S1(x) (rotrFixed(x,6)^rotrFixed(x,11)^rotrFixed(x,25))

/* SHA256 CONSTANTS */
static const unsigned SHA_K[64] = {
        0x428a2f98, 0x71374491, 0xb5c0fbcf, 0xe9b5dba5, 0x3956c25b, 0x59f111f1, 0x923f82a4, 0xab1c5ed5,
        0xd807aa98, 0x12835b01, 0x243185be, 0x550c7dc3, 0x72be5d74, 0x80deb1fe, 0x9bdc06a7, 0xc19bf174,
        0xe49b69c1, 0xefbe4786, 0x0fc19dc6, 0x240ca1cc, 0x2de92c6f, 0x4a7484aa, 0x5cb0a9dc, 0x76f988da,
        0x983e5152, 0xa831c66d, 0xb00327c8, 0xbf597fc7, 0xc6e00bf3, 0xd5a79147, 0x06ca6351, 0x14292967,
        0x27b70a85, 0x2e1b2138, 0x4d2c6dfc, 0x53380d13, 0x650a7354, 0x766a0abb, 0x81c2c92e, 0x92722c85,
        0xa2bfe8a1, 0xa81a664b, 0xc24b8b70, 0xc76c51a3, 0xd192e819, 0xd6990624, 0xf40e3585, 0x106aa070,
        0x19a4c116, 0x1e376c08, 0x2748774c, 0x34b0bcb5, 0x391c0cb3, 0x4ed8aa4a, 0x5b9cca4f, 0x682e6ff3,
        0x748f82ee, 0x78a5636f, 0x84c87814, 0x8cc70208, 0x90befffa, 0xa4506ceb, 0xbef9a3f7, 0xc67178f2
};

void t_print(struct timespec d_time) {
	printf(" %ds %.2fms\n", (int)d_time.tv_sec, (double)d_time.tv_nsec / 1000000.0);
}



struct  timespec t_add(struct  timespec  time1, struct  timespec  time2) {
    struct  timespec  result ;

    result.tv_sec = time1.tv_sec + time2.tv_sec ;
    result.tv_nsec = time1.tv_nsec + time2.tv_nsec ;
    if (result.tv_nsec >= 1000000000L) {
        result.tv_sec++ ;  result.tv_nsec = result.tv_nsec - 1000000000L ;
    }

    return (result) ;
}



struct timespec t_diff(struct timespec start, struct timespec end)
{
	struct timespec temp;
	if (end.tv_nsec < start.tv_nsec) {
		temp.tv_sec = end.tv_sec-start.tv_sec-1;
		temp.tv_nsec = 1000000000LU;
		temp.tv_nsec -= start.tv_nsec;
		temp.tv_nsec += end.tv_nsec;
	} else {
		temp.tv_sec = end.tv_sec-start.tv_sec;
		temp.tv_nsec = end.tv_nsec-start.tv_nsec;
	}
	return temp;
}

void ms3_compute(unsigned *p)
{
	unsigned a,b,c,d,e,f,g,h, ne, na,  i;

	a = p[0]; b = p[1]; c = p[2]; d = p[3]; e = p[4]; f = p[5]; g = p[6]; h = p[7];

	for (i = 0; i < 3; i++) {
		ne = p[i+16] + SHA_K[i] + h + Ch(e,f,g) + S1(e) + d;
		na = p[i+16] + SHA_K[i] + h + Ch(e,f,g) + S1(e) + S0(a) + Maj(a,b,c);
		d = c; c = b; b = a; a = na;
		h = g; g = f; f = e; e = ne;
	}

	p[15] = a; p[14] = b; p[13] = c; p[12] = d; p[11] = e; p[10] = f; p[9] = g; p[8] = h;
}

void send_conf() {
	config_reg(7,0); config_reg(8,0); config_reg(9,0); config_reg(10,0); config_reg(11,0);
	config_reg(6,0); /* disable OUTSLK */
	config_reg(4,1); /* Enable slow oscillator */
	config_reg(1,0); config_reg(2,0); config_reg(3,0);
	spi_emit_data(0x0100, (void*)counters, 16); /* Program counters correctly for rounds processing, here baby should start consuming power */
}

void send_init() {
	/* Prepare internal buffers */
	/* PREPARE BUFFERS (INITIAL PROGRAMMING) */
	unsigned w[16];
	unsigned atrvec[] = {
		0xb0e72d8e, 0x1dc5b862, 0xe9e7c4a6, 0x3050f1f5, 0x8a1a6b7e, 0x7ec384e8, 0x42c1c3fc, 0x8ed158a1, /* MIDSTATE */
		0,0,0,0,0,0,0,0,
		0x8a0bb7b7, 0x33af304f, 0x0b290c1a, 0xf0c4e61f, /* WDATA: hashMerleRoot[7], nTime, nBits, nNonce */
	};

	ms3_compute(&atrvec[0]);
	memset(&w, 0, sizeof(w)); w[3] = 0xffffffff; w[4] = 0x80000000; w[15] = 0x00000280;
	spi_emit_data(0x1000, (void*)w, 16*4);
	spi_emit_data(0x1400, (void*)w,  8*4);
	memset(w, 0, sizeof(w)); w[0] = 0x80000000; w[7] = 0x100;
	spi_emit_data(0x1900, (void*)&w[0],8*4); /* Prepare MS and W buffers! */
	spi_emit_data(0x3000, (void*)&atrvec[0], 19*4);
}

void set_freq(int bits) {
	uint64_t freq;
	unsigned char *osc6;
	int i;

	osc6 = (unsigned char *)&freq;
	freq = (1ULL << bits) - 1ULL;

	spi_emit_data(0x6000, (void*)osc6, 8); /* Program internal on-die slow oscillator frequency */
	config_reg(4,1); /* Enable slow oscillator */
}

void send_reinit(int slot, int chip_n, int n) {
	spi_clear_buf();
	spi_emit_break();
	spi_emit_fasync(chip_n);
	set_freq(n);
	send_conf();
	send_init();
	tm_i2c_set_oe(slot);
	spi_txrx(spi_gettxbuf(), spi_getrxbuf(), spi_getbufsz());
	tm_i2c_clear_oe(slot);
}

void send_shutdown(int slot, int chip_n) {
	spi_clear_buf();
	spi_emit_break();
	spi_emit_fasync(chip_n);
	config_reg(4,0); /* Disable slow oscillator */
	tm_i2c_set_oe(slot);
	spi_txrx(spi_gettxbuf(), spi_getrxbuf(), spi_getbufsz());
	tm_i2c_clear_oe(slot);
}

void send_freq(int slot, int chip_n, int bits) {
	spi_clear_buf();
	spi_emit_break();
	spi_emit_fasync(chip_n);
	set_freq(bits);
	tm_i2c_set_oe(slot);
	spi_txrx(spi_gettxbuf(), spi_getrxbuf(), spi_getbufsz());
	tm_i2c_clear_oe(slot);
}

unsigned int c_diff(unsigned ocounter, unsigned counter) {
	return counter >  ocounter ? counter - ocounter : (0x003FFFFF - ocounter) + counter;
}

int get_counter(unsigned int *newbuf, unsigned int *oldbuf) {
	int j;
	unsigned counter;
	for(j = 0; j < 16; j++) {
		if (newbuf[j] != oldbuf[j]) {
			int counter = decnonce(newbuf[j]);
			if ((counter & 0xFFC00000) == 0xdf800000) {
				counter -= 0xdf800000;
				return counter;
			}
		}
	}
	return 0;
}

int detect_chip(int chip_n) {
	int i;
	unsigned newbuf[17], oldbuf[17];
	unsigned ocounter;
	int odiff;
	struct timespec t1, t2, td;

	memset(newbuf, 0, 17 * 4);
	memset(oldbuf, 0, 17 * 4);

	ms3_compute(&atrvec[0]);
	ms3_compute(&atrvec[20]);
	ms3_compute(&atrvec[40]);
	if (!spi_init())
		return 0;


	spi_clear_buf();
	spi_emit_break(); /* First we want to break chain! Otherwise we'll get all of traffic bounced to output */
	spi_emit_fasync(chip_n);
	set_freq(52);  //54 - 3F, 53 - 1F
	send_conf();
	send_init();
	spi_txrx(spi_gettxbuf(), spi_getrxbuf(), spi_getbufsz());

	ocounter = 0;
	for (i = 0; i < BITFURY_DETECT_TRIES; i++) {
		int j;
		int counter;

		spi_clear_buf();
		spi_emit_break();
		spi_emit_fasync(chip_n);
		spi_emit_data(0x3000, (void*)&atrvec[0], 19*4);
		spi_txrx(spi_gettxbuf(), spi_getrxbuf(), spi_getbufsz());
		memcpy(newbuf, spi_getrxbuf() + 4 + chip_n, 17*4);

		clock_gettime(CLOCK_PROCESS_CPUTIME_ID, &t1);
		counter = get_counter(newbuf, oldbuf);
		if (ocounter) {
			unsigned int cdiff = c_diff(ocounter, counter);
			unsigned per_ms;

			td = t_diff(t2, t1);
			per_ms = cdiff / (td.tv_nsec / 1000);
			if (cdiff > 5000 && cdiff < 100000 && odiff > 5000 && odiff < 100000)
				return 1;
			odiff = cdiff;
		}
		ocounter = counter;
		t2 = t1;
		if (newbuf[16] != 0 && newbuf[16] != 0xFFFFFFFF) {
			return 0;
		}
		cgsleep_ms(BITFURY_REFRESH_DELAY / 10);
		memcpy(oldbuf, newbuf, 17 * 4);
	}
	return 0;
}

int libbitfury_detectChips(struct bitfury_device *devices) {
	int n = 0;
	int i;
	static slot_on[32];
	struct timespec t1, t2;

	if (tm_i2c_init() < 0) {
		printf("I2C init error\n");
		return(1);
	}


	clock_gettime(CLOCK_PROCESS_CPUTIME_ID, &t1);
	for (i = 0; i < 32; i++) {
		int slot_detected = tm_i2c_detect(i) != -1;
		slot_on[i] = slot_detected;
		tm_i2c_clear_oe(i);
		cgsleep_ms(1);
	}

	for (i = 0; i < 32; i++) {
		if (slot_on[i]) {
			int chip_n = 0;
			int chip_detected;
			tm_i2c_set_oe(i);
			do {
				chip_detected = detect_chip(chip_n);
				if (chip_detected) {
					applog(LOG_WARNING, "BITFURY slot: %d, chip #%d detected", i, n);
					devices[n].slot = i;
					devices[n].fasync = chip_n;
					n++;
					chip_n++;
				}
			} while (chip_detected);
			tm_i2c_clear_oe(i);
		}
	}

	clock_gettime(CLOCK_PROCESS_CPUTIME_ID, &t2);

	return n; //!!!
	//return 1;
}

int libbitfury_shutdownChips(struct bitfury_device *devices, int chip_n) {
	int i;
	for (i = 0; i < chip_n; i++) {
		send_shutdown(devices[i].slot, devices[i].fasync);
	}
	tm_i2c_close();
}

unsigned decnonce(unsigned in)
{
	unsigned out;

	/* First part load */
	out = (in & 0xFF) << 24; in >>= 8;

	/* Byte reversal */
	in = (((in & 0xaaaaaaaa) >> 1) | ((in & 0x55555555) << 1));
	in = (((in & 0xcccccccc) >> 2) | ((in & 0x33333333) << 2));
	in = (((in & 0xf0f0f0f0) >> 4) | ((in & 0x0f0f0f0f) << 4));

	out |= (in >> 2)&0x3FFFFF;

	/* Extraction */
	if (in & 1) out |= (1 << 23);
	if (in & 2) out |= (1 << 22);

	out -= 0x800004;
	return out;
}

int rehash(unsigned char *midstate, unsigned m7,
			unsigned ntime, unsigned nbits, unsigned nnonce) {
	unsigned char in[16];
	unsigned int *in32 = (unsigned int *)in;
	char hex[65];
	unsigned int *mid32 = (unsigned int *)midstate;
	unsigned out32[8];
	unsigned char *out = (unsigned char *) out32;
<<<<<<< HEAD
	static unsigned history[512];
	static unsigned history_p;
	int i;
=======
>>>>>>> 335b11e3
	sha256_ctx ctx;


	memset( &ctx, 0, sizeof( sha256_ctx ) );
	memcpy(ctx.h, mid32, 8*4);
	ctx.tot_len = 64;
	ctx.len = 0;

	nnonce = bswap_32(nnonce);
	in32[0] = bswap_32(m7);
	in32[1] = bswap_32(ntime);
	in32[2] = bswap_32(nbits);
	in32[3] = nnonce;

	sha256_update(&ctx, in, 16);
	sha256_final(&ctx, out);
	sha256(out, 32, out);

	if (out32[7] == 0) {
		bin2hex(hex, out, 32);
//		applog(LOG_INFO, "! MS0: %08x, m7: %08x, ntime: %08x, nbits: %08x, nnonce: %08x\n\t\t\t out: %s\n", mid32[0], m7, ntime, nbits, nnonce, hex);
//		history[history_p] = nnonce;
//		history_p++; history_p &= 512 - 1;
		return 1;
	}
	return 0;
}

void work_to_payload(struct bitfury_payload *p, struct work *w) {
	unsigned char flipped_data[80];

	memset(p, 0, sizeof(struct bitfury_payload));
	swap32yes(flipped_data, w->data, 80 / 4);

	memcpy(p->midstate, w->midstate, 32);
	p->m7 = bswap_32(*(unsigned *)(flipped_data + 64));
	p->ntime = bswap_32(*(unsigned *)(flipped_data + 68));
	p->nbits = bswap_32(*(unsigned *)(flipped_data + 72));
}

<<<<<<< HEAD
int libbitfury_sendHashData(struct bitfury_device *bf, int chip_n) {
	int chip_id;
	static unsigned second_run;

	for (chip_id = 0; chip_id < chip_n; chip_id++) {
		unsigned char *hexstr;
		struct bitfury_device *d = bf + chip_id;
=======
void libbitfury_sendHashData(struct bitfury_device *bf, int chip_n) {
	int chip;
	static unsigned second_run;

	for (chip = 0; chip < chip_n; chip++) {
		struct bitfury_device *d = bf + chip;
>>>>>>> 335b11e3
		unsigned *newbuf = d->newbuf;
		unsigned *oldbuf = d->oldbuf;
		struct bitfury_payload *p = &(d->payload);
		struct bitfury_payload *op = &(d->opayload);
		struct bitfury_payload *o2p = &(d->o2payload);
		struct timespec d_time;
		struct timespec time;
		int smart = 0;
		int i;
		int chip = d->fasync;
		int slot = d->slot;

		memcpy(atrvec, p, 20*4);
		ms3_compute(atrvec);

		clock_gettime(CLOCK_REALTIME, &(time));

		if (!second_run) {
			d->predict2 = d->predict1 = time;
			d->counter1 = d->counter2 = 0;
			d->req2_done = 0;
		};

		d_time = t_diff(time, d->predict1);
		if (d_time.tv_sec < 0 && (d->req2_done || !smart)) {
			d->otimer1 = d->timer1;
			d->timer1 = time;
			/* Programming next value */
			spi_clear_buf(); spi_emit_break();
			spi_emit_fasync(chip);
			spi_emit_data(0x3000, (void*)&atrvec[0], 19*4);
			if (smart) {
				config_reg(3,0);
			}
			tm_i2c_set_oe(slot);
			clock_gettime(CLOCK_REALTIME, &(time));
			d_time = t_diff(time, d->predict1);
			spi_txrx(spi_gettxbuf(), spi_getrxbuf(), spi_getbufsz());
			tm_i2c_clear_oe(slot);
			memcpy(newbuf, spi_getrxbuf()+4 + chip, 17*4);

			d->job_switched = newbuf[16] != oldbuf[16];

			int i;
			int results_num = 0;
			int found = 0;
			unsigned * results = d->results;

			d->old_nonce = 0;
			d->future_nonce = 0;
			for (i = 0; i < 16; i++) {
				if (oldbuf[i] != newbuf[i] && op && o2p) {
					unsigned pn; //possible nonce
					unsigned int s = 0; //TODO zero may be solution
					unsigned int old_f = 0;
					if ((newbuf[i] & 0xFF) == 0xE0)
						continue;
					pn = decnonce(newbuf[i]);
					s |= rehash(op->midstate, op->m7, op->ntime, op->nbits, pn) ? pn : 0;
					s |= rehash(op->midstate, op->m7, op->ntime, op->nbits, pn-0x00400000) ? pn - 0x00400000 : 0;
					s |= rehash(op->midstate, op->m7, op->ntime, op->nbits, pn-0x00800000) ? pn - 0x00800000 : 0;
					s |= rehash(op->midstate, op->m7, op->ntime, op->nbits, pn+0x02800000) ? pn + 0x02800000 : 0;
					s |= rehash(op->midstate, op->m7, op->ntime, op->nbits, pn+0x02C00000) ? pn + 0x02C00000 : 0;
					s |= rehash(op->midstate, op->m7, op->ntime, op->nbits, pn+0x00400000) ? pn + 0x00400000 : 0;
					if (s) {
						int k;
						int dup = 0;
						for (k = 0; k < results_num; k++) {
							if (results[k] == bswap_32(s)) {
								dup = 1;
							}
						}
						if (!dup) {
							results[results_num++] = bswap_32(s);
							found++;
						}
					}

					s = 0;
					pn = decnonce(newbuf[i]);
					s |= rehash(o2p->midstate, o2p->m7, o2p->ntime, o2p->nbits, pn) ? pn : 0;
					s |= rehash(o2p->midstate, o2p->m7, o2p->ntime, o2p->nbits, pn-0x400000) ? pn - 0x400000 : 0;
					s |= rehash(o2p->midstate, o2p->m7, o2p->ntime, o2p->nbits, pn-0x800000) ? pn - 0x800000 : 0;
					s |= rehash(o2p->midstate, o2p->m7, o2p->ntime, o2p->nbits, pn+0x2800000)? pn + 0x2800000 : 0;
					s |= rehash(o2p->midstate, o2p->m7, o2p->ntime, o2p->nbits, pn+0x2C00000)? pn + 0x2C00000 : 0;
					s |= rehash(o2p->midstate, o2p->m7, o2p->ntime, o2p->nbits, pn+0x400000) ? pn + 0x400000 : 0;
					if (s) {
						d->old_nonce = bswap_32(s);
						found++;
					}

					s = 0;
					pn = decnonce(newbuf[i]);
					s |= rehash(p->midstate, p->m7, p->ntime, p->nbits, pn) ? pn : 0;
					s |= rehash(p->midstate, p->m7, p->ntime, p->nbits, pn-0x400000) ? pn - 0x400000 : 0;
					s |= rehash(p->midstate, p->m7, p->ntime, p->nbits, pn-0x800000) ? pn - 0x800000 : 0;
					s |= rehash(p->midstate, p->m7, p->ntime, p->nbits, pn+0x2800000)? pn + 0x2800000 : 0;
					s |= rehash(p->midstate, p->m7, p->ntime, p->nbits, pn+0x2C00000)? pn + 0x2C00000 : 0;
					s |= rehash(p->midstate, p->m7, p->ntime, p->nbits, pn+0x400000) ? pn + 0x400000 : 0;
					if (s) {
						d->future_nonce = bswap_32(s);
						found++;
					}
					if (!found) {
						printf("AAA Strange: %08x, chip_id: %d\n", pn, chip_id);
					}
				}
			}
			d->results_n = results_num;

			if (smart) {
				d_time = t_diff(d->timer2, d->timer1);
			} else {
				d_time = t_diff(d->otimer1, d->timer1);
			}
			d->ocounter1 = d->counter1;
			d->counter1 = get_counter(newbuf, oldbuf);
			if (d->counter2 || !smart) {
				int shift;
				int cycles;
				int req1_cycles;
				long long unsigned int period;
				double ns;
				unsigned full_cycles, half_cycles;
				double full_delay, half_delay;
				long long unsigned delta;
				struct timespec t_delta;
				double mhz;
				int ccase;

				shift = 800000;
				if (smart) {
					cycles = d->counter1 < d->counter2 ? 0x00400000 - d->counter2 + d->counter1 : d->counter1 - d->counter2; // + 0x003FFFFF;
				} else {
					if (d->counter1 > (0x00400000 - shift * 2) && d->ocounter1 > (0x00400000 - shift)) {
						cycles = 0x00400000 - d->ocounter1 + d->counter1; // + 0x003FFFFF;
						ccase = 1;
					} else {
						cycles = d->counter1 - d->ocounter1;
						ccase = 2;
					}
				}
				req1_cycles = 0x003FFFFF - d->counter1;
				period = (long long unsigned int)d_time.tv_sec * 1000000000ULL + (long long unsigned int)d_time.tv_nsec;
				ns = (double)period / (double)(cycles);
				mhz = 1.0 / ns * 65.0 * 1000.0;

				if (d->counter1 > 0 && d->counter1 < 0x001FFFFF)
					printf("AAA chip_id %2d: %llu ms, req1_cycles: %08u,  counter1: %08d, ocounter1: %08d, counter2: %08d, cycles: %08d, ns: %.2f, mhz: %.2f \n", chip_id, period / 1000000ULL, req1_cycles, d->counter1, d->ocounter1, d->counter2, cycles, ns, mhz);
				if (ns > 2000.0 || ns < 20) {
					printf("AAA %d!Stupid ns chip_id %2d: %llu ms, req1_cycles: %08u,  counter1: %08d, ocounter1: %08d, counter2: %08d, cycles: %08d, ns: %.2f, mhz: %.2f \n", ccase, chip_id, period / 1000000ULL, req1_cycles, d->counter1, d->ocounter1, d->counter2, cycles, ns, mhz);
					ns = 200.0;
				} else {
					d->ns = ns;
					d->mhz = mhz;
				}

				if (smart) {
					half_cycles = req1_cycles + shift;
					full_cycles = 0x003FFFFF - 2 * shift;
				} else {
					half_cycles = 0;
					full_cycles = req1_cycles > shift ? req1_cycles - shift : req1_cycles + 0x00400000 - shift;
				}
				half_delay = (double)half_cycles * ns * (1 +0.92);
				full_delay = (double)full_cycles * ns;
				delta = (long long unsigned)(full_delay + half_delay);
				t_delta.tv_sec = delta / 1000000000ULL;
				t_delta.tv_nsec = delta - t_delta.tv_sec * 1000000000ULL;
				d->predict1 = t_add(time, t_delta);

				if (smart) {
					half_cycles = req1_cycles + shift;
					full_cycles = 0;
				} else {
					full_cycles = req1_cycles + shift;
				}
				half_delay = (double)half_cycles * ns * (1 + 0.92);
				full_delay = (double)full_cycles * ns;
				delta = (long long unsigned)(full_delay + half_delay);

				t_delta.tv_sec = delta / 1000000000ULL;
				t_delta.tv_nsec = delta - t_delta.tv_sec * 1000000000ULL;
				d->predict2 = t_add(time, t_delta);
				d->req2_done = 0; d->req1_done = 0;
			}

			if (d->job_switched) {
				memcpy(o2p, op, sizeof(struct bitfury_payload));
				memcpy(op, p, sizeof(struct bitfury_payload));
				memcpy(oldbuf, newbuf, 17 * 4);
			}
		}

		clock_gettime(CLOCK_REALTIME, &(time));
		d_time = t_diff(time, d->predict2);
		if (d_time.tv_sec < 0 && !d->req2_done) {
			if(smart) {
				d->otimer2 = d->timer2;
				d->timer2 = time;
				spi_clear_buf();
				spi_emit_break();
				spi_emit_fasync(chip);
				spi_emit_data(0x3000, (void*)&atrvec[0], 19*4);
				if (smart) {
					config_reg(3,1);
				}
				tm_i2c_set_oe(slot);
				spi_txrx(spi_gettxbuf(), spi_getrxbuf(), spi_getbufsz());
				tm_i2c_clear_oe(slot);
				memcpy(newbuf, spi_getrxbuf()+4 + chip, 17*4);
				d->counter2 = get_counter(newbuf, oldbuf);

				d->req2_done = 1;
			} else {
				d->req2_done = 1;
			}
		}
	}
	second_run = 1;

	return;
}

int libbitfury_readHashData(unsigned int *res) {
	return 0;
}
<|MERGE_RESOLUTION|>--- conflicted
+++ resolved
@@ -404,12 +404,8 @@
 	unsigned int *mid32 = (unsigned int *)midstate;
 	unsigned out32[8];
 	unsigned char *out = (unsigned char *) out32;
-<<<<<<< HEAD
 	static unsigned history[512];
 	static unsigned history_p;
-	int i;
-=======
->>>>>>> 335b11e3
 	sha256_ctx ctx;
 
 
@@ -450,22 +446,12 @@
 	p->nbits = bswap_32(*(unsigned *)(flipped_data + 72));
 }
 
-<<<<<<< HEAD
-int libbitfury_sendHashData(struct bitfury_device *bf, int chip_n) {
+void libbitfury_sendHashData(struct bitfury_device *bf, int chip_n) {
 	int chip_id;
 	static unsigned second_run;
 
 	for (chip_id = 0; chip_id < chip_n; chip_id++) {
-		unsigned char *hexstr;
 		struct bitfury_device *d = bf + chip_id;
-=======
-void libbitfury_sendHashData(struct bitfury_device *bf, int chip_n) {
-	int chip;
-	static unsigned second_run;
-
-	for (chip = 0; chip < chip_n; chip++) {
-		struct bitfury_device *d = bf + chip;
->>>>>>> 335b11e3
 		unsigned *newbuf = d->newbuf;
 		unsigned *oldbuf = d->oldbuf;
 		struct bitfury_payload *p = &(d->payload);
