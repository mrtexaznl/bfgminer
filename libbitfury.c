/*
 * Copyright 2013 bitfury
 * Copyright 2013 legkodymov
 *
 * Permission is hereby granted, free of charge, to any person obtaining a copy
 * of this software and associated documentation files (the "Software"), to deal
 * in the Software without restriction, including without limitation the rights
 * to use, copy, modify, merge, publish, distribute, sublicense, and/or sell
 * copies of the Software, and to permit persons to whom the Software is
 * furnished to do so, subject to the following conditions:
 *
 * The above copyright notice and this permission notice shall be included in
 * all copies or substantial portions of the Software.
 *
 * THE SOFTWARE IS PROVIDED "AS IS", WITHOUT WARRANTY OF ANY KIND, EXPRESS OR
 * IMPLIED, INCLUDING BUT NOT LIMITED TO THE WARRANTIES OF MERCHANTABILITY,
 * FITNESS FOR A PARTICULAR PURPOSE AND NONINFRINGEMENT. IN NO EVENT SHALL THE
 * AUTHORS OR COPYRIGHT HOLDERS BE LIABLE FOR ANY CLAIM, DAMAGES OR OTHER
 * LIABILITY, WHETHER IN AN ACTION OF CONTRACT, TORT OR OTHERWISE, ARISING FROM,
 * OUT OF OR IN CONNECTION WITH THE SOFTWARE OR THE USE OR OTHER DEALINGS IN
 * THE SOFTWARE.
 */

#include "config.h"

#include <stdbool.h>
#include <stdint.h>
#include <stdio.h>
#include <unistd.h>
#include <string.h>

#include "logging.h"
#include "miner.h"
#include "libbitfury.h"

#include "spidevc.h"
#include "sha2.h"

#include <time.h>

#define BITFURY_REFRESH_DELAY 100
#define BITFURY_DETECT_TRIES 3000 / BITFURY_REFRESH_DELAY

unsigned decnonce(unsigned in);

/* Configuration registers - control oscillators and such stuff. PROGRAMMED when magic number is matches, UNPROGRAMMED (default) otherwise */
void config_reg(struct spi_port *port, int cfgreg, int ena)
{
	static const uint8_t enaconf[4] = { 0xc1, 0x6a, 0x59, 0xe3 };
	static const uint8_t disconf[4] = { 0, 0, 0, 0 };
	
	if (ena) spi_emit_data(port, 0x7000+cfgreg*32, enaconf, 4);
	else     spi_emit_data(port, 0x7000+cfgreg*32, disconf, 4);
}

#define FIRST_BASE 61
#define SECOND_BASE 4
const int8_t counters[16] = { 64, 64,
	SECOND_BASE, SECOND_BASE+4, SECOND_BASE+2, SECOND_BASE+2+16, SECOND_BASE, SECOND_BASE+1,
	(FIRST_BASE)%65,  (FIRST_BASE+1)%65,  (FIRST_BASE+3)%65, (FIRST_BASE+3+16)%65, (FIRST_BASE+4)%65, (FIRST_BASE+4+4)%65, (FIRST_BASE+3+3)%65, (FIRST_BASE+3+1+3)%65};

//char counters[16] = { 64, 64,
//	SECOND_BASE, SECOND_BASE+4, SECOND_BASE+2, SECOND_BASE+2+16, SECOND_BASE, SECOND_BASE+1,
//	(FIRST_BASE)%65,  (FIRST_BASE+1)%65,  (FIRST_BASE+3)%65, (FIRST_BASE+3+16)%65, (FIRST_BASE+4)%65, (FIRST_BASE+4+4)%65, (FIRST_BASE+3+3)%65, (FIRST_BASE+3+1+3)%65};

/* Oscillator setup variants (maybe more), values inside of chip ANDed to not allow by programming errors work it at higher speeds  */
/* WARNING! no chip temperature control limits, etc. It may self-fry and make fried chips with great ease :-) So if trying to overclock */
/* Do not place chip near flammable objects, provide adequate power protection and better wear eye protection ! */
/* Thermal runaway in this case could produce nice flames of chippy fries */

// Thermometer code from left to right - more ones ==> faster clock!

#define rotrFixed(x,y) (((x) >> (y)) | ((x) << (32-(y))))
#define s0(x) (rotrFixed(x,7)^rotrFixed(x,18)^(x>>3))
#define s1(x) (rotrFixed(x,17)^rotrFixed(x,19)^(x>>10))
#define Ch(x,y,z) (z^(x&(y^z)))
#define Maj(x,y,z) (y^((x^y)&(y^z)))
#define S0(x) (rotrFixed(x,2)^rotrFixed(x,13)^rotrFixed(x,22))
#define S1(x) (rotrFixed(x,6)^rotrFixed(x,11)^rotrFixed(x,25))

/* SHA256 CONSTANTS */
static const unsigned SHA_K[64] = {
        0x428a2f98, 0x71374491, 0xb5c0fbcf, 0xe9b5dba5, 0x3956c25b, 0x59f111f1, 0x923f82a4, 0xab1c5ed5,
        0xd807aa98, 0x12835b01, 0x243185be, 0x550c7dc3, 0x72be5d74, 0x80deb1fe, 0x9bdc06a7, 0xc19bf174,
        0xe49b69c1, 0xefbe4786, 0x0fc19dc6, 0x240ca1cc, 0x2de92c6f, 0x4a7484aa, 0x5cb0a9dc, 0x76f988da,
        0x983e5152, 0xa831c66d, 0xb00327c8, 0xbf597fc7, 0xc6e00bf3, 0xd5a79147, 0x06ca6351, 0x14292967,
        0x27b70a85, 0x2e1b2138, 0x4d2c6dfc, 0x53380d13, 0x650a7354, 0x766a0abb, 0x81c2c92e, 0x92722c85,
        0xa2bfe8a1, 0xa81a664b, 0xc24b8b70, 0xc76c51a3, 0xd192e819, 0xd6990624, 0xf40e3585, 0x106aa070,
        0x19a4c116, 0x1e376c08, 0x2748774c, 0x34b0bcb5, 0x391c0cb3, 0x4ed8aa4a, 0x5b9cca4f, 0x682e6ff3,
        0x748f82ee, 0x78a5636f, 0x84c87814, 0x8cc70208, 0x90befffa, 0xa4506ceb, 0xbef9a3f7, 0xc67178f2
};



struct  timespec t_add(struct  timespec  time1, struct  timespec  time2) {
    struct  timespec  result ;

    result.tv_sec = time1.tv_sec + time2.tv_sec ;
    result.tv_nsec = time1.tv_nsec + time2.tv_nsec ;
    if (result.tv_nsec >= 1000000000L) {
        result.tv_sec++ ;  result.tv_nsec = result.tv_nsec - 1000000000L ;
    }

    return (result) ;
}



struct timespec t_diff(struct timespec start, struct timespec end)
{
	struct timespec temp;
	if (end.tv_nsec < start.tv_nsec) {
		temp.tv_sec = end.tv_sec-start.tv_sec-1;
		temp.tv_nsec = 1000000000LU;
		temp.tv_nsec -= start.tv_nsec;
		temp.tv_nsec += end.tv_nsec;
	} else {
		temp.tv_sec = end.tv_sec-start.tv_sec;
		temp.tv_nsec = end.tv_nsec-start.tv_nsec;
	}
	return temp;
}

void ms3_compute(unsigned *p)
{
	unsigned a,b,c,d,e,f,g,h, ne, na,  i;

	a = p[0]; b = p[1]; c = p[2]; d = p[3]; e = p[4]; f = p[5]; g = p[6]; h = p[7];

	for (i = 0; i < 3; i++) {
		ne = p[i+16] + SHA_K[i] + h + Ch(e,f,g) + S1(e) + d;
		na = p[i+16] + SHA_K[i] + h + Ch(e,f,g) + S1(e) + S0(a) + Maj(a,b,c);
		d = c; c = b; b = a; a = na;
		h = g; g = f; f = e; e = ne;
	}

	p[15] = a; p[14] = b; p[13] = c; p[12] = d; p[11] = e; p[10] = f; p[9] = g; p[8] = h;
}

void send_conf(struct spi_port *port) {
	int i;
	for (i = 7; i <= 11; ++i)
		config_reg(port, i, 0);
	config_reg(port, 6, 0); /* disable OUTSLK */
	config_reg(port, 4, 1); /* Enable slow oscillator */
	for (i = 1; i <= 3; ++i)
		config_reg(port, i, 0);
	spi_emit_data(port, 0x0100, counters, 16); /* Program counters correctly for rounds processing, here baby should start consuming power */
}

void send_init(struct spi_port *port) {
	/* Prepare internal buffers */
	/* PREPARE BUFFERS (INITIAL PROGRAMMING) */
	unsigned w[16];
	unsigned atrvec[] = {
		0xb0e72d8e, 0x1dc5b862, 0xe9e7c4a6, 0x3050f1f5, 0x8a1a6b7e, 0x7ec384e8, 0x42c1c3fc, 0x8ed158a1, /* MIDSTATE */
		0,0,0,0,0,0,0,0,
		0x8a0bb7b7, 0x33af304f, 0x0b290c1a, 0xf0c4e61f, /* WDATA: hashMerleRoot[7], nTime, nBits, nNonce */
	};

	ms3_compute(&atrvec[0]);
	memset(&w, 0, sizeof(w)); w[3] = 0xffffffff; w[4] = 0x80000000; w[15] = 0x00000280;
	spi_emit_data(port, 0x1000, w, 16*4);
	spi_emit_data(port, 0x1400, w,  8*4);
	memset(w, 0, sizeof(w)); w[0] = 0x80000000; w[7] = 0x100;
	spi_emit_data(port, 0x1900, &w[0],8*4); /* Prepare MS and W buffers! */
	spi_emit_data(port, 0x3000, &atrvec[0], 19*4);
}

void set_freq(struct spi_port *port, int bits) {
	uint64_t freq;
	const uint8_t *
	osc6 = (unsigned char *)&freq;
	freq = (1ULL << bits) - 1ULL;

	spi_emit_data(port, 0x6000, osc6, 8); /* Program internal on-die slow oscillator frequency */
	config_reg(port, 4, 1); /* Enable slow oscillator */
}

void send_reinit(struct spi_port *port, int slot, int chip_n, int n) {
	spi_clear_buf(port);
	spi_emit_break(port);
	spi_emit_fasync(port, chip_n);
	set_freq(port, n);
	send_conf(port);
	send_init(port);
	spi_txrx(port);
}

void send_shutdown(struct spi_port *port, int slot, int chip_n) {
	spi_clear_buf(port);
	spi_emit_break(port);
	spi_emit_fasync(port, chip_n);
	config_reg(port, 4, 0); /* Disable slow oscillator */
	spi_txrx(port);
}

void send_freq(struct spi_port *port, int slot, int chip_n, int bits) {
	spi_clear_buf(port);
	spi_emit_break(port);
	spi_emit_fasync(port, chip_n);
	set_freq(port, bits);
	spi_txrx(port);
}

unsigned int c_diff(unsigned ocounter, unsigned counter) {
	return counter >  ocounter ? counter - ocounter : (0x003FFFFF - ocounter) + counter;
}

int get_counter(unsigned int *newbuf, unsigned int *oldbuf) {
	int j;
	for(j = 0; j < 16; j++) {
		if (newbuf[j] != oldbuf[j]) {
			unsigned counter = decnonce(newbuf[j]);
			if ((counter & 0xFFC00000) == 0xdf800000) {
				counter -= 0xdf800000;
				return counter;
			}
		}
	}
	return 0;
}

<<<<<<< HEAD
int detect_chip(struct spi_port *port, int chip_n) {
	/* Test vectors to calculate (using address-translated loads) */
	unsigned atrvec[] = {
		0xb0e72d8e, 0x1dc5b862, 0xe9e7c4a6, 0x3050f1f5, 0x8a1a6b7e, 0x7ec384e8, 0x42c1c3fc, 0x8ed158a1, /* MIDSTATE */
		0,0,0,0,0,0,0,0,
		0x8a0bb7b7, 0x33af304f, 0x0b290c1a, 0xf0c4e61f, /* WDATA: hashMerleRoot[7], nTime, nBits, nNonce */
		
		0x9c4dfdc0, 0xf055c9e1, 0xe60f079d, 0xeeada6da, 0xd459883d, 0xd8049a9d, 0xd49f9a96, 0x15972fed, /* MIDSTATE */
		0,0,0,0,0,0,0,0,
		0x048b2528, 0x7acb2d4f, 0x0b290c1a, 0xbe00084a, /* WDATA: hashMerleRoot[7], nTime, nBits, nNonce */
		
		0x0317b3ea, 0x1d227d06, 0x3cca281e, 0xa6d0b9da, 0x1a359fe2, 0xa7287e27, 0x8b79c296, 0xc4d88274, /* MIDSTATE */
		0,0,0,0,0,0,0,0,
		0x328bcd4f, 0x75462d4f, 0x0b290c1a, 0x002c6dbc, /* WDATA: hashMerleRoot[7], nTime, nBits, nNonce */
		
		0xac4e38b6, 0xba0e3b3b, 0x649ad6f8, 0xf72e4c02, 0x93be06fb, 0x366d1126, 0xf4aae554, 0x4ff19c5b, /* MIDSTATE */
		0,0,0,0,0,0,0,0,
		0x72698140, 0x3bd62b4f, 0x3fd40c1a, 0x801e43e9, /* WDATA: hashMerleRoot[7], nTime, nBits, nNonce */
		
		0x9dbf91c9, 0x12e5066c, 0xf4184b87, 0x8060bc4d, 0x18f9c115, 0xf589d551, 0x0f7f18ae, 0x885aca59, /* MIDSTATE */
		0,0,0,0,0,0,0,0,
		0x6f3806c3, 0x41f82a4f, 0x3fd40c1a, 0x00334b39, /* WDATA: hashMerleRoot[7], nTime, nBits, nNonce */
	};
=======
int get_diff(unsigned int *newbuf, unsigned int *oldbuf) {
		int j;
		unsigned counter = 0;
		for(j = 0; j < 16; j++) {
				if (newbuf[j] != oldbuf[j]) {
						counter++;
				}
		}
		return counter;
}

int detect_chip(int chip_n) {
>>>>>>> f7a13896
	int i;
	unsigned newbuf[17], oldbuf[17];
	unsigned ocounter;
	int odiff = 0;
	struct timespec t1;

	memset(newbuf, 0, 17 * 4);
	memset(oldbuf, 0, 17 * 4);

	ms3_compute(&atrvec[0]);
	ms3_compute(&atrvec[20]);
	ms3_compute(&atrvec[40]);


	spi_clear_buf(port);
	spi_emit_break(port); /* First we want to break chain! Otherwise we'll get all of traffic bounced to output */
	spi_emit_fasync(port, chip_n);
	set_freq(port, 52);  //54 - 3F, 53 - 1F
	send_conf(port);
	send_init(port);
	spi_txrx(port);

	ocounter = 0;
	for (i = 0; i < BITFURY_DETECT_TRIES; i++) {
		int counter;

		spi_clear_buf(port);
		spi_emit_break(port);
		spi_emit_fasync(port, chip_n);
		spi_emit_data(port, 0x3000, &atrvec[0], 19*4);
		spi_txrx(port);
		memcpy(newbuf, spi_getrxbuf(port) + 4 + chip_n, 17*4);

		clock_gettime(CLOCK_PROCESS_CPUTIME_ID, &t1);
		counter = get_counter(newbuf, oldbuf);
		if (ocounter) {
			unsigned int cdiff = c_diff(ocounter, counter);

			if (cdiff > 5000 && cdiff < 100000 && odiff > 5000 && odiff < 100000)
				return 1;
			odiff = cdiff;
		}
		ocounter = counter;
		if (newbuf[16] != 0 && newbuf[16] != 0xFFFFFFFF) {
			return 0;
		}
		cgsleep_ms(BITFURY_REFRESH_DELAY / 10);
		memcpy(oldbuf, newbuf, 17 * 4);
	}
	return 0;
}

int libbitfury_detectChips1(struct spi_port *port) {
	int n;
	for (n = 0; detect_chip(port, n); ++n)
	{}
	return n;
}

// in  = 1f 1e 1d 1c 1b 1a 19 18 17 16 15 14 13 12 11 10  f  e  d  c  b  a  9  8  7  6  5  4  3  2  1  0
unsigned decnonce(unsigned in)
{
	unsigned out;

	/* First part load */
	out = (in & 0xFF) << 24; in >>= 8;

	/* Byte reversal */
	in = (((in & 0xaaaaaaaa) >> 1) | ((in & 0x55555555) << 1));
	in = (((in & 0xcccccccc) >> 2) | ((in & 0x33333333) << 2));
	in = (((in & 0xf0f0f0f0) >> 4) | ((in & 0x0f0f0f0f) << 4));

	out |= (in >> 2)&0x3FFFFF;

	/* Extraction */
	if (in & 1) out |= (1 << 23);
	if (in & 2) out |= (1 << 22);
// out =  7  6  5  4  3  2  1  0  f  e 18 19 1a 1b 1c 1d 1e 1f 10 11 12 13 14 15 16 17  8  9  a  b  c  d

	out -= 0x800004;
	return out;
}

int rehash(const void *midstate, const uint32_t m7, const uint32_t ntime, const uint32_t nbits, uint32_t nnonce) {
	unsigned char in[16];
	unsigned int *in32 = (unsigned int *)in;
	unsigned int *mid32 = (unsigned int *)midstate;
	unsigned out32[8];
	unsigned char *out = (unsigned char *) out32;
#ifdef BITFURY_REHASH_DEBUG
	static unsigned history[512];
	static unsigned history_p;
#endif
	sha256_ctx ctx;


	memset( &ctx, 0, sizeof( sha256_ctx ) );
	memcpy(ctx.h, mid32, 8*4);
	ctx.tot_len = 64;
	ctx.len = 0;

	nnonce = bswap_32(nnonce);
	in32[0] = bswap_32(m7);
	in32[1] = bswap_32(ntime);
	in32[2] = bswap_32(nbits);
	in32[3] = nnonce;

	sha256_update(&ctx, in, 16);
	sha256_final(&ctx, out);
	sha256(out, 32, out);

	if (out32[7] == 0) {
#ifdef BITFURY_REHASH_DEBUG
		char hex[65];
		bin2hex(hex, out, 32);
		applog(LOG_INFO, "! MS0: %08x, m7: %08x, ntime: %08x, nbits: %08x, nnonce: %08x", mid32[0], m7, ntime, nbits, nnonce);
		applog(LOG_INFO, " out: %s", hex);
		history[history_p] = nnonce;
		history_p++; history_p &= 512 - 1;
#endif
		return 1;
	}
	return 0;
}

static
bool fudge_nonce(const void *midstate, const uint32_t m7, const uint32_t ntime, const uint32_t nbits, uint32_t *nonce_p) {
	static const uint32_t offsets[] = {0, 0xffc00000, 0xff800000, 0x02800000, 0x02C00000, 0x00400000};
	uint32_t nonce;
	int i;
	
	for (i = 0; i < 6; ++i)
	{
		nonce = *nonce_p + offsets[i];
		if (rehash(midstate, m7, ntime, nbits, nonce))
		{
			*nonce_p = nonce;
			return true;
		}
	}
	return false;
}

void work_to_payload(struct bitfury_payload *p, struct work *w) {
	unsigned char flipped_data[80];

	memset(p, 0, sizeof(struct bitfury_payload));
	swap32yes(flipped_data, w->data, 80 / 4);

	memcpy(p->midstate, w->midstate, 32);
	p->m7 = bswap_32(*(unsigned *)(flipped_data + 64));
	p->ntime = bswap_32(*(unsigned *)(flipped_data + 68));
	p->nbits = bswap_32(*(unsigned *)(flipped_data + 72));
}

<<<<<<< HEAD
void payload_to_atrvec(uint32_t *atrvec, struct bitfury_payload *p)
{
	/* Programming next value */
	memcpy(atrvec, p, 20*4);
	ms3_compute(atrvec);
}
=======
int libbitfury_sendHashData(struct bitfury_device *bf, int chip_n) {
	int chip_id;
	int buf_diff;
	static unsigned second_run;

	for (chip_id = 0; chip_id < chip_n; chip_id++) {
		unsigned char *hexstr;
		struct bitfury_device *d = bf + chip_id;
		unsigned *newbuf = d->newbuf;
		unsigned *oldbuf = d->oldbuf;
		struct bitfury_payload *p = &(d->payload);
		struct bitfury_payload *op = &(d->opayload);
		struct bitfury_payload *o2p = &(d->o2payload);
		struct timespec d_time;
		struct timespec time;
		int smart = 0;
		int i;
		int chip = d->fasync;
		int slot = d->slot;
>>>>>>> f7a13896

void libbitfury_sendHashData1(int chip_id, struct bitfury_device *d, struct thr_info *thr)
{
	struct spi_port *port = d->spi;
	unsigned *newbuf = d->newbuf;
	unsigned *oldbuf = d->oldbuf;
	struct bitfury_payload *p = &(d->payload);
	struct bitfury_payload *op = &(d->opayload);
	struct bitfury_payload *o2p = &(d->o2payload);
	struct timespec d_time;
	struct timespec time;
	int smart = 0;
	int chip = d->fasync;

	clock_gettime(CLOCK_REALTIME, &(time));

	if (!d->second_run) {
		d->predict2 = d->predict1 = time;
		d->counter1 = d->counter2 = 0;
		d->req2_done = 0;
	};

	d_time = t_diff(time, d->predict1);
	if (d_time.tv_sec < 0 && (d->req2_done || !smart)) {
		d->otimer1 = d->timer1;
		d->timer1 = time;
		/* Programming next value */
		spi_clear_buf(port);
		spi_emit_break(port);
		spi_emit_fasync(port, chip);
		spi_emit_data(port, 0x3000, &d->atrvec[0], 19*4);
		if (smart) {
			config_reg(port, 3, 0);
		}
		clock_gettime(CLOCK_REALTIME, &(time));
		d_time = t_diff(time, d->predict1);
<<<<<<< HEAD
		spi_txrx(port);
		memcpy(newbuf, spi_getrxbuf(port)+4 + chip, 17*4);
=======
		if (d_time.tv_sec < 0 && (d->req2_done || !smart)) {
			d->otimer1 = d->timer1;
			d->timer1 = time;
			d->ocounter1 = d->counter1;
			/* Programming next value */
			tm_i2c_set_oe(slot);
			spi_clear_buf(); spi_emit_break();
			spi_emit_fasync(chip);
			spi_emit_data(0x3000, (void*)&atrvec[0], 19*4);
			if (smart) {
				config_reg(3,0);
			}
			clock_gettime(CLOCK_REALTIME, &(time));
			d_time = t_diff(time, d->predict1);
			spi_txrx(spi_gettxbuf(), spi_getrxbuf(), spi_getbufsz());
			memcpy(newbuf, spi_getrxbuf()+4 + chip, 17*4);
			d->counter1 = get_counter(newbuf, oldbuf);
			buf_diff = get_diff(newbuf, oldbuf);
			if (buf_diff > 4 || (d->counter1 > 0 && d->counter1 < 0x00400000 / 2)) {
				if (buf_diff > 4) {
//					printf("AAA        chip_id: %d, buf_diff: %d, counter: %08x\n", chip_id, buf_diff, d->counter1);
					memcpy(atrvec, p, 20*4);
					ms3_compute(atrvec);
					spi_clear_buf(); spi_emit_break();
					spi_emit_fasync(chip);
					spi_emit_data(0x3000, (void*)&atrvec[0], 19*4);
					clock_gettime(CLOCK_REALTIME, &(time));
					d_time = t_diff(time, d->predict1);
					spi_txrx(spi_gettxbuf(), spi_getrxbuf(), spi_getbufsz());
					memcpy(newbuf, spi_getrxbuf()+4 + chip, 17*4);
					buf_diff = get_diff(newbuf, oldbuf);
					d->counter1 = get_counter(newbuf, oldbuf);
//					printf("AAA _222__ chip_id: %d, buf_diff: %d, counter: %08x\n", chip_id, buf_diff, d->counter1);
				}
			}

			tm_i2c_clear_oe(slot);

			d->job_switched = newbuf[16] != oldbuf[16];

			int i;
			int results_num = 0;
			int found = 0;
			unsigned * results = d->results;

			d->old_nonce = 0;
			d->future_nonce = 0;
			for (i = 0; i < 16; i++) {
				if (oldbuf[i] != newbuf[i] && op && o2p) {
					unsigned pn; //possible nonce
					unsigned int s = 0; //TODO zero may be solution
					unsigned int old_f = 0;
					if ((newbuf[i] & 0xFF) == 0xE0)
						continue;
					pn = decnonce(newbuf[i]);
					s |= rehash(op->midstate, op->m7, op->ntime, op->nbits, pn) ? pn : 0;
					s |= rehash(op->midstate, op->m7, op->ntime, op->nbits, pn-0x00400000) ? pn - 0x00400000 : 0;
					s |= rehash(op->midstate, op->m7, op->ntime, op->nbits, pn-0x00800000) ? pn - 0x00800000 : 0;
					s |= rehash(op->midstate, op->m7, op->ntime, op->nbits, pn+0x02800000) ? pn + 0x02800000 : 0;
					s |= rehash(op->midstate, op->m7, op->ntime, op->nbits, pn+0x02C00000) ? pn + 0x02C00000 : 0;
					s |= rehash(op->midstate, op->m7, op->ntime, op->nbits, pn+0x00400000) ? pn + 0x00400000 : 0;
					if (s) {
						int k;
						int dup = 0;
						for (k = 0; k < results_num; k++) {
							if (results[k] == bswap_32(s)) {
								dup = 1;
							}
						}
						if (!dup) {
							results[results_num++] = bswap_32(s);
							found++;
						}
					}
>>>>>>> f7a13896

		d->job_switched = newbuf[16] != oldbuf[16];

		int i;
		int results_num = 0;
		int found = 0;
		unsigned * results = d->results;

		d->old_nonce = 0;
		d->future_nonce = 0;
		for (i = 0; i < 16; i++) {
			if (oldbuf[i] != newbuf[i] && op && o2p) {
				uint32_t pn;  // possible nonce
				if ((newbuf[i] & 0xFF) == 0xE0)
					continue;
				pn = decnonce(newbuf[i]);
				if (fudge_nonce(op->midstate, op->m7, op->ntime, op->nbits, &pn))
				{
					int k;
					int dup = 0;
					for (k = 0; k < results_num; k++) {
						if (results[k] == bswap_32(pn))
							dup = 1;
					}
					if (!dup) {
						results[results_num++] = bswap_32(pn);
						found++;
					}
				}
				else
				if (fudge_nonce(o2p->midstate, o2p->m7, o2p->ntime, o2p->nbits, &pn))
				{
					d->old_nonce = bswap_32(pn);
					found++;
				}
				else
				if (fudge_nonce(p->midstate, p->m7, p->ntime, p->nbits, &pn))
				{
					d->future_nonce = bswap_32(pn);
					found++;
				}
				if (!found) {
					inc_hw_errors2(thr, NULL, &pn);
					d->strange_counter++;
				}
			}
		}
		d->results_n = results_num;

		if (smart) {
			d_time = t_diff(d->timer2, d->timer1);
		} else {
			d_time = t_diff(d->otimer1, d->timer1);
		}
		d->ocounter1 = d->counter1;
		d->counter1 = get_counter(newbuf, oldbuf);
		if (d->counter2 || !smart) {
			int shift;
			int cycles;
			int req1_cycles;
			long long unsigned int period;
			double ns;
			unsigned full_cycles, half_cycles;
			double full_delay, half_delay;
			long long unsigned delta;
			struct timespec t_delta;
			double mhz;
			int ccase;

			shift = 800000;
			if (smart) {
				cycles = d->counter1 < d->counter2 ? 0x00400000 - d->counter2 + d->counter1 : d->counter1 - d->counter2; // + 0x003FFFFF;
			} else {
<<<<<<< HEAD
				if (d->counter1 > (0x00400000 - shift * 2) && d->ocounter1 > (0x00400000 - shift)) {
					cycles = 0x00400000 - d->ocounter1 + d->counter1; // + 0x003FFFFF;
					ccase = 1;
=======
				d_time = t_diff(d->otimer1, d->timer1);
			}
			d->counter1 = get_counter(newbuf, oldbuf);
			if (d->counter2 || !smart) {
				int shift;
				int cycles;
				int req1_cycles;
				long long unsigned int period;
				double ns;
				unsigned full_cycles, half_cycles;
				double full_delay, half_delay;
				long long unsigned delta;
				struct timespec t_delta;
				double mhz;
				int ccase;

				shift = 800000;
				if (smart) {
					cycles = d->counter1 < d->counter2 ? 0x00400000 - d->counter2 + d->counter1 : d->counter1 - d->counter2; // + 0x003FFFFF;
>>>>>>> f7a13896
				} else {
					cycles = d->counter1 > d->ocounter1 ? d->counter1 - d->ocounter1 : 0x00400000 - d->ocounter1 + d->counter1;
					ccase = 2;
				}
			}
			req1_cycles = 0x003FFFFF - d->counter1;
			period = (long long unsigned int)d_time.tv_sec * 1000000000ULL + (long long unsigned int)d_time.tv_nsec;
			ns = (double)period / (double)(cycles);
			mhz = 1.0 / ns * 65.0 * 1000.0;

			if (d->counter1 > 0 && d->counter1 < 0x001FFFFF) {
				//applog(LOG_DEBUG, "//AAA chip_id %2d: %llu ms, req1_cycles: %08u,  counter1: %08d, ocounter1: %08d, counter2: %08d, cycles: %08d, ns: %.2f, mhz: %.2f ", chip_id, period / 1000000ULL, req1_cycles, d->counter1, d->ocounter1, d->counter2, cycles, ns, mhz);
			}
			if (ns > 2000.0 || ns < 20) {
				//applog(LOG_DEBUG, "AAA %d!Stupid ns chip_id %2d: %llu ms, req1_cycles: %08u,  counter1: %08d, ocounter1: %08d, counter2: %08d, cycles: %08d, ns: %.2f, mhz: %.2f ", ccase, chip_id, period / 1000000ULL, req1_cycles, d->counter1, d->ocounter1, d->counter2, cycles, ns, mhz);
				ns = 200.0;
			} else {
				d->ns = ns;
				d->mhz = mhz;
			}

			if (smart) {
				half_cycles = req1_cycles + shift;
				full_cycles = 0x003FFFFF - 2 * shift;
			} else {
				half_cycles = 0;
				full_cycles = req1_cycles > shift ? req1_cycles - shift : req1_cycles + 0x00400000 - shift;
			}
			half_delay = (double)half_cycles * ns * (1 +0.92);
			full_delay = (double)full_cycles * ns;
			delta = (long long unsigned)(full_delay + half_delay);
			t_delta.tv_sec = delta / 1000000000ULL;
			t_delta.tv_nsec = delta - t_delta.tv_sec * 1000000000ULL;
			d->predict1 = t_add(time, t_delta);

			if (smart) {
				half_cycles = req1_cycles + shift;
				full_cycles = 0;
			} else {
				full_cycles = req1_cycles + shift;
			}
			half_delay = (double)half_cycles * ns * (1 + 0.92);
			full_delay = (double)full_cycles * ns;
			delta = (long long unsigned)(full_delay + half_delay);

			t_delta.tv_sec = delta / 1000000000ULL;
			t_delta.tv_nsec = delta - t_delta.tv_sec * 1000000000ULL;
			d->predict2 = t_add(time, t_delta);
			d->req2_done = 0; d->req1_done = 0;
		}

		if (d->job_switched) {
			memcpy(o2p, op, sizeof(struct bitfury_payload));
			memcpy(op, p, sizeof(struct bitfury_payload));
			memcpy(oldbuf, newbuf, 17 * 4);
		}
	}

	clock_gettime(CLOCK_REALTIME, &(time));
	d_time = t_diff(time, d->predict2);
	if (d_time.tv_sec < 0 && !d->req2_done) {
		if(smart) {
			d->otimer2 = d->timer2;
			d->timer2 = time;
			spi_clear_buf(port);
			spi_emit_break(port);
			spi_emit_fasync(port, chip);
			spi_emit_data(port, 0x3000, &d->atrvec[0], 19*4);
			if (smart) {
				config_reg(port, 3, 1);
			}
			spi_txrx(port);
			memcpy(newbuf, spi_getrxbuf(port)+4 + chip, 17*4);
			d->counter2 = get_counter(newbuf, oldbuf);

			d->req2_done = 1;
		} else {
			d->req2_done = 1;
		}
	}
	
	d->second_run = true;
}

int libbitfury_readHashData(unsigned int *res) {
	return 0;
}
<|MERGE_RESOLUTION|>--- conflicted
+++ resolved
@@ -221,7 +221,17 @@
 	return 0;
 }
 
-<<<<<<< HEAD
+int get_diff(unsigned int *newbuf, unsigned int *oldbuf) {
+		int j;
+		unsigned counter = 0;
+		for(j = 0; j < 16; j++) {
+				if (newbuf[j] != oldbuf[j]) {
+						counter++;
+				}
+		}
+		return counter;
+}
+
 int detect_chip(struct spi_port *port, int chip_n) {
 	/* Test vectors to calculate (using address-translated loads) */
 	unsigned atrvec[] = {
@@ -245,20 +255,6 @@
 		0,0,0,0,0,0,0,0,
 		0x6f3806c3, 0x41f82a4f, 0x3fd40c1a, 0x00334b39, /* WDATA: hashMerleRoot[7], nTime, nBits, nNonce */
 	};
-=======
-int get_diff(unsigned int *newbuf, unsigned int *oldbuf) {
-		int j;
-		unsigned counter = 0;
-		for(j = 0; j < 16; j++) {
-				if (newbuf[j] != oldbuf[j]) {
-						counter++;
-				}
-		}
-		return counter;
-}
-
-int detect_chip(int chip_n) {
->>>>>>> f7a13896
 	int i;
 	unsigned newbuf[17], oldbuf[17];
 	unsigned ocounter;
@@ -414,34 +410,12 @@
 	p->nbits = bswap_32(*(unsigned *)(flipped_data + 72));
 }
 
-<<<<<<< HEAD
 void payload_to_atrvec(uint32_t *atrvec, struct bitfury_payload *p)
 {
 	/* Programming next value */
 	memcpy(atrvec, p, 20*4);
 	ms3_compute(atrvec);
 }
-=======
-int libbitfury_sendHashData(struct bitfury_device *bf, int chip_n) {
-	int chip_id;
-	int buf_diff;
-	static unsigned second_run;
-
-	for (chip_id = 0; chip_id < chip_n; chip_id++) {
-		unsigned char *hexstr;
-		struct bitfury_device *d = bf + chip_id;
-		unsigned *newbuf = d->newbuf;
-		unsigned *oldbuf = d->oldbuf;
-		struct bitfury_payload *p = &(d->payload);
-		struct bitfury_payload *op = &(d->opayload);
-		struct bitfury_payload *o2p = &(d->o2payload);
-		struct timespec d_time;
-		struct timespec time;
-		int smart = 0;
-		int i;
-		int chip = d->fasync;
-		int slot = d->slot;
->>>>>>> f7a13896
 
 void libbitfury_sendHashData1(int chip_id, struct bitfury_device *d, struct thr_info *thr)
 {
@@ -455,6 +429,7 @@
 	struct timespec time;
 	int smart = 0;
 	int chip = d->fasync;
+	int buf_diff;
 
 	clock_gettime(CLOCK_REALTIME, &(time));
 
@@ -468,6 +443,7 @@
 	if (d_time.tv_sec < 0 && (d->req2_done || !smart)) {
 		d->otimer1 = d->timer1;
 		d->timer1 = time;
+		d->ocounter1 = d->counter1;
 		/* Programming next value */
 		spi_clear_buf(port);
 		spi_emit_break(port);
@@ -478,85 +454,27 @@
 		}
 		clock_gettime(CLOCK_REALTIME, &(time));
 		d_time = t_diff(time, d->predict1);
-<<<<<<< HEAD
 		spi_txrx(port);
 		memcpy(newbuf, spi_getrxbuf(port)+4 + chip, 17*4);
-=======
-		if (d_time.tv_sec < 0 && (d->req2_done || !smart)) {
-			d->otimer1 = d->timer1;
-			d->timer1 = time;
-			d->ocounter1 = d->counter1;
-			/* Programming next value */
-			tm_i2c_set_oe(slot);
-			spi_clear_buf(); spi_emit_break();
-			spi_emit_fasync(chip);
-			spi_emit_data(0x3000, (void*)&atrvec[0], 19*4);
-			if (smart) {
-				config_reg(3,0);
-			}
-			clock_gettime(CLOCK_REALTIME, &(time));
-			d_time = t_diff(time, d->predict1);
-			spi_txrx(spi_gettxbuf(), spi_getrxbuf(), spi_getbufsz());
-			memcpy(newbuf, spi_getrxbuf()+4 + chip, 17*4);
-			d->counter1 = get_counter(newbuf, oldbuf);
-			buf_diff = get_diff(newbuf, oldbuf);
-			if (buf_diff > 4 || (d->counter1 > 0 && d->counter1 < 0x00400000 / 2)) {
-				if (buf_diff > 4) {
-//					printf("AAA        chip_id: %d, buf_diff: %d, counter: %08x\n", chip_id, buf_diff, d->counter1);
-					memcpy(atrvec, p, 20*4);
-					ms3_compute(atrvec);
-					spi_clear_buf(); spi_emit_break();
-					spi_emit_fasync(chip);
-					spi_emit_data(0x3000, (void*)&atrvec[0], 19*4);
-					clock_gettime(CLOCK_REALTIME, &(time));
-					d_time = t_diff(time, d->predict1);
-					spi_txrx(spi_gettxbuf(), spi_getrxbuf(), spi_getbufsz());
-					memcpy(newbuf, spi_getrxbuf()+4 + chip, 17*4);
-					buf_diff = get_diff(newbuf, oldbuf);
-					d->counter1 = get_counter(newbuf, oldbuf);
-//					printf("AAA _222__ chip_id: %d, buf_diff: %d, counter: %08x\n", chip_id, buf_diff, d->counter1);
-				}
-			}
-
-			tm_i2c_clear_oe(slot);
-
-			d->job_switched = newbuf[16] != oldbuf[16];
-
-			int i;
-			int results_num = 0;
-			int found = 0;
-			unsigned * results = d->results;
-
-			d->old_nonce = 0;
-			d->future_nonce = 0;
-			for (i = 0; i < 16; i++) {
-				if (oldbuf[i] != newbuf[i] && op && o2p) {
-					unsigned pn; //possible nonce
-					unsigned int s = 0; //TODO zero may be solution
-					unsigned int old_f = 0;
-					if ((newbuf[i] & 0xFF) == 0xE0)
-						continue;
-					pn = decnonce(newbuf[i]);
-					s |= rehash(op->midstate, op->m7, op->ntime, op->nbits, pn) ? pn : 0;
-					s |= rehash(op->midstate, op->m7, op->ntime, op->nbits, pn-0x00400000) ? pn - 0x00400000 : 0;
-					s |= rehash(op->midstate, op->m7, op->ntime, op->nbits, pn-0x00800000) ? pn - 0x00800000 : 0;
-					s |= rehash(op->midstate, op->m7, op->ntime, op->nbits, pn+0x02800000) ? pn + 0x02800000 : 0;
-					s |= rehash(op->midstate, op->m7, op->ntime, op->nbits, pn+0x02C00000) ? pn + 0x02C00000 : 0;
-					s |= rehash(op->midstate, op->m7, op->ntime, op->nbits, pn+0x00400000) ? pn + 0x00400000 : 0;
-					if (s) {
-						int k;
-						int dup = 0;
-						for (k = 0; k < results_num; k++) {
-							if (results[k] == bswap_32(s)) {
-								dup = 1;
-							}
-						}
-						if (!dup) {
-							results[results_num++] = bswap_32(s);
-							found++;
-						}
-					}
->>>>>>> f7a13896
+		d->counter1 = get_counter(newbuf, oldbuf);
+		buf_diff = get_diff(newbuf, oldbuf);
+		if (buf_diff > 4 || (d->counter1 > 0 && d->counter1 < 0x00400000 / 2)) {
+			if (buf_diff > 4) {
+//					applog(LOG_DEBUG, "AAA        chip_id: %d, buf_diff: %d, counter: %08x", chip_id, buf_diff, d->counter1);
+				payload_to_atrvec(&d->atrvec[0], p);
+				spi_clear_buf(port);
+				spi_emit_break(port);
+				spi_emit_fasync(port, chip);
+				spi_emit_data(port, 0x3000, &d->atrvec[0], 19*4);
+				clock_gettime(CLOCK_REALTIME, &(time));
+				d_time = t_diff(time, d->predict1);
+				spi_txrx(port);
+				memcpy(newbuf, spi_getrxbuf(port)+4 + chip, 17*4);
+				buf_diff = get_diff(newbuf, oldbuf);
+				d->counter1 = get_counter(newbuf, oldbuf);
+//					applog(LOG_DEBUG, "AAA _222__ chip_id: %d, buf_diff: %d, counter: %08x", chip_id, buf_diff, d->counter1);
+			}
+		}
 
 		d->job_switched = newbuf[16] != oldbuf[16];
 
@@ -611,7 +529,6 @@
 		} else {
 			d_time = t_diff(d->otimer1, d->timer1);
 		}
-		d->ocounter1 = d->counter1;
 		d->counter1 = get_counter(newbuf, oldbuf);
 		if (d->counter2 || !smart) {
 			int shift;
@@ -630,31 +547,9 @@
 			if (smart) {
 				cycles = d->counter1 < d->counter2 ? 0x00400000 - d->counter2 + d->counter1 : d->counter1 - d->counter2; // + 0x003FFFFF;
 			} else {
-<<<<<<< HEAD
 				if (d->counter1 > (0x00400000 - shift * 2) && d->ocounter1 > (0x00400000 - shift)) {
 					cycles = 0x00400000 - d->ocounter1 + d->counter1; // + 0x003FFFFF;
 					ccase = 1;
-=======
-				d_time = t_diff(d->otimer1, d->timer1);
-			}
-			d->counter1 = get_counter(newbuf, oldbuf);
-			if (d->counter2 || !smart) {
-				int shift;
-				int cycles;
-				int req1_cycles;
-				long long unsigned int period;
-				double ns;
-				unsigned full_cycles, half_cycles;
-				double full_delay, half_delay;
-				long long unsigned delta;
-				struct timespec t_delta;
-				double mhz;
-				int ccase;
-
-				shift = 800000;
-				if (smart) {
-					cycles = d->counter1 < d->counter2 ? 0x00400000 - d->counter2 + d->counter1 : d->counter1 - d->counter2; // + 0x003FFFFF;
->>>>>>> f7a13896
 				} else {
 					cycles = d->counter1 > d->ocounter1 ? d->counter1 - d->ocounter1 : 0x00400000 - d->ocounter1 + d->counter1;
 					ccase = 2;
