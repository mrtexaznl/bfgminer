/**
 * libbitfury.c - library for Bitfury chip/board
 *
 * Copyright (c) 2013 bitfury
 * Copyright (c) 2013 legkodymov
 *
 * Permission is hereby granted, free of charge, to any person obtaining a copy
 * of this software and associated documentation files (the "Software"), to deal
 * in the Software without restriction, including without limitation the rights
 * to use, copy, modify, merge, publish, distribute, sublicense, and/or sell
 * copies of the Software, and to permit persons to whom the Software is
 * furnished to do so, subject to the following conditions:
 *
 * The above copyright notice and this permission notice shall be included in
 * all copies or substantial portions of the Software.
 *
 * THE SOFTWARE IS PROVIDED "AS IS", WITHOUT WARRANTY OF ANY KIND, EXPRESS OR
 * IMPLIED, INCLUDING BUT NOT LIMITED TO THE WARRANTIES OF MERCHANTABILITY,
 * FITNESS FOR A PARTICULAR PURPOSE AND NONINFRINGEMENT. IN NO EVENT SHALL THE
 * AUTHORS OR COPYRIGHT HOLDERS BE LIABLE FOR ANY CLAIM, DAMAGES OR OTHER
 * LIABILITY, WHETHER IN AN ACTION OF CONTRACT, TORT OR OTHERWISE, ARISING FROM,
 * OUT OF OR IN CONNECTION WITH THE SOFTWARE OR THE USE OR OTHER DEALINGS IN
 * THE SOFTWARE.
 *
**/

#include "config.h"

#include <stdio.h>
#include <unistd.h>
#include <string.h>

#include "miner.h"
#include "tm_i2c.h"
#include "libbitfury.h"

#include "spidevc.h"
#include "sha2.h"

#include <time.h>

#define BITFURY_REFRESH_DELAY 100
#define BITFURY_DETECT_TRIES 3000 / BITFURY_REFRESH_DELAY

// 0 .... 31 bit
// 1000 0011 0101 0110 1001 1010 1100 0111

// 1100 0001 0110 1010 0101 1001 1110 0011
// C16A59E3

unsigned char enaconf[4] = { 0xc1, 0x6a, 0x59, 0xe3 };
unsigned char disconf[4] = { 0, 0, 0, 0 };

unsigned decnonce(unsigned in);

/* Configuration registers - control oscillators and such stuff. PROGRAMMED when magic number is matches, UNPROGRAMMED (default) otherwise */
void config_reg(int cfgreg, int ena)
{
	if (ena) spi_emit_data(0x7000+cfgreg*32, (void*)enaconf, 4);
	else     spi_emit_data(0x7000+cfgreg*32, (void*)disconf, 4);
}

#define FIRST_BASE 61
#define SECOND_BASE 4
char counters[16] = { 64, 64,
	SECOND_BASE, SECOND_BASE+4, SECOND_BASE+2, SECOND_BASE+2+16, SECOND_BASE, SECOND_BASE+1,
	(FIRST_BASE)%65,  (FIRST_BASE+1)%65,  (FIRST_BASE+3)%65, (FIRST_BASE+3+16)%65, (FIRST_BASE+4)%65, (FIRST_BASE+4+4)%65, (FIRST_BASE+3+3)%65, (FIRST_BASE+3+1+3)%65};

//char counters[16] = { 64, 64,
//	SECOND_BASE, SECOND_BASE+4, SECOND_BASE+2, SECOND_BASE+2+16, SECOND_BASE, SECOND_BASE+1,
//	(FIRST_BASE)%65,  (FIRST_BASE+1)%65,  (FIRST_BASE+3)%65, (FIRST_BASE+3+16)%65, (FIRST_BASE+4)%65, (FIRST_BASE+4+4)%65, (FIRST_BASE+3+3)%65, (FIRST_BASE+3+1+3)%65};
char *buf = "Hello, World!\x55\xaa";
char outbuf[16];

/* Oscillator setup variants (maybe more), values inside of chip ANDed to not allow by programming errors work it at higher speeds  */
/* WARNING! no chip temperature control limits, etc. It may self-fry and make fried chips with great ease :-) So if trying to overclock */
/* Do not place chip near flammable objects, provide adequate power protection and better wear eye protection ! */
/* Thermal runaway in this case could produce nice flames of chippy fries */

// Thermometer code from left to right - more ones ==> faster clock!

/* Test vectors to calculate (using address-translated loads) */
unsigned atrvec[] = {
0xb0e72d8e, 0x1dc5b862, 0xe9e7c4a6, 0x3050f1f5, 0x8a1a6b7e, 0x7ec384e8, 0x42c1c3fc, 0x8ed158a1, /* MIDSTATE */
0,0,0,0,0,0,0,0,
0x8a0bb7b7, 0x33af304f, 0x0b290c1a, 0xf0c4e61f, /* WDATA: hashMerleRoot[7], nTime, nBits, nNonce */

0x9c4dfdc0, 0xf055c9e1, 0xe60f079d, 0xeeada6da, 0xd459883d, 0xd8049a9d, 0xd49f9a96, 0x15972fed, /* MIDSTATE */
0,0,0,0,0,0,0,0,
0x048b2528, 0x7acb2d4f, 0x0b290c1a, 0xbe00084a, /* WDATA: hashMerleRoot[7], nTime, nBits, nNonce */

0x0317b3ea, 0x1d227d06, 0x3cca281e, 0xa6d0b9da, 0x1a359fe2, 0xa7287e27, 0x8b79c296, 0xc4d88274, /* MIDSTATE */
0,0,0,0,0,0,0,0,
0x328bcd4f, 0x75462d4f, 0x0b290c1a, 0x002c6dbc, /* WDATA: hashMerleRoot[7], nTime, nBits, nNonce */

0xac4e38b6, 0xba0e3b3b, 0x649ad6f8, 0xf72e4c02, 0x93be06fb, 0x366d1126, 0xf4aae554, 0x4ff19c5b, /* MIDSTATE */
0,0,0,0,0,0,0,0,
0x72698140, 0x3bd62b4f, 0x3fd40c1a, 0x801e43e9, /* WDATA: hashMerleRoot[7], nTime, nBits, nNonce */

0x9dbf91c9, 0x12e5066c, 0xf4184b87, 0x8060bc4d, 0x18f9c115, 0xf589d551, 0x0f7f18ae, 0x885aca59, /* MIDSTATE */
0,0,0,0,0,0,0,0,
0x6f3806c3, 0x41f82a4f, 0x3fd40c1a, 0x00334b39, /* WDATA: hashMerleRoot[7], nTime, nBits, nNonce */

};

#define rotrFixed(x,y) (((x) >> (y)) | ((x) << (32-(y))))
#define s0(x) (rotrFixed(x,7)^rotrFixed(x,18)^(x>>3))
#define s1(x) (rotrFixed(x,17)^rotrFixed(x,19)^(x>>10))
#define Ch(x,y,z) (z^(x&(y^z)))
#define Maj(x,y,z) (y^((x^y)&(y^z)))
#define S0(x) (rotrFixed(x,2)^rotrFixed(x,13)^rotrFixed(x,22))
#define S1(x) (rotrFixed(x,6)^rotrFixed(x,11)^rotrFixed(x,25))

/* SHA256 CONSTANTS */
static const unsigned SHA_K[64] = {
        0x428a2f98, 0x71374491, 0xb5c0fbcf, 0xe9b5dba5, 0x3956c25b, 0x59f111f1, 0x923f82a4, 0xab1c5ed5,
        0xd807aa98, 0x12835b01, 0x243185be, 0x550c7dc3, 0x72be5d74, 0x80deb1fe, 0x9bdc06a7, 0xc19bf174,
        0xe49b69c1, 0xefbe4786, 0x0fc19dc6, 0x240ca1cc, 0x2de92c6f, 0x4a7484aa, 0x5cb0a9dc, 0x76f988da,
        0x983e5152, 0xa831c66d, 0xb00327c8, 0xbf597fc7, 0xc6e00bf3, 0xd5a79147, 0x06ca6351, 0x14292967,
        0x27b70a85, 0x2e1b2138, 0x4d2c6dfc, 0x53380d13, 0x650a7354, 0x766a0abb, 0x81c2c92e, 0x92722c85,
        0xa2bfe8a1, 0xa81a664b, 0xc24b8b70, 0xc76c51a3, 0xd192e819, 0xd6990624, 0xf40e3585, 0x106aa070,
        0x19a4c116, 0x1e376c08, 0x2748774c, 0x34b0bcb5, 0x391c0cb3, 0x4ed8aa4a, 0x5b9cca4f, 0x682e6ff3,
        0x748f82ee, 0x78a5636f, 0x84c87814, 0x8cc70208, 0x90befffa, 0xa4506ceb, 0xbef9a3f7, 0xc67178f2
};

void t_print(struct timespec d_time) {
	printf(" %ds %.2fms\n", (int)d_time.tv_sec, (double)d_time.tv_nsec / 1000000.0);
}



struct  timespec t_add(struct  timespec  time1, struct  timespec  time2) {
    struct  timespec  result ;

    result.tv_sec = time1.tv_sec + time2.tv_sec ;
    result.tv_nsec = time1.tv_nsec + time2.tv_nsec ;
    if (result.tv_nsec >= 1000000000L) {
        result.tv_sec++ ;  result.tv_nsec = result.tv_nsec - 1000000000L ;
    }

    return (result) ;
}



struct timespec t_diff(struct timespec start, struct timespec end)
{
	struct timespec temp;
	if (end.tv_nsec < start.tv_nsec) {
		temp.tv_sec = end.tv_sec-start.tv_sec-1;
		temp.tv_nsec = 1000000000LU;
		temp.tv_nsec -= start.tv_nsec;
		temp.tv_nsec += end.tv_nsec;
	} else {
		temp.tv_sec = end.tv_sec-start.tv_sec;
		temp.tv_nsec = end.tv_nsec-start.tv_nsec;
	}
	return temp;
}

void ms3_compute(unsigned *p)
{
	unsigned a,b,c,d,e,f,g,h, ne, na,  i;

	a = p[0]; b = p[1]; c = p[2]; d = p[3]; e = p[4]; f = p[5]; g = p[6]; h = p[7];

	for (i = 0; i < 3; i++) {
		ne = p[i+16] + SHA_K[i] + h + Ch(e,f,g) + S1(e) + d;
		na = p[i+16] + SHA_K[i] + h + Ch(e,f,g) + S1(e) + S0(a) + Maj(a,b,c);
		d = c; c = b; b = a; a = na;
		h = g; g = f; f = e; e = ne;
	}

	p[15] = a; p[14] = b; p[13] = c; p[12] = d; p[11] = e; p[10] = f; p[9] = g; p[8] = h;
}

void send_conf() {
	config_reg(7,0); config_reg(8,0); config_reg(9,0); config_reg(10,0); config_reg(11,0);
	config_reg(6,0); /* disable OUTSLK */
	config_reg(4,1); /* Enable slow oscillator */
	config_reg(1,0); config_reg(2,0); config_reg(3,0);
	spi_emit_data(0x0100, (void*)counters, 16); /* Program counters correctly for rounds processing, here baby should start consuming power */
}

void send_init() {
	/* Prepare internal buffers */
	/* PREPARE BUFFERS (INITIAL PROGRAMMING) */
	unsigned w[16];
	unsigned atrvec[] = {
		0xb0e72d8e, 0x1dc5b862, 0xe9e7c4a6, 0x3050f1f5, 0x8a1a6b7e, 0x7ec384e8, 0x42c1c3fc, 0x8ed158a1, /* MIDSTATE */
		0,0,0,0,0,0,0,0,
		0x8a0bb7b7, 0x33af304f, 0x0b290c1a, 0xf0c4e61f, /* WDATA: hashMerleRoot[7], nTime, nBits, nNonce */
	};

	ms3_compute(&atrvec[0]);
	memset(&w, 0, sizeof(w)); w[3] = 0xffffffff; w[4] = 0x80000000; w[15] = 0x00000280;
	spi_emit_data(0x1000, (void*)w, 16*4);
	spi_emit_data(0x1400, (void*)w,  8*4);
	memset(w, 0, sizeof(w)); w[0] = 0x80000000; w[7] = 0x100;
	spi_emit_data(0x1900, (void*)&w[0],8*4); /* Prepare MS and W buffers! */
	spi_emit_data(0x3000, (void*)&atrvec[0], 19*4);
}

void set_freq(int bits) {
	uint64_t freq;
	unsigned char *osc6;
	int i;

	osc6 = (unsigned char *)&freq;
	freq = (1ULL << bits) - 1ULL;

	spi_emit_data(0x6000, (void*)osc6, 8); /* Program internal on-die slow oscillator frequency */
	config_reg(4,1); /* Enable slow oscillator */
}

void send_reinit(int slot, int chip_n, int n) {
	spi_clear_buf();
	spi_emit_break();
	spi_emit_fasync(chip_n);
	set_freq(n);
	send_conf();
	send_init();
	tm_i2c_set_oe(slot);
	spi_txrx(spi_gettxbuf(), spi_getrxbuf(), spi_getbufsz());
	tm_i2c_clear_oe(slot);
}

void send_shutdown(int slot, int chip_n) {
	spi_clear_buf();
	spi_emit_break();
	spi_emit_fasync(chip_n);
	config_reg(4,0); /* Disable slow oscillator */
	tm_i2c_set_oe(slot);
	spi_txrx(spi_gettxbuf(), spi_getrxbuf(), spi_getbufsz());
	tm_i2c_clear_oe(slot);
}

void send_freq(int slot, int chip_n, int bits) {
	spi_clear_buf();
	spi_emit_break();
	spi_emit_fasync(chip_n);
	set_freq(bits);
	tm_i2c_set_oe(slot);
	spi_txrx(spi_gettxbuf(), spi_getrxbuf(), spi_getbufsz());
	tm_i2c_clear_oe(slot);
}

unsigned int c_diff(unsigned ocounter, unsigned counter) {
	return counter >  ocounter ? counter - ocounter : (0x003FFFFF - ocounter) + counter;
}

int get_counter(unsigned int *newbuf, unsigned int *oldbuf) {
	int j;
	unsigned counter;
	for(j = 0; j < 16; j++) {
		if (newbuf[j] != oldbuf[j]) {
			int counter = decnonce(newbuf[j]);
			if ((counter & 0xFFC00000) == 0xdf800000) {
				counter -= 0xdf800000;
				return counter;
			}
		}
	}
	return 0;
}

int detect_chip(int chip_n) {
	int i;
	unsigned newbuf[17], oldbuf[17];
	unsigned ocounter;
	int odiff;
	struct timespec t1, t2, td;

	memset(newbuf, 0, 17 * 4);
	memset(oldbuf, 0, 17 * 4);

	ms3_compute(&atrvec[0]);
	ms3_compute(&atrvec[20]);
	ms3_compute(&atrvec[40]);
	spi_init();


	spi_clear_buf();
	spi_emit_break(); /* First we want to break chain! Otherwise we'll get all of traffic bounced to output */
	spi_emit_fasync(chip_n);
	set_freq(52);  //54 - 3F, 53 - 1F
	send_conf();
	send_init();
	spi_txrx(spi_gettxbuf(), spi_getrxbuf(), spi_getbufsz());

	ocounter = 0;
	for (i = 0; i < BITFURY_DETECT_TRIES; i++) {
		int j;
		int counter;

		spi_clear_buf();
		spi_emit_break();
		spi_emit_fasync(chip_n);
		spi_emit_data(0x3000, (void*)&atrvec[0], 19*4);
		spi_txrx(spi_gettxbuf(), spi_getrxbuf(), spi_getbufsz());
		memcpy(newbuf, spi_getrxbuf() + 4 + chip_n, 17*4);

		clock_gettime(CLOCK_PROCESS_CPUTIME_ID, &t1);
		counter = get_counter(newbuf, oldbuf);
		if (ocounter) {
			unsigned int cdiff = c_diff(ocounter, counter);
			unsigned per_ms;

			td = t_diff(t2, t1);
			per_ms = cdiff / (td.tv_nsec / 1000);
			if (cdiff > 5000 && cdiff < 100000 && odiff > 5000 && odiff < 100000)
				return 1;
			odiff = cdiff;
		}
		ocounter = counter;
		t2 = t1;
		if (newbuf[16] != 0 && newbuf[16] != 0xFFFFFFFF) {
			return 0;
		}
<<<<<<< HEAD
		if (i && newbuf[16] != oldbuf[16])
			return 1;
		cgsleep_ms(BITFURY_REFRESH_DELAY);
=======
		nmsleep(BITFURY_REFRESH_DELAY / 10);
>>>>>>> 7528aa6f
		memcpy(oldbuf, newbuf, 17 * 4);
	}
	return 0;
}

int libbitfury_detectChips(struct bitfury_device *devices) {
	int n = 0;
	int i;
	static slot_on[32];
	struct timespec t1, t2;

	if (tm_i2c_init() < 0) {
		printf("I2C init error\n");
		return(1);
	}


	clock_gettime(CLOCK_PROCESS_CPUTIME_ID, &t1);
	for (i = 0; i < 32; i++) {
		int slot_detected = tm_i2c_detect(i) != -1;
		slot_on[i] = slot_detected;
		tm_i2c_clear_oe(i);
		nmsleep(1);
	}

	for (i = 0; i < 32; i++) {
		if (slot_on[i]) {
			int chip_n = 0;
			int chip_detected;
			tm_i2c_set_oe(i);
			do {
				chip_detected = detect_chip(chip_n);
				if (chip_detected) {
					applog(LOG_WARNING, "BITFURY slot: %d, chip #%d detected", i, n);
					devices[n].slot = i;
					devices[n].fasync = chip_n;
					n++;
					chip_n++;
				}
			} while (chip_detected);
			tm_i2c_clear_oe(i);
		}
	}

	clock_gettime(CLOCK_PROCESS_CPUTIME_ID, &t2);

	return n; //!!!
	//return 1;
}

int libbitfury_shutdownChips(struct bitfury_device *devices, int chip_n) {
	int i;
	for (i = 0; i < chip_n; i++) {
		send_shutdown(devices[i].slot, devices[i].fasync);
	}
	tm_i2c_close();
}

unsigned decnonce(unsigned in)
{
	unsigned out;

	/* First part load */
	out = (in & 0xFF) << 24; in >>= 8;

	/* Byte reversal */
	in = (((in & 0xaaaaaaaa) >> 1) | ((in & 0x55555555) << 1));
	in = (((in & 0xcccccccc) >> 2) | ((in & 0x33333333) << 2));
	in = (((in & 0xf0f0f0f0) >> 4) | ((in & 0x0f0f0f0f) << 4));

	out |= (in >> 2)&0x3FFFFF;

	/* Extraction */
	if (in & 1) out |= (1 << 23);
	if (in & 2) out |= (1 << 22);

	out -= 0x800004;
	return out;
}

int rehash(unsigned char *midstate, unsigned m7,
			unsigned ntime, unsigned nbits, unsigned nnonce) {
	unsigned char in[16];
	unsigned char hash1[32];
	unsigned int *in32 = (unsigned int *)in;
	unsigned char hex[65];
	unsigned int *mid32 = (unsigned int *)midstate;
	unsigned out32[8];
	unsigned char *out = (unsigned char *) out32;
	static unsigned history[512];
	static unsigned history_p;
	int i;
	sha256_ctx ctx;

<<<<<<< HEAD
	memset( &ctx, 0, sizeof( sha256_ctx ) );
	memcpy(ctx.h, mid32, 8*4);
	ctx.tot_len = 64;
	ctx.len = 0;
=======

	memset( &ctx, 0, sizeof( sha2_context ) );
	memcpy(ctx.state, mid32, 8*4);
	ctx.total[0] = 64;
	ctx.total[1] = 0;
>>>>>>> 7528aa6f

	nnonce = bswap_32(nnonce);
	in32[0] = bswap_32(m7);
	in32[1] = bswap_32(ntime);
	in32[2] = bswap_32(nbits);
	in32[3] = nnonce;

	sha256_update(&ctx, in, 16);
	sha256_final(&ctx, out);
	sha256(out, 32, out);

	if (out32[7] == 0) {
<<<<<<< HEAD
		bin2hex(hex, midstate, 32);
		bin2hex(hex, out, 32);
		applog(LOG_INFO, "! MS0: %08x, m7: %08x, ntime: %08x, nbits: %08x, nnonce: %08x\n\t\t\t out: %s\n", mid32[0], m7, ntime, nbits, nnonce, hex);
=======
		hex = bin2hex(midstate, 32);
		hex = bin2hex(out, 32);
//		applog(LOG_INFO, "! MS0: %08x, m7: %08x, ntime: %08x, nbits: %08x, nnonce: %08x\n\t\t\t out: %s\n", mid32[0], m7, ntime, nbits, nnonce, hex);
//		history[history_p] = nnonce;
//		history_p++; history_p &= 512 - 1;
>>>>>>> 7528aa6f
		return 1;
	}
	return 0;
}

void work_to_payload(struct bitfury_payload *p, struct work *w) {
	unsigned char flipped_data[80];

	memset(p, 0, sizeof(struct bitfury_payload));
	swap32yes(flipped_data, w->data, 80 / 4);

	memcpy(p->midstate, w->midstate, 32);
	p->m7 = bswap_32(*(unsigned *)(flipped_data + 64));
	p->ntime = bswap_32(*(unsigned *)(flipped_data + 68));
	p->nbits = bswap_32(*(unsigned *)(flipped_data + 72));
}

int libbitfury_sendHashData(struct bitfury_device *bf, int chip_n) {
	int chip_id;
	static unsigned second_run;

	for (chip_id = 0; chip_id < chip_n; chip_id++) {
		unsigned char *hexstr;
		struct bitfury_device *d = bf + chip_id;
		unsigned *newbuf = d->newbuf;
		unsigned *oldbuf = d->oldbuf;
		struct bitfury_payload *p = &(d->payload);
		struct bitfury_payload *op = &(d->opayload);
		struct bitfury_payload *o2p = &(d->o2payload);
		struct timespec d_time;
		struct timespec time;
		int smart = 0;
		int i;
		int chip = d->fasync;
		int slot = d->slot;

		memcpy(atrvec, p, 20*4);
		ms3_compute(atrvec);

		clock_gettime(CLOCK_REALTIME, &(time));

		if (!second_run) {
			d->predict2 = d->predict1 = time;
			d->counter1 = d->counter2 = 0;
			d->req2_done = 0;
		};

		d_time = t_diff(time, d->predict1);
		if (d_time.tv_sec < 0 && (d->req2_done || !smart)) {
			d->otimer1 = d->timer1;
			d->timer1 = time;
			/* Programming next value */
			spi_clear_buf(); spi_emit_break();
			spi_emit_fasync(chip);
			spi_emit_data(0x3000, (void*)&atrvec[0], 19*4);
			if (smart) {
				config_reg(3,0);
			}
			tm_i2c_set_oe(slot);
			clock_gettime(CLOCK_REALTIME, &(time));
			d_time = t_diff(time, d->predict1);
			spi_txrx(spi_gettxbuf(), spi_getrxbuf(), spi_getbufsz());
			tm_i2c_clear_oe(slot);
			memcpy(newbuf, spi_getrxbuf()+4 + chip, 17*4);

			d->job_switched = newbuf[16] != oldbuf[16];

			int i;
			int results_num = 0;
			int found = 0;
			unsigned * results = d->results;

			d->old_nonce = 0;
			d->future_nonce = 0;
			for (i = 0; i < 16; i++) {
				if (oldbuf[i] != newbuf[i] && op && o2p) {
					unsigned pn; //possible nonce
					unsigned int s = 0; //TODO zero may be solution
					unsigned int old_f = 0;
					if ((newbuf[i] & 0xFF) == 0xE0)
						continue;
					pn = decnonce(newbuf[i]);
					s |= rehash(op->midstate, op->m7, op->ntime, op->nbits, pn) ? pn : 0;
					s |= rehash(op->midstate, op->m7, op->ntime, op->nbits, pn-0x00400000) ? pn - 0x00400000 : 0;
					s |= rehash(op->midstate, op->m7, op->ntime, op->nbits, pn-0x00800000) ? pn - 0x00800000 : 0;
					s |= rehash(op->midstate, op->m7, op->ntime, op->nbits, pn+0x02800000) ? pn + 0x02800000 : 0;
					s |= rehash(op->midstate, op->m7, op->ntime, op->nbits, pn+0x02C00000) ? pn + 0x02C00000 : 0;
					s |= rehash(op->midstate, op->m7, op->ntime, op->nbits, pn+0x00400000) ? pn + 0x00400000 : 0;
					if (s) {
						int k;
						int dup = 0;
						for (k = 0; k < results_num; k++) {
							if (results[k] == bswap_32(s)) {
								dup = 1;
							}
						}
						if (!dup) {
							results[results_num++] = bswap_32(s);
							found++;
						}
					}

					s = 0;
					pn = decnonce(newbuf[i]);
					s |= rehash(o2p->midstate, o2p->m7, o2p->ntime, o2p->nbits, pn) ? pn : 0;
					s |= rehash(o2p->midstate, o2p->m7, o2p->ntime, o2p->nbits, pn-0x400000) ? pn - 0x400000 : 0;
					s |= rehash(o2p->midstate, o2p->m7, o2p->ntime, o2p->nbits, pn-0x800000) ? pn - 0x800000 : 0;
					s |= rehash(o2p->midstate, o2p->m7, o2p->ntime, o2p->nbits, pn+0x2800000)? pn + 0x2800000 : 0;
					s |= rehash(o2p->midstate, o2p->m7, o2p->ntime, o2p->nbits, pn+0x2C00000)? pn + 0x2C00000 : 0;
					s |= rehash(o2p->midstate, o2p->m7, o2p->ntime, o2p->nbits, pn+0x400000) ? pn + 0x400000 : 0;
					if (s) {
						d->old_nonce = bswap_32(s);
						found++;
					}

					s = 0;
					pn = decnonce(newbuf[i]);
					s |= rehash(p->midstate, p->m7, p->ntime, p->nbits, pn) ? pn : 0;
					s |= rehash(p->midstate, p->m7, p->ntime, p->nbits, pn-0x400000) ? pn - 0x400000 : 0;
					s |= rehash(p->midstate, p->m7, p->ntime, p->nbits, pn-0x800000) ? pn - 0x800000 : 0;
					s |= rehash(p->midstate, p->m7, p->ntime, p->nbits, pn+0x2800000)? pn + 0x2800000 : 0;
					s |= rehash(p->midstate, p->m7, p->ntime, p->nbits, pn+0x2C00000)? pn + 0x2C00000 : 0;
					s |= rehash(p->midstate, p->m7, p->ntime, p->nbits, pn+0x400000) ? pn + 0x400000 : 0;
					if (s) {
						d->future_nonce = bswap_32(s);
						found++;
					}
					if (!found) {
						printf("AAA Strange: %08x, chip_id: %d\n", pn, chip_id);
					}
				}
			}
			d->results_n = results_num;

			if (smart) {
				d_time = t_diff(d->timer2, d->timer1);
			} else {
				d_time = t_diff(d->otimer1, d->timer1);
			}
			d->ocounter1 = d->counter1;
			d->counter1 = get_counter(newbuf, oldbuf);
			if (d->counter2 || !smart) {
				int shift;
				int cycles;
				int req1_cycles;
				long long unsigned int period;
				double ns;
				unsigned full_cycles, half_cycles;
				double full_delay, half_delay;
				long long unsigned delta;
				struct timespec t_delta;
				double mhz;
				int ccase;

				shift = 800000;
				if (smart) {
					cycles = d->counter1 < d->counter2 ? 0x00400000 - d->counter2 + d->counter1 : d->counter1 - d->counter2; // + 0x003FFFFF;
				} else {
					if (d->counter1 > (0x00400000 - shift * 2) && d->ocounter1 > (0x00400000 - shift)) {
						cycles = 0x00400000 - d->ocounter1 + d->counter1; // + 0x003FFFFF;
						ccase = 1;
					} else {
						cycles = d->counter1 - d->ocounter1;
						ccase = 2;
					}
				}
				req1_cycles = 0x003FFFFF - d->counter1;
				period = (long long unsigned int)d_time.tv_sec * 1000000000ULL + (long long unsigned int)d_time.tv_nsec;
				ns = (double)period / (double)(cycles);
				mhz = 1.0 / ns * 65.0 * 1000.0;

				if (d->counter1 > 0 && d->counter1 < 0x001FFFFF)
					printf("AAA chip_id %2d: %llu ms, req1_cycles: %08u,  counter1: %08d, ocounter1: %08d, counter2: %08d, cycles: %08d, ns: %.2f, mhz: %.2f \n", chip_id, period / 1000000ULL, req1_cycles, d->counter1, d->ocounter1, d->counter2, cycles, ns, mhz);
				if (ns > 2000.0 || ns < 20) {
					printf("AAA %d!Stupid ns chip_id %2d: %llu ms, req1_cycles: %08u,  counter1: %08d, ocounter1: %08d, counter2: %08d, cycles: %08d, ns: %.2f, mhz: %.2f \n", ccase, chip_id, period / 1000000ULL, req1_cycles, d->counter1, d->ocounter1, d->counter2, cycles, ns, mhz);
					ns = 200.0;
				} else {
					d->ns = ns;
					d->mhz = mhz;
				}

				if (smart) {
					half_cycles = req1_cycles + shift;
					full_cycles = 0x003FFFFF - 2 * shift;
				} else {
					half_cycles = 0;
					full_cycles = req1_cycles > shift ? req1_cycles - shift : req1_cycles + 0x00400000 - shift;
				}
				half_delay = (double)half_cycles * ns * (1 +0.92);
				full_delay = (double)full_cycles * ns;
				delta = (long long unsigned)(full_delay + half_delay);
				t_delta.tv_sec = delta / 1000000000ULL;
				t_delta.tv_nsec = delta - t_delta.tv_sec * 1000000000ULL;
				d->predict1 = t_add(time, t_delta);

				if (smart) {
					half_cycles = req1_cycles + shift;
					full_cycles = 0;
				} else {
					full_cycles = req1_cycles + shift;
				}
				half_delay = (double)half_cycles * ns * (1 + 0.92);
				full_delay = (double)full_cycles * ns;
				delta = (long long unsigned)(full_delay + half_delay);

				t_delta.tv_sec = delta / 1000000000ULL;
				t_delta.tv_nsec = delta - t_delta.tv_sec * 1000000000ULL;
				d->predict2 = t_add(time, t_delta);
				d->req2_done = 0; d->req1_done = 0;
			}

			if (d->job_switched) {
				memcpy(o2p, op, sizeof(struct bitfury_payload));
				memcpy(op, p, sizeof(struct bitfury_payload));
				memcpy(oldbuf, newbuf, 17 * 4);
			}
		}

<<<<<<< HEAD
		cgsleep_ms(BITFURY_REFRESH_DELAY);
=======
		clock_gettime(CLOCK_REALTIME, &(time));
		d_time = t_diff(time, d->predict2);
		if (d_time.tv_sec < 0 && !d->req2_done) {
			if(smart) {
				d->otimer2 = d->timer2;
				d->timer2 = time;
				spi_clear_buf();
				spi_emit_break();
				spi_emit_fasync(chip);
				spi_emit_data(0x3000, (void*)&atrvec[0], 19*4);
				if (smart) {
					config_reg(3,1);
				}
				tm_i2c_set_oe(slot);
				spi_txrx(spi_gettxbuf(), spi_getrxbuf(), spi_getbufsz());
				tm_i2c_clear_oe(slot);
				memcpy(newbuf, spi_getrxbuf()+4 + chip, 17*4);
				d->counter2 = get_counter(newbuf, oldbuf);

				d->req2_done = 1;
			} else {
				d->req2_done = 1;
			}
		}
>>>>>>> 7528aa6f
	}
	second_run = 1;

	return;
}

int libbitfury_readHashData(unsigned int *res) {
	return 0;
}
<|MERGE_RESOLUTION|>--- conflicted
+++ resolved
@@ -317,13 +317,7 @@
 		if (newbuf[16] != 0 && newbuf[16] != 0xFFFFFFFF) {
 			return 0;
 		}
-<<<<<<< HEAD
-		if (i && newbuf[16] != oldbuf[16])
-			return 1;
-		cgsleep_ms(BITFURY_REFRESH_DELAY);
-=======
-		nmsleep(BITFURY_REFRESH_DELAY / 10);
->>>>>>> 7528aa6f
+		cgsleep_ms(BITFURY_REFRESH_DELAY / 10);
 		memcpy(oldbuf, newbuf, 17 * 4);
 	}
 	return 0;
@@ -346,7 +340,7 @@
 		int slot_detected = tm_i2c_detect(i) != -1;
 		slot_on[i] = slot_detected;
 		tm_i2c_clear_oe(i);
-		nmsleep(1);
+		cgsleep_ms(1);
 	}
 
 	for (i = 0; i < 32; i++) {
@@ -418,18 +412,11 @@
 	int i;
 	sha256_ctx ctx;
 
-<<<<<<< HEAD
+
 	memset( &ctx, 0, sizeof( sha256_ctx ) );
 	memcpy(ctx.h, mid32, 8*4);
 	ctx.tot_len = 64;
 	ctx.len = 0;
-=======
-
-	memset( &ctx, 0, sizeof( sha2_context ) );
-	memcpy(ctx.state, mid32, 8*4);
-	ctx.total[0] = 64;
-	ctx.total[1] = 0;
->>>>>>> 7528aa6f
 
 	nnonce = bswap_32(nnonce);
 	in32[0] = bswap_32(m7);
@@ -442,17 +429,11 @@
 	sha256(out, 32, out);
 
 	if (out32[7] == 0) {
-<<<<<<< HEAD
 		bin2hex(hex, midstate, 32);
 		bin2hex(hex, out, 32);
-		applog(LOG_INFO, "! MS0: %08x, m7: %08x, ntime: %08x, nbits: %08x, nnonce: %08x\n\t\t\t out: %s\n", mid32[0], m7, ntime, nbits, nnonce, hex);
-=======
-		hex = bin2hex(midstate, 32);
-		hex = bin2hex(out, 32);
 //		applog(LOG_INFO, "! MS0: %08x, m7: %08x, ntime: %08x, nbits: %08x, nnonce: %08x\n\t\t\t out: %s\n", mid32[0], m7, ntime, nbits, nnonce, hex);
 //		history[history_p] = nnonce;
 //		history_p++; history_p &= 512 - 1;
->>>>>>> 7528aa6f
 		return 1;
 	}
 	return 0;
@@ -671,9 +652,6 @@
 			}
 		}
 
-<<<<<<< HEAD
-		cgsleep_ms(BITFURY_REFRESH_DELAY);
-=======
 		clock_gettime(CLOCK_REALTIME, &(time));
 		d_time = t_diff(time, d->predict2);
 		if (d_time.tv_sec < 0 && !d->req2_done) {
@@ -698,7 +676,6 @@
 				d->req2_done = 1;
 			}
 		}
->>>>>>> 7528aa6f
 	}
 	second_run = 1;
 
