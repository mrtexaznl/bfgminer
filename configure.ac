--- conflicted
+++ resolved
@@ -429,7 +429,18 @@
 fi
 AM_CONDITIONAL([HAS_ZTEX], [test x$ztex = xyes])
 
-<<<<<<< HEAD
+
+bitfury="no"
+
+AC_ARG_ENABLE([bitfury],
+	[AC_HELP_STRING([--enable-bitfury],[Compile support for Bitfury (default disabled)])],
+	[bitfury=$enableval]
+	)
+if test "x$bitfury" = xyes; then
+	AC_DEFINE([USE_BITFURY], [1], [Defined to 1 if Bitfury support is wanted])
+fi
+AM_CONDITIONAL([HAS_BITFURY], [test x$bitfury = xyes])
+
 
 if test "x$x6500$ztex" = "xnono"; then
 	libusb=no
@@ -475,18 +486,6 @@
 	fi
 fi
 
-=======
-bitfury="no"
-
-AC_ARG_ENABLE([bitfury],
-	[AC_HELP_STRING([--enable-bitfury],[Compile support for Bitfury (default disabled)])],
-	[bitfury=$enableval]
-	)
-if test "x$bitfury" = xyes; then
-	AC_DEFINE([USE_BITFURY], [1], [Defined to 1 if Bitfury support is wanted])
-fi
-AM_CONDITIONAL([HAS_BITFURY], [test x$bitfury = xyes])
->>>>>>> 639f7e3e
 
 curses="auto"
 
@@ -1009,26 +1008,10 @@
 
 echo
 
-<<<<<<< HEAD
 if test "x$opencl" = xyes; then
 	echo "  OpenCL...............: Enabled"
 else
 	echo "  OpenCL...............: Disabled"
-=======
-	else
-		echo "  OpenCL...............: NOT FOUND. GPU mining support DISABLED"
-		if test "x$bitforce$avalon$icarus$ztex$bitfury$modminer$bflsc" = xnononononono; then
-			AC_MSG_ERROR([No mining configured in])
-		fi
-		echo "  scrypt...............: Disabled (needs OpenCL)"
-	fi
-else
-	echo "  OpenCL...............: Detection overrided. GPU mining support DISABLED"
-	if test "x$bitforce$icarus$avalon$ztex$bitfury$modminer$bflsc" = xnononononono; then
-		AC_MSG_ERROR([No mining configured in])
-	fi
-	echo "  scrypt...............: Disabled (needs OpenCL)"
->>>>>>> 639f7e3e
 fi
 
 if test "x$with_sensors" = xyes; then
