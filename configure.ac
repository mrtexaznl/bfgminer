--- conflicted
+++ resolved
@@ -221,7 +221,6 @@
 
 AM_CONDITIONAL([HAS_SCRYPT], [test x$scrypt = xyes])
 
-<<<<<<< HEAD
 avalon="no"
 
 AC_ARG_ENABLE([avalon],
@@ -232,7 +231,7 @@
 	AC_DEFINE([USE_AVALON], [1], [Defined to 1 if Avalon support is wanted])
 fi
 AM_CONDITIONAL([HAS_AVALON], [test x$avalon = xyes])
-=======
+
 knc="no"
 
 AC_ARG_ENABLE([knc],
@@ -243,7 +242,6 @@
 	AC_DEFINE([USE_KNC], [1], [Defined to 1 if KnC miner support is wanted])
 fi
 AM_CONDITIONAL([HAS_KNC], [test x$knc = xyes])
->>>>>>> b431ea4e
 
 bflsc="no"
 
@@ -539,22 +537,14 @@
 
 	else
 		echo "  OpenCL...............: NOT FOUND. GPU mining support DISABLED"
-<<<<<<< HEAD
-		if test "x$avalon$bitforce$bitfury$icarus$ztex$modminer$bflsc$hashfast$klondike" = xnonononononononono; then
-=======
-		if test "x$avalon$bitforce$bitfury$icarus$modminer$bflsc$klondike$knc" = xnononononononono; then
->>>>>>> b431ea4e
+		if test "x$avalon$bitforce$bitfury$icarus$modminer$bflsc$hashfast$klondike$knc" = xnonononononononono; then
 			AC_MSG_ERROR([No mining configured in])
 		fi
 		echo "  scrypt...............: Disabled (needs OpenCL)"
 	fi
 else
 	echo "  OpenCL...............: Detection overrided. GPU mining support DISABLED"
-<<<<<<< HEAD
-	if test "x$avalon$bitforce$bitfury$icarus$ztex$modminer$bflsc$hashfast$klondike" = xnonononononononono; then
-=======
-	if test "x$avalon$bitforce$bitfury$icarus$modminer$bflsc$klondike$knc" = xnononononononono; then
->>>>>>> b431ea4e
+	if test "x$avalon$bitforce$bitfury$icarus$modminer$bflsc$hashfast$klondike$knc" = xnonononononononono; then
 		AC_MSG_ERROR([No mining configured in])
 	fi
 	echo "  scrypt...............: Disabled (needs OpenCL)"
