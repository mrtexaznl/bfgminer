##--##--##--##--##--##--##--##--##--##--##--##--##--##--##--##--##
##--##--##--##--##--##--##--##--##--##--##--##--##--##--##--##--##
m4_define([v_maj], [2])
m4_define([v_min], [9])
m4_define([v_mic], [1])
##--##--##--##--##--##--##--##--##--##--##--##--##--##--##--##--##
m4_define([v_ver], [v_maj.v_min.v_mic])
m4_define([lt_rev], m4_eval(v_maj + v_min))
m4_define([lt_cur], v_mic)
m4_define([lt_age], v_min)
##--##--##--##--##--##--##--##--##--##--##--##--##--##--##--##--##
##--##--##--##--##--##--##--##--##--##--##--##--##--##--##--##--##

AC_INIT([bfgminer], [v_ver], [luke-jr+bfgminer@utopios.org])

AC_PREREQ([2.59c])
AC_CANONICAL_SYSTEM
AC_CONFIG_MACRO_DIR([m4])
AC_CONFIG_SRCDIR([miner.c])
AC_CONFIG_HEADERS([config.h])

AM_INIT_AUTOMAKE([foreign])
m4_ifdef([AM_SILENT_RULES], [AM_SILENT_RULES([yes])])
AC_USE_SYSTEM_EXTENSIONS

##--##--##--##--##--##--##--##--##--##--##--##--##--##--##--##--##
##--##--##--##--##--##--##--##--##--##--##--##--##--##--##--##--##
m4_ifdef([v_rev], , [m4_define([v_rev], [0])])
m4_ifdef([v_rel], , [m4_define([v_rel], [])])
AC_DEFINE_UNQUOTED(CGMINER_MAJOR_VERSION, [v_maj], [Major version])
AC_DEFINE_UNQUOTED(CGMINER_MINOR_VERSION, [v_min], [Minor version])
AC_DEFINE_UNQUOTED(CGMINER_MINOR_SUBVERSION, [v_mic], [Micro version])
version_info="lt_rev:lt_cur:lt_age"
release_info="v_rel"
AC_SUBST(version_info)
AC_SUBST(release_info)
##--##--##--##--##--##--##--##--##--##--##--##--##--##--##--##--##
##--##--##--##--##--##--##--##--##--##--##--##--##--##--##--##--##
VMAJ=v_maj
AC_SUBST(VMAJ)

AC_CANONICAL_BUILD
AC_CANONICAL_HOST

dnl Make sure anyone changing configure.ac/Makefile.am has a clue
AM_MAINTAINER_MODE

dnl Checks for programs
AC_PROG_CC_C99
gl_EARLY
AC_PROG_GCC_TRADITIONAL
AM_PROG_CC_C_O
AC_PROG_RANLIB

gl_INIT

dnl Checks for header files.
AC_HEADER_STDC
AC_CHECK_HEADERS(syslog.h)
AC_CHECK_HEADERS([sys/epoll.h])
AC_CHECK_HEADERS([sys/prctl.h])

AC_FUNC_ALLOCA

have_cygwin=false
have_win32=false
PTHREAD_FLAGS="-lpthread"
USB_LIBS=""
USB_FLAGS=""
DLOPEN_FLAGS="-ldl"
WS2_LIBS=""
MATH_LIBS="-lm"

case $target in
  amd64-*)
    have_x86_64=true
    ;;
  x86_64-*)
    have_x86_64=true
    ;;
  *)
    have_x86_64=false
    ;;
esac

case $target in
  *-*-mingw*)
    have_x86_64=false
    have_win32=true
    PTHREAD_FLAGS=""
    DLOPEN_FLAGS=""
    WS2_LIBS="-lws2_32"
    AC_DEFINE([_WIN32_WINNT], [0x0501], "WinNT version for XP+ support")
    ;;
  *-*-cygwin*)
	have_cygwin=true
	;;
  powerpc-*-darwin*)
    CFLAGS="$CFLAGS -faltivec"
    PTHREAD_FLAGS=""
    ;;
  *-*-darwin*)
    PTHREAD_FLAGS=""
	;;
esac

cpumining="no"

AC_ARG_ENABLE([cpumining],
	[AC_HELP_STRING([--enable-cpumining],[Build with cpu mining support(default disabled)])],
	[cpumining=$enableval]
	)
if test "x$cpumining" = xyes; then
	AC_DEFINE_UNQUOTED([WANT_CPUMINE], [1], [Enable CPUMINING])
fi
AM_CONDITIONAL([HAS_CPUMINE], [test x$cpumining = xyes])

opencl="yes"

AC_ARG_ENABLE([opencl],
	[AC_HELP_STRING([--disable-opencl],[Build without support for OpenCL (default enabled)])],
	[opencl=$enableval]
	)
if test "x$opencl" = xyes; then
	AC_DEFINE([HAVE_OPENCL], [1], [Defined to 1 if OpenCL support is wanted])
else
	DLOPEN_FLAGS=""
fi
AM_CONDITIONAL([HAVE_OPENCL], [test x$opencl = xyes])

AC_CHECK_LIB(pthread, pthread_create, ,
        AC_MSG_ERROR([Could not find pthread library - please install libpthread]))
PTHREAD_LIBS=-lpthread

AC_CHECK_LIB(jansson, json_loads, ,
	AC_MSG_ERROR([Could not find jansson library]))

if test "x$opencl" = xyes; then
	adl="yes"
	
AC_ARG_ENABLE([adl],
	[AC_HELP_STRING([--disable-adl],[Build without ADL monitoring (default enabled)])],
	[adl=$enableval]
	)

	if test x$adl = xyes
		then
			AC_DEFINE([HAVE_ADL], [1], [Defined if ADL headers were found])
		fi
else
	adl="no"
fi

AC_ARG_ENABLE([bitforce],
	[AC_HELP_STRING([--disable-bitforce],[Compile support for BitForce (default enabled)])],
	[bitforce=$enableval],
	[bitforce=yes]
	)
if test "x$bitforce" = xyes; then
	AC_DEFINE([USE_BITFORCE], [1], [Defined to 1 if BitForce support is wanted])
fi
AM_CONDITIONAL([HAS_BITFORCE], [test x$bitforce = xyes])

AC_ARG_ENABLE([icarus],
	[AC_HELP_STRING([--disable-icarus],[Compile support for Icarus (default enabled)])],
	[icarus=$enableval],
	[icarus=yes]
	)
if test "x$icarus" = xyes; then
	AC_DEFINE([USE_ICARUS], [1], [Defined to 1 if Icarus support is wanted])
fi
AM_CONDITIONAL([HAS_ICARUS], [test x$icarus = xyes])

AC_ARG_ENABLE([modminer],
	[AC_HELP_STRING([--disable-modminer],[Compile support for ModMiner (default enabled)])],
	[modminer=$enableval],
	[modminer=yes]
	)
if test "x$modminer" = xyes; then
	AC_DEFINE([USE_MODMINER], [1], [Defined to 1 if ModMiner support is wanted])
fi
AM_CONDITIONAL([HAS_MODMINER], [test x$modminer = xyes])

AC_CHECK_LIB(usb-1.0, libusb_init,
	[
		libusb=yes
		AC_DEFINE([HAVE_LIBUSB], [1], [Defined to 1 if libusb is wanted])
		USB_LIBS="-lusb-1.0"
		USB_FLAGS=""
		AC_CHECK_DECLS([libusb_error_name],[],[],[#include <libusb-1.0/libusb.h>])
	],
	[libusb=no]
)

AC_ARG_ENABLE([x6500],
	[AC_HELP_STRING([--disable-x6500],[Compile support for X6500 (default if libusb)])],
	[x6500=$enableval],
	[x6500=auto]
	)
if test "x$x6500$libusb" = xyesno; then
	AC_MSG_ERROR([Could not find libusb, required for X6500 support])
elif test "x$x6500" = xauto; then
	x6500="$libusb"
	if test "x$libusb" = xno; then
		AC_MSG_WARN([Could not find libusb, required for X6500 support])
		x6500warn=yes
	fi
fi
if test "x$x6500" = xyes; then
	AC_DEFINE([USE_X6500], [1], [Defined to 1 if X6500 support is wanted])
fi
AM_CONDITIONAL([HAS_X6500], [test x$x6500 = xyes])

AC_ARG_ENABLE([ztex],
	[AC_HELP_STRING([--disable-ztex],[Compile support for Ztex (default if libusb)])],
	[ztex=$enableval],
	[ztex=auto]
	)
if test "x$ztex$libusb" = xyesno; then
	AC_MSG_ERROR([Could not find libusb, required for Ztex support])
elif test "x$ztex" = xauto; then
	ztex="$libusb"
	if test "x$libusb" = xno; then
		AC_MSG_WARN([Could not find libusb, required for Ztex support])
		ztexwarn=yes
	fi
fi
if test "x$ztex" = xyes; then
	AC_DEFINE([USE_ZTEX], [1], [Defined to 1 if Ztex support is wanted])
fi
AM_CONDITIONAL([HAS_ZTEX], [test x$ztex = xyes])


scrypt="no"

AC_ARG_ENABLE([scrypt],
	[AC_HELP_STRING([--enable-scrypt],[Compile support for scrypt mining (default disabled)])],
	[scrypt=$enableval]
	)
if test "x$scrypt" = xyes; then
	AC_DEFINE([USE_SCRYPT], [1], [Defined to 1 if scrypt support is wanted])
fi


curses="auto"

AC_ARG_WITH([curses],
	[AC_HELP_STRING([--without-curses],[Compile support for curses TUI (default enabled)])],
	[curses=$withval]
	)
if test "x$curses" = "xno"; then
	cursesmsg='User specified --without-curses. TUI support DISABLED'
else
	if test "x$cross_compiling" != "xyes"; then
		AC_MSG_CHECKING([for best native curses library])
		orig_libs="$LIBS"
		orig_cflags="$CFLAGS"
		for curses_lib in ncurses{w,}{,6,5}; do
			if ! ${curses_lib}-config --cflags >/dev/null 2>/dev/null; then
				continue
			fi
			CFLAGS="$orig_cflags $(${curses_lib}-config --cflags)"
			LIBS="$orig_libs $(${curses_lib}-config --libs)"
			AC_LINK_IFELSE([AC_LANG_PROGRAM([[
				#include <curses.h>
			]], [[
				WINDOW *w = NULL;
				mvwprintw(w, 2, 2, "Testing %s", "o hai");
			]])], [
				curses=yes
				cursesmsg="FOUND: ${curses_lib}"
				AC_MSG_RESULT([$curses_lib])
				NCURSES_LIBS=`${curses_lib}-config --libs`
				NCURSES_CPPFLAGS=`${curses_lib}-config --cflags`
				break
			], [
				AC_MSG_WARN([${curses_lib} doesn't seem to be installed properly])
			])
		done
		LIBS="$orig_libs"
		CFLAGS="$orig_cflags"
	fi
	if test "x$curses" != "xyes"; then

	AC_SEARCH_LIBS(addstr, ncursesw ncurses pdcurses, [
		curses=yes
<<<<<<< HEAD
		cursesmsg="FOUND: ${ac_cv_search_addstr:2}"
=======
		cursesmsg="FOUND: ${ac_cv_search_addstr}"
		AC_DEFINE([HAVE_CURSES], [1], [Defined to 1 if curses TUI support is wanted])
>>>>>>> bddbddd6
	], [
		if test "x$curses" = "xyes"; then
			AC_MSG_ERROR([Could not find curses library - please install libncurses-dev or pdcurses-dev (or configure --without-curses)])
		else
			AC_MSG_WARN([Could not find curses library - if you want a TUI, install libncurses-dev or pdcurses-dev])
			curses=no
			cursesmsg='NOT FOUND. TUI support DISABLED'
		fi
	])

	fi
	if test "x$curses" = "xyes"; then
		AC_DEFINE([HAVE_CURSES], [1], [Defined to 1 if curses TUI support is wanted])
	fi
fi


AC_CONFIG_SUBDIRS([libblkmaker])

AM_CONDITIONAL([NEED_LIBBLKMAKER], [true])
AM_CONDITIONAL([NEED_DYNCLOCK], [test x$icarus$modminer$x6500$ztex != xnonono])
AM_CONDITIONAL([NEED_FPGAUTILS], [test x$icarus$bitforce$modminer$x6500$ztex != xnononono])
AM_CONDITIONAL([HAS_SCRYPT], [test x$scrypt = xyes])
AM_CONDITIONAL([HAVE_CURSES], [test x$curses = xyes])
AM_CONDITIONAL([HAVE_CYGWIN], [test x$have_cygwin = xtrue])
AM_CONDITIONAL([HAVE_WINDOWS], [test x$have_win32 = xtrue])
AM_CONDITIONAL([HAVE_x86_64], [test x$have_x86_64 = xtrue])

JANSSON_LIBS=-ljansson

dnl Find YASM
has_yasm=false
AC_PATH_PROG([YASM],[yasm],[false])
if test "x$YASM" != "xfalse" ; then
  AC_MSG_CHECKING([if yasm version is greater than 1.0.1])
  yasmver=`yasm --version | head -1 | cut -d\  -f2`
  yamajor=`echo $yasmver | cut -d. -f1`
  yaminor=`echo $yasmver | cut -d. -f2`
  yamini=`echo $yasmver | cut -d. -f3`
  if test "$yamajor" -ge "1" ; then
    if test "$yamajor" -eq "1" ; then
      if test "$yaminor" -ge "0" ; then
        if test "$yaminor" -eq "0"; then
          if test "$yamini" -ge "1"; then
            has_yasm=true
          fi
        else
          has_yasm=true
        fi
      fi
    fi
  else
    has_yasm=false
  fi
  if test "x$has_yasm" = "xtrue" ; then
    AC_MSG_RESULT([yes])
  else
    AC_MSG_RESULT([no])
  fi
fi
if test "x$has_yasm" = "xfalse" ; then
  AC_MSG_NOTICE([yasm is required for the assembly algorithms. They will be skipped.])
fi

AM_CONDITIONAL([HAS_YASM], [test x$has_yasm = xtrue])

if test "x$bitforce$modminer" != xnono; then
	AC_ARG_WITH([libudev], [AC_HELP_STRING([--without-libudev], [Autodetect FPGAs using libudev (default enabled)])],
		[libudev=$withval],
		[libudev=auto]
		)
	if test "x$libudev" != "xno"; then
		AC_CHECK_HEADER([libudev.h],[
			libudev=yes
			UDEV_LIBS=-ludev
			AC_DEFINE([HAVE_LIBUDEV], [1], [Defined to 1 if libudev is wanted])
		], [
			if test "x$libudev" = "xyes"; then
				AC_MSG_ERROR([libudev not found])
			fi
			libudev=no
		])
	fi
fi
AM_CONDITIONAL([HAVE_LIBUDEV], [test x$libudev != xno])

PKG_PROG_PKG_CONFIG()

PKG_CHECK_MODULES([LIBCURL], [libcurl >= 7.18.2], ,[AC_MSG_ERROR([Missing required libcurl dev >= 7.18.2])])
AC_SUBST(LIBCURL_LIBS)

dnl CCAN wants to know a lot of vars.
# All the configuration checks.  Regrettably, the __attribute__ checks will
# give false positives on old GCCs, since they just cause warnings.  But that's
# fairly harmless.
AC_COMPILE_IFELSE([AC_LANG_SOURCE([static void __attribute__((cold)) cleanup(void) { }])],
			  AC_DEFINE([HAVE_ATTRIBUTE_COLD], [1],
                                    [Define if __attribute__((cold))]))
AC_COMPILE_IFELSE([AC_LANG_SOURCE([static void __attribute__((const)) cleanup(void) { }])],
			  AC_DEFINE([HAVE_ATTRIBUTE_CONST], [1],
                                    [Define if __attribute__((const))]))
AC_COMPILE_IFELSE([AC_LANG_SOURCE([static void __attribute__((noreturn)) cleanup(void) { exit(1); }])],
			  AC_DEFINE([HAVE_ATTRIBUTE_NORETURN], [1],
                                    [Define if __attribute__((noreturn))]))
AC_COMPILE_IFELSE([AC_LANG_SOURCE([static void __attribute__((format(__printf__, 1, 2))) cleanup(const char *fmt, ...) { }])],
			  AC_DEFINE([HAVE_ATTRIBUTE_PRINTF], [1],
                                    [Define if __attribute__((format(__printf__)))]))
AC_COMPILE_IFELSE([AC_LANG_SOURCE([static void __attribute__((unused)) cleanup(void) { }])],
			  AC_DEFINE([HAVE_ATTRIBUTE_UNUSED], [1],
                                    [Define if __attribute__((unused))]))
AC_COMPILE_IFELSE([AC_LANG_SOURCE([static void __attribute__((used)) cleanup(void) { }])],
			  AC_DEFINE([HAVE_ATTRIBUTE_USED], [1],
                                    [Define if __attribute__((used))]))
AC_LINK_IFELSE([AC_LANG_SOURCE([int main(void) { return __builtin_constant_p(1) ? 0 : 1; }])],
			  AC_DEFINE([HAVE_BUILTIN_CONSTANT_P], [1],
                                    [Define if have __builtin_constant_p]))
AC_LINK_IFELSE([AC_LANG_SOURCE([int main(void) { return __builtin_types_compatible_p(char *, int) ? 1 : 0; }])],
			  AC_DEFINE([HAVE_BUILTIN_TYPES_COMPATIBLE_P], [1],
                                    [Define if have __builtin_types_compatible_p]))
AC_COMPILE_IFELSE([AC_LANG_SOURCE([static int __attribute__((warn_unused_result)) func(int x) { return x; }])],
			  AC_DEFINE([HAVE_WARN_UNUSED_RESULT], [1],
                                    [Define if __attribute__((warn_unused_result))]))

if test "x$prefix" = xNONE; then
	prefix=/usr/local
fi

AC_DEFINE_UNQUOTED([CGMINER_PREFIX], ["$prefix/bin"], [Path to bfgminer install])

AC_DEFINE_UNQUOTED([PHATK_KERNNAME], ["phatk121016"], [Filename for phatk kernel])
AC_DEFINE_UNQUOTED([POCLBM_KERNNAME], ["poclbm121016"], [Filename for poclbm kernel])
AC_DEFINE_UNQUOTED([DIAKGCN_KERNNAME], ["diakgcn121016"], [Filename for diakgcn kernel])
AC_DEFINE_UNQUOTED([DIABLO_KERNNAME], ["diablo121016"], [Filename for diablo kernel])
AC_DEFINE_UNQUOTED([SCRYPT_KERNNAME], ["scrypt121016"], [Filename for scrypt kernel])


AC_SUBST(JANSSON_LIBS)
AC_SUBST(PTHREAD_FLAGS)
AC_SUBST(DLOPEN_FLAGS)
AC_SUBST(PTHREAD_LIBS)
AC_SUBST(NCURSES_CPPFLAGS)
AC_SUBST(NCURSES_LIBS)
AC_SUBST(PDCURSES_LIBS)
AC_SUBST(WS2_LIBS)
AC_SUBST(MATH_LIBS)
AC_SUBST(UDEV_LIBS)
AC_SUBST(USB_LIBS)
AC_SUBST(USB_FLAGS)

AC_CONFIG_FILES([
	Makefile
	x86_64/Makefile
	x86_32/Makefile
	ccan/Makefile
	lib/Makefile
	])
AC_OUTPUT


echo
echo
echo
echo "------------------------------------------------------------------------"
echo "$PACKAGE $VERSION"
echo "------------------------------------------------------------------------"
echo
echo
echo "Configuration Options Summary:"
echo

echo "  curses.TUI...........: $cursesmsg"
if test "x$scrypt" != xno; then
	echo "  scrypt...............: Enabled"
else
	echo "  scrypt...............: Disabled"
fi

echo

if test "x$opencl" = xyes; then
	echo "  OpenCL...............: Enabled"
else
	echo "  OpenCL...............: Disabled"
fi

if test "x$adl" = xyes; then
	echo "    ADL.monitoring.....: Enabled"
elif test "x$opencl" = xyes; then
	echo "    ADL.monitoring.....: Disabled"
else
	echo "    ADL.monitoring.....: n/a"
fi

if test "x$bitforce" = xyes; then
	echo "  BitForce.FPGAs.......: Enabled"
else
	echo "  BitForce.FPGAs.......: Disabled"
fi

if test "x$icarus" = xyes; then
	echo "  Icarus.FPGAs.........: Enabled"
else
	echo "  Icarus.FPGAs.........: Disabled"
fi

if test "x$modminer" = xyes; then
	echo "  ModMiner.FPGAs.......: Enabled"
else
	echo "  ModMiner.FPGAs.......: Disabled"
fi

if test "x$x6500" = xyes; then
	echo "  X6500.FPGAs..........: Enabled"
elif test "x$ztexwarn" = xyes; then
	echo "  X6500.FPGAs..........: Disabled (libusb not found)"
else
	echo "  X6500.FPGAs..........: Disabled"
fi

if test "x$ztex" = xyes; then
	echo "  Ztex.FPGAs...........: Enabled"
elif test "x$ztexwarn" = xyes; then
	echo "  Ztex.FPGAs...........: Disabled (libusb not found)"
else
	echo "  Ztex.FPGAs...........: Disabled"
fi

if test "x$bitforce$modminer" != xnono; then
	echo "  libudev.detection....: $libudev"
fi

echo
if test "x$cpumining" = xyes; then
	echo "  CPU Mining...........: Enabled"
	echo "  ASM.(for CPU mining).: $has_yasm"
else
	echo "  CPU Mining...........: Disabled"
fi

echo
echo "Compilation............: make (or gmake)"
echo "  CPPFLAGS.............: $CPPFLAGS $NCURSES_CPPFLAGS"
echo "  CFLAGS...............: $CFLAGS"
echo "  LDFLAGS..............: $LDFLAGS $PTHREAD_FLAGS $USB_FLAGS"
echo "  LDADD................: $DLOPEN_FLAGS $LIBCURL_LIBS $JANSSON_LIBS $PTHREAD_LIBS $NCURSES_LIBS $PDCURSES_LIBS $WS2_LIBS $MATH_LIBS $UDEV_LIBS $USB_LIBS"
echo
echo "Installation...........: make install (as root if needed, with 'su' or 'sudo')"
echo "  prefix...............: $prefix"
echo
<|MERGE_RESOLUTION|>--- conflicted
+++ resolved
@@ -284,12 +284,8 @@
 
 	AC_SEARCH_LIBS(addstr, ncursesw ncurses pdcurses, [
 		curses=yes
-<<<<<<< HEAD
-		cursesmsg="FOUND: ${ac_cv_search_addstr:2}"
-=======
 		cursesmsg="FOUND: ${ac_cv_search_addstr}"
-		AC_DEFINE([HAVE_CURSES], [1], [Defined to 1 if curses TUI support is wanted])
->>>>>>> bddbddd6
+		cursesmsg="${cursesmsg/-l/}"
 	], [
 		if test "x$curses" = "xyes"; then
 			AC_MSG_ERROR([Could not find curses library - please install libncurses-dev or pdcurses-dev (or configure --without-curses)])
