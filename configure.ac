##--##--##--##--##--##--##--##--##--##--##--##--##--##--##--##--##
##--##--##--##--##--##--##--##--##--##--##--##--##--##--##--##--##
m4_define([v_maj], [2])
m4_define([v_min], [5])
<<<<<<< HEAD
m4_define([v_mic], [2])
=======
m4_define([v_mic], [0])
>>>>>>> 2fb95c00
##--##--##--##--##--##--##--##--##--##--##--##--##--##--##--##--##
m4_define([v_ver], [v_maj.v_min.v_mic])
m4_define([lt_rev], m4_eval(v_maj + v_min))
m4_define([lt_cur], v_mic)
m4_define([lt_age], v_min)
##--##--##--##--##--##--##--##--##--##--##--##--##--##--##--##--##
##--##--##--##--##--##--##--##--##--##--##--##--##--##--##--##--##

AC_INIT([bfgminer], [v_ver], [luke-jr+bfgminer@utopios.org])

AC_PREREQ([2.59c])
AC_CANONICAL_SYSTEM
AC_CONFIG_MACRO_DIR([m4])
AC_CONFIG_SRCDIR([miner.c])
AC_CONFIG_HEADERS([config.h])

AM_INIT_AUTOMAKE([foreign])
m4_ifdef([AM_SILENT_RULES], [AM_SILENT_RULES([yes])])
AC_USE_SYSTEM_EXTENSIONS

##--##--##--##--##--##--##--##--##--##--##--##--##--##--##--##--##
##--##--##--##--##--##--##--##--##--##--##--##--##--##--##--##--##
m4_ifdef([v_rev], , [m4_define([v_rev], [0])])
m4_ifdef([v_rel], , [m4_define([v_rel], [])])
AC_DEFINE_UNQUOTED(CGMINER_MAJOR_VERSION, [v_maj], [Major version])
AC_DEFINE_UNQUOTED(CGMINER_MINOR_VERSION, [v_min], [Minor version])
AC_DEFINE_UNQUOTED(CGMINER_MINOR_SUBVERSION, [v_mic], [Micro version])
version_info="lt_rev:lt_cur:lt_age"
release_info="v_rel"
AC_SUBST(version_info)
AC_SUBST(release_info)
##--##--##--##--##--##--##--##--##--##--##--##--##--##--##--##--##
##--##--##--##--##--##--##--##--##--##--##--##--##--##--##--##--##
VMAJ=v_maj
AC_SUBST(VMAJ)

AC_CANONICAL_BUILD
AC_CANONICAL_HOST

dnl Make sure anyone changing configure.ac/Makefile.am has a clue
AM_MAINTAINER_MODE

dnl Checks for programs
AC_PROG_CC_C99
gl_EARLY
AC_PROG_GCC_TRADITIONAL
AM_PROG_CC_C_O
AC_PROG_RANLIB

gl_INIT

dnl Checks for header files.
AC_HEADER_STDC
AC_CHECK_HEADERS(syslog.h)
AC_CHECK_HEADERS([sys/epoll.h])

AC_FUNC_ALLOCA

have_win32=false
PTHREAD_FLAGS="-lpthread"
USB_LIBS=""
USB_FLAGS=""
DLOPEN_FLAGS="-ldl"
WS2_LIBS=""
MATH_LIBS="-lm"

case $target in
  x86_64-*)
    have_x86_64=true
    ;;
  *)
    have_x86_64=false
    ;;
esac

case $target in
	x86_64-w64-mingw32)
	have_x86_64=true
	have_win32=true
	PTHREAD_FLAGS=""
	DLOPEN_FLAGS=""
	WS2_LIBS="-lws2_32"
	;;
  *-*-mingw*)
    have_x86_64=false
    have_win32=true
    PTHREAD_FLAGS=""
    DLOPEN_FLAGS=""
    WS2_LIBS="-lws2_32"
    ;;
  powerpc-*-darwin*)
    CFLAGS="$CFLAGS -faltivec"
    PTHREAD_FLAGS=""
    ;;
  *-*-darwin*)
    PTHREAD_FLAGS=""
	;;
esac

cpumining="no"

AC_ARG_ENABLE([cpumining],
	[AC_HELP_STRING([--enable-cpumining],[Build with cpu mining support(default disabled)])],
	[cpumining=$enableval]
	)
if test "x$cpumining" = xyes; then
	AC_DEFINE_UNQUOTED([WANT_CPUMINE], [1], [Enable CPUMINING])
fi
AM_CONDITIONAL([HAS_CPUMINE], [test x$cpumining = xyes])

opencl="yes"

AC_ARG_ENABLE([opencl],
	[AC_HELP_STRING([--disable-opencl],[Build without support for OpenCL (default enabled)])],
	[opencl=$enableval]
	)
if test "x$opencl" = xyes; then
	AC_DEFINE([HAVE_OPENCL], [1], [Defined to 1 if OpenCL support is wanted])
fi
AM_CONDITIONAL([HAVE_OPENCL], [test x$opencl = xyes])

AC_CHECK_LIB(pthread, pthread_create, ,
        AC_MSG_ERROR([Could not find pthread library - please install libpthread]))
PTHREAD_LIBS=-lpthread

AC_CHECK_LIB(jansson, json_loads, request_jansson=false, request_jansson=true)

AC_ARG_ENABLE([adl],
	[AC_HELP_STRING([--disable-adl],[Override detection and disable building with adl])],
	[adl=$enableval]
	)

scrypt="no"

<<<<<<< HEAD
if test "x$opencl" = xyes; then
=======
if test "$found_opencl" = 1; then
>>>>>>> 2fb95c00
	if test "x$adl" != xno; then
		if test -f ADL_SDK/adl_sdk.h; then
			have_adl=true
		else
			have_adl=false
		fi
		if test x$have_adl = xtrue
		then
			AC_DEFINE([HAVE_ADL], [1], [Defined if ADL headers were found])
		else
			DLOPEN_FLAGS=""
		fi
	fi

	AC_ARG_ENABLE([scrypt],
		[AC_HELP_STRING([--enable-scrypt],[Compile support for scrypt litecoin mining (default disabled)])],
		[scrypt=$enableval]
		)
	if test "x$scrypt" = xyes; then
		AC_DEFINE([USE_SCRYPT], [1], [Defined to 1 if scrypt support is wanted])
	fi
else
	DLOPEN_FLAGS=""
fi

AM_CONDITIONAL([HAS_SCRYPT], [test x$scrypt = xyes])

bitforce="no"

AC_ARG_ENABLE([bitforce],
	[AC_HELP_STRING([--enable-bitforce],[Compile support for BitForce FPGAs(default disabled)])],
	[bitforce=$enableval]
	)
if test "x$bitforce" = xyes; then
	AC_DEFINE([USE_BITFORCE], [1], [Defined to 1 if BitForce support is wanted])
fi
AM_CONDITIONAL([HAS_BITFORCE], [test x$bitforce = xyes])

icarus="no"

AC_ARG_ENABLE([icarus],
	[AC_HELP_STRING([--enable-icarus],[Compile support for Icarus (default disabled)])],
	[icarus=$enableval]
	)
if test "x$icarus" = xyes; then
	AC_DEFINE([USE_ICARUS], [1], [Defined to 1 if Icarus support is wanted])
fi
AM_CONDITIONAL([HAS_ICARUS], [test x$icarus = xyes])

modminer="no"

AC_ARG_ENABLE([modminer],
	[AC_HELP_STRING([--enable-modminer],[Compile support for ModMiner FPGAs(default disabled)])],
	[modminer=$enableval]
	)
if test "x$modminer" = xyes; then
	AC_DEFINE([USE_MODMINER], [1], [Defined to 1 if ModMiner support is wanted])
fi
AM_CONDITIONAL([HAS_MODMINER], [test x$modminer = xyes])

ztex="no"

AC_ARG_ENABLE([ztex],
	[AC_HELP_STRING([--enable-ztex],[Compile support for Ztex (default disabled)])],
	[ztex=$enableval]
	)
if test "x$ztex" = xyes; then
	AC_DEFINE([USE_ZTEX], [1], [Defined to 1 if Ztex support is wanted])
fi
AM_CONDITIONAL([HAS_ZTEX], [test x$ztex = xyes])

curses="auto"

AC_ARG_WITH([curses],
	[AC_HELP_STRING([--without-curses],[Compile support for curses TUI (default enabled)])],
	[curses=$withval]
	)
if test "x$curses" = "xno"; then
	cursesmsg='User specified --without-curses. TUI support DISABLED'
else
	AC_SEARCH_LIBS(addstr, ncurses pdcurses, [
		curses=yes
		cursesmsg="FOUND: ${ac_cv_search_addstr:2}"
		AC_DEFINE([HAVE_CURSES], [1], [Defined to 1 if curses TUI support is wanted])
	], [
		if test "x$curses" = "xyes"; then
			AC_MSG_ERROR([Could not find curses library - please install libncurses-dev or pdcurses-dev (or configure --without-curses)])
		else
			AC_MSG_WARN([Could not find curses library - if you want a TUI, install libncurses-dev or pdcurses-dev])
			curses=no
			cursesmsg='NOT FOUND. TUI support DISABLED'
		fi
	])
fi


AM_CONDITIONAL([NEED_FPGAUTILS], [test x$icarus$bitforce$modminer$ztex != xnononono])
AM_CONDITIONAL([HAVE_CURSES], [test x$curses = xyes])
AM_CONDITIONAL([WANT_JANSSON], [test x$request_jansson = xtrue])
AM_CONDITIONAL([HAVE_WINDOWS], [test x$have_win32 = xtrue])
AM_CONDITIONAL([HAVE_x86_64], [test x$have_x86_64 = xtrue])

if test x$request_jansson = xtrue
then
	JANSSON_LIBS="compat/jansson/libjansson.a"
else
	JANSSON_LIBS=-ljansson
fi

dnl Find YASM
has_yasm=false
AC_PATH_PROG([YASM],[yasm],[false])
if test "x$YASM" != "xfalse" ; then
  AC_MSG_CHECKING([if yasm version is greater than 1.0.1])
  yasmver=`yasm --version | head -1 | cut -d\  -f2`
  yamajor=`echo $yasmver | cut -d. -f1`
  yaminor=`echo $yasmver | cut -d. -f2`
  yamini=`echo $yasmver | cut -d. -f3`
  if test "$yamajor" -ge "1" ; then
    if test "$yamajor" -eq "1" ; then
      if test "$yaminor" -ge "0" ; then
        if test "$yaminor" -eq "0"; then
          if test "$yamini" -ge "1"; then
            has_yasm=true
          fi
        else
          has_yasm=true
        fi
      fi
    fi
  else
    has_yasm=false
  fi
  if test "x$has_yasm" = "xtrue" ; then
    AC_MSG_RESULT([yes])
  else
    AC_MSG_RESULT([no])
  fi
fi
if test "x$has_yasm" = "xfalse" ; then
  AC_MSG_NOTICE([yasm is required for the assembly algorithms. They will be skipped.])
fi

AM_CONDITIONAL([HAS_YASM], [test x$has_yasm = xtrue])

if test "x$bitforce$modminer" != xnono; then
	AC_ARG_WITH([libudev], [AC_HELP_STRING([--without-libudev], [Autodetect FPGAs using libudev (default enabled)])],
		[libudev=$withval],
		[libudev=auto]
		)
	if test "x$libudev" != "xno"; then
		AC_CHECK_HEADER([libudev.h],[
			libudev=yes
			UDEV_LIBS=-ludev
			AC_DEFINE([HAVE_LIBUDEV], [1], [Defined to 1 if libudev is wanted])
		], [
			if test "x$libudev" = "xyes"; then
				AC_MSG_ERROR([libudev not found])
			fi
			libudev=no
		])
	fi
fi
AM_CONDITIONAL([HAVE_LIBUDEV], [test x$libudev != xno])

if test "x$ztex" != xno; then
  AC_CHECK_LIB(usb-1.0, libusb_init, ,
          AC_MSG_ERROR([Could not find usb library - please install libusb]))
  AC_DEFINE([HAVE_LIBUSB], [1], [Defined to 1 if libusb is wanted])
  USB_LIBS="-lusb-1.0"
  USB_FLAGS=""
fi

PKG_PROG_PKG_CONFIG()

PKG_CHECK_MODULES([LIBCURL], [libcurl >= 7.15.6], [AC_DEFINE([CURL_HAS_SOCKOPT], [1], [Defined if version of curl supports sockopts.])],
[PKG_CHECK_MODULES([LIBCURL], [libcurl >= 7.10.1], ,[AC_MSG_ERROR([Missing required libcurl dev >= 7.10.1])])])
AC_SUBST(LIBCURL_LIBS)

dnl CCAN wants to know a lot of vars.
# All the configuration checks.  Regrettably, the __attribute__ checks will
# give false positives on old GCCs, since they just cause warnings.  But that's
# fairly harmless.
AC_COMPILE_IFELSE([AC_LANG_SOURCE([static void __attribute__((cold)) cleanup(void) { }])],
			  AC_DEFINE([HAVE_ATTRIBUTE_COLD], [1],
                                    [Define if __attribute__((cold))]))
AC_COMPILE_IFELSE([AC_LANG_SOURCE([static void __attribute__((const)) cleanup(void) { }])],
			  AC_DEFINE([HAVE_ATTRIBUTE_CONST], [1],
                                    [Define if __attribute__((const))]))
AC_COMPILE_IFELSE([AC_LANG_SOURCE([static void __attribute__((noreturn)) cleanup(void) { exit(1); }])],
			  AC_DEFINE([HAVE_ATTRIBUTE_NORETURN], [1],
                                    [Define if __attribute__((noreturn))]))
AC_COMPILE_IFELSE([AC_LANG_SOURCE([static void __attribute__((format(__printf__, 1, 2))) cleanup(const char *fmt, ...) { }])],
			  AC_DEFINE([HAVE_ATTRIBUTE_PRINTF], [1],
                                    [Define if __attribute__((format(__printf__)))]))
AC_COMPILE_IFELSE([AC_LANG_SOURCE([static void __attribute__((unused)) cleanup(void) { }])],
			  AC_DEFINE([HAVE_ATTRIBUTE_UNUSED], [1],
                                    [Define if __attribute__((unused))]))
AC_COMPILE_IFELSE([AC_LANG_SOURCE([static void __attribute__((used)) cleanup(void) { }])],
			  AC_DEFINE([HAVE_ATTRIBUTE_USED], [1],
                                    [Define if __attribute__((used))]))
AC_LINK_IFELSE([AC_LANG_SOURCE([int main(void) { return __builtin_constant_p(1) ? 0 : 1; }])],
			  AC_DEFINE([HAVE_BUILTIN_CONSTANT_P], [1],
                                    [Define if have __builtin_constant_p]))
AC_LINK_IFELSE([AC_LANG_SOURCE([int main(void) { return __builtin_types_compatible_p(char *, int) ? 1 : 0; }])],
			  AC_DEFINE([HAVE_BUILTIN_TYPES_COMPATIBLE_P], [1],
                                    [Define if have __builtin_types_compatible_p]))
AC_COMPILE_IFELSE([AC_LANG_SOURCE([static int __attribute__((warn_unused_result)) func(int x) { return x; }])],
			  AC_DEFINE([HAVE_WARN_UNUSED_RESULT], [1],
                                    [Define if __attribute__((warn_unused_result))]))

if test "x$prefix" = xNONE; then
	prefix=/usr/local
fi

AC_DEFINE_UNQUOTED([CGMINER_PREFIX], ["$prefix/bin"], [Path to bfgminer install])

<<<<<<< HEAD
AC_DEFINE_UNQUOTED([PHATK_KERNNAME], ["phatk120223"], [Filename for phatk kernel])
AC_DEFINE_UNQUOTED([POCLBM_KERNNAME], ["poclbm120327"], [Filename for poclbm kernel])
AC_DEFINE_UNQUOTED([DIAKGCN_KERNNAME], ["diakgcn120427"], [Filename for diakgcn kernel])
AC_DEFINE_UNQUOTED([DIABLO_KERNNAME], ["diablo120328"], [Filename for diablo kernel])
AC_DEFINE_UNQUOTED([SCRYPT_KERNNAME], ["scrypt120713"], [Filename for scrypt kernel])
=======
AC_DEFINE_UNQUOTED([PHATK_KERNNAME], ["phatk120724"], [Filename for phatk kernel])
AC_DEFINE_UNQUOTED([POCLBM_KERNNAME], ["poclbm120724"], [Filename for poclbm kernel])
AC_DEFINE_UNQUOTED([DIAKGCN_KERNNAME], ["diakgcn120724"], [Filename for diakgcn kernel])
AC_DEFINE_UNQUOTED([DIABLO_KERNNAME], ["diablo120724"], [Filename for diablo kernel])
AC_DEFINE_UNQUOTED([SCRYPT_KERNNAME], ["scrypt120724"], [Filename for scrypt kernel])
>>>>>>> 2fb95c00


AC_SUBST(JANSSON_LIBS)
AC_SUBST(PTHREAD_FLAGS)
AC_SUBST(DLOPEN_FLAGS)
AC_SUBST(PTHREAD_LIBS)
AC_SUBST(NCURSES_LIBS)
AC_SUBST(PDCURSES_LIBS)
AC_SUBST(WS2_LIBS)
AC_SUBST(MATH_LIBS)
AC_SUBST(UDEV_LIBS)
AC_SUBST(USB_LIBS)
AC_SUBST(USB_FLAGS)

AC_CONFIG_FILES([
	Makefile
	compat/Makefile
	compat/jansson/Makefile
	x86_64/Makefile
	x86_32/Makefile
	ccan/Makefile
	lib/Makefile
	])
AC_OUTPUT


echo
echo
echo
echo "------------------------------------------------------------------------"
echo "$PACKAGE $VERSION"
echo "------------------------------------------------------------------------"
echo
echo
echo "Configuration Options Summary:"
echo

echo "  curses.TUI...........: $cursesmsg"

<<<<<<< HEAD
echo

if test "x$opencl" = xyes; then
	echo "  OpenCL...............: Enabled"
	if test "x$scrypt" != xno; then
		echo "  scrypt...............: Enabled"
	else
		echo "  scrypt...............: Disabled"
	fi
else
	echo "  OpenCL...............: Disabled"
=======
if test "x$opencl" != xno; then
	if test $found_opencl = 1; then
		echo "  OpenCL...............: FOUND. GPU mining support enabled"
	if test "x$scrypt" != xno; then
		echo "  scrypt...............: Enabled"
	else
		echo "  scrypt...............: Disabled"
	fi

	else
		echo "  OpenCL...............: NOT FOUND. GPU mining support DISABLED"
		if test "x$cpumining$bitforce$icarus$ztex$modminer" = xnonononono; then
			AC_MSG_ERROR([No mining configured in])
		fi
		echo "  scrypt...............: Disabled (needs OpenCL)"
	fi
else
	echo "  OpenCL...............: Detection overrided. GPU mining support DISABLED"
	if test "x$cpumining$bitforce$icarus$ztex$modminer" = xnonononono; then
		AC_MSG_ERROR([No mining configured in])
	fi
>>>>>>> 2fb95c00
	echo "  scrypt...............: Disabled (needs OpenCL)"
fi

if test "x$adl" != xno; then
	if test x$have_adl = xtrue; then
		echo "    ADL................: SDK found, GPU monitoring support enabled"
	else
		echo "    ADL................: SDK NOT found, GPU monitoring support DISABLED"
	fi
else
	echo "    ADL................: Detection overrided. GPU monitoring support DISABLED"
fi

if test "x$bitforce" = xyes; then
	echo "  BitForce.FPGAs.......: Enabled"
else
	echo "  BitForce.FPGAs.......: Disabled"
fi

if test "x$icarus" = xyes; then
	echo "  Icarus.FPGAs.........: Enabled"
else
	echo "  Icarus.FPGAs.........: Disabled"
fi

if test "x$modminer" = xyes; then
	echo "  ModMiner.FPGAs.......: Enabled"
else
	echo "  ModMiner.FPGAs.......: Disabled"
fi

if test "x$ztex" = xyes; then
	echo "  Ztex.FPGAs...........: Enabled"
else
	echo "  Ztex.FPGAs...........: Disabled"
fi

if test "x$bitforce$modminer" != xnono; then
	echo "  libudev.detection....: $libudev"
fi

echo
if test "x$cpumining" = xyes; then
	echo "  CPU Mining...........: Enabled"
	echo "  ASM.(for CPU mining).: $has_yasm"
else
	echo "  CPU Mining...........: Disabled"
fi

echo
echo "Compilation............: make (or gmake)"
echo "  CPPFLAGS.............: $CPPFLAGS"
echo "  CFLAGS...............: $CFLAGS"
echo "  LDFLAGS..............: $LDFLAGS $PTHREAD_FLAGS $USB_FLAGS"
echo "  LDADD................: $DLOPEN_FLAGS $LIBCURL_LIBS $JANSSON_LIBS $PTHREAD_LIBS $NCURSES_LIBS $PDCURSES_LIBS $WS2_LIBS $MATH_LIBS $UDEV_LIBS $USB_LIBS"
echo
echo "Installation...........: make install (as root if needed, with 'su' or 'sudo')"
echo "  prefix...............: $prefix"
echo
<|MERGE_RESOLUTION|>--- conflicted
+++ resolved
@@ -2,11 +2,7 @@
 ##--##--##--##--##--##--##--##--##--##--##--##--##--##--##--##--##
 m4_define([v_maj], [2])
 m4_define([v_min], [5])
-<<<<<<< HEAD
 m4_define([v_mic], [2])
-=======
-m4_define([v_mic], [0])
->>>>>>> 2fb95c00
 ##--##--##--##--##--##--##--##--##--##--##--##--##--##--##--##--##
 m4_define([v_ver], [v_maj.v_min.v_mic])
 m4_define([lt_rev], m4_eval(v_maj + v_min))
@@ -141,11 +137,7 @@
 
 scrypt="no"
 
-<<<<<<< HEAD
 if test "x$opencl" = xyes; then
-=======
-if test "$found_opencl" = 1; then
->>>>>>> 2fb95c00
 	if test "x$adl" != xno; then
 		if test -f ADL_SDK/adl_sdk.h; then
 			have_adl=true
@@ -363,19 +355,11 @@
 
 AC_DEFINE_UNQUOTED([CGMINER_PREFIX], ["$prefix/bin"], [Path to bfgminer install])
 
-<<<<<<< HEAD
-AC_DEFINE_UNQUOTED([PHATK_KERNNAME], ["phatk120223"], [Filename for phatk kernel])
-AC_DEFINE_UNQUOTED([POCLBM_KERNNAME], ["poclbm120327"], [Filename for poclbm kernel])
-AC_DEFINE_UNQUOTED([DIAKGCN_KERNNAME], ["diakgcn120427"], [Filename for diakgcn kernel])
-AC_DEFINE_UNQUOTED([DIABLO_KERNNAME], ["diablo120328"], [Filename for diablo kernel])
-AC_DEFINE_UNQUOTED([SCRYPT_KERNNAME], ["scrypt120713"], [Filename for scrypt kernel])
-=======
 AC_DEFINE_UNQUOTED([PHATK_KERNNAME], ["phatk120724"], [Filename for phatk kernel])
 AC_DEFINE_UNQUOTED([POCLBM_KERNNAME], ["poclbm120724"], [Filename for poclbm kernel])
 AC_DEFINE_UNQUOTED([DIAKGCN_KERNNAME], ["diakgcn120724"], [Filename for diakgcn kernel])
 AC_DEFINE_UNQUOTED([DIABLO_KERNNAME], ["diablo120724"], [Filename for diablo kernel])
 AC_DEFINE_UNQUOTED([SCRYPT_KERNNAME], ["scrypt120724"], [Filename for scrypt kernel])
->>>>>>> 2fb95c00
 
 
 AC_SUBST(JANSSON_LIBS)
@@ -415,7 +399,6 @@
 
 echo "  curses.TUI...........: $cursesmsg"
 
-<<<<<<< HEAD
 echo
 
 if test "x$opencl" = xyes; then
@@ -427,29 +410,6 @@
 	fi
 else
 	echo "  OpenCL...............: Disabled"
-=======
-if test "x$opencl" != xno; then
-	if test $found_opencl = 1; then
-		echo "  OpenCL...............: FOUND. GPU mining support enabled"
-	if test "x$scrypt" != xno; then
-		echo "  scrypt...............: Enabled"
-	else
-		echo "  scrypt...............: Disabled"
-	fi
-
-	else
-		echo "  OpenCL...............: NOT FOUND. GPU mining support DISABLED"
-		if test "x$cpumining$bitforce$icarus$ztex$modminer" = xnonononono; then
-			AC_MSG_ERROR([No mining configured in])
-		fi
-		echo "  scrypt...............: Disabled (needs OpenCL)"
-	fi
-else
-	echo "  OpenCL...............: Detection overrided. GPU mining support DISABLED"
-	if test "x$cpumining$bitforce$icarus$ztex$modminer" = xnonononono; then
-		AC_MSG_ERROR([No mining configured in])
-	fi
->>>>>>> 2fb95c00
 	echo "  scrypt...............: Disabled (needs OpenCL)"
 fi
 
