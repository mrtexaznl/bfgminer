--- conflicted
+++ resolved
@@ -746,17 +746,10 @@
 
 echo
 echo "Compilation............: make (or gmake)"
-<<<<<<< HEAD
-echo "  CPPFLAGS.............:" $CPPFLAGS $NCURSES_CPPFLAGS
-echo "  CFLAGS...............:" $CFLAGS $LIBUSB_CFLAGS $JANSSON_CFLAGS
-echo "  LDFLAGS..............:" $LDFLAGS $PTHREAD_FLAGS
-echo "  LDADD................:" $LIBS $DLOPEN_FLAGS $LIBCURL_LIBS $JANSSON_LIBS $PTHREAD_LIBS $NCURSES_LIBS $PDCURSES_LIBS $WS2_LIBS $MATH_LIBS $UDEV_LIBS $LIBUSB_LIBS
-=======
 echo "  CPPFLAGS.............:" $CPPFLAGS $NCURSES_CPPFLAGS $PTHREAD_FLAGS
-echo "  CFLAGS...............:" $CFLAGS $LIBUSB_CFLAGS $PTHREAD_FLAGS
+echo "  CFLAGS...............:" $CFLAGS $LIBUSB_CFLAGS $JANSSON_CFLAGS $PTHREAD_FLAGS
 echo "  LDFLAGS..............:" $LDFLAGS $PTHREAD_FLAGS $PTHREAD_LIBS
 echo "  LDADD................:" $LIBS $DLOPEN_FLAGS $LIBCURL_LIBS $JANSSON_LIBS $NCURSES_LIBS $PDCURSES_LIBS $WS2_LIBS $MATH_LIBS $UDEV_LIBS $LIBUSB_LIBS
->>>>>>> e266dcd8
 echo
 echo "Installation...........: make install (as root if needed, with 'su' or 'sudo')"
 echo "  prefix...............: $prefix"
