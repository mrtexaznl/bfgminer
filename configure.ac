##--##--##--##--##--##--##--##--##--##--##--##--##--##--##--##--##
##--##--##--##--##--##--##--##--##--##--##--##--##--##--##--##--##
m4_define([v_maj], [2])
m4_define([v_min], [5])
m4_define([v_mic], [2])
##--##--##--##--##--##--##--##--##--##--##--##--##--##--##--##--##
m4_define([v_ver], [v_maj.v_min.v_mic])
m4_define([lt_rev], m4_eval(v_maj + v_min))
m4_define([lt_cur], v_mic)
m4_define([lt_age], v_min)
##--##--##--##--##--##--##--##--##--##--##--##--##--##--##--##--##
##--##--##--##--##--##--##--##--##--##--##--##--##--##--##--##--##

AC_INIT([bfgminer], [v_ver], [luke-jr+bfgminer@utopios.org])

AC_PREREQ([2.59c])
AC_CANONICAL_SYSTEM
AC_CONFIG_MACRO_DIR([m4])
AC_CONFIG_SRCDIR([miner.c])
AC_CONFIG_HEADERS([config.h])

AM_INIT_AUTOMAKE([foreign])
m4_ifdef([AM_SILENT_RULES], [AM_SILENT_RULES([yes])])
AC_USE_SYSTEM_EXTENSIONS

##--##--##--##--##--##--##--##--##--##--##--##--##--##--##--##--##
##--##--##--##--##--##--##--##--##--##--##--##--##--##--##--##--##
m4_ifdef([v_rev], , [m4_define([v_rev], [0])])
m4_ifdef([v_rel], , [m4_define([v_rel], [])])
AC_DEFINE_UNQUOTED(CGMINER_MAJOR_VERSION, [v_maj], [Major version])
AC_DEFINE_UNQUOTED(CGMINER_MINOR_VERSION, [v_min], [Minor version])
AC_DEFINE_UNQUOTED(CGMINER_MINOR_SUBVERSION, [v_mic], [Micro version])
version_info="lt_rev:lt_cur:lt_age"
release_info="v_rel"
AC_SUBST(version_info)
AC_SUBST(release_info)
##--##--##--##--##--##--##--##--##--##--##--##--##--##--##--##--##
##--##--##--##--##--##--##--##--##--##--##--##--##--##--##--##--##
VMAJ=v_maj
AC_SUBST(VMAJ)

AC_CANONICAL_BUILD
AC_CANONICAL_HOST

dnl Make sure anyone changing configure.ac/Makefile.am has a clue
AM_MAINTAINER_MODE

dnl Checks for programs
AC_PROG_CC_C99
gl_EARLY
AC_PROG_GCC_TRADITIONAL
AM_PROG_CC_C_O
AC_PROG_RANLIB

gl_INIT

dnl Checks for header files.
AC_HEADER_STDC
AC_CHECK_HEADERS(syslog.h)
AC_CHECK_HEADERS([sys/epoll.h])

AC_FUNC_ALLOCA

have_win32=false
PTHREAD_FLAGS="-lpthread"
USB_LIBS=""
USB_FLAGS=""
DLOPEN_FLAGS="-ldl"
WS2_LIBS=""
MATH_LIBS="-lm"

case $target in
  x86_64-*)
    have_x86_64=true
    ;;
  *)
    have_x86_64=false
    ;;
esac

case $target in
	x86_64-w64-mingw32)
	have_x86_64=true
	have_win32=true
	PTHREAD_FLAGS=""
	DLOPEN_FLAGS=""
	WS2_LIBS="-lws2_32"
	;;
  *-*-mingw*)
    have_x86_64=false
    have_win32=true
    PTHREAD_FLAGS=""
    DLOPEN_FLAGS=""
    WS2_LIBS="-lws2_32"
    ;;
  powerpc-*-darwin*)
    CFLAGS="$CFLAGS -faltivec"
    PTHREAD_FLAGS=""
    ;;
  *-*-darwin*)
    PTHREAD_FLAGS=""
	;;
esac

cpumining="no"

AC_ARG_ENABLE([cpumining],
	[AC_HELP_STRING([--enable-cpumining],[Build with cpu mining support(default disabled)])],
	[cpumining=$enableval]
	)
if test "x$cpumining" = xyes; then
	AC_DEFINE_UNQUOTED([WANT_CPUMINE], [1], [Enable CPUMINING])
fi
AM_CONDITIONAL([HAS_CPUMINE], [test x$cpumining = xyes])

opencl="yes"

AC_ARG_ENABLE([opencl],
	[AC_HELP_STRING([--disable-opencl],[Build without support for OpenCL (default enabled)])],
	[opencl=$enableval]
	)
if test "x$opencl" = xyes; then
	AC_DEFINE([HAVE_OPENCL], [1], [Defined to 1 if OpenCL support is wanted])
fi
AM_CONDITIONAL([HAVE_OPENCL], [test x$opencl = xyes])

AC_CHECK_LIB(pthread, pthread_create, ,
        AC_MSG_ERROR([Could not find pthread library - please install libpthread]))
PTHREAD_LIBS=-lpthread

AC_CHECK_LIB(jansson, json_loads, request_jansson=false, request_jansson=true)

AC_ARG_ENABLE([adl],
	[AC_HELP_STRING([--disable-adl],[Override detection and disable building with adl])],
	[adl=$enableval]
	)

<<<<<<< HEAD
if test "x$opencl" = xyes; then
=======
scrypt="no"

if test "$found_opencl" = 1; then
>>>>>>> 176cdf8b
	if test "x$adl" != xno; then
		if test -f ADL_SDK/adl_sdk.h; then
			have_adl=true
		else
			have_adl=false
		fi
		if test x$have_adl = xtrue
		then
			AC_DEFINE([HAVE_ADL], [1], [Defined if ADL headers were found])
		else
			DLOPEN_FLAGS=""
		fi
	fi

	AC_ARG_ENABLE([scrypt],
		[AC_HELP_STRING([--enable-scrypt],[Compile support for scrypt litecoin mining (default disabled)])],
		[scrypt=$enableval]
		)
	if test "x$scrypt" = xyes; then
		AC_DEFINE([USE_SCRYPT], [1], [Defined to 1 if scrypt support is wanted])
	fi
else
	DLOPEN_FLAGS=""
fi

AM_CONDITIONAL([HAS_SCRYPT], [test x$scrypt = xyes])

bitforce="no"

AC_ARG_ENABLE([bitforce],
	[AC_HELP_STRING([--enable-bitforce],[Compile support for BitForce FPGAs(default disabled)])],
	[bitforce=$enableval]
	)
if test "x$bitforce" = xyes; then
	AC_DEFINE([USE_BITFORCE], [1], [Defined to 1 if BitForce support is wanted])
fi
AM_CONDITIONAL([HAS_BITFORCE], [test x$bitforce = xyes])

icarus="no"

AC_ARG_ENABLE([icarus],
	[AC_HELP_STRING([--enable-icarus],[Compile support for Icarus (default disabled)])],
	[icarus=$enableval]
	)
if test "x$icarus" = xyes; then
	AC_DEFINE([USE_ICARUS], [1], [Defined to 1 if Icarus support is wanted])
fi
AM_CONDITIONAL([HAS_ICARUS], [test x$icarus = xyes])

modminer="no"

AC_ARG_ENABLE([modminer],
	[AC_HELP_STRING([--enable-modminer],[Compile support for ModMiner FPGAs(default disabled)])],
	[modminer=$enableval]
	)
if test "x$modminer" = xyes; then
	AC_DEFINE([USE_MODMINER], [1], [Defined to 1 if ModMiner support is wanted])
fi
AM_CONDITIONAL([HAS_MODMINER], [test x$modminer = xyes])

ztex="no"

AC_ARG_ENABLE([ztex],
	[AC_HELP_STRING([--enable-ztex],[Compile support for Ztex (default disabled)])],
	[ztex=$enableval]
	)
if test "x$ztex" = xyes; then
	AC_DEFINE([USE_ZTEX], [1], [Defined to 1 if Ztex support is wanted])
fi
AM_CONDITIONAL([HAS_ZTEX], [test x$ztex = xyes])

curses="auto"

AC_ARG_WITH([curses],
	[AC_HELP_STRING([--without-curses],[Compile support for curses TUI (default enabled)])],
	[curses=$withval]
	)
if test "x$curses" = "xno"; then
	cursesmsg='User specified --without-curses. TUI support DISABLED'
else
	AC_SEARCH_LIBS(addstr, ncurses pdcurses, [
		curses=yes
		cursesmsg="FOUND: ${ac_cv_search_addstr:2}"
		AC_DEFINE([HAVE_CURSES], [1], [Defined to 1 if curses TUI support is wanted])
	], [
		if test "x$curses" = "xyes"; then
			AC_MSG_ERROR([Could not find curses library - please install libncurses-dev or pdcurses-dev (or configure --without-curses)])
		else
			AC_MSG_WARN([Could not find curses library - if you want a TUI, install libncurses-dev or pdcurses-dev])
			curses=no
			cursesmsg='NOT FOUND. TUI support DISABLED'
		fi
	])
fi


AM_CONDITIONAL([NEED_FPGAUTILS], [test x$icarus$bitforce$modminer$ztex != xnononono])
AM_CONDITIONAL([HAVE_CURSES], [test x$curses = xyes])
AM_CONDITIONAL([WANT_JANSSON], [test x$request_jansson = xtrue])
AM_CONDITIONAL([HAVE_WINDOWS], [test x$have_win32 = xtrue])
AM_CONDITIONAL([HAVE_x86_64], [test x$have_x86_64 = xtrue])

if test x$request_jansson = xtrue
then
	JANSSON_LIBS="compat/jansson/libjansson.a"
else
	JANSSON_LIBS=-ljansson
fi

dnl Find YASM
has_yasm=false
AC_PATH_PROG([YASM],[yasm],[false])
if test "x$YASM" != "xfalse" ; then
  AC_MSG_CHECKING([if yasm version is greater than 1.0.1])
  yasmver=`yasm --version | head -1 | cut -d\  -f2`
  yamajor=`echo $yasmver | cut -d. -f1`
  yaminor=`echo $yasmver | cut -d. -f2`
  yamini=`echo $yasmver | cut -d. -f3`
  if test "$yamajor" -ge "1" ; then
    if test "$yamajor" -eq "1" ; then
      if test "$yaminor" -ge "0" ; then
        if test "$yaminor" -eq "0"; then
          if test "$yamini" -ge "1"; then
            has_yasm=true
          fi
        else
          has_yasm=true
        fi
      fi
    fi
  else
    has_yasm=false
  fi
  if test "x$has_yasm" = "xtrue" ; then
    AC_MSG_RESULT([yes])
  else
    AC_MSG_RESULT([no])
  fi
fi
if test "x$has_yasm" = "xfalse" ; then
  AC_MSG_NOTICE([yasm is required for the assembly algorithms. They will be skipped.])
fi

AM_CONDITIONAL([HAS_YASM], [test x$has_yasm = xtrue])

if test "x$bitforce$modminer" != xnono; then
	AC_ARG_WITH([libudev], [AC_HELP_STRING([--without-libudev], [Autodetect FPGAs using libudev (default enabled)])],
		[libudev=$withval],
		[libudev=auto]
		)
	if test "x$libudev" != "xno"; then
		AC_CHECK_HEADER([libudev.h],[
			libudev=yes
			UDEV_LIBS=-ludev
			AC_DEFINE([HAVE_LIBUDEV], [1], [Defined to 1 if libudev is wanted])
		], [
			if test "x$libudev" = "xyes"; then
				AC_MSG_ERROR([libudev not found])
			fi
			libudev=no
		])
	fi
fi
AM_CONDITIONAL([HAVE_LIBUDEV], [test x$libudev != xno])

if test "x$ztex" != xno; then
  AC_CHECK_LIB(usb-1.0, libusb_init, ,
          AC_MSG_ERROR([Could not find usb library - please install libusb]))
  AC_DEFINE([HAVE_LIBUSB], [1], [Defined to 1 if libusb is wanted])
  USB_LIBS="-lusb-1.0"
  USB_FLAGS=""
fi

PKG_PROG_PKG_CONFIG()

PKG_CHECK_MODULES([LIBCURL], [libcurl >= 7.15.6], [AC_DEFINE([CURL_HAS_SOCKOPT], [1], [Defined if version of curl supports sockopts.])],
[PKG_CHECK_MODULES([LIBCURL], [libcurl >= 7.10.1], ,[AC_MSG_ERROR([Missing required libcurl dev >= 7.10.1])])])
AC_SUBST(LIBCURL_LIBS)

dnl CCAN wants to know a lot of vars.
# All the configuration checks.  Regrettably, the __attribute__ checks will
# give false positives on old GCCs, since they just cause warnings.  But that's
# fairly harmless.
AC_COMPILE_IFELSE([AC_LANG_SOURCE([static void __attribute__((cold)) cleanup(void) { }])],
			  AC_DEFINE([HAVE_ATTRIBUTE_COLD], [1],
                                    [Define if __attribute__((cold))]))
AC_COMPILE_IFELSE([AC_LANG_SOURCE([static void __attribute__((const)) cleanup(void) { }])],
			  AC_DEFINE([HAVE_ATTRIBUTE_CONST], [1],
                                    [Define if __attribute__((const))]))
AC_COMPILE_IFELSE([AC_LANG_SOURCE([static void __attribute__((noreturn)) cleanup(void) { exit(1); }])],
			  AC_DEFINE([HAVE_ATTRIBUTE_NORETURN], [1],
                                    [Define if __attribute__((noreturn))]))
AC_COMPILE_IFELSE([AC_LANG_SOURCE([static void __attribute__((format(__printf__, 1, 2))) cleanup(const char *fmt, ...) { }])],
			  AC_DEFINE([HAVE_ATTRIBUTE_PRINTF], [1],
                                    [Define if __attribute__((format(__printf__)))]))
AC_COMPILE_IFELSE([AC_LANG_SOURCE([static void __attribute__((unused)) cleanup(void) { }])],
			  AC_DEFINE([HAVE_ATTRIBUTE_UNUSED], [1],
                                    [Define if __attribute__((unused))]))
AC_COMPILE_IFELSE([AC_LANG_SOURCE([static void __attribute__((used)) cleanup(void) { }])],
			  AC_DEFINE([HAVE_ATTRIBUTE_USED], [1],
                                    [Define if __attribute__((used))]))
AC_LINK_IFELSE([AC_LANG_SOURCE([int main(void) { return __builtin_constant_p(1) ? 0 : 1; }])],
			  AC_DEFINE([HAVE_BUILTIN_CONSTANT_P], [1],
                                    [Define if have __builtin_constant_p]))
AC_LINK_IFELSE([AC_LANG_SOURCE([int main(void) { return __builtin_types_compatible_p(char *, int) ? 1 : 0; }])],
			  AC_DEFINE([HAVE_BUILTIN_TYPES_COMPATIBLE_P], [1],
                                    [Define if have __builtin_types_compatible_p]))
AC_COMPILE_IFELSE([AC_LANG_SOURCE([static int __attribute__((warn_unused_result)) func(int x) { return x; }])],
			  AC_DEFINE([HAVE_WARN_UNUSED_RESULT], [1],
                                    [Define if __attribute__((warn_unused_result))]))

if test "x$prefix" = xNONE; then
	prefix=/usr/local
fi

AC_DEFINE_UNQUOTED([CGMINER_PREFIX], ["$prefix/bin"], [Path to bfgminer install])

AC_DEFINE_UNQUOTED([PHATK_KERNNAME], ["phatk120223"], [Filename for phatk kernel])
AC_DEFINE_UNQUOTED([POCLBM_KERNNAME], ["poclbm120327"], [Filename for poclbm kernel])
AC_DEFINE_UNQUOTED([DIAKGCN_KERNNAME], ["diakgcn120427"], [Filename for diakgcn kernel])
AC_DEFINE_UNQUOTED([DIABLO_KERNNAME], ["diablo120328"], [Filename for diablo kernel])
AC_DEFINE_UNQUOTED([SCRYPT_KERNNAME], ["scrypt120713"], [Filename for scrypt kernel])


AC_SUBST(JANSSON_LIBS)
AC_SUBST(PTHREAD_FLAGS)
AC_SUBST(DLOPEN_FLAGS)
AC_SUBST(PTHREAD_LIBS)
AC_SUBST(NCURSES_LIBS)
AC_SUBST(PDCURSES_LIBS)
AC_SUBST(WS2_LIBS)
AC_SUBST(MATH_LIBS)
AC_SUBST(UDEV_LIBS)
AC_SUBST(USB_LIBS)
AC_SUBST(USB_FLAGS)

AC_CONFIG_FILES([
	Makefile
	compat/Makefile
	compat/jansson/Makefile
	x86_64/Makefile
	x86_32/Makefile
	ccan/Makefile
	lib/Makefile
	])
AC_OUTPUT


echo
echo
echo
echo "------------------------------------------------------------------------"
echo "$PACKAGE $VERSION"
echo "------------------------------------------------------------------------"
echo
echo
echo "Configuration Options Summary:"
echo

echo "  curses.TUI...........: $cursesmsg"

<<<<<<< HEAD
echo

if test "x$opencl" = xyes; then
	echo "  OpenCL...............: Enabled"
else
	echo "  OpenCL...............: Disabled"
=======
if test "x$opencl" != xno; then
	if test $found_opencl = 1; then
		echo "  OpenCL...............: FOUND. GPU mining support enabled"
	if test "x$scrypt" != xno; then
		echo "  scrypt...............: Enabled"
	else
		echo "  scrypt...............: Disabled"
	fi

	else
		echo "  OpenCL...............: NOT FOUND. GPU mining support DISABLED"
		if test "x$cpumining$bitforce$icarus$ztex$modminer" = xnonononono; then
			AC_MSG_ERROR([No mining configured in])
		fi
		echo "  scrypt...............: Disabled (needs OpenCL)"
	fi
else
	echo "  OpenCL...............: Detection overrided. GPU mining support DISABLED"
	if test "x$cpumining$bitforce$icarus$ztex$modminer" = xnonononono; then
		AC_MSG_ERROR([No mining configured in])
	fi
	echo "  scrypt...............: Disabled (needs OpenCL)"
>>>>>>> 176cdf8b
fi

if test "x$adl" != xno; then
	if test x$have_adl = xtrue; then
		echo "    ADL................: SDK found, GPU monitoring support enabled"
	else
		echo "    ADL................: SDK NOT found, GPU monitoring support DISABLED"
	fi
else
	echo "    ADL................: Detection overrided. GPU monitoring support DISABLED"
fi

if test "x$bitforce" = xyes; then
	echo "  BitForce.FPGAs.......: Enabled"
else
	echo "  BitForce.FPGAs.......: Disabled"
fi

if test "x$icarus" = xyes; then
	echo "  Icarus.FPGAs.........: Enabled"
else
	echo "  Icarus.FPGAs.........: Disabled"
fi

if test "x$modminer" = xyes; then
	echo "  ModMiner.FPGAs.......: Enabled"
else
	echo "  ModMiner.FPGAs.......: Disabled"
fi

if test "x$ztex" = xyes; then
	echo "  Ztex.FPGAs...........: Enabled"
else
	echo "  Ztex.FPGAs...........: Disabled"
fi

if test "x$bitforce$modminer" != xnono; then
	echo "  libudev.detection....: $libudev"
fi

echo
if test "x$cpumining" = xyes; then
	echo "  CPU Mining...........: Enabled"
	echo "  ASM.(for CPU mining).: $has_yasm"
else
	echo "  CPU Mining...........: Disabled"
fi

echo
echo "Compilation............: make (or gmake)"
echo "  CPPFLAGS.............: $CPPFLAGS"
echo "  CFLAGS...............: $CFLAGS"
echo "  LDFLAGS..............: $LDFLAGS $PTHREAD_FLAGS $USB_FLAGS"
echo "  LDADD................: $DLOPEN_FLAGS $LIBCURL_LIBS $JANSSON_LIBS $PTHREAD_LIBS $NCURSES_LIBS $PDCURSES_LIBS $WS2_LIBS $MATH_LIBS $UDEV_LIBS $USB_LIBS"
echo
echo "Installation...........: make install (as root if needed, with 'su' or 'sudo')"
echo "  prefix...............: $prefix"
echo
<|MERGE_RESOLUTION|>--- conflicted
+++ resolved
@@ -135,13 +135,9 @@
 	[adl=$enableval]
 	)
 
-<<<<<<< HEAD
+scrypt="no"
+
 if test "x$opencl" = xyes; then
-=======
-scrypt="no"
-
-if test "$found_opencl" = 1; then
->>>>>>> 176cdf8b
 	if test "x$adl" != xno; then
 		if test -f ADL_SDK/adl_sdk.h; then
 			have_adl=true
@@ -403,37 +399,18 @@
 
 echo "  curses.TUI...........: $cursesmsg"
 
-<<<<<<< HEAD
 echo
 
 if test "x$opencl" = xyes; then
 	echo "  OpenCL...............: Enabled"
-else
-	echo "  OpenCL...............: Disabled"
-=======
-if test "x$opencl" != xno; then
-	if test $found_opencl = 1; then
-		echo "  OpenCL...............: FOUND. GPU mining support enabled"
 	if test "x$scrypt" != xno; then
 		echo "  scrypt...............: Enabled"
 	else
 		echo "  scrypt...............: Disabled"
 	fi
-
-	else
-		echo "  OpenCL...............: NOT FOUND. GPU mining support DISABLED"
-		if test "x$cpumining$bitforce$icarus$ztex$modminer" = xnonononono; then
-			AC_MSG_ERROR([No mining configured in])
-		fi
-		echo "  scrypt...............: Disabled (needs OpenCL)"
-	fi
-else
-	echo "  OpenCL...............: Detection overrided. GPU mining support DISABLED"
-	if test "x$cpumining$bitforce$icarus$ztex$modminer" = xnonononono; then
-		AC_MSG_ERROR([No mining configured in])
-	fi
+else
+	echo "  OpenCL...............: Disabled"
 	echo "  scrypt...............: Disabled (needs OpenCL)"
->>>>>>> 176cdf8b
 fi
 
 if test "x$adl" != xno; then
