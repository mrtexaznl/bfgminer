--- conflicted
+++ resolved
@@ -94,11 +94,7 @@
     PTHREAD_FLAGS=""
     DLOPEN_FLAGS=""
     WS2_LIBS="-lws2_32"
-<<<<<<< HEAD
-	TIMER_LIBS="-lwinmm"
     AC_DEFINE([_WIN32_WINNT], [0x0501], "WinNT version for XP+ support")
-=======
->>>>>>> 9716613b
     ;;
   *-*-cygwin*)
 	have_cygwin=true
