--- conflicted
+++ resolved
@@ -113,11 +113,7 @@
 #define for_each_managed_proc(procvar, dev)  \
 	for (struct cgpu_info *procvar = dev; procvar; procvar = procvar->next_proc)
 #define for_each_logical_proc(procvar, dev)  \
-<<<<<<< HEAD
-	for (struct cgpu_info *procvar = dev; procvar->proc_id < dev->procs; procvar = procvar->next_proc)
+	for (struct cgpu_info *procvar = dev; procvar && procvar->device == (dev); procvar = procvar->next_proc)
 extern struct cgpu_info *device_proc_by_id(struct cgpu_info *dev, int procid);
-=======
-	for (struct cgpu_info *procvar = dev; procvar && procvar->device == (dev); procvar = procvar->next_proc)
->>>>>>> 9e2b8f8b
 
 #endif