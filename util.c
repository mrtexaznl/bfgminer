/*
 * Copyright 2011-2013 Con Kolivas
 * Copyright 2011-2013 Luke Dashjr
 * Copyright 2010 Jeff Garzik
 * Copyright 2012 Giel van Schijndel
 * Copyright 2012 Gavin Andresen
 *
 * This program is free software; you can redistribute it and/or modify it
 * under the terms of the GNU General Public License as published by the Free
 * Software Foundation; either version 3 of the License, or (at your option)
 * any later version.  See COPYING for more details.
 */

#include "config.h"

#include <stdio.h>
#include <stdlib.h>
#include <ctype.h>
#include <stdarg.h>
#include <string.h>
#include <pthread.h>
#include <jansson.h>
#include <curl/curl.h>
#include <time.h>
#include <errno.h>
#include <unistd.h>
#include <sys/types.h>
#ifdef HAVE_SYS_PRCTL_H
# include <sys/prctl.h>
#endif
#if defined(__FreeBSD__) || defined(__OpenBSD__)
# include <pthread_np.h>
#endif
#ifndef WIN32
#include <fcntl.h>
# ifdef __linux
#  include <sys/prctl.h>
# endif
# include <sys/socket.h>
# include <netinet/in.h>
# include <netinet/tcp.h>
# include <netdb.h>
#else
# include <windows.h>
# include <winsock2.h>
# include <mstcpip.h>
# include <ws2tcpip.h>
# include <mmsystem.h>
#endif

#include <utlist.h>

#include "miner.h"
#include "compat.h"
#include "util.h"

#define DEFAULT_SOCKWAIT 60

bool successful_connect = false;
struct timeval nettime;

struct data_buffer {
	void		*buf;
	size_t		len;
	curl_socket_t	*idlemarker;
};

struct upload_buffer {
	const void	*buf;
	size_t		len;
};

struct header_info {
	char		*lp_path;
	int		rolltime;
	char		*reason;
	char		*stratum_url;
	bool		hadrolltime;
	bool		canroll;
	bool		hadexpire;
};

struct tq_ent {
	void			*data;
	struct tq_ent *prev;
	struct tq_ent *next;
};

static void databuf_free(struct data_buffer *db)
{
	if (!db)
		return;

	free(db->buf);
#ifdef DEBUG_DATABUF
	applog(LOG_DEBUG, "databuf_free(%p)", db->buf);
#endif

	memset(db, 0, sizeof(*db));
}

// aka data_buffer_write
static size_t all_data_cb(const void *ptr, size_t size, size_t nmemb,
			  void *user_data)
{
	struct data_buffer *db = user_data;
	size_t oldlen, newlen;

	oldlen = db->len;
	if (unlikely(nmemb == 0 || size == 0 || oldlen >= SIZE_MAX - size))
		return 0;
	if (unlikely(nmemb > (SIZE_MAX - oldlen) / size))
		nmemb = (SIZE_MAX - oldlen) / size;

	size_t len = size * nmemb;
	void *newmem;
	static const unsigned char zero = 0;

	if (db->idlemarker) {
		const unsigned char *cptr = ptr;
		for (size_t i = 0; i < len; ++i)
			if (!(isCspace(cptr[i]) || cptr[i] == '{')) {
				*db->idlemarker = CURL_SOCKET_BAD;
				db->idlemarker = NULL;
				break;
			}
	}

	newlen = oldlen + len;

	newmem = realloc(db->buf, newlen + 1);
#ifdef DEBUG_DATABUF
	applog(LOG_DEBUG, "data_buffer_write realloc(%p, %lu) => %p", db->buf, (long unsigned)(newlen + 1), newmem);
#endif
	if (!newmem)
		return 0;

	db->buf = newmem;
	db->len = newlen;
	memcpy(db->buf + oldlen, ptr, len);
	memcpy(db->buf + newlen, &zero, 1);	/* null terminate */

	return nmemb;
}

static size_t upload_data_cb(void *ptr, size_t size, size_t nmemb,
			     void *user_data)
{
	struct upload_buffer *ub = user_data;
	unsigned int len = size * nmemb;

	if (len > ub->len)
		len = ub->len;

	if (len) {
		memcpy(ptr, ub->buf, len);
		ub->buf += len;
		ub->len -= len;
	}

	return len;
}

static size_t resp_hdr_cb(void *ptr, size_t size, size_t nmemb, void *user_data)
{
	struct header_info *hi = user_data;
	size_t remlen, slen, ptrlen = size * nmemb;
	char *rem, *val = NULL, *key = NULL;
	void *tmp;

	val = calloc(1, ptrlen);
	key = calloc(1, ptrlen);
	if (!key || !val)
		goto out;

	tmp = memchr(ptr, ':', ptrlen);
	if (!tmp || (tmp == ptr))	/* skip empty keys / blanks */
		goto out;
	slen = tmp - ptr;
	if ((slen + 1) == ptrlen)	/* skip key w/ no value */
		goto out;
	memcpy(key, ptr, slen);		/* store & nul term key */
	key[slen] = 0;

	rem = ptr + slen + 1;		/* trim value's leading whitespace */
	remlen = ptrlen - slen - 1;
	while ((remlen > 0) && (isCspace(*rem))) {
		remlen--;
		rem++;
	}

	memcpy(val, rem, remlen);	/* store value, trim trailing ws */
	val[remlen] = 0;
	while ((*val) && (isCspace(val[strlen(val) - 1])))
		val[strlen(val) - 1] = 0;

	if (!*val)			/* skip blank value */
		goto out;

	if (opt_protocol)
		applog(LOG_DEBUG, "HTTP hdr(%s): %s", key, val);

	if (!strcasecmp("X-Roll-Ntime", key)) {
		hi->hadrolltime = true;
		if (!strncasecmp("N", val, 1))
			applog(LOG_DEBUG, "X-Roll-Ntime: N found");
		else {
			hi->canroll = true;

			/* Check to see if expire= is supported and if not, set
			 * the rolltime to the default scantime */
			if (strlen(val) > 7 && !strncasecmp("expire=", val, 7)) {
				sscanf(val + 7, "%d", &hi->rolltime);
				hi->hadexpire = true;
			} else
				hi->rolltime = opt_scantime;
			applog(LOG_DEBUG, "X-Roll-Ntime expiry set to %d", hi->rolltime);
		}
	}

	if (!strcasecmp("X-Long-Polling", key)) {
		hi->lp_path = val;	/* steal memory reference */
		val = NULL;
	}

	if (!strcasecmp("X-Reject-Reason", key)) {
		hi->reason = val;	/* steal memory reference */
		val = NULL;
	}

	if (!strcasecmp("X-Stratum", key)) {
		hi->stratum_url = val;
		val = NULL;
	}

out:
	free(key);
	free(val);
	return ptrlen;
}

static int keep_sockalive(SOCKETTYPE fd)
{
	const int tcp_one = 1;
	const int tcp_keepidle = 45;
	const int tcp_keepintvl = 30;
	int ret = 0;

	if (unlikely(setsockopt(fd, SOL_SOCKET, SO_KEEPALIVE, (const char *)&tcp_one, sizeof(tcp_one))))
		ret = 1;

#ifndef WIN32
	int flags = fcntl(fd, F_GETFL, 0);

	fcntl(fd, F_SETFL, O_NONBLOCK | flags);
#else
	u_long flags = 1;

	ioctlsocket(fd, FIONBIO, &flags);
#endif

	if (!opt_delaynet)
#ifndef __linux
		if (unlikely(setsockopt(fd, IPPROTO_TCP, TCP_NODELAY, (const void *)&tcp_one, sizeof(tcp_one))))
#else /* __linux */
		if (unlikely(setsockopt(fd, SOL_TCP, TCP_NODELAY, (const void *)&tcp_one, sizeof(tcp_one))))
#endif /* __linux */
			ret = 1;

#ifdef __linux

	if (unlikely(setsockopt(fd, SOL_TCP, TCP_KEEPCNT, &tcp_one, sizeof(tcp_one))))
		ret = 1;

	if (unlikely(setsockopt(fd, SOL_TCP, TCP_KEEPIDLE, &tcp_keepidle, sizeof(tcp_keepidle))))
		ret = 1;

	if (unlikely(setsockopt(fd, SOL_TCP, TCP_KEEPINTVL, &tcp_keepintvl, sizeof(tcp_keepintvl))))
		ret = 1;
#endif /* __linux */

#ifdef __APPLE_CC__

	if (unlikely(setsockopt(fd, IPPROTO_TCP, TCP_KEEPALIVE, &tcp_keepintvl, sizeof(tcp_keepintvl))))
		ret = 1;

#endif /* __APPLE_CC__ */

#ifdef WIN32

	const int zero = 0;
	struct tcp_keepalive vals;
	vals.onoff = 1;
	vals.keepalivetime = tcp_keepidle * 1000;
	vals.keepaliveinterval = tcp_keepintvl * 1000;

	DWORD outputBytes;

	if (unlikely(WSAIoctl(fd, SIO_KEEPALIVE_VALS, &vals, sizeof(vals), NULL, 0, &outputBytes, NULL, NULL)))
		ret = 1;

	/* Windows happily submits indefinitely to the send buffer blissfully
	 * unaware nothing is getting there without gracefully failing unless
	 * we disable the send buffer */
	if (unlikely(setsockopt(fd, SOL_SOCKET, SO_SNDBUF, (const char *)&zero, sizeof(zero))))
		ret = 1;
#endif /* WIN32 */

	return ret;
}

int json_rpc_call_sockopt_cb(void __maybe_unused *userdata, curl_socket_t fd,
			     curlsocktype __maybe_unused purpose)
{
	return keep_sockalive(fd);
}

static void last_nettime(struct timeval *last)
{
	rd_lock(&netacc_lock);
	last->tv_sec = nettime.tv_sec;
	last->tv_usec = nettime.tv_usec;
	rd_unlock(&netacc_lock);
}

static void set_nettime(void)
{
	wr_lock(&netacc_lock);
	cgtime(&nettime);
	wr_unlock(&netacc_lock);
}

static int curl_debug_cb(__maybe_unused CURL *handle, curl_infotype type,
			 char *data, size_t size,
			 void *userdata)
{
	struct pool *pool = (struct pool *)userdata;

	switch(type) {
		case CURLINFO_HEADER_IN:
		case CURLINFO_DATA_IN:
		case CURLINFO_SSL_DATA_IN:
			pool->cgminer_pool_stats.bytes_received += size;
			total_bytes_rcvd += size;
			pool->cgminer_pool_stats.net_bytes_received += size;
			break;
		case CURLINFO_HEADER_OUT:
		case CURLINFO_DATA_OUT:
		case CURLINFO_SSL_DATA_OUT:
			pool->cgminer_pool_stats.bytes_sent += size;
			total_bytes_sent += size;
			pool->cgminer_pool_stats.net_bytes_sent += size;
			break;
		case CURLINFO_TEXT:
		{
			if (!opt_protocol)
				break;
			// data is not null-terminated, so we need to copy and terminate it for applog
			char datacp[size + 1];
			memcpy(datacp, data, size);
			while (likely(size) && unlikely(isCspace(datacp[size-1])))
				--size;
			if (unlikely(!size))
				break;
			datacp[size] = '\0';
			applog(LOG_DEBUG, "Pool %u: %s", pool->pool_no, datacp);
			break;
		}
		default:
			break;
	}
	return 0;
}

struct json_rpc_call_state {
	struct data_buffer all_data;
	struct header_info hi;
	void *priv;
	char curl_err_str[CURL_ERROR_SIZE];
	struct curl_slist *headers;
	struct upload_buffer upload_data;
	struct pool *pool;
};

void json_rpc_call_async(CURL *curl, const char *url,
		      const char *userpass, const char *rpc_req,
		      bool longpoll,
		      struct pool *pool, bool share,
		      void *priv)
{
	struct json_rpc_call_state *state = malloc(sizeof(struct json_rpc_call_state));
	*state = (struct json_rpc_call_state){
		.priv = priv,
		.pool = pool,
	};
	long timeout = longpoll ? (60 * 60) : 60;
	char len_hdr[64], user_agent_hdr[128];
	struct curl_slist *headers = NULL;

	if (longpoll)
		state->all_data.idlemarker = &pool->lp_socket;

	/* it is assumed that 'curl' is freshly [re]initialized at this pt */

	curl_easy_setopt(curl, CURLOPT_PRIVATE, state);
	curl_easy_setopt(curl, CURLOPT_TIMEOUT, timeout);

	/* We use DEBUGFUNCTION to count bytes sent/received, and verbose is needed
	 * to enable it */
	curl_easy_setopt(curl, CURLOPT_DEBUGFUNCTION, curl_debug_cb);
	curl_easy_setopt(curl, CURLOPT_DEBUGDATA, (void *)pool);
	curl_easy_setopt(curl, CURLOPT_VERBOSE, 1);

	curl_easy_setopt(curl, CURLOPT_NOSIGNAL, 1);
	curl_easy_setopt(curl, CURLOPT_URL, url);
	curl_easy_setopt(curl, CURLOPT_ENCODING, "");
	curl_easy_setopt(curl, CURLOPT_FAILONERROR, 1);

	/* Shares are staggered already and delays in submission can be costly
	 * so do not delay them */
	if (!opt_delaynet || share)
		curl_easy_setopt(curl, CURLOPT_TCP_NODELAY, 1);
	curl_easy_setopt(curl, CURLOPT_WRITEFUNCTION, all_data_cb);
	curl_easy_setopt(curl, CURLOPT_WRITEDATA, &state->all_data);
	curl_easy_setopt(curl, CURLOPT_READFUNCTION, upload_data_cb);
	curl_easy_setopt(curl, CURLOPT_READDATA, &state->upload_data);
	curl_easy_setopt(curl, CURLOPT_ERRORBUFFER, &state->curl_err_str[0]);
	curl_easy_setopt(curl, CURLOPT_FOLLOWLOCATION, 1);
	curl_easy_setopt(curl, CURLOPT_HEADERFUNCTION, resp_hdr_cb);
	curl_easy_setopt(curl, CURLOPT_HEADERDATA, &state->hi);

	curl_easy_setopt(curl, CURLOPT_USE_SSL, CURLUSESSL_TRY);
	if (pool->rpc_proxy) {
		curl_easy_setopt(curl, CURLOPT_PROXY, pool->rpc_proxy);
	} else if (opt_socks_proxy) {
		curl_easy_setopt(curl, CURLOPT_PROXY, opt_socks_proxy);
		curl_easy_setopt(curl, CURLOPT_PROXYTYPE, CURLPROXY_SOCKS4);
	}
	if (userpass) {
		curl_easy_setopt(curl, CURLOPT_USERPWD, userpass);
		curl_easy_setopt(curl, CURLOPT_HTTPAUTH, CURLAUTH_BASIC);
	}
	if (longpoll)
		curl_easy_setopt(curl, CURLOPT_SOCKOPTFUNCTION, json_rpc_call_sockopt_cb);
	curl_easy_setopt(curl, CURLOPT_POST, 1);

	if (opt_protocol)
		applog(LOG_DEBUG, "JSON protocol request:\n%s", rpc_req);

	state->upload_data.buf = rpc_req;
	state->upload_data.len = strlen(rpc_req);
	sprintf(len_hdr, "Content-Length: %lu",
		(unsigned long) state->upload_data.len);
	sprintf(user_agent_hdr, "User-Agent: %s", PACKAGE"/"VERSION);

	headers = curl_slist_append(headers,
		"Content-type: application/json");
	headers = curl_slist_append(headers,
		"X-Mining-Extensions: longpoll midstate rollntime submitold");

	if (longpoll)
		headers = curl_slist_append(headers,
			"X-Minimum-Wait: 0");

	if (likely(global_hashrate)) {
		char ghashrate[255];

		sprintf(ghashrate, "X-Mining-Hashrate: %"PRIu64, (uint64_t)global_hashrate);
		headers = curl_slist_append(headers, ghashrate);
	}

	headers = curl_slist_append(headers, len_hdr);
	headers = curl_slist_append(headers, user_agent_hdr);
	headers = curl_slist_append(headers, "Expect:"); /* disable Expect hdr*/

	curl_easy_setopt(curl, CURLOPT_HTTPHEADER, headers);
	state->headers = headers;

	if (opt_delaynet) {
		/* Don't delay share submission, but still track the nettime */
		if (!share) {
			long long now_msecs, last_msecs;
			struct timeval now, last;

			cgtime(&now);
			last_nettime(&last);
			now_msecs = (long long)now.tv_sec * 1000;
			now_msecs += now.tv_usec / 1000;
			last_msecs = (long long)last.tv_sec * 1000;
			last_msecs += last.tv_usec / 1000;
			if (now_msecs > last_msecs && now_msecs - last_msecs < 250) {
				struct timespec rgtp;

				rgtp.tv_sec = 0;
				rgtp.tv_nsec = (250 - (now_msecs - last_msecs)) * 1000000;
				nanosleep(&rgtp, NULL);
			}
		}
		set_nettime();
	}
}

json_t *json_rpc_call_completed(CURL *curl, int rc, bool probe, int *rolltime, void *out_priv)
{
	struct json_rpc_call_state *state;
	if (curl_easy_getinfo(curl, CURLINFO_PRIVATE, (void*)&state) != CURLE_OK) {
		applog(LOG_ERR, "Failed to get private curl data");
		if (out_priv)
			*(void**)out_priv = NULL;
		goto err_out;
	}
	if (out_priv)
		*(void**)out_priv = state->priv;

	json_t *val, *err_val, *res_val;
	json_error_t err;
	struct pool *pool = state->pool;
	bool probing = probe && !pool->probed;

	if (rc) {
		applog(LOG_INFO, "HTTP request failed: %s", state->curl_err_str);
		goto err_out;
	}

	if (!state->all_data.buf) {
		applog(LOG_DEBUG, "Empty data received in json_rpc_call.");
		goto err_out;
	}

	pool->cgminer_pool_stats.times_sent++;
	pool->cgminer_pool_stats.times_received++;

	if (probing) {
		pool->probed = true;
		/* If X-Long-Polling was found, activate long polling */
		if (state->hi.lp_path) {
			if (pool->hdr_path != NULL)
				free(pool->hdr_path);
			pool->hdr_path = state->hi.lp_path;
		} else
			pool->hdr_path = NULL;
		if (state->hi.stratum_url) {
			pool->stratum_url = state->hi.stratum_url;
			state->hi.stratum_url = NULL;
		}
	} else {
		if (state->hi.lp_path) {
			free(state->hi.lp_path);
			state->hi.lp_path = NULL;
		}
		if (state->hi.stratum_url) {
			free(state->hi.stratum_url);
			state->hi.stratum_url = NULL;
		}
	}

	if (pool->force_rollntime)
	{
		state->hi.canroll = true;
		state->hi.hadexpire = true;
		state->hi.rolltime = pool->force_rollntime;
	}
	
	if (rolltime)
		*rolltime = state->hi.rolltime;
	pool->cgminer_pool_stats.rolltime = state->hi.rolltime;
	pool->cgminer_pool_stats.hadrolltime = state->hi.hadrolltime;
	pool->cgminer_pool_stats.canroll = state->hi.canroll;
	pool->cgminer_pool_stats.hadexpire = state->hi.hadexpire;

	val = JSON_LOADS(state->all_data.buf, &err);
	if (!val) {
		applog(LOG_INFO, "JSON decode failed(%d): %s", err.line, err.text);

		if (opt_protocol)
			applog(LOG_DEBUG, "JSON protocol response:\n%s", (char*)state->all_data.buf);

		goto err_out;
	}

	if (opt_protocol) {
		char *s = json_dumps(val, JSON_INDENT(3));

		applog(LOG_DEBUG, "JSON protocol response:\n%s", s);
		free(s);
	}

	/* JSON-RPC valid response returns a non-null 'result',
	 * and a null 'error'.
	 */
	res_val = json_object_get(val, "result");
	err_val = json_object_get(val, "error");

	if (!res_val ||(err_val && !json_is_null(err_val))) {
		char *s;

		if (err_val)
			s = json_dumps(err_val, JSON_INDENT(3));
		else
			s = strdup("(unknown reason)");

		applog(LOG_INFO, "JSON-RPC call failed: %s", s);

		free(s);
		json_decref(val);

		goto err_out;
	}

	if (state->hi.reason) {
		json_object_set_new(val, "reject-reason", json_string(state->hi.reason));
		free(state->hi.reason);
		state->hi.reason = NULL;
	}
	successful_connect = true;
	databuf_free(&state->all_data);
	curl_slist_free_all(state->headers);
	curl_easy_reset(curl);
	free(state);
	return val;

err_out:
	databuf_free(&state->all_data);
	curl_slist_free_all(state->headers);
	curl_easy_reset(curl);
	if (!successful_connect)
		applog(LOG_DEBUG, "Failed to connect in json_rpc_call");
	curl_easy_setopt(curl, CURLOPT_FRESH_CONNECT, 1);
	free(state);
	return NULL;
}

json_t *json_rpc_call(CURL *curl, const char *url,
		      const char *userpass, const char *rpc_req,
		      bool probe, bool longpoll, int *rolltime,
		      struct pool *pool, bool share)
{
	json_rpc_call_async(curl, url, userpass, rpc_req, longpoll, pool, share, NULL);
	int rc = curl_easy_perform(curl);
	return json_rpc_call_completed(curl, rc, probe, rolltime, NULL);
}

bool our_curl_supports_proxy_uris()
{
	curl_version_info_data *data = curl_version_info(CURLVERSION_NOW);
	return data->age && data->version_num >= (( 7 <<16)|( 21 <<8)| 7);  // 7.21.7
}

// NOTE: This assumes reference URI is a root
char *absolute_uri(char *uri, const char *ref)
{
	if (strstr(uri, "://"))
		return strdup(uri);

	char *copy_start, *abs;
	bool need_slash = false;

	copy_start = (uri[0] == '/') ? &uri[1] : uri;
	if (ref[strlen(ref) - 1] != '/')
		need_slash = true;

	abs = malloc(strlen(ref) + strlen(copy_start) + 2);
	if (!abs) {
		applog(LOG_ERR, "Malloc failure in absolute_uri");
		return NULL;
	}

	sprintf(abs, "%s%s%s", ref, need_slash ? "/" : "", copy_start);

	return abs;
}

static const char _hexchars[0x10] = "0123456789abcdef";

void bin2hex(char *out, const void *in, size_t len)
{
	const unsigned char *p = in;
	while (len--)
	{
		(out++)[0] = _hexchars[p[0] >> 4];
		(out++)[0] = _hexchars[p[0] & 0xf];
		++p;
	}
	out[0] = '\0';
}

static inline
int _hex2bin_char(const char c)
{
	if (c >= '0' && c <= '9')
		return c - '0';
	if (c >= 'a' && c <= 'f')
		return (c - 'a') + 10;
	if (c >= 'A' && c <= 'F')
		return (c - 'A') + 10;
	return -1;
}

/* Does the reverse of bin2hex but does not allocate any ram */
bool hex2bin(unsigned char *p, const char *hexstr, size_t len)
{
	int n, o;
	
	while (len--)
	{
		n = _hex2bin_char((hexstr++)[0]);
		if (unlikely(n == -1))
		{
badchar:
			if (!hexstr[-1])
				applog(LOG_ERR, "hex2bin: str truncated");
			else
				applog(LOG_ERR, "hex2bin: invalid character 0x%02x", (int)hexstr[-1]);
			return false;
		}
		o = _hex2bin_char((hexstr++)[0]);
		if (unlikely(o == -1))
			goto badchar;
		(p++)[0] = (n << 4) | o;
	}
	
	return likely(!hexstr[0]);
}

void hash_data(unsigned char *out_hash, const unsigned char *data)
{
	unsigned char blkheader[80];
	
	// data is past the first SHA256 step (padding and interpreting as big endian on a little endian platform), so we need to flip each 32-bit chunk around to get the original input block header
	swap32yes(blkheader, data, 80 / 4);
	
	// double-SHA256 to get the block hash
	gen_hash(blkheader, out_hash, 80);
}

// Example output: 0000000000000000000000000000000000000000000000000000ffff00000000 (bdiff 1)
void real_block_target(unsigned char *target, const unsigned char *data)
{
	uint8_t targetshift;

	if (unlikely(data[72] < 3 || data[72] > 0x20))
	{
		// Invalid (out of bounds) target
		memset(target, 0xff, 32);
		return;
	}

	targetshift = data[72] - 3;
	memset(target, 0, targetshift);
	target[targetshift++] = data[75];
	target[targetshift++] = data[74];
	target[targetshift++] = data[73];
	memset(&target[targetshift], 0, 0x20 - targetshift);
}

bool hash_target_check(const unsigned char *hash, const unsigned char *target)
{
	const uint32_t *h32 = (uint32_t*)&hash[0];
	const uint32_t *t32 = (uint32_t*)&target[0];
	for (int i = 7; i >= 0; --i) {
		uint32_t h32i = le32toh(h32[i]);
		uint32_t t32i = le32toh(t32[i]);
		if (h32i > t32i)
			return false;
		if (h32i < t32i)
			return true;
	}
	return true;
}

bool hash_target_check_v(const unsigned char *hash, const unsigned char *target)
{
	bool rc;

	rc = hash_target_check(hash, target);

	if (opt_debug) {
		unsigned char hash_swap[32], target_swap[32];
		char hash_str[65];
		char target_str[65];

		for (int i = 0; i < 32; ++i) {
			hash_swap[i] = hash[31-i];
			target_swap[i] = target[31-i];
		}

		bin2hex(hash_str, hash_swap, 32);
		bin2hex(target_str, target_swap, 32);

		applog(LOG_DEBUG, " Proof: %s\nTarget: %s\nTrgVal? %s",
			hash_str,
			target_str,
			rc ? "YES (hash <= target)" :
			     "no (false positive; hash > target)");
	}

	return rc;
}

// This operates on a native-endian SHA256 state
// In other words, on little endian platforms, every 4 bytes are in reverse order
bool fulltest(const unsigned char *hash, const unsigned char *target)
{
	unsigned char hash2[32];
	swap32tobe(hash2, hash, 32 / 4);
	return hash_target_check_v(hash2, target);
}

struct thread_q *tq_new(void)
{
	struct thread_q *tq;

	tq = calloc(1, sizeof(*tq));
	if (!tq)
		return NULL;

	pthread_mutex_init(&tq->mutex, NULL);
	pthread_cond_init(&tq->cond, NULL);

	return tq;
}

void tq_free(struct thread_q *tq)
{
	struct tq_ent *ent, *iter;

	if (!tq)
		return;

	DL_FOREACH_SAFE(tq->q, ent, iter) {
		DL_DELETE(tq->q, ent);
		free(ent);
	}

	pthread_cond_destroy(&tq->cond);
	pthread_mutex_destroy(&tq->mutex);

	memset(tq, 0, sizeof(*tq));	/* poison */
	free(tq);
}

static void tq_freezethaw(struct thread_q *tq, bool frozen)
{
	mutex_lock(&tq->mutex);
	tq->frozen = frozen;
	pthread_cond_signal(&tq->cond);
	mutex_unlock(&tq->mutex);
}

void tq_freeze(struct thread_q *tq)
{
	tq_freezethaw(tq, true);
}

void tq_thaw(struct thread_q *tq)
{
	tq_freezethaw(tq, false);
}

bool tq_push(struct thread_q *tq, void *data)
{
	struct tq_ent *ent;
	bool rc = true;

	ent = calloc(1, sizeof(*ent));
	if (!ent)
		return false;

	ent->data = data;

	mutex_lock(&tq->mutex);
	if (!tq->frozen) {
		DL_APPEND(tq->q, ent);
	} else {
		free(ent);
		rc = false;
	}
	pthread_cond_signal(&tq->cond);
	mutex_unlock(&tq->mutex);

	return rc;
}

void *tq_pop(struct thread_q *tq, const struct timespec *abstime)
{
	struct tq_ent *ent;
	void *rval = NULL;
	int rc;

	mutex_lock(&tq->mutex);
	if (tq->q)
		goto pop;

	if (abstime)
		rc = pthread_cond_timedwait(&tq->cond, &tq->mutex, abstime);
	else
		rc = pthread_cond_wait(&tq->cond, &tq->mutex);
	if (rc)
		goto out;
	if (!tq->q)
		goto out;
pop:
	ent = tq->q;
	rval = ent->data;

	DL_DELETE(tq->q, ent);
	free(ent);
out:
	mutex_unlock(&tq->mutex);

	return rval;
}

int thr_info_create(struct thr_info *thr, pthread_attr_t *attr, void *(*start) (void *), void *arg)
{
	int rv = pthread_create(&thr->pth, attr, start, arg);
	if (likely(!rv))
		thr->has_pth = true;
	return rv;
}

void thr_info_freeze(struct thr_info *thr)
{
	struct tq_ent *ent, *iter;
	struct thread_q *tq;

	if (!thr)
		return;

	tq = thr->q;
	if (!tq)
		return;

	mutex_lock(&tq->mutex);
	tq->frozen = true;
	DL_FOREACH_SAFE(tq->q, ent, iter) {
		DL_DELETE(tq->q, ent);
		free(ent);
	}
	mutex_unlock(&tq->mutex);
}

void thr_info_cancel(struct thr_info *thr)
{
	if (!thr)
		return;

	if (thr->has_pth) {
		pthread_cancel(thr->pth);
		thr->has_pth = false;
	}
}

#ifndef HAVE_PTHREAD_CANCEL

// Bionic (Android) is intentionally missing pthread_cancel, so it is implemented using pthread_kill

enum pthread_cancel_workaround_mode {
	PCWM_DEFAULT   = 0,
	PCWM_TERMINATE = 1,
	PCWM_ASYNC     = 2,
	PCWM_DISABLED  = 4,
	PCWM_CANCELLED = 8,
};

static pthread_key_t key_pcwm;
struct sigaction pcwm_orig_term_handler;

static
void do_pthread_cancel_exit(int flags)
{
	if (!(flags & PCWM_ASYNC))
		// NOTE: Logging disables cancel while mutex held, so this is safe
		applog(LOG_WARNING, "pthread_cancel workaround: Cannot defer cancellation, terminating thread NOW");
	pthread_exit(PTHREAD_CANCELED);
}

static
void sighandler_pthread_cancel(int sig)
{
	int flags = (int)pthread_getspecific(key_pcwm);
	if (flags & PCWM_TERMINATE)  // Main thread
	{
		// Restore original handler and call it
		if (sigaction(sig, &pcwm_orig_term_handler, NULL))
			quit(1, "pthread_cancel workaround: Failed to restore original handler");
		raise(SIGTERM);
		quit(1, "pthread_cancel workaround: Original handler returned");
	}
	if (flags & PCWM_CANCELLED)  // Already pending cancel
		return;
	if (flags & PCWM_DISABLED)
	{
		flags |= PCWM_CANCELLED;
		if (pthread_setspecific(key_pcwm, (void*)flags))
			quit(1, "pthread_cancel workaround: pthread_setspecific failed (setting PCWM_CANCELLED)");
		return;
	}
	do_pthread_cancel_exit(flags);
}

void pthread_testcancel(void)
{
	int flags = (int)pthread_getspecific(key_pcwm);
	if (flags & PCWM_CANCELLED && !(flags & PCWM_DISABLED))
		do_pthread_cancel_exit(flags);
}

int pthread_setcancelstate(int state, int *oldstate)
{
	int flags = (int)pthread_getspecific(key_pcwm);
	if (oldstate)
		*oldstate = (flags & PCWM_DISABLED) ? PTHREAD_CANCEL_DISABLE : PTHREAD_CANCEL_ENABLE;
	if (state == PTHREAD_CANCEL_DISABLE)
		flags |= PCWM_DISABLED;
	else
	{
		if (flags & PCWM_CANCELLED)
			do_pthread_cancel_exit(flags);
		flags &= ~PCWM_DISABLED;
	}
	if (pthread_setspecific(key_pcwm, (void*)flags))
		return -1;
	return 0;
}

int pthread_setcanceltype(int type, int *oldtype)
{
	int flags = (int)pthread_getspecific(key_pcwm);
	if (oldtype)
		*oldtype = (flags & PCWM_ASYNC) ? PTHREAD_CANCEL_ASYNCHRONOUS : PTHREAD_CANCEL_DEFERRED;
	if (type == PTHREAD_CANCEL_ASYNCHRONOUS)
		flags |= PCWM_ASYNC;
	else
		flags &= ~PCWM_ASYNC;
	if (pthread_setspecific(key_pcwm, (void*)flags))
		return -1;
	return 0;
}

void setup_pthread_cancel_workaround()
{
	if (pthread_key_create(&key_pcwm, NULL))
		quit(1, "pthread_cancel workaround: pthread_key_create failed");
	if (pthread_setspecific(key_pcwm, (void*)PCWM_TERMINATE))
		quit(1, "pthread_cancel workaround: pthread_setspecific failed");
	struct sigaction new_sigact = {
		.sa_handler = sighandler_pthread_cancel,
	};
	if (sigaction(SIGTERM, &new_sigact, &pcwm_orig_term_handler))
		quit(1, "pthread_cancel workaround: Failed to install SIGTERM handler");
}

#endif

static void _now_gettimeofday(struct timeval *);
static void _cgsleep_us_r_nanosleep(cgtimer_t *, int64_t);

#ifdef HAVE_POOR_GETTIMEOFDAY
static struct timeval tv_timeofday_offset;
static struct timeval _tv_timeofday_lastchecked;
static pthread_mutex_t _tv_timeofday_mutex = PTHREAD_MUTEX_INITIALIZER;

static
void bfg_calibrate_timeofday(struct timeval *expected, char *buf)
{
	struct timeval actual, delta;
	timeradd(expected, &tv_timeofday_offset, expected);
	_now_gettimeofday(&actual);
	if (expected->tv_sec >= actual.tv_sec - 1 && expected->tv_sec <= actual.tv_sec + 1)
		// Within reason - no change necessary
		return;
	
	timersub(&actual, expected, &delta);
	timeradd(&tv_timeofday_offset, &delta, &tv_timeofday_offset);
	sprintf(buf, "Recalibrating timeofday offset (delta %ld.%06lds)", (long)delta.tv_sec, (long)delta.tv_usec);
	*expected = actual;
}

void bfg_gettimeofday(struct timeval *out)
{
	char buf[64] = "";
	timer_set_now(out);
	mutex_lock(&_tv_timeofday_mutex);
	if (_tv_timeofday_lastchecked.tv_sec < out->tv_sec - 21)
		bfg_calibrate_timeofday(out, buf);
	else
		timeradd(out, &tv_timeofday_offset, out);
	mutex_unlock(&_tv_timeofday_mutex);
	if (unlikely(buf[0]))
		applog(LOG_WARNING, "%s", buf);
}
#endif

#ifdef WIN32
static LARGE_INTEGER _perffreq;

static
void _now_queryperformancecounter(struct timeval *tv)
{
	LARGE_INTEGER now;
	if (unlikely(!QueryPerformanceCounter(&now)))
		quit(1, "QueryPerformanceCounter failed");
	
	*tv = (struct timeval){
		.tv_sec = now.QuadPart / _perffreq.QuadPart,
		.tv_usec = (now.QuadPart % _perffreq.QuadPart) * 1000000 / _perffreq.QuadPart,
	};
}
#endif

static void bfg_init_time();

static
void _now_is_not_set(__maybe_unused struct timeval *tv)
{
	bfg_init_time();
	timer_set_now(tv);
}

void (*timer_set_now)(struct timeval *tv) = _now_is_not_set;
void (*cgsleep_us_r)(cgtimer_t *, int64_t) = _cgsleep_us_r_nanosleep;

#ifdef HAVE_CLOCK_GETTIME_MONOTONIC
static clockid_t bfg_timer_clk;

static
void _now_clock_gettime(struct timeval *tv)
{
	struct timespec ts;
	if (unlikely(clock_gettime(bfg_timer_clk, &ts)))
		quit(1, "clock_gettime failed");
	
	*tv = (struct timeval){
		.tv_sec = ts.tv_sec,
		.tv_usec = ts.tv_nsec / 1000,
	};
}

#ifdef HAVE_CLOCK_NANOSLEEP
static
void _cgsleep_us_r_monotonic(cgtimer_t *tv_start, int64_t us)
{
	struct timeval tv_end[1];
	struct timespec ts_end[1];
	int ret;
	
	timer_set_delay(tv_end, tv_start, us);
	timeval_to_spec(ts_end, tv_end);
	do {
		ret = clock_nanosleep(CLOCK_MONOTONIC, TIMER_ABSTIME, ts_end, NULL);
	} while (ret == EINTR);
}
#endif

static
bool _bfg_try_clock_gettime(clockid_t clk)
{
	struct timespec ts;
	if (clock_gettime(clk, &ts))
		return false;
	
	bfg_timer_clk = clk;
	timer_set_now = _now_clock_gettime;
	return true;
}
#endif

static
void bfg_init_time()
{
	if (timer_set_now != _now_is_not_set)
		return;
	
#ifdef HAVE_CLOCK_GETTIME_MONOTONIC
#ifdef HAVE_CLOCK_GETTIME_MONOTONIC_RAW
	if (_bfg_try_clock_gettime(CLOCK_MONOTONIC_RAW))
		applog(LOG_DEBUG, "Timers: Using clock_gettime(CLOCK_MONOTONIC_RAW)");
	else
#endif
	if (_bfg_try_clock_gettime(CLOCK_MONOTONIC))
	{
		applog(LOG_DEBUG, "Timers: Using clock_gettime(CLOCK_MONOTONIC)");
#ifdef HAVE_CLOCK_NANOSLEEP
		cgsleep_us_r = _cgsleep_us_r_monotonic;
#endif
	}
	else
#endif
#ifdef WIN32
	if (QueryPerformanceFrequency(&_perffreq) && _perffreq.QuadPart)
	{
		timer_set_now = _now_queryperformancecounter;
		applog(LOG_DEBUG, "Timers: Using QueryPerformanceCounter");
	}
	else
#endif
	{
		timer_set_now = _now_gettimeofday;
		applog(LOG_DEBUG, "Timers: Using gettimeofday");
	}
	
#ifdef HAVE_POOR_GETTIMEOFDAY
	char buf[64] = "";
	struct timeval tv;
	timer_set_now(&tv);
	bfg_calibrate_timeofday(&tv, buf);
	applog(LOG_DEBUG, "%s", buf);
#endif
}

void subtime(struct timeval *a, struct timeval *b)
{
	timersub(a, b, b);
}

void addtime(struct timeval *a, struct timeval *b)
{
	timeradd(a, b, b);
}

bool time_more(struct timeval *a, struct timeval *b)
{
	return timercmp(a, b, >);
}

bool time_less(struct timeval *a, struct timeval *b)
{
	return timercmp(a, b, <);
}

void copy_time(struct timeval *dest, const struct timeval *src)
{
	memcpy(dest, src, sizeof(struct timeval));
}

void timespec_to_val(struct timeval *val, const struct timespec *spec)
{
	val->tv_sec = spec->tv_sec;
	val->tv_usec = spec->tv_nsec / 1000;
}

void timeval_to_spec(struct timespec *spec, const struct timeval *val)
{
	spec->tv_sec = val->tv_sec;
	spec->tv_nsec = val->tv_usec * 1000;
}

void us_to_timeval(struct timeval *val, int64_t us)
{
	lldiv_t tvdiv = lldiv(us, 1000000);

	val->tv_sec = tvdiv.quot;
	val->tv_usec = tvdiv.rem;
}

void us_to_timespec(struct timespec *spec, int64_t us)
{
	lldiv_t tvdiv = lldiv(us, 1000000);

	spec->tv_sec = tvdiv.quot;
	spec->tv_nsec = tvdiv.rem * 1000;
}

void ms_to_timespec(struct timespec *spec, int64_t ms)
{
	lldiv_t tvdiv = lldiv(ms, 1000);

	spec->tv_sec = tvdiv.quot;
	spec->tv_nsec = tvdiv.rem * 1000000;
}

void timeraddspec(struct timespec *a, const struct timespec *b)
{
	a->tv_sec += b->tv_sec;
	a->tv_nsec += b->tv_nsec;
	if (a->tv_nsec >= 1000000000) {
		a->tv_nsec -= 1000000000;
		a->tv_sec++;
	}
}

#ifndef WIN32
static
void _now_gettimeofday(struct timeval *tv)
{
	gettimeofday(tv, NULL);
}
#else
/* Windows start time is since 1601 lol so convert it to unix epoch 1970. */
#define EPOCHFILETIME (116444736000000000LL)

/* Return the system time as an lldiv_t in decimicroseconds. */
static void decius_time(lldiv_t *lidiv)
{
	FILETIME ft;
	LARGE_INTEGER li;

	GetSystemTimeAsFileTime(&ft);
	li.LowPart  = ft.dwLowDateTime;
	li.HighPart = ft.dwHighDateTime;
	li.QuadPart -= EPOCHFILETIME;

	/* SystemTime is in decimicroseconds so divide by an unusual number */
	*lidiv = lldiv(li.QuadPart, 10000000);
}

void _now_gettimeofday(struct timeval *tv)
{
	lldiv_t lidiv;

	decius_time(&lidiv);
	tv->tv_sec = lidiv.quot;
	tv->tv_usec = lidiv.rem / 10;
}
#endif

void cgsleep_ms_r(cgtimer_t *tv_start, int ms)
{
	cgsleep_us_r(tv_start, ((int64_t)ms) * 1000);
}

static
void _cgsleep_us_r_nanosleep(cgtimer_t *tv_start, int64_t us)
{
	struct timeval tv_timer[1], tv[1];
	struct timespec ts[1];
	
	timer_set_delay(tv_timer, tv_start, us);
	while (true)
	{
		timer_set_now(tv);
		if (!timercmp(tv_timer, tv, >))
			return;
		timersub(tv_timer, tv, tv);
		timeval_to_spec(ts, tv);
		nanosleep(ts, NULL);
	}
}

void cgsleep_ms(int ms)
{
	cgtimer_t ts_start;

	cgsleep_prepare_r(&ts_start);
	cgsleep_ms_r(&ts_start, ms);
}

void cgsleep_us(int64_t us)
{
	cgtimer_t ts_start;

	cgsleep_prepare_r(&ts_start);
	cgsleep_us_r(&ts_start, us);
}

/* Returns the microseconds difference between end and start times as a double */
double us_tdiff(struct timeval *end, struct timeval *start)
{
	return end->tv_sec * 1000000 + end->tv_usec - start->tv_sec * 1000000 - start->tv_usec;
}

/* Returns the seconds difference between end and start times as a double */
double tdiff(struct timeval *end, struct timeval *start)
{
	return end->tv_sec - start->tv_sec + (end->tv_usec - start->tv_usec) / 1000000.0;
}

bool extract_sockaddr(char *url, char **sockaddr_url, char **sockaddr_port)
{
	char *url_begin, *url_end, *ipv6_begin, *ipv6_end, *port_start = NULL;
	char url_address[256], port[6];
	int url_len, port_len = 0;

<<<<<<< HEAD
=======
	*sockaddr_url = url;
>>>>>>> 8ede407d
	url_begin = strstr(url, "//");
	if (!url_begin)
		url_begin = url;
	else
		url_begin += 2;

	/* Look for numeric ipv6 entries */
	ipv6_begin = strstr(url_begin, "[");
	ipv6_end = strstr(url_begin, "]");
	if (ipv6_begin && ipv6_end && ipv6_end > ipv6_begin)
		url_end = strstr(ipv6_end, ":");
	else
		url_end = strstr(url_begin, ":");
	if (url_end) {
		url_len = url_end - url_begin;
		port_len = strlen(url_begin) - url_len - 1;
		if (port_len < 1)
			return false;
		port_start = url_end + 1;
	} else
		url_len = strlen(url_begin);

	if (url_len < 1)
		return false;

	sprintf(url_address, "%.*s", url_len, url_begin);

	if (port_len)
		snprintf(port, 6, "%.*s", port_len, port_start);
	else
		strcpy(port, "80");

<<<<<<< HEAD
	free(pool->stratum_port);
	pool->stratum_port = strdup(port);
	free(pool->sockaddr_url);
	pool->sockaddr_url = strdup(url_address);
=======
	*sockaddr_port = strdup(port);
	*sockaddr_url = strdup(url_address);
>>>>>>> 8ede407d

	return true;
}

enum send_ret {
	SEND_OK,
	SEND_SELECTFAIL,
	SEND_SENDFAIL,
	SEND_INACTIVE
};

/* Send a single command across a socket, appending \n to it. This should all
 * be done under stratum lock except when first establishing the socket */
static enum send_ret __stratum_send(struct pool *pool, char *s, ssize_t len)
{
	SOCKETTYPE sock = pool->sock;
	ssize_t ssent = 0;

	strcat(s, "\n");
	len++;

	while (len > 0 ) {
		struct timeval timeout = {1, 0};
		ssize_t sent;
		fd_set wd;

		FD_ZERO(&wd);
		FD_SET(sock, &wd);
		if (select(sock + 1, NULL, &wd, NULL, &timeout) < 1)
			return SEND_SELECTFAIL;
#ifdef __APPLE__
		sent = send(pool->sock, s + ssent, len, SO_NOSIGPIPE);
#elif WIN32
		sent = send(pool->sock, s + ssent, len, 0);
#else
		sent = send(pool->sock, s + ssent, len, MSG_NOSIGNAL);
#endif
		if (sent < 0) {
			if (!sock_blocks())
				return SEND_SENDFAIL;
			sent = 0;
		}
		ssent += sent;
		len -= sent;
	}

	pool->cgminer_pool_stats.times_sent++;
	pool->cgminer_pool_stats.bytes_sent += ssent;
	total_bytes_sent += ssent;
	pool->cgminer_pool_stats.net_bytes_sent += ssent;
	return SEND_OK;
}

bool _stratum_send(struct pool *pool, char *s, ssize_t len, bool force)
{
	enum send_ret ret = SEND_INACTIVE;

	if (opt_protocol)
		applog(LOG_DEBUG, "Pool %u: SEND: %s", pool->pool_no, s);

	mutex_lock(&pool->stratum_lock);
	if (pool->stratum_active || force)
		ret = __stratum_send(pool, s, len);
	mutex_unlock(&pool->stratum_lock);

	/* This is to avoid doing applog under stratum_lock */
	switch (ret) {
		default:
		case SEND_OK:
			break;
		case SEND_SELECTFAIL:
			applog(LOG_DEBUG, "Write select failed on pool %d sock", pool->pool_no);
			suspend_stratum(pool);
			break;
		case SEND_SENDFAIL:
			applog(LOG_DEBUG, "Failed to send in stratum_send");
			suspend_stratum(pool);
			break;
		case SEND_INACTIVE:
			applog(LOG_DEBUG, "Stratum send failed due to no pool stratum_active");
			break;
	}
	return (ret == SEND_OK);
}

static bool socket_full(struct pool *pool, int wait)
{
	SOCKETTYPE sock = pool->sock;
	struct timeval timeout;
	fd_set rd;

	if (sock == INVSOCK)
		return true;
	
	if (unlikely(wait < 0))
		wait = 0;
	FD_ZERO(&rd);
	FD_SET(sock, &rd);
	timeout.tv_usec = 0;
	timeout.tv_sec = wait;
	if (select(sock + 1, &rd, NULL, NULL, &timeout) > 0)
		return true;
	return false;
}

/* Check to see if Santa's been good to you */
bool sock_full(struct pool *pool)
{
	if (strlen(pool->sockbuf))
		return true;

	return (socket_full(pool, 0));
}

static void clear_sockbuf(struct pool *pool)
{
	strcpy(pool->sockbuf, "");
}

static void clear_sock(struct pool *pool)
{
	ssize_t n;

	mutex_lock(&pool->stratum_lock);
	do {
		if (pool->sock)
			n = recv(pool->sock, pool->sockbuf, RECVSIZE, 0);
		else
			n = 0;
	} while (n > 0);
	mutex_unlock(&pool->stratum_lock);

	clear_sockbuf(pool);
}

/* Make sure the pool sockbuf is large enough to cope with any coinbase size
 * by reallocing it to a large enough size rounded up to a multiple of RBUFSIZE
 * and zeroing the new memory */
static void recalloc_sock(struct pool *pool, size_t len)
{
	size_t old, new;

	old = strlen(pool->sockbuf);
	new = old + len + 1;
	if (new < pool->sockbuf_size)
		return;
	new = new + (RBUFSIZE - (new % RBUFSIZE));
	// Avoid potentially recursive locking
	// applog(LOG_DEBUG, "Recallocing pool sockbuf to %lu", (unsigned long)new);
	pool->sockbuf = realloc(pool->sockbuf, new);
	if (!pool->sockbuf)
		quithere(1, "Failed to realloc pool sockbuf");
	memset(pool->sockbuf + old, 0, new - old);
	pool->sockbuf_size = new;
}

/* Peeks at a socket to find the first end of line and then reads just that
 * from the socket and returns that as a malloced char */
char *recv_line(struct pool *pool)
{
	char *tok, *sret = NULL;
	ssize_t len, buflen;
	int waited = 0;

	if (!strstr(pool->sockbuf, "\n")) {
		struct timeval rstart, now;

		cgtime(&rstart);
		if (!socket_full(pool, DEFAULT_SOCKWAIT)) {
			applog(LOG_DEBUG, "Timed out waiting for data on socket_full");
			goto out;
		}

		do {
			char s[RBUFSIZE];
			size_t slen;
			ssize_t n;

			memset(s, 0, RBUFSIZE);
			n = recv(pool->sock, s, RECVSIZE, 0);
			if (!n) {
				applog(LOG_DEBUG, "Socket closed waiting in recv_line");
				suspend_stratum(pool);
				break;
			}
			cgtime(&now);
			waited = tdiff(&now, &rstart);
			if (n < 0) {
				//Save errno from being overweitten bei socket_ commands 
				int socket_recv_errno;
				socket_recv_errno = SOCKERR;
				if (!sock_blocks() || !socket_full(pool, DEFAULT_SOCKWAIT - waited)) {
					applog(LOG_DEBUG, "Failed to recv sock in recv_line: %s", bfg_strerror(socket_recv_errno, BST_SOCKET));
					suspend_stratum(pool);
					break;
				}
			} else {
				slen = strlen(s);
				recalloc_sock(pool, slen);
				strcat(pool->sockbuf, s);
			}
		} while (waited < DEFAULT_SOCKWAIT && !strstr(pool->sockbuf, "\n"));
	}

	buflen = strlen(pool->sockbuf);
	tok = strtok(pool->sockbuf, "\n");
	if (!tok) {
		applog(LOG_DEBUG, "Failed to parse a \\n terminated string in recv_line");
		goto out;
	}
	sret = strdup(tok);
	len = strlen(sret);

	/* Copy what's left in the buffer after the \n, including the
	 * terminating \0 */
	if (buflen > len + 1)
		memmove(pool->sockbuf, pool->sockbuf + len + 1, buflen - len + 1);
	else
		strcpy(pool->sockbuf, "");

	pool->cgminer_pool_stats.times_received++;
	pool->cgminer_pool_stats.bytes_received += len;
	total_bytes_rcvd += len;
	pool->cgminer_pool_stats.net_bytes_received += len;

out:
	if (!sret)
		clear_sock(pool);
	else if (opt_protocol)
		applog(LOG_DEBUG, "Pool %u: RECV: %s", pool->pool_no, sret);
	return sret;
}

/* Dumps any JSON value as a string. Just like jansson 2.1's JSON_ENCODE_ANY
 * flag, but this is compatible with 2.0. */
char *json_dumps_ANY(json_t *json, size_t flags)
{
	switch (json_typeof(json))
	{
		case JSON_ARRAY:
		case JSON_OBJECT:
			return json_dumps(json, flags);
		default:
			break;
	}
	char *rv;
#ifdef JSON_ENCODE_ANY
	rv = json_dumps(json, JSON_ENCODE_ANY | flags);
	if (rv)
		return rv;
#endif
	json_t *tmp = json_array();
	char *s;
	int i;
	size_t len;
	
	if (!tmp)
		quithere(1, "Failed to allocate json array");
	if (json_array_append(tmp, json))
		quithere(1, "Failed to append temporary array");
	s = json_dumps(tmp, flags);
	if (!s)
		return NULL;
	for (i = 0; s[i] != '['; ++i)
		if (unlikely(!(s[i] && isCspace(s[i]))))
			quithere(1, "Failed to find opening bracket in array dump");
	len = strlen(&s[++i]) - 1;
	if (unlikely(s[i+len] != ']'))
		quithere(1, "Failed to find closing bracket in array dump");
	rv = malloc(len + 1);
	memcpy(rv, &s[i], len);
	rv[len] = '\0';
	free(s);
	json_decref(tmp);
	return rv;
}

/* Extracts a string value from a json array with error checking. To be used
 * when the value of the string returned is only examined and not to be stored.
 * See json_array_string below */
const char *__json_array_string(json_t *val, unsigned int entry)
{
	json_t *arr_entry;

	if (json_is_null(val))
		return NULL;
	if (!json_is_array(val))
		return NULL;
	if (entry > json_array_size(val))
		return NULL;
	arr_entry = json_array_get(val, entry);
	if (!json_is_string(arr_entry))
		return NULL;

	return json_string_value(arr_entry);
}

/* Creates a freshly malloced dup of __json_array_string */
static char *json_array_string(json_t *val, unsigned int entry)
{
	const char *buf = __json_array_string(val, entry);

	if (buf)
		return strdup(buf);
	return NULL;
}

void stratum_probe_transparency(struct pool *pool)
{
	// Request transaction data to discourage pools from doing anything shady
	char s[1024];
	int sLen;
	sLen = sprintf(s, "{\"params\": [\"%s\"], \"id\": \"txlist%s\", \"method\": \"mining.get_transactions\"}",
	        pool->swork.job_id,
	        pool->swork.job_id);
	stratum_send(pool, s, sLen);
	if ((!pool->swork.opaque) && !timer_isset(&pool->swork.tv_transparency))
		cgtime(&pool->swork.tv_transparency);
	pool->swork.transparency_probed = true;
}

static bool parse_notify(struct pool *pool, json_t *val)
{
	const char *prev_hash, *coinbase1, *coinbase2, *bbversion, *nbit, *ntime;
	char *job_id;
	bool clean, ret = false;
	int merkles, i;
	size_t cb1_len, cb2_len;
	json_t *arr;

	arr = json_array_get(val, 4);
	if (!arr || !json_is_array(arr))
		goto out;

	merkles = json_array_size(arr);
	for (i = 0; i < merkles; i++)
		if (!json_is_string(json_array_get(arr, i)))
			goto out;

	prev_hash = __json_array_string(val, 1);
	coinbase1 = __json_array_string(val, 2);
	coinbase2 = __json_array_string(val, 3);
	bbversion = __json_array_string(val, 5);
	nbit = __json_array_string(val, 6);
	ntime = __json_array_string(val, 7);
	clean = json_is_true(json_array_get(val, 8));

	if (!prev_hash || !coinbase1 || !coinbase2 || !bbversion || !nbit || !ntime)
		goto out;
	
	job_id = json_array_string(val, 0);
	if (!job_id)
		goto out;

	cg_wlock(&pool->data_lock);
	cgtime(&pool->swork.tv_received);
	free(pool->swork.job_id);
	pool->swork.job_id = job_id;
	pool->submit_old = !clean;
	pool->swork.clean = true;
	
	hex2bin(&pool->swork.header1[0], bbversion,  4);
	hex2bin(&pool->swork.header1[4], prev_hash, 32);
	hex2bin((void*)&pool->swork.ntime, ntime, 4);
	pool->swork.ntime = be32toh(pool->swork.ntime);
	hex2bin(&pool->swork.diffbits[0], nbit, 4);
	
	cb1_len = strlen(coinbase1) / 2;
	pool->swork.nonce2_offset = cb1_len + pool->n1_len;
	cb2_len = strlen(coinbase2) / 2;

	bytes_resize(&pool->swork.coinbase, pool->swork.nonce2_offset + pool->n2size + cb2_len);
	uint8_t *coinbase = bytes_buf(&pool->swork.coinbase);
	hex2bin(coinbase, coinbase1, cb1_len);
	hex2bin(&coinbase[cb1_len], pool->nonce1, pool->n1_len);
	// NOTE: gap for nonce2, filled at work generation time
	hex2bin(&coinbase[pool->swork.nonce2_offset + pool->n2size], coinbase2, cb2_len);
	
	bytes_resize(&pool->swork.merkle_bin, 32 * merkles);
	for (i = 0; i < merkles; i++)
		hex2bin(&bytes_buf(&pool->swork.merkle_bin)[i * 32], json_string_value(json_array_get(arr, i)), 32);
	pool->swork.merkles = merkles;
	pool->nonce2 = 0;
	cg_wunlock(&pool->data_lock);

	applog(LOG_DEBUG, "Received stratum notify from pool %u with job_id=%s",
	       pool->pool_no, job_id);
	if (opt_debug && opt_protocol)
	{
		applog(LOG_DEBUG, "job_id: %s", job_id);
		applog(LOG_DEBUG, "prev_hash: %s", prev_hash);
		applog(LOG_DEBUG, "coinbase1: %s", coinbase1);
		applog(LOG_DEBUG, "coinbase2: %s", coinbase2);
		for (i = 0; i < merkles; i++)
			applog(LOG_DEBUG, "merkle%d: %s", i, json_string_value(json_array_get(arr, i)));
		applog(LOG_DEBUG, "bbversion: %s", bbversion);
		applog(LOG_DEBUG, "nbit: %s", nbit);
		applog(LOG_DEBUG, "ntime: %s", ntime);
		applog(LOG_DEBUG, "clean: %s", clean ? "yes" : "no");
	}

	/* A notify message is the closest stratum gets to a getwork */
	pool->getwork_requested++;
	total_getworks++;

	if ((merkles && (!pool->swork.transparency_probed || rand() <= RAND_MAX / (opt_skip_checks + 1))) || timer_isset(&pool->swork.tv_transparency))
		if (pool->probed)
			stratum_probe_transparency(pool);

	ret = true;
out:
	return ret;
}

static bool parse_diff(struct pool *pool, json_t *val)
{
	double diff;

	diff = json_number_value(json_array_get(val, 0));
	if (diff == 0)
		return false;

	cg_wlock(&pool->data_lock);
	pool->swork.diff = diff;
	cg_wunlock(&pool->data_lock);

	applog(LOG_DEBUG, "Pool %d stratum bdifficulty set to %f", pool->pool_no, diff);

	return true;
}

static bool parse_reconnect(struct pool *pool, json_t *val)
{
	const char *url, *port;
	char address[256];

	url = __json_array_string(val, 0);
	if (!url)
		url = pool->sockaddr_url;

	port = __json_array_string(val, 1);
	if (!port)
		port = pool->stratum_port;

	snprintf(address, sizeof(address), "%s:%s", url, port);

	if (!extract_sockaddr(address, &pool->sockaddr_url, &pool->stratum_port))
		return false;

	pool->stratum_url = pool->sockaddr_url;

	applog(LOG_NOTICE, "Reconnect requested from pool %d to %s", pool->pool_no, address);

	if (!restart_stratum(pool))
		return false;

	return true;
}

static bool send_version(struct pool *pool, json_t *val)
{
	char s[RBUFSIZE], *idstr;
	json_t *id = json_object_get(val, "id");
	
	if (!(id && !json_is_null(id)))
		return false;

	idstr = json_dumps_ANY(id, 0);
	sprintf(s, "{\"id\": %s, \"result\": \""PACKAGE"/"VERSION"\", \"error\": null}", idstr);
	free(idstr);
	if (!stratum_send(pool, s, strlen(s)))
		return false;

	return true;
}

static bool stratum_show_message(struct pool *pool, json_t *val, json_t *params)
{
	char *msg;
	char s[RBUFSIZE], *idstr;
	json_t *id = json_object_get(val, "id");
	msg = json_array_string(params, 0);
	
	if (likely(msg))
	{
		free(pool->admin_msg);
		pool->admin_msg = msg;
		applog(LOG_NOTICE, "Message from pool %u: %s", pool->pool_no, msg);
	}
	
	if (!(id && !json_is_null(id)))
		return true;
	
	idstr = json_dumps_ANY(id, 0);
	if (likely(msg))
		sprintf(s, "{\"id\": %s, \"result\": true, \"error\": null}", idstr);
	else
		sprintf(s, "{\"id\": %s, \"result\": null, \"error\": [-1, \"Failed to parse message\", null]}", idstr);
	free(idstr);
	if (!stratum_send(pool, s, strlen(s)))
		return false;
	
	return true;
}

bool parse_method(struct pool *pool, char *s)
{
	json_t *val = NULL, *method, *err_val, *params;
	json_error_t err;
	bool ret = false;
	const char *buf;

	if (!s)
		goto out;

	val = JSON_LOADS(s, &err);
	if (!val) {
		applog(LOG_INFO, "JSON decode failed(%d): %s", err.line, err.text);
		goto out;
	}

	method = json_object_get(val, "method");
	if (!method)
		goto out;
	err_val = json_object_get(val, "error");
	params = json_object_get(val, "params");

	if (err_val && !json_is_null(err_val)) {
		char *ss;

		if (err_val)
			ss = json_dumps(err_val, JSON_INDENT(3));
		else
			ss = strdup("(unknown reason)");

		applog(LOG_INFO, "JSON-RPC method decode failed: %s", ss);

		free(ss);

		goto out;
	}

	buf = json_string_value(method);
	if (!buf)
		goto out;

	if (!strncasecmp(buf, "mining.notify", 13)) {
		if (parse_notify(pool, params))
			pool->stratum_notify = ret = true;
		else
			pool->stratum_notify = ret = false;
		goto out;
	}

	if (!strncasecmp(buf, "mining.set_difficulty", 21) && parse_diff(pool, params)) {
		ret = true;
		goto out;
	}

	if (!strncasecmp(buf, "client.reconnect", 16) && parse_reconnect(pool, params)) {
		ret = true;
		goto out;
	}

	if (!strncasecmp(buf, "client.get_version", 18) && send_version(pool, val)) {
		ret = true;
		goto out;
	}

	if (!strncasecmp(buf, "client.show_message", 19) && stratum_show_message(pool, val, params)) {
		ret = true;
		goto out;
	}
out:
	if (val)
		json_decref(val);

	return ret;
}

extern bool parse_stratum_response(struct pool *, char *s);

bool auth_stratum(struct pool *pool)
{
	json_t *val = NULL, *res_val, *err_val;
	char s[RBUFSIZE], *sret = NULL;
	json_error_t err;
	bool ret = false;

	sprintf(s, "{\"id\": \"auth\", \"method\": \"mining.authorize\", \"params\": [\"%s\", \"%s\"]}",
	        pool->rpc_user, pool->rpc_pass);

	if (!stratum_send(pool, s, strlen(s)))
		goto out;

	/* Parse all data in the queue and anything left should be auth */
	while (42) {
		sret = recv_line(pool);
		if (!sret)
			goto out;
		if (parse_method(pool, sret))
			free(sret);
		else
			break;
	}

	val = JSON_LOADS(sret, &err);
	free(sret);
	res_val = json_object_get(val, "result");
	err_val = json_object_get(val, "error");

	if (!res_val || json_is_false(res_val) || (err_val && !json_is_null(err_val)))  {
		char *ss;

		if (err_val)
			ss = json_dumps(err_val, JSON_INDENT(3));
		else
			ss = strdup("(unknown reason)");
		applog(LOG_WARNING, "pool %d JSON stratum auth failed: %s", pool->pool_no, ss);
		free(ss);

		goto out;
	}

	ret = true;
	applog(LOG_INFO, "Stratum authorisation success for pool %d", pool->pool_no);
	pool->probed = true;
	successful_connect = true;
out:
	if (val)
		json_decref(val);

	if (pool->stratum_notify)
		stratum_probe_transparency(pool);

	return ret;
}

curl_socket_t grab_socket_opensocket_cb(void *clientp, __maybe_unused curlsocktype purpose, struct curl_sockaddr *addr)
{
	struct pool *pool = clientp;
	curl_socket_t sck = socket(addr->family, addr->socktype, addr->protocol);
	pool->sock = sck;
	return sck;
}

static bool setup_stratum_curl(struct pool *pool)
{
	char curl_err_str[CURL_ERROR_SIZE];
	CURL *curl = NULL;
	char s[RBUFSIZE];
	bool ret = false;

	applog(LOG_DEBUG, "initiate_stratum with sockbuf=%p", pool->sockbuf);
	mutex_lock(&pool->stratum_lock);
	timer_unset(&pool->swork.tv_transparency);
	pool->stratum_active = false;
	pool->stratum_notify = false;
	pool->swork.transparency_probed = false;
	if (pool->stratum_curl)
		curl_easy_cleanup(pool->stratum_curl);
	pool->stratum_curl = curl_easy_init();
	if (unlikely(!pool->stratum_curl))
		quithere(1, "Failed to curl_easy_init");
	if (pool->sockbuf)
		pool->sockbuf[0] = '\0';

	curl = pool->stratum_curl;

	if (!pool->sockbuf) {
		pool->sockbuf = calloc(RBUFSIZE, 1);
		if (!pool->sockbuf)
			quithere(1, "Failed to calloc pool sockbuf");
		pool->sockbuf_size = RBUFSIZE;
	}

	/* Create a http url for use with curl */
	sprintf(s, "http://%s:%s", pool->sockaddr_url, pool->stratum_port);

	curl_easy_setopt(curl, CURLOPT_FRESH_CONNECT, 1);
	curl_easy_setopt(curl, CURLOPT_CONNECTTIMEOUT, 30);
	curl_easy_setopt(curl, CURLOPT_ERRORBUFFER, curl_err_str);
	curl_easy_setopt(curl, CURLOPT_NOSIGNAL, 1);
	curl_easy_setopt(curl, CURLOPT_URL, s);
	if (!opt_delaynet)
		curl_easy_setopt(curl, CURLOPT_TCP_NODELAY, 1);

	/* We use DEBUGFUNCTION to count bytes sent/received, and verbose is needed
	 * to enable it */
	curl_easy_setopt(curl, CURLOPT_DEBUGFUNCTION, curl_debug_cb);
	curl_easy_setopt(curl, CURLOPT_DEBUGDATA, (void *)pool);
	curl_easy_setopt(curl, CURLOPT_VERBOSE, 1);

	// CURLINFO_LASTSOCKET is broken on Win64 (which has a wider SOCKET type than curl_easy_getinfo returns), so we use this hack for now
	curl_easy_setopt(curl, CURLOPT_OPENSOCKETFUNCTION, grab_socket_opensocket_cb);
	curl_easy_setopt(curl, CURLOPT_OPENSOCKETDATA, pool);
	
	curl_easy_setopt(curl, CURLOPT_USE_SSL, CURLUSESSL_TRY);
	if (pool->rpc_proxy) {
		curl_easy_setopt(curl, CURLOPT_PROXY, pool->rpc_proxy);
	} else if (opt_socks_proxy) {
		curl_easy_setopt(curl, CURLOPT_PROXY, opt_socks_proxy);
		curl_easy_setopt(curl, CURLOPT_PROXYTYPE, CURLPROXY_SOCKS4);
	}
	curl_easy_setopt(curl, CURLOPT_CONNECT_ONLY, 1);
	pool->sock = INVSOCK;
	if (curl_easy_perform(curl)) {
		applog(LOG_INFO, "Stratum connect failed to pool %d: %s", pool->pool_no, curl_err_str);
errout:
		curl_easy_cleanup(curl);
		pool->stratum_curl = NULL;
		goto out;
	}
	if (pool->sock == INVSOCK)
	{
		applog(LOG_ERR, "Stratum connect succeeded, but technical problem extracting socket (pool %u)", pool->pool_no);
		goto errout;
	}
	keep_sockalive(pool->sock);

	pool->cgminer_pool_stats.times_sent++;
	pool->cgminer_pool_stats.times_received++;
	ret = true;

out:
	mutex_unlock(&pool->stratum_lock);
	
	return ret;
}

static char *get_sessionid(json_t *val)
{
	char *ret = NULL;
	json_t *arr_val;
	int arrsize, i;

	arr_val = json_array_get(val, 0);
	if (!arr_val || !json_is_array(arr_val))
		goto out;
	arrsize = json_array_size(arr_val);
	for (i = 0; i < arrsize; i++) {
		json_t *arr = json_array_get(arr_val, i);
		const char *notify;

		if (!arr | !json_is_array(arr))
			break;
		notify = __json_array_string(arr, 0);
		if (!notify)
			continue;
		if (!strncasecmp(notify, "mining.notify", 13)) {
			ret = json_array_string(arr, 1);
			break;
		}
	}
out:
	return ret;
}

void suspend_stratum(struct pool *pool)
{
	clear_sockbuf(pool);
	applog(LOG_INFO, "Closing socket for stratum pool %d", pool->pool_no);

	mutex_lock(&pool->stratum_lock);
	pool->stratum_active = pool->stratum_notify = false;
	if (pool->stratum_curl) {
		curl_easy_cleanup(pool->stratum_curl);
	}
	pool->stratum_curl = NULL;
	pool->sock = INVSOCK;
	mutex_unlock(&pool->stratum_lock);
}

bool initiate_stratum(struct pool *pool)
{
	bool ret = false, recvd = false, noresume = false, sockd = false;
	bool trysuggest = request_target_str;
	char s[RBUFSIZE], *sret = NULL, *nonce1, *sessionid;
	json_t *val = NULL, *res_val, *err_val;
	json_error_t err;
	int n2size;

resend:
	if (!setup_stratum_curl(pool)) {
		sockd = false;
		goto out;
	}

	sockd = true;

	clear_sock(pool);
	
	if (trysuggest)
	{
		int sz = sprintf(s, "{\"id\": null, \"method\": \"mining.suggest_target\", \"params\": [\"%s\"]}", request_target_str);
		if (!_stratum_send(pool, s, sz, true))
		{
			applog(LOG_DEBUG, "Pool %u: Failed to send suggest_target in initiate_stratum", pool->pool_no);
			goto out;
		}
		recvd = true;
	}
	
	if (noresume) {
		sprintf(s, "{\"id\": %d, \"method\": \"mining.subscribe\", \"params\": []}", swork_id++);
	} else {
		if (pool->sessionid)
			sprintf(s, "{\"id\": %d, \"method\": \"mining.subscribe\", \"params\": [\""PACKAGE"/"VERSION"\", \"%s\"]}", swork_id++, pool->sessionid);
		else
			sprintf(s, "{\"id\": %d, \"method\": \"mining.subscribe\", \"params\": [\""PACKAGE"/"VERSION"\"]}", swork_id++);
	}

	if (!_stratum_send(pool, s, strlen(s), true)) {
		applog(LOG_DEBUG, "Failed to send s in initiate_stratum");
		goto out;
	}

	recvd = true;
	
	if (!socket_full(pool, DEFAULT_SOCKWAIT)) {
		applog(LOG_DEBUG, "Timed out waiting for response in initiate_stratum");
		goto out;
	}

	sret = recv_line(pool);
	if (!sret)
		goto out;

	val = JSON_LOADS(sret, &err);
	free(sret);
	if (!val) {
		applog(LOG_INFO, "JSON decode failed(%d): %s", err.line, err.text);
		goto out;
	}

	res_val = json_object_get(val, "result");
	err_val = json_object_get(val, "error");

	if (!res_val || json_is_null(res_val) ||
	    (err_val && !json_is_null(err_val))) {
		char *ss;

		if (err_val)
			ss = json_dumps(err_val, JSON_INDENT(3));
		else
			ss = strdup("(unknown reason)");

		applog(LOG_INFO, "JSON-RPC decode failed: %s", ss);

		free(ss);

		goto out;
	}

	sessionid = get_sessionid(res_val);
	if (!sessionid)
		applog(LOG_DEBUG, "Failed to get sessionid in initiate_stratum");
	nonce1 = json_array_string(res_val, 1);
	if (!nonce1) {
		applog(LOG_INFO, "Failed to get nonce1 in initiate_stratum");
		free(sessionid);
		goto out;
	}
	n2size = json_integer_value(json_array_get(res_val, 2));
	if (!n2size) {
		applog(LOG_INFO, "Failed to get n2size in initiate_stratum");
		free(sessionid);
		free(nonce1);
		goto out;
	}

	cg_wlock(&pool->data_lock);
	free(pool->sessionid);
	pool->sessionid = sessionid;
	free(pool->nonce1);
	pool->nonce1 = nonce1;
	pool->n1_len = strlen(nonce1) / 2;
	pool->n2size = n2size;
	pool->nonce2sz  = (n2size > sizeof(pool->nonce2)) ? sizeof(pool->nonce2) : n2size;
#ifdef WORDS_BIGENDIAN
	pool->nonce2off = (n2size < sizeof(pool->nonce2)) ? (sizeof(pool->nonce2) - n2size) : 0;
#endif
	cg_wunlock(&pool->data_lock);

	if (sessionid)
		applog(LOG_DEBUG, "Pool %d stratum session id: %s", pool->pool_no, pool->sessionid);

	ret = true;
out:
	if (val)
	{
		json_decref(val);
		val = NULL;
	}

	if (ret) {
		if (!pool->stratum_url)
			pool->stratum_url = pool->sockaddr_url;
		pool->stratum_active = true;
		pool->swork.diff = 1;
		if (opt_protocol) {
			applog(LOG_DEBUG, "Pool %d confirmed mining.subscribe with extranonce1 %s extran2size %d",
			       pool->pool_no, pool->nonce1, pool->n2size);
		}
	} else {
		if (recvd)
		{
			if (trysuggest)
			{
				applog(LOG_DEBUG, "Pool %u: Failed to connect stratum with mining.suggest_target, retrying without", pool->pool_no);
				trysuggest = false;
				goto resend;
			}
			if (!noresume)
			{
				applog(LOG_DEBUG, "Failed to resume stratum, trying afresh");
				noresume = true;
				goto resend;
			}
		}
		applog(LOG_DEBUG, "Initiate stratum failed");
		if (sockd)
			suspend_stratum(pool);
	}

	return ret;
}

bool restart_stratum(struct pool *pool)
{
	if (pool->stratum_active)
		suspend_stratum(pool);
	if (!initiate_stratum(pool))
		return false;
	if (!auth_stratum(pool))
		return false;
	return true;
}

void dev_error_update(struct cgpu_info *dev, enum dev_reason reason)
{
	dev->device_last_not_well = time(NULL);
	cgtime(&dev->tv_device_last_not_well);
	dev->device_not_well_reason = reason;
}

void dev_error(struct cgpu_info *dev, enum dev_reason reason)
{
	dev_error_update(dev, reason);

	switch (reason) {
		case REASON_THREAD_FAIL_INIT:
			dev->thread_fail_init_count++;
			break;
		case REASON_THREAD_ZERO_HASH:
			dev->thread_zero_hash_count++;
			break;
		case REASON_THREAD_FAIL_QUEUE:
			dev->thread_fail_queue_count++;
			break;
		case REASON_DEV_SICK_IDLE_60:
			dev->dev_sick_idle_60_count++;
			break;
		case REASON_DEV_DEAD_IDLE_600:
			dev->dev_dead_idle_600_count++;
			break;
		case REASON_DEV_NOSTART:
			dev->dev_nostart_count++;
			break;
		case REASON_DEV_OVER_HEAT:
			dev->dev_over_heat_count++;
			break;
		case REASON_DEV_THERMAL_CUTOFF:
			dev->dev_thermal_cutoff_count++;
			break;
		case REASON_DEV_COMMS_ERROR:
			dev->dev_comms_error_count++;
			break;
		case REASON_DEV_THROTTLE:
			dev->dev_throttle_count++;
			break;
	}
}

/* Realloc an existing string to fit an extra string s, appending s to it. */
void *realloc_strcat(char *ptr, char *s)
{
	size_t old = strlen(ptr), len = strlen(s);
	char *ret;

	if (!len)
		return ptr;

	len += old + 1;
	align_len(&len);

	ret = malloc(len);
	if (unlikely(!ret))
		quithere(1, "Failed to malloc");

	sprintf(ret, "%s%s", ptr, s);
	free(ptr);
	return ret;
}

static
bool sanechars[] = {
	false, false, false, false, false, false, false, false,
	false, false, false, false, false, false, false, false,
	false, false, false, false, false, false, false, false,
	false, false, false, false, false, false, false, false,
	false, false, false, false, false, false, false, false,
	false, false, false, false, false, false, false, false,
	true , true , true , true , true , true , true , true ,
	true , true , false, false, false, false, false, false,
	false, true , true , true , true , true , true , true ,
	true , true , true , true , true , true , true , true ,
	true , true , true , true , true , true , true , true ,
	true , true , true , false, false, false, false, false,
	false, true , true , true , true , true , true , true ,
	true , true , true , true , true , true , true , true ,
	true , true , true , true , true , true , true , true ,
	true , true , true , false, false, false, false, false,
};

char *sanestr(char *o, char *s)
{
	char *rv = o;
	bool br = false;
	
	for ( ; s[0]; ++s)
	{
		if (sanechars[s[0] & 0x7f])
		{
			if (br)
			{
				br = false;
				if (s[0] >= '0' && s[0] <= '9')
					(o++)[0] = '_';
			}
			(o++)[0] = s[0];
		}
		else
		if (o != s && o[-1] >= '0' && o[-1] <= '9')
			br = true;
	}
	o[0] = '\0';
	return rv;
}

void RenameThread(const char* name)
{
#if defined(PR_SET_NAME)
	// Only the first 15 characters are used (16 - NUL terminator)
	prctl(PR_SET_NAME, name, 0, 0, 0);
#elif defined(__APPLE__)
	pthread_setname_np(name);
#elif (defined(__FreeBSD__) || defined(__OpenBSD__))
	pthread_set_name_np(pthread_self(), name);
#else
	// Prevent warnings for unused parameters...
	(void)name;
#endif
}

static pthread_key_t key_bfgtls;
struct bfgtls_data {
	char *bfg_strerror_result;
	size_t bfg_strerror_resultsz;
#ifdef WIN32
	LPSTR bfg_strerror_socketresult;
#endif
};

static
struct bfgtls_data *get_bfgtls()
{
	struct bfgtls_data *bfgtls = pthread_getspecific(key_bfgtls);
	if (bfgtls)
		return bfgtls;
	
	void *p;
	
	bfgtls = malloc(sizeof(*bfgtls));
	if (!bfgtls)
		quithere(1, "malloc bfgtls failed");
	p = malloc(64);
	if (!p)
		quithere(1, "malloc bfg_strerror_result failed");
	*bfgtls = (struct bfgtls_data){
		.bfg_strerror_resultsz = 64,
		.bfg_strerror_result = p,
	};
	if (pthread_setspecific(key_bfgtls, bfgtls))
		quithere(1, "pthread_setspecific failed");
	
	return bfgtls;
}

void bfg_init_threadlocal()
{
	if (pthread_key_create(&key_bfgtls, NULL))
		quithere(1, "pthread_key_create failed");
}

static
bool bfg_grow_buffer(char ** const bufp, size_t * const bufszp, size_t minimum)
{
	if (minimum <= *bufszp)
		return false;
	
	while (minimum > *bufszp)
		*bufszp = 2;
	*bufp = realloc(*bufp, *bufszp);
	if (unlikely(!*bufp))
		quithere(1, "realloc failed");
	
	return true;
}

static
const char *bfg_strcpy_growing_buffer(char ** const bufp, size_t * const bufszp, const char *src)
{
	if (!src)
		return NULL;
	
	const size_t srcsz = strlen(src) + 1;
	
	bfg_grow_buffer(bufp, bufszp, srcsz);
	memcpy(*bufp, src, srcsz);
	
	return *bufp;
}

// Guaranteed to always return some string (or quit)
const char *bfg_strerror(int e, enum bfg_strerror_type type)
{
	static __maybe_unused pthread_mutex_t mutex = PTHREAD_MUTEX_INITIALIZER;
	struct bfgtls_data *bfgtls = get_bfgtls();
	size_t * const bufszp = &bfgtls->bfg_strerror_resultsz;
	char ** const bufp = &bfgtls->bfg_strerror_result;
	const char *have = NULL;
	
	switch (type) {
		case BST_LIBUSB:
// NOTE: Nested preprocessor checks since the latter isn't defined at all without the former
#ifdef HAVE_LIBUSB
#	if HAVE_DECL_LIBUSB_ERROR_NAME
			// libusb makes no guarantees for thread-safety or persistence
			mutex_lock(&mutex);
			have = bfg_strcpy_growing_buffer(bufp, bufszp, libusb_error_name(e));
			mutex_unlock(&mutex);
#	endif
#endif
			break;
		case BST_SOCKET:
		{
#ifdef WIN32
			// Windows has a different namespace for socket errors
			LPSTR *msg = &bfgtls->bfg_strerror_socketresult;
			if (*msg)
				LocalFree(*msg);
			if (FormatMessage(FORMAT_MESSAGE_ALLOCATE_BUFFER | FORMAT_MESSAGE_FROM_SYSTEM, 0, e, 0, (LPSTR)msg, 0, 0))
				return *msg;
			*msg = NULL;
			
			break;
#endif
		}
			// Fallthru on non-WIN32
		case BST_ERRNO:
		{
#ifdef __STRERROR_S_WORKS
			// FIXME: Not sure how to get this on MingW64
retry:
			if (likely(!strerror_s(*bufp, *bufszp, e)))
			{
				if (bfg_grow_buffer(bufp, bufszp, strlen(*bufp) + 2))
					goto retry;
				return *bufp;
			}
// TODO: XSI strerror_r
// TODO: GNU strerror_r
#else
			mutex_lock(&mutex);
			have = bfg_strcpy_growing_buffer(bufp, bufszp, strerror(e));
			mutex_unlock(&mutex);
#endif
		}
	}
	
	if (have)
		return *bufp;
	
	// Failback: Stringify the number
	static const char fmt[] = "%s error #%d", *typestr;
	switch (type) {
		case BST_ERRNO:
			typestr = "System";
			break;
		case BST_SOCKET:
			typestr = "Socket";
			break;
		case BST_LIBUSB:
			typestr = "libusb";
			break;
		default:
			typestr = "Unexpected";
	}
	int sz = snprintf((char*)bfgtls, 0, fmt, typestr, e) + 1;
	bfg_grow_buffer(bufp, bufszp, sz);
	sprintf(*bufp, fmt, typestr, e);
	return *bufp;
}

void notifier_init(notifier_t pipefd)
{
#ifdef WIN32
#define WindowsErrorStr(e)  bfg_strerror(e, BST_SOCKET)
	SOCKET listener, connecter, acceptor;
	listener = socket(AF_INET, SOCK_STREAM, 0);
	if (listener == INVALID_SOCKET)
		quit(1, "Failed to create listener socket"IN_FMT_FFL": %s",
		     __FILE__, __func__, __LINE__, WindowsErrorStr(WSAGetLastError()));
	connecter = socket(AF_INET, SOCK_STREAM, 0);
	if (connecter == INVALID_SOCKET)
		quit(1, "Failed to create connect socket"IN_FMT_FFL": %s",
		     __FILE__, __func__, __LINE__, WindowsErrorStr(WSAGetLastError()));
	struct sockaddr_in inaddr = {
		.sin_family = AF_INET,
		.sin_addr = {
			.s_addr = htonl(INADDR_LOOPBACK),
		},
		.sin_port = 0,
	};
	{
		static const int reuse = 1;
		setsockopt(listener, SOL_SOCKET, SO_REUSEADDR, (const char*)&reuse, sizeof(reuse));
	}
	if (bind(listener, (struct sockaddr*)&inaddr, sizeof(inaddr)) == SOCKET_ERROR)
		quit(1, "Failed to bind listener socket"IN_FMT_FFL": %s",
		     __FILE__, __func__, __LINE__, WindowsErrorStr(WSAGetLastError()));
	socklen_t inaddr_sz = sizeof(inaddr);
	if (getsockname(listener, (struct sockaddr*)&inaddr, &inaddr_sz) == SOCKET_ERROR)
		quit(1, "Failed to getsockname"IN_FMT_FFL": %s",
		     __FILE__, __func__, __LINE__, WindowsErrorStr(WSAGetLastError()));
	if (listen(listener, 1) == SOCKET_ERROR)
		quit(1, "Failed to listen"IN_FMT_FFL": %s",
		     __FILE__, __func__, __LINE__, WindowsErrorStr(WSAGetLastError()));
	inaddr.sin_family = AF_INET;
	inaddr.sin_addr.s_addr = htonl(INADDR_LOOPBACK);
	if (connect(connecter, (struct sockaddr*)&inaddr, inaddr_sz) == SOCKET_ERROR)
		quit(1, "Failed to connect"IN_FMT_FFL": %s",
		     __FILE__, __func__, __LINE__, WindowsErrorStr(WSAGetLastError()));
	acceptor = accept(listener, NULL, NULL);
	if (acceptor == INVALID_SOCKET)
		quit(1, "Failed to accept"IN_FMT_FFL": %s",
		     __FILE__, __func__, __LINE__, WindowsErrorStr(WSAGetLastError()));
	closesocket(listener);
	pipefd[0] = connecter;
	pipefd[1] = acceptor;
#else
	if (pipe(pipefd))
		quithere(1, "Failed to create pipe");
#endif
}

void notifier_wake(notifier_t fd)
{
	if (fd[1] == INVSOCK)
		return;
	if (1 !=
#ifdef WIN32
	send(fd[1], "\0", 1, 0)
#else
	write(fd[1], "\0", 1)
#endif
	)
		applog(LOG_WARNING, "Error trying to wake notifier");
}

void notifier_read(notifier_t fd)
{
	char buf[0x10];
#ifdef WIN32
	IGNORE_RETURN_VALUE(recv(fd[0], buf, sizeof(buf), 0));
#else
	IGNORE_RETURN_VALUE(read(fd[0], buf, sizeof(buf)));
#endif
}

void notifier_init_invalid(notifier_t fd)
{
	fd[0] = fd[1] = INVSOCK;
}

void notifier_destroy(notifier_t fd)
{
#ifdef WIN32
	closesocket(fd[0]);
	closesocket(fd[1]);
#else
	close(fd[0]);
	close(fd[1]);
#endif
	fd[0] = fd[1] = INVSOCK;
}

void _bytes_alloc_failure(size_t sz)
{
	quit(1, "bytes_resize failed to allocate %lu bytes", (unsigned long)sz);
}


void *cmd_thread(void *cmdp)
{
	const char *cmd = cmdp;
	applog(LOG_DEBUG, "Executing command: %s", cmd);
	int rc = system(cmd);
	if (rc)
		applog(LOG_WARNING, "Command returned %d exit code: %s", rc, cmd);
	return NULL;
}

void run_cmd(const char *cmd)
{
	if (!cmd)
		return;
	pthread_t pth;
	pthread_create(&pth, NULL, cmd_thread, (void*)cmd);
}<|MERGE_RESOLUTION|>--- conflicted
+++ resolved
@@ -1372,10 +1372,6 @@
 	char url_address[256], port[6];
 	int url_len, port_len = 0;
 
-<<<<<<< HEAD
-=======
-	*sockaddr_url = url;
->>>>>>> 8ede407d
 	url_begin = strstr(url, "//");
 	if (!url_begin)
 		url_begin = url;
@@ -1408,15 +1404,10 @@
 	else
 		strcpy(port, "80");
 
-<<<<<<< HEAD
-	free(pool->stratum_port);
-	pool->stratum_port = strdup(port);
-	free(pool->sockaddr_url);
-	pool->sockaddr_url = strdup(url_address);
-=======
+	free(*sockaddr_port);
 	*sockaddr_port = strdup(port);
+	free(*sockaddr_url);
 	*sockaddr_url = strdup(url_address);
->>>>>>> 8ede407d
 
 	return true;
 }
