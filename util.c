--- conflicted
+++ resolved
@@ -1255,14 +1255,10 @@
 	pool->swork.bbversion = bbversion;
 	pool->swork.nbit = nbit;
 	pool->swork.ntime = ntime;
-<<<<<<< HEAD
 	pool->submit_old = !clean;
 	pool->swork.clean = true;
-=======
-	pool->swork.clean = clean;
 	pool->swork.cb_len = pool->swork.cb1_len + pool->n1_len + pool->n2size + pool->swork.cb2_len;
 
->>>>>>> d644fdf1
 	for (i = 0; i < pool->swork.merkles; i++)
 		free(pool->swork.merkle[i]);
 	if (merkles) {
