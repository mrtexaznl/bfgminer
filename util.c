/*
 * Copyright 2011-2013 Con Kolivas
 * Copyright 2011-2013 Luke Dashjr
 * Copyright 2010 Jeff Garzik
 * Copyright 2012 Giel van Schijndel
 * Copyright 2012 Gavin Andresen
 *
 * This program is free software; you can redistribute it and/or modify it
 * under the terms of the GNU General Public License as published by the Free
 * Software Foundation; either version 3 of the License, or (at your option)
 * any later version.  See COPYING for more details.
 */

#include "config.h"

#include <stdio.h>
#include <stdlib.h>
#include <ctype.h>
#include <stdarg.h>
#include <string.h>
#include <pthread.h>
#include <jansson.h>
#include <curl/curl.h>
#include <time.h>
#include <errno.h>
#include <unistd.h>
#include <sys/types.h>
#ifdef HAVE_SYS_PRCTL_H
# include <sys/prctl.h>
#endif
#if defined(__FreeBSD__) || defined(__OpenBSD__)
# include <pthread_np.h>
#endif
#ifndef WIN32
# ifdef __linux
#  include <sys/prctl.h>
# endif
# include <sys/socket.h>
# include <netinet/in.h>
# include <netinet/tcp.h>
# include <netdb.h>
#else
# include <winsock2.h>
# include <mstcpip.h>
# include <ws2tcpip.h>
#endif

#include "miner.h"
#include "elist.h"
#include "compat.h"
#include "util.h"

bool successful_connect = false;
struct timeval nettime;

struct data_buffer {
	void		*buf;
	size_t		len;
	curl_socket_t	*idlemarker;
};

struct upload_buffer {
	const void	*buf;
	size_t		len;
};

struct header_info {
	char		*lp_path;
	int		rolltime;
	char		*reason;
	char		*stratum_url;
	bool		hadrolltime;
	bool		canroll;
	bool		hadexpire;
};

struct tq_ent {
	void			*data;
	struct list_head	q_node;
};

static void databuf_free(struct data_buffer *db)
{
	if (!db)
		return;

	free(db->buf);
#ifdef DEBUG_DATABUF
	applog(LOG_DEBUG, "databuf_free(%p)", db->buf);
#endif

	memset(db, 0, sizeof(*db));
}

// aka data_buffer_write
static size_t all_data_cb(const void *ptr, size_t size, size_t nmemb,
			  void *user_data)
{
	struct data_buffer *db = user_data;
	size_t oldlen, newlen;

	oldlen = db->len;
	if (unlikely(nmemb == 0 || size == 0 || oldlen >= SIZE_MAX - size))
		return 0;
	if (unlikely(nmemb > (SIZE_MAX - oldlen) / size))
		nmemb = (SIZE_MAX - oldlen) / size;

	size_t len = size * nmemb;
	void *newmem;
	static const unsigned char zero = 0;

	if (db->idlemarker) {
		const unsigned char *cptr = ptr;
		for (size_t i = 0; i < len; ++i)
			if (!(isspace(cptr[i]) || cptr[i] == '{')) {
				*db->idlemarker = CURL_SOCKET_BAD;
				db->idlemarker = NULL;
				break;
			}
	}

	newlen = oldlen + len;

	newmem = realloc(db->buf, newlen + 1);
#ifdef DEBUG_DATABUF
	applog(LOG_DEBUG, "data_buffer_write realloc(%p, %lu) => %p", db->buf, (long unsigned)(newlen + 1), newmem);
#endif
	if (!newmem)
		return 0;

	db->buf = newmem;
	db->len = newlen;
	memcpy(db->buf + oldlen, ptr, len);
	memcpy(db->buf + newlen, &zero, 1);	/* null terminate */

	return nmemb;
}

static size_t upload_data_cb(void *ptr, size_t size, size_t nmemb,
			     void *user_data)
{
	struct upload_buffer *ub = user_data;
	unsigned int len = size * nmemb;

	if (len > ub->len)
		len = ub->len;

	if (len) {
		memcpy(ptr, ub->buf, len);
		ub->buf += len;
		ub->len -= len;
	}

	return len;
}

static size_t resp_hdr_cb(void *ptr, size_t size, size_t nmemb, void *user_data)
{
	struct header_info *hi = user_data;
	size_t remlen, slen, ptrlen = size * nmemb;
	char *rem, *val = NULL, *key = NULL;
	void *tmp;

	val = calloc(1, ptrlen);
	key = calloc(1, ptrlen);
	if (!key || !val)
		goto out;

	tmp = memchr(ptr, ':', ptrlen);
	if (!tmp || (tmp == ptr))	/* skip empty keys / blanks */
		goto out;
	slen = tmp - ptr;
	if ((slen + 1) == ptrlen)	/* skip key w/ no value */
		goto out;
	memcpy(key, ptr, slen);		/* store & nul term key */
	key[slen] = 0;

	rem = ptr + slen + 1;		/* trim value's leading whitespace */
	remlen = ptrlen - slen - 1;
	while ((remlen > 0) && (isspace(*rem))) {
		remlen--;
		rem++;
	}

	memcpy(val, rem, remlen);	/* store value, trim trailing ws */
	val[remlen] = 0;
	while ((*val) && (isspace(val[strlen(val) - 1])))
		val[strlen(val) - 1] = 0;

	if (!*val)			/* skip blank value */
		goto out;

	if (opt_protocol)
		applog(LOG_DEBUG, "HTTP hdr(%s): %s", key, val);

	if (!strcasecmp("X-Roll-Ntime", key)) {
		hi->hadrolltime = true;
		if (!strncasecmp("N", val, 1))
			applog(LOG_DEBUG, "X-Roll-Ntime: N found");
		else {
			hi->canroll = true;

			/* Check to see if expire= is supported and if not, set
			 * the rolltime to the default scantime */
			if (strlen(val) > 7 && !strncasecmp("expire=", val, 7)) {
				sscanf(val + 7, "%d", &hi->rolltime);
				hi->hadexpire = true;
			} else
				hi->rolltime = opt_scantime;
			applog(LOG_DEBUG, "X-Roll-Ntime expiry set to %d", hi->rolltime);
		}
	}

	if (!strcasecmp("X-Long-Polling", key)) {
		hi->lp_path = val;	/* steal memory reference */
		val = NULL;
	}

	if (!strcasecmp("X-Reject-Reason", key)) {
		hi->reason = val;	/* steal memory reference */
		val = NULL;
	}

	if (!strcasecmp("X-Stratum", key)) {
		hi->stratum_url = val;
		val = NULL;
	}

out:
	free(key);
	free(val);
	return ptrlen;
}

static int keep_sockalive(SOCKETTYPE fd)
{
	const int tcp_keepidle = 60;
	const int tcp_keepintvl = 60;
	const int keepalive = 1;
	int ret = 0;


#ifndef WIN32
	const int tcp_keepcnt = 5;

	if (unlikely(setsockopt(fd, SOL_SOCKET, SO_KEEPALIVE, &keepalive, sizeof(keepalive))))
		ret = 1;

# ifdef __linux

	if (unlikely(setsockopt(fd, SOL_TCP, TCP_KEEPCNT, &tcp_keepcnt, sizeof(tcp_keepcnt))))
		ret = 1;

	if (unlikely(setsockopt(fd, SOL_TCP, TCP_KEEPIDLE, &tcp_keepidle, sizeof(tcp_keepidle))))
		ret = 1;

	if (unlikely(setsockopt(fd, SOL_TCP, TCP_KEEPINTVL, &tcp_keepintvl, sizeof(tcp_keepintvl))))
		ret = 1;
# endif /* __linux */
# ifdef __APPLE_CC__

	if (unlikely(setsockopt(fd, IPPROTO_TCP, TCP_KEEPALIVE, &tcp_keepintvl, sizeof(tcp_keepintvl))))
		ret = 1;

# endif /* __APPLE_CC__ */

#else /* WIN32 */

	const int zero = 0;
	struct tcp_keepalive vals;
	vals.onoff = 1;
	vals.keepalivetime = tcp_keepidle * 1000;
	vals.keepaliveinterval = tcp_keepintvl * 1000;

	DWORD outputBytes;

	if (unlikely(setsockopt(fd, SOL_SOCKET, SO_KEEPALIVE, (const char *)&keepalive, sizeof(keepalive))))
		ret = 1;

	if (unlikely(WSAIoctl(fd, SIO_KEEPALIVE_VALS, &vals, sizeof(vals), NULL, 0, &outputBytes, NULL, NULL)))
		ret = 1;

	/* Windows happily submits indefinitely to the send buffer blissfully
	 * unaware nothing is getting there without gracefully failing unless
	 * we disable the send buffer */
	if (unlikely(setsockopt(fd, SOL_SOCKET, SO_SNDBUF, (const char *)&zero, sizeof(zero))))
		ret = 1;
#endif /* WIN32 */

	return ret;
}

int json_rpc_call_sockopt_cb(void __maybe_unused *userdata, curl_socket_t fd,
			     curlsocktype __maybe_unused purpose)
{
	return keep_sockalive(fd);
}

static void last_nettime(struct timeval *last)
{
	rd_lock(&netacc_lock);
	last->tv_sec = nettime.tv_sec;
	last->tv_usec = nettime.tv_usec;
	rd_unlock(&netacc_lock);
}

static void set_nettime(void)
{
	wr_lock(&netacc_lock);
	gettimeofday(&nettime, NULL);
	wr_unlock(&netacc_lock);
}

static int curl_debug_cb(__maybe_unused CURL *handle, curl_infotype type,
			 char *data, size_t size,
			 void *userdata)
{
	struct pool *pool = (struct pool *)userdata;

	switch(type) {
		case CURLINFO_HEADER_IN:
		case CURLINFO_DATA_IN:
		case CURLINFO_SSL_DATA_IN:
			pool->cgminer_pool_stats.bytes_received += size;
			total_bytes_xfer += size;
			pool->cgminer_pool_stats.net_bytes_received += size;
			break;
		case CURLINFO_HEADER_OUT:
		case CURLINFO_DATA_OUT:
		case CURLINFO_SSL_DATA_OUT:
			pool->cgminer_pool_stats.bytes_sent += size;
			total_bytes_xfer += size;
			pool->cgminer_pool_stats.net_bytes_sent += size;
			break;
		case CURLINFO_TEXT:
		{
			if (!opt_protocol)
				break;
			// data is not null-terminated, so we need to copy and terminate it for applog
			char datacp[size + 1];
			memcpy(datacp, data, size);
			while (likely(size) && unlikely(isspace(datacp[size-1])))
				--size;
			if (unlikely(!size))
				break;
			datacp[size] = '\0';
			applog(LOG_DEBUG, "Pool %u: %s", pool->pool_no, datacp);
			break;
		}
		default:
			break;
	}
	return 0;
}

struct json_rpc_call_state {
	struct data_buffer all_data;
	struct header_info hi;
	void *priv;
	char curl_err_str[CURL_ERROR_SIZE];
	struct curl_slist *headers;
	struct upload_buffer upload_data;
	struct pool *pool;
};

void json_rpc_call_async(CURL *curl, const char *url,
		      const char *userpass, const char *rpc_req,
		      bool longpoll,
		      struct pool *pool, bool share,
		      void *priv)
{
	struct json_rpc_call_state *state = malloc(sizeof(struct json_rpc_call_state));
	*state = (struct json_rpc_call_state){
		.priv = priv,
		.pool = pool,
	};
	long timeout = longpoll ? (60 * 60) : 60;
	char len_hdr[64], user_agent_hdr[128];
	struct curl_slist *headers = NULL;

	if (longpoll)
		state->all_data.idlemarker = &pool->lp_socket;

	/* it is assumed that 'curl' is freshly [re]initialized at this pt */

	curl_easy_setopt(curl, CURLOPT_PRIVATE, state);
	curl_easy_setopt(curl, CURLOPT_TIMEOUT, timeout);

	/* We use DEBUGFUNCTION to count bytes sent/received, and verbose is needed
	 * to enable it */
	curl_easy_setopt(curl, CURLOPT_DEBUGFUNCTION, curl_debug_cb);
	curl_easy_setopt(curl, CURLOPT_DEBUGDATA, (void *)pool);
	curl_easy_setopt(curl, CURLOPT_VERBOSE, 1);

	curl_easy_setopt(curl, CURLOPT_NOSIGNAL, 1);
	curl_easy_setopt(curl, CURLOPT_URL, url);
	curl_easy_setopt(curl, CURLOPT_ENCODING, "");
	curl_easy_setopt(curl, CURLOPT_FAILONERROR, 1);

	/* Shares are staggered already and delays in submission can be costly
	 * so do not delay them */
	if (!opt_delaynet || share)
		curl_easy_setopt(curl, CURLOPT_TCP_NODELAY, 1);
	curl_easy_setopt(curl, CURLOPT_WRITEFUNCTION, all_data_cb);
	curl_easy_setopt(curl, CURLOPT_WRITEDATA, &state->all_data);
	curl_easy_setopt(curl, CURLOPT_READFUNCTION, upload_data_cb);
	curl_easy_setopt(curl, CURLOPT_READDATA, &state->upload_data);
	curl_easy_setopt(curl, CURLOPT_ERRORBUFFER, &state->curl_err_str[0]);
	curl_easy_setopt(curl, CURLOPT_FOLLOWLOCATION, 1);
	curl_easy_setopt(curl, CURLOPT_HEADERFUNCTION, resp_hdr_cb);
	curl_easy_setopt(curl, CURLOPT_HEADERDATA, &state->hi);

	curl_easy_setopt(curl, CURLOPT_USE_SSL, CURLUSESSL_TRY);
	if (pool->rpc_proxy) {
		curl_easy_setopt(curl, CURLOPT_PROXY, pool->rpc_proxy);
	} else if (opt_socks_proxy) {
		curl_easy_setopt(curl, CURLOPT_PROXY, opt_socks_proxy);
		curl_easy_setopt(curl, CURLOPT_PROXYTYPE, CURLPROXY_SOCKS4);
	}
	if (userpass) {
		curl_easy_setopt(curl, CURLOPT_USERPWD, userpass);
		curl_easy_setopt(curl, CURLOPT_HTTPAUTH, CURLAUTH_BASIC);
	}
	if (longpoll)
		curl_easy_setopt(curl, CURLOPT_SOCKOPTFUNCTION, json_rpc_call_sockopt_cb);
	curl_easy_setopt(curl, CURLOPT_POST, 1);

	if (opt_protocol)
		applog(LOG_DEBUG, "JSON protocol request:\n%s", rpc_req);

	state->upload_data.buf = rpc_req;
	state->upload_data.len = strlen(rpc_req);
	sprintf(len_hdr, "Content-Length: %lu",
		(unsigned long) state->upload_data.len);
	sprintf(user_agent_hdr, "User-Agent: %s", PACKAGE"/"VERSION);

	headers = curl_slist_append(headers,
		"Content-type: application/json");
	headers = curl_slist_append(headers,
		"X-Mining-Extensions: longpoll midstate rollntime submitold");

	if (longpoll)
		headers = curl_slist_append(headers,
			"X-Minimum-Wait: 0");

	if (likely(global_hashrate)) {
		char ghashrate[255];

		sprintf(ghashrate, "X-Mining-Hashrate: %"PRIu64, (uint64_t)global_hashrate);
		headers = curl_slist_append(headers, ghashrate);
	}

	headers = curl_slist_append(headers, len_hdr);
	headers = curl_slist_append(headers, user_agent_hdr);
	headers = curl_slist_append(headers, "Expect:"); /* disable Expect hdr*/

	curl_easy_setopt(curl, CURLOPT_HTTPHEADER, headers);
	state->headers = headers;

	if (opt_delaynet) {
		/* Don't delay share submission, but still track the nettime */
		if (!share) {
			long long now_msecs, last_msecs;
			struct timeval now, last;

			gettimeofday(&now, NULL);
			last_nettime(&last);
			now_msecs = (long long)now.tv_sec * 1000;
			now_msecs += now.tv_usec / 1000;
			last_msecs = (long long)last.tv_sec * 1000;
			last_msecs += last.tv_usec / 1000;
			if (now_msecs > last_msecs && now_msecs - last_msecs < 250) {
				struct timespec rgtp;

				rgtp.tv_sec = 0;
				rgtp.tv_nsec = (250 - (now_msecs - last_msecs)) * 1000000;
				nanosleep(&rgtp, NULL);
			}
		}
		set_nettime();
	}
}

json_t *json_rpc_call_completed(CURL *curl, int rc, bool probe, int *rolltime, void *out_priv)
{
	struct json_rpc_call_state *state;
	if (curl_easy_getinfo(curl, CURLINFO_PRIVATE, &state) != CURLE_OK) {
		applog(LOG_ERR, "Failed to get private curl data");
		if (out_priv)
			*(void**)out_priv = NULL;
		goto err_out;
	}
	if (out_priv)
		*(void**)out_priv = state->priv;

	json_t *val, *err_val, *res_val;
	json_error_t err;
	struct pool *pool = state->pool;
	bool probing = probe && !pool->probed;

	if (rc) {
		applog(LOG_INFO, "HTTP request failed: %s", state->curl_err_str);
		goto err_out;
	}

	if (!state->all_data.buf) {
		applog(LOG_DEBUG, "Empty data received in json_rpc_call.");
		goto err_out;
	}

	pool->cgminer_pool_stats.times_sent++;
	pool->cgminer_pool_stats.times_received++;

	if (probing) {
		pool->probed = true;
		/* If X-Long-Polling was found, activate long polling */
		if (state->hi.lp_path) {
			if (pool->hdr_path != NULL)
				free(pool->hdr_path);
			pool->hdr_path = state->hi.lp_path;
		} else
			pool->hdr_path = NULL;
		if (state->hi.stratum_url) {
			pool->stratum_url = state->hi.stratum_url;
			state->hi.stratum_url = NULL;
		}
	} else {
		if (state->hi.lp_path) {
			free(state->hi.lp_path);
			state->hi.lp_path = NULL;
		}
		if (state->hi.stratum_url) {
			free(state->hi.stratum_url);
			state->hi.stratum_url = NULL;
		}
	}

	if (pool->force_rollntime)
	{
		state->hi.canroll = true;
		state->hi.hadexpire = true;
		state->hi.rolltime = pool->force_rollntime;
	}
	
	if (rolltime)
		*rolltime = state->hi.rolltime;
	pool->cgminer_pool_stats.rolltime = state->hi.rolltime;
	pool->cgminer_pool_stats.hadrolltime = state->hi.hadrolltime;
	pool->cgminer_pool_stats.canroll = state->hi.canroll;
	pool->cgminer_pool_stats.hadexpire = state->hi.hadexpire;

	val = JSON_LOADS(state->all_data.buf, &err);
	if (!val) {
		applog(LOG_INFO, "JSON decode failed(%d): %s", err.line, err.text);

		if (opt_protocol)
			applog(LOG_DEBUG, "JSON protocol response:\n%s", (char*)state->all_data.buf);

		goto err_out;
	}

	if (opt_protocol) {
		char *s = json_dumps(val, JSON_INDENT(3));

		applog(LOG_DEBUG, "JSON protocol response:\n%s", s);
		free(s);
	}

	/* JSON-RPC valid response returns a non-null 'result',
	 * and a null 'error'.
	 */
	res_val = json_object_get(val, "result");
	err_val = json_object_get(val, "error");

	if (!res_val ||(err_val && !json_is_null(err_val))) {
		char *s;

		if (err_val)
			s = json_dumps(err_val, JSON_INDENT(3));
		else
			s = strdup("(unknown reason)");

		applog(LOG_INFO, "JSON-RPC call failed: %s", s);

		free(s);
		json_decref(val);

		goto err_out;
	}

	if (state->hi.reason) {
		json_object_set_new(val, "reject-reason", json_string(state->hi.reason));
		free(state->hi.reason);
		state->hi.reason = NULL;
	}
	successful_connect = true;
	databuf_free(&state->all_data);
	curl_slist_free_all(state->headers);
	curl_easy_reset(curl);
	free(state);
	return val;

err_out:
	databuf_free(&state->all_data);
	curl_slist_free_all(state->headers);
	curl_easy_reset(curl);
	if (!successful_connect)
		applog(LOG_DEBUG, "Failed to connect in json_rpc_call");
	curl_easy_setopt(curl, CURLOPT_FRESH_CONNECT, 1);
	free(state);
	return NULL;
}

json_t *json_rpc_call(CURL *curl, const char *url,
		      const char *userpass, const char *rpc_req,
		      bool probe, bool longpoll, int *rolltime,
		      struct pool *pool, bool share)
{
	json_rpc_call_async(curl, url, userpass, rpc_req, longpoll, pool, share, NULL);
	int rc = curl_easy_perform(curl);
	return json_rpc_call_completed(curl, rc, probe, rolltime, NULL);
}

bool our_curl_supports_proxy_uris()
{
	curl_version_info_data *data = curl_version_info(CURLVERSION_NOW);
	return data->age && data->version_num >= (( 7 <<16)|( 21 <<8)| 7);  // 7.21.7
}

// NOTE: This assumes reference URI is a root
char *absolute_uri(char *uri, const char *ref)
{
	if (strstr(uri, "://"))
		return strdup(uri);

	char *copy_start, *abs;
	bool need_slash = false;

	copy_start = (uri[0] == '/') ? &uri[1] : uri;
	if (ref[strlen(ref) - 1] != '/')
		need_slash = true;

	abs = malloc(strlen(ref) + strlen(copy_start) + 2);
	if (!abs) {
		applog(LOG_ERR, "Malloc failure in absolute_uri");
		return NULL;
	}

	sprintf(abs, "%s%s%s", ref, need_slash ? "/" : "", copy_start);

	return abs;
}

/* Returns a malloced array string of a binary value of arbitrary length. The
 * array is rounded up to a 4 byte size to appease architectures that need
 * aligned array  sizes */
char *bin2hex(const unsigned char *p, size_t len)
{
	unsigned int i;
	ssize_t slen;
	char *s;

	slen = len * 2 + 1;
	if (slen % 4)
		slen += 4 - (slen % 4);
	s = calloc(slen, 1);
	if (unlikely(!s))
		quit(1, "Failed to calloc in bin2hex");

	for (i = 0; i < len; i++)
		sprintf(s + (i * 2), "%02x", (unsigned int) p[i]);

	return s;
}

/* Does the reverse of bin2hex but does not allocate any ram */
bool hex2bin(unsigned char *p, const char *hexstr, size_t len)
{
	bool ret = false;

	while (*hexstr && len) {
		char hex_byte[4];
		unsigned int v;

		if (unlikely(!hexstr[1])) {
			applog(LOG_ERR, "hex2bin str truncated");
			return ret;
		}

		memset(hex_byte, 0, 4);
		hex_byte[0] = hexstr[0];
		hex_byte[1] = hexstr[1];

		if (unlikely(sscanf(hex_byte, "%x", &v) != 1)) {
			applog(LOG_ERR, "hex2bin sscanf '%s' failed", hex_byte);
			return ret;
		}

		*p = (unsigned char) v;

		p++;
		hexstr += 2;
		len--;
	}

	if (likely(len == 0 && *hexstr == 0))
		ret = true;
	return ret;
}

void hash_data(unsigned char *out_hash, const unsigned char *data)
{
	unsigned char blkheader[80];
	
	// data is past the first SHA256 step (padding and interpreting as big endian on a little endian platform), so we need to flip each 32-bit chunk around to get the original input block header
	swap32yes(blkheader, data, 80 / 4);
	
	// double-SHA256 to get the block hash
	gen_hash(blkheader, out_hash, 80);
}

// Example output: 0000000000000000000000000000000000000000000000000000ffff00000000 (bdiff 1)
void real_block_target(unsigned char *target, const unsigned char *data)
{
	uint8_t targetshift;

	if (unlikely(data[72] < 3 || data[72] > 0x20))
	{
		// Invalid (out of bounds) target
		memset(target, 0xff, 32);
		return;
	}

	targetshift = data[72] - 3;
	memset(target, 0, targetshift);
	target[targetshift++] = data[75];
	target[targetshift++] = data[74];
	target[targetshift++] = data[73];
	memset(&target[targetshift], 0, 0x20 - targetshift);
}

bool hash_target_check(const unsigned char *hash, const unsigned char *target)
{
	const uint32_t *h32 = (uint32_t*)&hash[0];
	const uint32_t *t32 = (uint32_t*)&target[0];
	for (int i = 7; i >= 0; --i) {
		uint32_t h32i = le32toh(h32[i]);
		uint32_t t32i = le32toh(t32[i]);
		if (h32i > t32i)
			return false;
		if (h32i < t32i)
			return true;
	}
	return true;
}

bool hash_target_check_v(const unsigned char *hash, const unsigned char *target)
{
	bool rc;

	rc = hash_target_check(hash, target);

	if (opt_debug) {
		unsigned char hash_swap[32], target_swap[32];
		char *hash_str, *target_str;

		for (int i = 0; i < 32; ++i) {
			hash_swap[i] = hash[31-i];
			target_swap[i] = target[31-i];
		}

		hash_str = bin2hex(hash_swap, 32);
		target_str = bin2hex(target_swap, 32);

		applog(LOG_DEBUG, " Proof: %s\nTarget: %s\nTrgVal? %s",
			hash_str,
			target_str,
			rc ? "YES (hash < target)" :
			     "no (false positive; hash > target)");

		free(hash_str);
		free(target_str);
	}

	return rc;
}

// This operates on a native-endian SHA256 state
// In other words, on little endian platforms, every 4 bytes are in reverse order
bool fulltest(const unsigned char *hash, const unsigned char *target)
{
	unsigned char hash2[32];
	swap32tobe(hash2, hash, 32 / 4);
	return hash_target_check_v(hash2, target);
}

struct thread_q *tq_new(void)
{
	struct thread_q *tq;

	tq = calloc(1, sizeof(*tq));
	if (!tq)
		return NULL;

	INIT_LIST_HEAD(&tq->q);
	pthread_mutex_init(&tq->mutex, NULL);
	pthread_cond_init(&tq->cond, NULL);

	return tq;
}

void tq_free(struct thread_q *tq)
{
	struct tq_ent *ent, *iter;

	if (!tq)
		return;

	list_for_each_entry_safe(ent, iter, &tq->q, q_node) {
		list_del(&ent->q_node);
		free(ent);
	}

	pthread_cond_destroy(&tq->cond);
	pthread_mutex_destroy(&tq->mutex);

	memset(tq, 0, sizeof(*tq));	/* poison */
	free(tq);
}

static void tq_freezethaw(struct thread_q *tq, bool frozen)
{
	mutex_lock(&tq->mutex);

	tq->frozen = frozen;

	pthread_cond_signal(&tq->cond);
	mutex_unlock(&tq->mutex);
}

void tq_freeze(struct thread_q *tq)
{
	tq_freezethaw(tq, true);
}

void tq_thaw(struct thread_q *tq)
{
	tq_freezethaw(tq, false);
}

bool tq_push(struct thread_q *tq, void *data)
{
	struct tq_ent *ent;
	bool rc = true;

	ent = calloc(1, sizeof(*ent));
	if (!ent)
		return false;

	ent->data = data;
	INIT_LIST_HEAD(&ent->q_node);

	mutex_lock(&tq->mutex);

	if (!tq->frozen) {
		list_add_tail(&ent->q_node, &tq->q);
	} else {
		free(ent);
		rc = false;
	}

	pthread_cond_signal(&tq->cond);
	mutex_unlock(&tq->mutex);

	return rc;
}

void *tq_pop(struct thread_q *tq, const struct timespec *abstime)
{
	struct tq_ent *ent;
	void *rval = NULL;
	int rc;

	mutex_lock(&tq->mutex);

	if (!list_empty(&tq->q))
		goto pop;

	if (abstime)
		rc = pthread_cond_timedwait(&tq->cond, &tq->mutex, abstime);
	else
		rc = pthread_cond_wait(&tq->cond, &tq->mutex);
	if (rc)
		goto out;
	if (list_empty(&tq->q))
		goto out;

pop:
	ent = list_entry(tq->q.next, struct tq_ent, q_node);
	rval = ent->data;

	list_del(&ent->q_node);
	free(ent);

out:
	mutex_unlock(&tq->mutex);
	return rval;
}

int thr_info_create(struct thr_info *thr, pthread_attr_t *attr, void *(*start) (void *), void *arg)
{
	return pthread_create(&thr->pth, attr, start, arg);
}

void thr_info_freeze(struct thr_info *thr)
{
	struct tq_ent *ent, *iter;
	struct thread_q *tq;

	if (!thr)
		return;

	tq = thr->q;
	if (!tq)
		return;

	mutex_lock(&tq->mutex);
	tq->frozen = true;
	list_for_each_entry_safe(ent, iter, &tq->q, q_node) {
		list_del(&ent->q_node);
		free(ent);
	}
	mutex_unlock(&tq->mutex);
}

void thr_info_cancel(struct thr_info *thr)
{
	if (!thr)
		return;

	if (PTH(thr) != 0L) {
		pthread_cancel(thr->pth);
		PTH(thr) = 0L;
	}
}

#ifndef HAVE_PTHREAD_CANCEL

// Bionic (Android) is intentionally missing pthread_cancel, so it is implemented using pthread_kill

enum pthread_cancel_workaround_mode {
	PCWM_DEFAULT   = 0,
	PCWM_TERMINATE = 1,
	PCWM_ASYNC     = 2,
	PCWM_DISABLED  = 4,
	PCWM_CANCELLED = 8,
};

static pthread_key_t key_pcwm;
struct sigaction pcwm_orig_term_handler;

static
void do_pthread_cancel_exit(int flags)
{
	if (!(flags & PCWM_ASYNC))
		// NOTE: Logging disables cancel while mutex held, so this is safe
		applog(LOG_WARNING, "pthread_cancel workaround: Cannot defer cancellation, terminating thread NOW");
	pthread_exit(PTHREAD_CANCELED);
}

static
void sighandler_pthread_cancel(int sig)
{
	int flags = (int)pthread_getspecific(key_pcwm);
	if (flags & PCWM_TERMINATE)  // Main thread
	{
		// Restore original handler and call it
		if (sigaction(sig, &pcwm_orig_term_handler, NULL))
			quit(1, "pthread_cancel workaround: Failed to restore original handler");
		raise(SIGTERM);
		quit(1, "pthread_cancel workaround: Original handler returned");
	}
	if (flags & PCWM_CANCELLED)  // Already pending cancel
		return;
	if (flags & PCWM_DISABLED)
	{
		flags |= PCWM_CANCELLED;
		if (pthread_setspecific(key_pcwm, (void*)flags))
			quit(1, "pthread_cancel workaround: pthread_setspecific failed (setting PCWM_CANCELLED)");
		return;
	}
	do_pthread_cancel_exit(flags);
}

int pthread_setcancelstate(int state, int *oldstate)
{
	int flags = (int)pthread_getspecific(key_pcwm);
	if (oldstate)
		*oldstate = (flags & PCWM_DISABLED) ? PTHREAD_CANCEL_DISABLE : PTHREAD_CANCEL_ENABLE;
	if (state == PTHREAD_CANCEL_DISABLE)
		flags |= PCWM_DISABLED;
	else
	{
		if (flags & PCWM_CANCELLED)
			do_pthread_cancel_exit(flags);
		flags &= ~PCWM_DISABLED;
	}
	if (pthread_setspecific(key_pcwm, (void*)flags))
		return -1;
	return 0;
}

int pthread_setcanceltype(int type, int *oldtype)
{
	int flags = (int)pthread_getspecific(key_pcwm);
	if (oldtype)
		*oldtype = (flags & PCWM_ASYNC) ? PTHREAD_CANCEL_ASYNCHRONOUS : PTHREAD_CANCEL_DEFERRED;
	if (type == PTHREAD_CANCEL_ASYNCHRONOUS)
		flags |= PCWM_ASYNC;
	else
		flags &= ~PCWM_ASYNC;
	if (pthread_setspecific(key_pcwm, (void*)flags))
		return -1;
	return 0;
}

void setup_pthread_cancel_workaround()
{
	if (pthread_key_create(&key_pcwm, NULL))
		quit(1, "pthread_cancel workaround: pthread_key_create failed");
	if (pthread_setspecific(key_pcwm, (void*)PCWM_TERMINATE))
		quit(1, "pthread_cancel workaround: pthread_setspecific failed");
	struct sigaction new_sigact = {
		.sa_handler = sighandler_pthread_cancel,
	};
	if (sigaction(SIGTERM, &new_sigact, &pcwm_orig_term_handler))
		quit(1, "pthread_cancel workaround: Failed to install SIGTERM handler");
}

#endif

/* Provide a ms based sleep that uses nanosleep to avoid poor usleep accuracy
 * on SMP machines */
void nmsleep(unsigned int msecs)
{
	struct timespec twait, tleft;
	int ret;
	ldiv_t d;

	d = ldiv(msecs, 1000);
	tleft.tv_sec = d.quot;
	tleft.tv_nsec = d.rem * 1000000;
	do {
		twait.tv_sec = tleft.tv_sec;
		twait.tv_nsec = tleft.tv_nsec;
		ret = nanosleep(&twait, &tleft);
	} while (ret == -1 && errno == EINTR);
}

/* Returns the microseconds difference between end and start times as a double */
double us_tdiff(struct timeval *end, struct timeval *start)
{
	return end->tv_sec * 1000000 + end->tv_usec - start->tv_sec * 1000000 - start->tv_usec;
}

/* Returns the seconds difference between end and start times as a double */
double tdiff(struct timeval *end, struct timeval *start)
{
	return end->tv_sec - start->tv_sec + (end->tv_usec - start->tv_usec) / 1000000.0;
}

bool extract_sockaddr(struct pool *pool, char *url)
{
	char *url_begin, *url_end, *ipv6_begin, *ipv6_end, *port_start = NULL;
	char url_address[256], port[6];
	int url_len, port_len = 0;

	url_begin = strstr(url, "//");
	if (!url_begin)
		url_begin = url;
	else
		url_begin += 2;

	/* Look for numeric ipv6 entries */
	ipv6_begin = strstr(url_begin, "[");
	ipv6_end = strstr(url_begin, "]");
	if (ipv6_begin && ipv6_end && ipv6_end > ipv6_begin)
		url_end = strstr(ipv6_end, ":");
	else
		url_end = strstr(url_begin, ":");
	if (url_end) {
		url_len = url_end - url_begin;
		port_len = strlen(url_begin) - url_len - 1;
		if (port_len < 1)
			return false;
		port_start = url_end + 1;
	} else
		url_len = strlen(url_begin);

	if (url_len < 1)
		return false;

	sprintf(url_address, "%.*s", url_len, url_begin);

	if (port_len)
		snprintf(port, 6, "%.*s", port_len, port_start);
	else
		strcpy(port, "80");

	free(pool->stratum_port);
	pool->stratum_port = strdup(port);
	free(pool->sockaddr_url);
	pool->sockaddr_url = strdup(url_address);

	return true;
}

enum send_ret {
	SEND_OK,
	SEND_SELECTFAIL,
	SEND_SENDFAIL,
	SEND_INACTIVE
};

/* Send a single command across a socket, appending \n to it. This should all
 * be done under stratum lock except when first establishing the socket */
static enum send_ret __stratum_send(struct pool *pool, char *s, ssize_t len)
{
	SOCKETTYPE sock = pool->sock;
	ssize_t ssent = 0;

	strcat(s, "\n");
	len++;

	while (len > 0 ) {
		struct timeval timeout = {0, 0};
		ssize_t sent;
		fd_set wd;

		FD_ZERO(&wd);
		FD_SET(sock, &wd);
		if (select(sock + 1, NULL, &wd, NULL, &timeout) < 1)
			return SEND_SELECTFAIL;
		sent = send(pool->sock, s + ssent, len, 0);
		if (sent < 0) {
			if (!sock_blocks())
				return SEND_SENDFAIL;
			sent = 0;
		}
		ssent += sent;
		len -= sent;
	}

	pool->cgminer_pool_stats.times_sent++;
	pool->cgminer_pool_stats.bytes_sent += ssent;
	total_bytes_xfer += ssent;
	pool->cgminer_pool_stats.net_bytes_sent += ssent;
	return SEND_OK;
}

bool stratum_send(struct pool *pool, char *s, ssize_t len)
{
	enum send_ret ret = SEND_INACTIVE;

	if (opt_protocol)
		applog(LOG_DEBUG, "Pool %u: SEND: %s", pool->pool_no, s);

	mutex_lock(&pool->stratum_lock);
	if (pool->stratum_active)
		ret = __stratum_send(pool, s, len);
	mutex_unlock(&pool->stratum_lock);

	/* This is to avoid doing applog under stratum_lock */
	switch (ret) {
		default:
		case SEND_OK:
			break;
		case SEND_SELECTFAIL:
			applog(LOG_DEBUG, "Write select failed on pool %d sock", pool->pool_no);
			break;
		case SEND_SENDFAIL:
			applog(LOG_DEBUG, "Failed to curl_easy_send in stratum_send");
			break;
		case SEND_INACTIVE:
			applog(LOG_DEBUG, "Stratum send failed due to no pool stratum_active");
			break;
	}
	return (ret == SEND_OK);
}

static bool socket_full(struct pool *pool, bool wait)
{
	SOCKETTYPE sock = pool->sock;
	struct timeval timeout;
	fd_set rd;

	FD_ZERO(&rd);
	FD_SET(sock, &rd);
	timeout.tv_usec = 0;
	if (wait)
		timeout.tv_sec = 60;
	else
		timeout.tv_sec = 0;
	if (select(sock + 1, &rd, NULL, NULL, &timeout) > 0)
		return true;
	return false;
}

/* Check to see if Santa's been good to you */
bool sock_full(struct pool *pool)
{
	if (strlen(pool->sockbuf))
		return true;

	return (socket_full(pool, false));
}

static void clear_sockbuf(struct pool *pool)
{
	strcpy(pool->sockbuf, "");
}

static void clear_sock(struct pool *pool)
{
	ssize_t n;

	mutex_lock(&pool->stratum_lock);
	do {
		n = recv(pool->sock, pool->sockbuf, RECVSIZE, 0);
	} while (n > 0);
	mutex_unlock(&pool->stratum_lock);

	clear_sockbuf(pool);
}

/* Make sure the pool sockbuf is large enough to cope with any coinbase size
 * by reallocing it to a large enough size rounded up to a multiple of RBUFSIZE
 * and zeroing the new memory */
static void recalloc_sock(struct pool *pool, size_t len)
{
	size_t old, new;

	old = strlen(pool->sockbuf);
	new = old + len + 1;
	if (new < pool->sockbuf_size)
		return;
	new = new + (RBUFSIZE - (new % RBUFSIZE));
	applog(LOG_DEBUG, "Recallocing pool sockbuf to %lu", (unsigned long)new);
	pool->sockbuf = realloc(pool->sockbuf, new);
	if (!pool->sockbuf)
		quit(1, "Failed to realloc pool sockbuf in recalloc_sock");
	memset(pool->sockbuf + old, 0, new - old);
	pool->sockbuf_size = new;
}

enum recv_ret {
	RECV_OK,
	RECV_CLOSED,
	RECV_RECVFAIL
};

/* Peeks at a socket to find the first end of line and then reads just that
 * from the socket and returns that as a malloced char */
char *recv_line(struct pool *pool)
{
	ssize_t len, buflen;
	char *tok, *sret = NULL;

	if (!strstr(pool->sockbuf, "\n")) {
		enum recv_ret ret = RECV_OK;
		struct timeval rstart, now;

		gettimeofday(&rstart, NULL);
		if (!socket_full(pool, true)) {
			applog(LOG_DEBUG, "Timed out waiting for data on socket_full");
			goto out;
		}

		mutex_lock(&pool->stratum_lock);
		do {
			char s[RBUFSIZE];
			size_t slen;
			ssize_t n;

			memset(s, 0, RBUFSIZE);
			n = recv(pool->sock, s, RECVSIZE, 0);
			if (!n) {
				ret = RECV_CLOSED;
				break;
			}
			if (n < 0) {
				if (!sock_blocks()) {
					ret = RECV_RECVFAIL;
					break;
				}
			} else {
				slen = strlen(s);
				recalloc_sock(pool, slen);
				strcat(pool->sockbuf, s);
			}
			gettimeofday(&now, NULL);
		} while (tdiff(&now, &rstart) < 60 && !strstr(pool->sockbuf, "\n"));
		mutex_unlock(&pool->stratum_lock);

		switch (ret) {
			default:
			case RECV_OK:
				break;
			case RECV_CLOSED:
				applog(LOG_DEBUG, "Socket closed waiting in recv_line");
				goto out;
			case RECV_RECVFAIL:
				applog(LOG_DEBUG, "Failed to recv sock in recv_line");
				goto out;
		}
	}

	buflen = strlen(pool->sockbuf);
	tok = strtok(pool->sockbuf, "\n");
	if (!tok) {
		applog(LOG_DEBUG, "Failed to parse a \\n terminated string in recv_line");
		goto out;
	}
	sret = strdup(tok);
	len = strlen(sret);

	/* Copy what's left in the buffer after the \n, including the
	 * terminating \0 */
	if (buflen > len + 1)
		memmove(pool->sockbuf, pool->sockbuf + len + 1, buflen - len + 1);
	else
		strcpy(pool->sockbuf, "");

	pool->cgminer_pool_stats.times_received++;
	pool->cgminer_pool_stats.bytes_received += len;
	total_bytes_xfer += len;
	pool->cgminer_pool_stats.net_bytes_received += len;

out:
	if (!sret)
		clear_sock(pool);
	else if (opt_protocol)
		applog(LOG_DEBUG, "Pool %u: RECV: %s", pool->pool_no, sret);
	return sret;
}

/* Dumps any JSON value as a string. Just like jansson 2.1's JSON_ENCODE_ANY
 * flag, but this is compatible with 2.0. */
char *json_dumps_ANY(json_t *json, size_t flags)
{
	switch (json_typeof(json))
	{
		case JSON_ARRAY:
		case JSON_OBJECT:
			return json_dumps(json, flags);
		default:
			break;
	}
	char *rv;
#ifdef JSON_ENCODE_ANY
	rv = json_dumps(json, JSON_ENCODE_ANY | flags);
	if (rv)
		return rv;
#endif
	json_t *tmp = json_array();
	char *s;
	int i;
	size_t len;
	
	if (!tmp)
		quit(1, "json_dumps_ANY failed to allocate json array");
	if (json_array_append(tmp, json))
		quit(1, "json_dumps_ANY failed to append temporary array");
	s = json_dumps(tmp, flags);
	if (!s)
		return NULL;
	for (i = 0; s[i] != '['; ++i)
		if (unlikely(!(s[i] && isspace(s[i]))))
			quit(1, "json_dumps_ANY failed to find opening bracket in array dump");
	len = strlen(&s[++i]) - 1;
	if (unlikely(s[i+len] != ']'))
		quit(1, "json_dumps_ANY failed to find closing bracket in array dump");
	rv = malloc(len + 1);
	memcpy(rv, &s[i], len);
	rv[len] = '\0';
	free(s);
	json_decref(tmp);
	return rv;
}

/* Extracts a string value from a json array with error checking. To be used
 * when the value of the string returned is only examined and not to be stored.
 * See json_array_string below */
static char *__json_array_string(json_t *val, unsigned int entry)
{
	json_t *arr_entry;

	if (json_is_null(val))
		return NULL;
	if (!json_is_array(val))
		return NULL;
	if (entry > json_array_size(val))
		return NULL;
	arr_entry = json_array_get(val, entry);
	if (!json_is_string(arr_entry))
		return NULL;

	return (char *)json_string_value(arr_entry);
}

/* Creates a freshly malloced dup of __json_array_string */
static char *json_array_string(json_t *val, unsigned int entry)
{
	char *buf = __json_array_string(val, entry);

	if (buf)
		return strdup(buf);
	return NULL;
}

void stratum_probe_transparency(struct pool *pool)
{
	// Request transaction data to discourage pools from doing anything shady
	char s[1024];
	int sLen;
	sLen = sprintf(s, "{\"params\": [\"%s\"], \"id\": \"txlist%s\", \"method\": \"mining.get_transactions\"}",
	        pool->swork.job_id,
	        pool->swork.job_id);
	stratum_send(pool, s, sLen);
	if ((!pool->swork.opaque) && pool->swork.transparency_time == (time_t)-1)
		pool->swork.transparency_time = time(NULL);
	pool->swork.transparency_probed = true;
}

static bool parse_notify(struct pool *pool, json_t *val)
{
	char *job_id, *prev_hash, *coinbase1, *coinbase2, *bbversion, *nbit, *ntime;
	bool clean, ret = false;
	int merkles, i;
	json_t *arr;

	arr = json_array_get(val, 4);
	if (!arr || !json_is_array(arr))
		goto out;

	merkles = json_array_size(arr);

	job_id = json_array_string(val, 0);
	prev_hash = json_array_string(val, 1);
	coinbase1 = json_array_string(val, 2);
	coinbase2 = json_array_string(val, 3);
	bbversion = json_array_string(val, 5);
	nbit = json_array_string(val, 6);
	ntime = json_array_string(val, 7);
	clean = json_is_true(json_array_get(val, 8));

	if (!job_id || !prev_hash || !coinbase1 || !coinbase2 || !bbversion || !nbit || !ntime) {
		/* Annoying but we must not leak memory */
		if (job_id)
			free(job_id);
		if (prev_hash)
			free(prev_hash);
		if (coinbase1)
			free(coinbase1);
		if (coinbase2)
			free(coinbase2);
		if (bbversion)
			free(bbversion);
		if (nbit)
			free(nbit);
		if (ntime)
			free(ntime);
		goto out;
	}

	mutex_lock(&pool->pool_lock);
	free(pool->swork.job_id);
	free(pool->swork.prev_hash);
	free(pool->swork.coinbase1);
	free(pool->swork.coinbase2);
	free(pool->swork.bbversion);
	free(pool->swork.nbit);
	free(pool->swork.ntime);
	pool->swork.job_id = job_id;
	pool->swork.prev_hash = prev_hash;
	pool->swork.coinbase1 = coinbase1;
	pool->swork.cb1_len = strlen(coinbase1) / 2;
	pool->swork.coinbase2 = coinbase2;
	pool->swork.cb2_len = strlen(coinbase2) / 2;
	pool->swork.bbversion = bbversion;
	pool->swork.nbit = nbit;
	pool->swork.ntime = ntime;
	pool->submit_old = !clean;
	pool->swork.clean = true;
	pool->swork.cb_len = pool->swork.cb1_len + pool->n1_len + pool->n2size + pool->swork.cb2_len;

	for (i = 0; i < pool->swork.merkles; i++)
		free(pool->swork.merkle[i]);
	if (merkles) {
		pool->swork.merkle = realloc(pool->swork.merkle, sizeof(char *) * merkles + 1);
		for (i = 0; i < merkles; i++)
			pool->swork.merkle[i] = json_array_string(arr, i);
	}
	pool->swork.merkles = merkles;
	if (clean)
		pool->nonce2 = 0;
	pool->swork.header_len = strlen(pool->swork.bbversion) +
				 strlen(pool->swork.prev_hash) +
				 strlen(pool->swork.ntime) +
				 strlen(pool->swork.nbit) +
	/* merkle_hash */	 32 +
	/* nonce */		 8 +
	/* workpadding */	 96;
	pool->swork.header_len = pool->swork.header_len * 2 + 1;
	align_len(&pool->swork.header_len);
	mutex_unlock(&pool->pool_lock);

	applog(LOG_DEBUG, "Received stratum notify from pool %u with job_id=%s",
	       pool->pool_no, job_id);
	if (opt_protocol) {
		applog(LOG_DEBUG, "job_id: %s", job_id);
		applog(LOG_DEBUG, "prev_hash: %s", prev_hash);
		applog(LOG_DEBUG, "coinbase1: %s", coinbase1);
		applog(LOG_DEBUG, "coinbase2: %s", coinbase2);
		for (i = 0; i < merkles; i++)
			applog(LOG_DEBUG, "merkle%d: %s", i, pool->swork.merkle[i]);
		applog(LOG_DEBUG, "bbversion: %s", bbversion);
		applog(LOG_DEBUG, "nbit: %s", nbit);
		applog(LOG_DEBUG, "ntime: %s", ntime);
		applog(LOG_DEBUG, "clean: %s", clean ? "yes" : "no");
	}

	/* A notify message is the closest stratum gets to a getwork */
	pool->getwork_requested++;
	total_getworks++;

	if ((merkles && (!pool->swork.transparency_probed || rand() <= RAND_MAX / (opt_skip_checks + 1))) || pool->swork.transparency_time != (time_t)-1)
		if (pool->stratum_auth)
			stratum_probe_transparency(pool);

	ret = true;
out:
	return ret;
}

static bool parse_diff(struct pool *pool, json_t *val)
{
	double diff;

	diff = json_number_value(json_array_get(val, 0));
	if (diff == 0)
		return false;

	mutex_lock(&pool->pool_lock);
	pool->swork.diff = diff;
	mutex_unlock(&pool->pool_lock);

	applog(LOG_DEBUG, "Pool %d stratum bdifficulty set to %f", pool->pool_no, diff);

	return true;
}

static bool parse_reconnect(struct pool *pool, json_t *val)
{
	char *url, *port, address[256];

	memset(address, 0, 255);
	url = (char *)json_string_value(json_array_get(val, 0));
	if (!url)
		url = pool->sockaddr_url;

	port = (char *)json_string_value(json_array_get(val, 1));
	if (!port)
		port = pool->stratum_port;

	sprintf(address, "%s:%s", url, port);

	if (!extract_sockaddr(pool, address))
		return false;

	pool->stratum_url = pool->sockaddr_url;

	applog(LOG_NOTICE, "Reconnect requested from pool %d to %s", pool->pool_no, address);

	if (!restart_stratum(pool))
		return false;

	return true;
}

static bool send_version(struct pool *pool, json_t *val)
{
	char s[RBUFSIZE], *idstr;
	json_t *id = json_object_get(val, "id");
	
	if (!(id && !json_is_null(id)))
		return false;

	idstr = json_dumps_ANY(id, 0);
	sprintf(s, "{\"id\": %s, \"result\": \""PACKAGE"/"VERSION"\", \"error\": null}", idstr);
	free(idstr);
	if (!stratum_send(pool, s, strlen(s)))
		return false;

	return true;
}

static bool stratum_show_message(struct pool *pool, json_t *val, json_t *params)
{
	char *msg;
	char s[RBUFSIZE], *idstr;
	json_t *id = json_object_get(val, "id");
	msg = json_array_string(params, 0);
	
	if (likely(msg))
	{
		free(pool->admin_msg);
		pool->admin_msg = msg;
		applog(LOG_NOTICE, "Message from pool %u: %s", pool->pool_no, msg);
	}
	
	if (!(id && !json_is_null(id)))
		return true;
	
	idstr = json_dumps_ANY(id, 0);
	if (likely(msg))
		sprintf(s, "{\"id\": %s, \"result\": true, \"error\": null}", idstr);
	else
		sprintf(s, "{\"id\": %s, \"result\": null, \"error\": [-1, \"Failed to parse message\", null]}", idstr);
	free(idstr);
	if (!stratum_send(pool, s, strlen(s)))
		return false;
	
	return true;
}

bool parse_method(struct pool *pool, char *s)
{
	json_t *val = NULL, *method, *err_val, *params;
	json_error_t err;
	bool ret = false;
	char *buf;

	if (!s)
		goto out;

	val = JSON_LOADS(s, &err);
	if (!val) {
		applog(LOG_INFO, "JSON decode failed(%d): %s", err.line, err.text);
		goto out;
	}

	method = json_object_get(val, "method");
	if (!method)
		goto out;
	err_val = json_object_get(val, "error");
	params = json_object_get(val, "params");

	if (err_val && !json_is_null(err_val)) {
		char *ss;

		if (err_val)
			ss = json_dumps(err_val, JSON_INDENT(3));
		else
			ss = strdup("(unknown reason)");

		applog(LOG_INFO, "JSON-RPC method decode failed: %s", ss);

		free(ss);

		goto out;
	}

	buf = (char *)json_string_value(method);
	if (!buf)
		goto out;

	if (!strncasecmp(buf, "mining.notify", 13)) {
		if (parse_notify(pool, params))
			pool->stratum_notify = ret = true;
		else
			pool->stratum_notify = ret = false;
		goto out;
	}

	if (!strncasecmp(buf, "mining.set_difficulty", 21) && parse_diff(pool, params)) {
		ret = true;
		goto out;
	}

	if (!strncasecmp(buf, "client.reconnect", 16) && parse_reconnect(pool, params)) {
		ret = true;
		goto out;
	}

	if (!strncasecmp(buf, "client.get_version", 18) && send_version(pool, val)) {
		ret = true;
		goto out;
	}

	if (!strncasecmp(buf, "client.show_message", 19) && stratum_show_message(pool, val, params)) {
		ret = true;
		goto out;
	}
out:
	if (val)
		json_decref(val);

	return ret;
}

extern bool parse_stratum_response(struct pool *, char *s);

bool auth_stratum(struct pool *pool)
{
	json_t *val = NULL, *res_val, *err_val;
	char s[RBUFSIZE], *sret = NULL;
	json_error_t err;
	bool ret = false;

	sprintf(s, "{\"id\": \"auth\", \"method\": \"mining.authorize\", \"params\": [\"%s\", \"%s\"]}",
	        pool->rpc_user, pool->rpc_pass);

	if (!stratum_send(pool, s, strlen(s)))
		goto out;

	/* Parse all data in the queue and anything left should be auth */
	while (42) {
		sret = recv_line(pool);
		if (!sret)
			goto out;
		if (parse_method(pool, sret))
			free(sret);
		else
			break;
	}

	val = JSON_LOADS(sret, &err);
	free(sret);
	res_val = json_object_get(val, "result");
	err_val = json_object_get(val, "error");

	if (!res_val || json_is_false(res_val) || (err_val && !json_is_null(err_val)))  {
		char *ss;

		if (err_val)
			ss = json_dumps(err_val, JSON_INDENT(3));
		else
			ss = strdup("(unknown reason)");
		applog(LOG_WARNING, "JSON stratum auth failed: %s", ss);
		free(ss);

		goto out;
	}

	ret = true;
	applog(LOG_INFO, "Stratum authorisation success for pool %d", pool->pool_no);
	pool->probed = true;
	pool->stratum_auth = true;
	successful_connect = true;
out:
	if (val)
		json_decref(val);

	if (pool->stratum_notify)
		stratum_probe_transparency(pool);

	return ret;
}

curl_socket_t grab_socket_opensocket_cb(void *clientp, __maybe_unused curlsocktype purpose, struct curl_sockaddr *addr)
{
	struct pool *pool = clientp;
	curl_socket_t sck = socket(addr->family, addr->socktype, addr->protocol);
	pool->sock = sck;
	return sck;
}

static bool setup_stratum_curl(struct pool *pool)
{
	char curl_err_str[CURL_ERROR_SIZE];
	CURL *curl = NULL;
	char s[RBUFSIZE];

	applog(LOG_DEBUG, "initiate_stratum with sockbuf=%p", pool->sockbuf);
	mutex_lock(&pool->stratum_lock);
	pool->swork.transparency_time = (time_t)-1;
	pool->stratum_active = false;
	pool->stratum_auth = false;
	pool->stratum_notify = false;
	pool->swork.transparency_probed = false;
	if (pool->stratum_curl)
		curl_easy_cleanup(pool->stratum_curl);
	pool->stratum_curl = curl_easy_init();
	if (unlikely(!pool->stratum_curl))
		quit(1, "Failed to curl_easy_init in initiate_stratum");
	if (pool->sockbuf)
		pool->sockbuf[0] = '\0';
	mutex_unlock(&pool->stratum_lock);
	curl = pool->stratum_curl;

	if (!pool->sockbuf) {
		pool->sockbuf = calloc(RBUFSIZE, 1);
		if (!pool->sockbuf)
			quit(1, "Failed to calloc pool sockbuf in initiate_stratum");
		pool->sockbuf_size = RBUFSIZE;
	}

	/* Create a http url for use with curl */
	sprintf(s, "http://%s:%s", pool->sockaddr_url, pool->stratum_port);

	curl_easy_setopt(curl, CURLOPT_FRESH_CONNECT, 1);
	curl_easy_setopt(curl, CURLOPT_CONNECTTIMEOUT, 30);
	curl_easy_setopt(curl, CURLOPT_ERRORBUFFER, curl_err_str);
	curl_easy_setopt(curl, CURLOPT_NOSIGNAL, 1);
	curl_easy_setopt(curl, CURLOPT_URL, s);
	curl_easy_setopt(curl, CURLOPT_TCP_NODELAY, 1);

	/* We use DEBUGFUNCTION to count bytes sent/received, and verbose is needed
	 * to enable it */
	curl_easy_setopt(curl, CURLOPT_DEBUGFUNCTION, curl_debug_cb);
	curl_easy_setopt(curl, CURLOPT_DEBUGDATA, (void *)pool);
	curl_easy_setopt(curl, CURLOPT_VERBOSE, 1);

	// CURLINFO_LASTSOCKET is broken on Win64 (which has a wider SOCKET type than curl_easy_getinfo returns), so we use this hack for now
	curl_easy_setopt(curl, CURLOPT_OPENSOCKETFUNCTION, grab_socket_opensocket_cb);
	curl_easy_setopt(curl, CURLOPT_OPENSOCKETDATA, pool);
	
	curl_easy_setopt(curl, CURLOPT_USE_SSL, CURLUSESSL_TRY);
	if (pool->rpc_proxy) {
		curl_easy_setopt(curl, CURLOPT_PROXY, pool->rpc_proxy);
	} else if (opt_socks_proxy) {
		curl_easy_setopt(curl, CURLOPT_PROXY, opt_socks_proxy);
		curl_easy_setopt(curl, CURLOPT_PROXYTYPE, CURLPROXY_SOCKS4);
	}
	curl_easy_setopt(curl, CURLOPT_CONNECT_ONLY, 1);
	pool->sock = INVSOCK;
	if (curl_easy_perform(curl)) {
		applog(LOG_INFO, "Stratum connect failed to pool %d: %s", pool->pool_no, curl_err_str);
		curl_easy_cleanup(curl);
		pool->stratum_curl = NULL;
		return false;
	}
	if (pool->sock == INVSOCK)
	{
		pool->stratum_curl = NULL;
		curl_easy_cleanup(curl);
		applog(LOG_ERR, "Stratum connect succeeded, but technical problem extracting socket (pool %u)", pool->pool_no);
		return false;
	}
	keep_sockalive(pool->sock);

	pool->cgminer_pool_stats.times_sent++;
	pool->cgminer_pool_stats.times_received++;

	return true;
}

static char *get_sessionid(json_t *val)
{
	char *ret = NULL;
	json_t *arr_val;
	int arrsize, i;

	arr_val = json_array_get(val, 0);
	if (!arr_val || !json_is_array(arr_val))
		goto out;
	arrsize = json_array_size(arr_val);
	for (i = 0; i < arrsize; i++) {
		json_t *arr = json_array_get(arr_val, i);
		char *notify;

		if (!arr | !json_is_array(arr))
			break;
		notify = __json_array_string(arr, 0);
		if (!notify)
			continue;
		if (!strncasecmp(notify, "mining.notify", 13)) {
			ret = json_array_string(arr, 1);
			break;
		}
	}
out:
	return ret;
}

void suspend_stratum(struct pool *pool)
{
	applog(LOG_INFO, "Closing socket for stratum pool %d", pool->pool_no);
	mutex_lock(&pool->stratum_lock);
	pool->stratum_active = false;
	mutex_unlock(&pool->stratum_lock);
	CLOSESOCKET(pool->sock);
}

bool initiate_stratum(struct pool *pool)
{
	bool ret = false, recvd = false, noresume = false, sockd = false;
	char s[RBUFSIZE], *sret = NULL, *nonce1, *sessionid;
	json_t *val = NULL, *res_val, *err_val;
	json_error_t err;
	int n2size;

	if (!setup_stratum_curl(pool))
		goto out;

	sockd = true;
resend:
	if (!noresume) {
		if (pool->sessionid)
			sprintf(s, "{\"id\": %d, \"method\": \"mining.subscribe\", \"params\": [\""PACKAGE"/"VERSION"\", \"%s\"]}", swork_id++, pool->sessionid);
		else
			sprintf(s, "{\"id\": %d, \"method\": \"mining.subscribe\", \"params\": [\""PACKAGE"/"VERSION"\"]}", swork_id++);
	} else
		sprintf(s, "{\"id\": %d, \"method\": \"mining.subscribe\", \"params\": []}", swork_id++);

	if (__stratum_send(pool, s, strlen(s)) != SEND_OK) {
		applog(LOG_DEBUG, "Failed to send s in initiate_stratum");
		goto out;
	}

	if (!socket_full(pool, true)) {
		applog(LOG_DEBUG, "Timed out waiting for response in initiate_stratum");
		goto out;
	}

	sret = recv_line(pool);
	if (!sret)
		goto out;

	recvd = true;

	val = JSON_LOADS(sret, &err);
	free(sret);
	if (!val) {
		applog(LOG_INFO, "JSON decode failed(%d): %s", err.line, err.text);
		goto out;
	}

	res_val = json_object_get(val, "result");
	err_val = json_object_get(val, "error");

	if (!res_val || json_is_null(res_val) ||
	    (err_val && !json_is_null(err_val))) {
		char *ss;

		if (err_val)
			ss = json_dumps(err_val, JSON_INDENT(3));
		else
			ss = strdup("(unknown reason)");

		applog(LOG_INFO, "JSON-RPC decode failed: %s", ss);

		free(ss);

		goto out;
	}

	sessionid = get_sessionid(res_val);
	if (!sessionid)
		applog(LOG_DEBUG, "Failed to get sessionid in initiate_stratum");
	nonce1 = json_array_string(res_val, 1);
	if (!nonce1) {
		applog(LOG_INFO, "Failed to get nonce1 in initiate_stratum");
		free(sessionid);
		goto out;
	}
	n2size = json_integer_value(json_array_get(res_val, 2));
	if (!n2size) {
		applog(LOG_INFO, "Failed to get n2size in initiate_stratum");
		free(sessionid);
		free(nonce1);
		goto out;
	}

	mutex_lock(&pool->pool_lock);
	free(pool->sessionid);
	pool->sessionid = sessionid;
	free(pool->nonce1);
	pool->nonce1 = nonce1;
	pool->n1_len = strlen(nonce1) / 2;
	pool->n2size = n2size;
	mutex_unlock(&pool->pool_lock);

	if (sessionid)
		applog(LOG_DEBUG, "Pool %d stratum session id: %s", pool->pool_no, pool->sessionid);

	ret = true;
out:
	if (val)
		json_decref(val);

	if (ret) {
		if (!pool->stratum_url)
			pool->stratum_url = pool->sockaddr_url;
		pool->stratum_active = true;
		pool->swork.diff = 1;
		if (opt_protocol) {
			applog(LOG_DEBUG, "Pool %d confirmed mining.subscribe with extranonce1 %s extran2size %d",
			       pool->pool_no, pool->nonce1, pool->n2size);
		}
	} else {
		if (recvd && !noresume) {
			applog(LOG_DEBUG, "Failed to resume stratum, trying afresh");
			noresume = true;
			goto resend;
		}
		applog(LOG_DEBUG, "Initiate stratum failed");
<<<<<<< HEAD
		if (pool->sock != INVSOCK) {
			shutdown(pool->sock, SHUT_RDWR);
			pool->sock = INVSOCK;
		}
=======
		if (sockd)
			suspend_stratum(pool);
>>>>>>> 07ae6172
	}

	return ret;
}

<<<<<<< HEAD
void suspend_stratum(struct pool *pool)
{
	clear_sockbuf(pool);
	applog(LOG_INFO, "Closing socket for stratum pool %d", pool->pool_no);
	mutex_lock(&pool->stratum_lock);
	pool->stratum_active = pool->stratum_notify = false;
	pool->stratum_auth = false;
	curl_easy_cleanup(pool->stratum_curl);
	pool->stratum_curl = NULL;
	pool->sock = INVSOCK;
	mutex_unlock(&pool->stratum_lock);
}

=======
>>>>>>> 07ae6172
bool restart_stratum(struct pool *pool)
{
	if (pool->stratum_active)
		suspend_stratum(pool);
	if (!initiate_stratum(pool))
		return false;
	if (!auth_stratum(pool))
		return false;
	return true;
}

void dev_error(struct cgpu_info *dev, enum dev_reason reason)
{
	dev->device_last_not_well = time(NULL);
	dev->device_not_well_reason = reason;

	switch (reason) {
		case REASON_THREAD_FAIL_INIT:
			dev->thread_fail_init_count++;
			break;
		case REASON_THREAD_ZERO_HASH:
			dev->thread_zero_hash_count++;
			break;
		case REASON_THREAD_FAIL_QUEUE:
			dev->thread_fail_queue_count++;
			break;
		case REASON_DEV_SICK_IDLE_60:
			dev->dev_sick_idle_60_count++;
			break;
		case REASON_DEV_DEAD_IDLE_600:
			dev->dev_dead_idle_600_count++;
			break;
		case REASON_DEV_NOSTART:
			dev->dev_nostart_count++;
			break;
		case REASON_DEV_OVER_HEAT:
			dev->dev_over_heat_count++;
			break;
		case REASON_DEV_THERMAL_CUTOFF:
			dev->dev_thermal_cutoff_count++;
			break;
		case REASON_DEV_COMMS_ERROR:
			dev->dev_comms_error_count++;
			break;
		case REASON_DEV_THROTTLE:
			dev->dev_throttle_count++;
			break;
	}
}

/* Realloc an existing string to fit an extra string s, appending s to it. */
void *realloc_strcat(char *ptr, char *s)
{
	size_t old = strlen(ptr), len = strlen(s);
	char *ret;

	if (!len)
		return ptr;

	len += old + 1;
	align_len(&len);

	ret = malloc(len);
	if (unlikely(!ret))
		quit(1, "Failed to malloc in realloc_strcat");

	sprintf(ret, "%s%s", ptr, s);
	free(ptr);
	return ret;
}

static
bool sanechars[] = {
	false, false, false, false, false, false, false, false,
	false, false, false, false, false, false, false, false,
	false, false, false, false, false, false, false, false,
	false, false, false, false, false, false, false, false,
	false, false, false, false, false, false, false, false,
	false, false, false, false, false, false, false, false,
	true , true , true , true , true , true , true , true ,
	true , true , false, false, false, false, false, false,
	false, true , true , true , true , true , true , true ,
	true , true , true , true , true , true , true , true ,
	true , true , true , true , true , true , true , true ,
	true , true , true , false, false, false, false, false,
	false, true , true , true , true , true , true , true ,
	true , true , true , true , true , true , true , true ,
	true , true , true , true , true , true , true , true ,
	true , true , true , false, false, false, false, false,
};

char *sanestr(char *o, char *s)
{
	char *rv = o;
	bool br = false;
	
	for ( ; s[0]; ++s)
	{
		if (sanechars[s[0] & 0x7f])
		{
			if (br)
			{
				br = false;
				if (s[0] >= '0' && s[0] <= '9')
					(o++)[0] = '_';
			}
			(o++)[0] = s[0];
		}
		else
		if (o != s && o[-1] >= '0' && o[-1] <= '9')
			br = true;
	}
	o[0] = '\0';
	return rv;
}

void RenameThread(const char* name)
{
#if defined(PR_SET_NAME)
	// Only the first 15 characters are used (16 - NUL terminator)
	prctl(PR_SET_NAME, name, 0, 0, 0);
#elif defined(__APPLE__)
	pthread_setname_np(name);
#elif (defined(__FreeBSD__) || defined(__OpenBSD__))
	pthread_set_name_np(pthread_self(), name);
#else
	// Prevent warnings for unused parameters...
	(void)name;
#endif
}

#ifdef WIN32
static const char *WindowsErrorStr(DWORD dwMessageId)
{
	static LPSTR msg = NULL;
	if (msg)
		LocalFree(msg);
	if (FormatMessage(FORMAT_MESSAGE_ALLOCATE_BUFFER | FORMAT_MESSAGE_FROM_SYSTEM, 0, dwMessageId, 0, (LPSTR)&msg, 0, 0))
		return msg;
	static const char fmt[] = "Error #%ld";
	signed long ldMsgId = dwMessageId;
	int sz = snprintf((char*)&sz, 0, fmt, ldMsgId) + 1;
	msg = (LPTSTR)LocalAlloc(LMEM_FIXED, sz);
	sprintf((char*)msg, fmt, ldMsgId);
	return msg;
}
#endif

void notifier_init(notifier_t pipefd)
{
#ifdef WIN32
	SOCKET listener, connecter, acceptor;
	listener = socket(AF_INET, SOCK_STREAM, 0);
	if (listener == INVALID_SOCKET)
		quit(1, "Failed to create listener socket in create_notifier: %s", WindowsErrorStr(WSAGetLastError()));
	connecter = socket(AF_INET, SOCK_STREAM, 0);
	if (connecter == INVALID_SOCKET)
		quit(1, "Failed to create connect socket in create_notifier: %s", WindowsErrorStr(WSAGetLastError()));
	struct sockaddr_in inaddr = {
		.sin_family = AF_INET,
		.sin_addr = {
			.s_addr = htonl(INADDR_LOOPBACK),
		},
		.sin_port = 0,
	};
	{
		char reuse = 1;
		setsockopt(listener, SOL_SOCKET, SO_REUSEADDR, &reuse, sizeof(reuse));
	}
	if (bind(listener, (struct sockaddr*)&inaddr, sizeof(inaddr)) == SOCKET_ERROR)
		quit(1, "Failed to bind listener socket in create_notifier: %s", WindowsErrorStr(WSAGetLastError()));
	socklen_t inaddr_sz = sizeof(inaddr);
	if (getsockname(listener, (struct sockaddr*)&inaddr, &inaddr_sz) == SOCKET_ERROR)
		quit(1, "Failed to getsockname in create_notifier: %s", WindowsErrorStr(WSAGetLastError()));
	if (listen(listener, 1) == SOCKET_ERROR)
		quit(1, "Failed to listen in create_notifier: %s", WindowsErrorStr(WSAGetLastError()));
	inaddr.sin_family = AF_INET;
	inaddr.sin_addr.s_addr = htonl(INADDR_LOOPBACK);
	if (connect(connecter, (struct sockaddr*)&inaddr, inaddr_sz) == SOCKET_ERROR)
		quit(1, "Failed to connect in create_notifier: %s", WindowsErrorStr(WSAGetLastError()));
	acceptor = accept(listener, NULL, NULL);
	if (acceptor == INVALID_SOCKET)
		quit(1, "Failed to accept in create_notifier: %s", WindowsErrorStr(WSAGetLastError()));
	closesocket(listener);
	pipefd[0] = connecter;
	pipefd[1] = acceptor;
#else
	if (pipe(pipefd))
		quit(1, "Failed to create pipe in create_notifier");
#endif
}

void notifier_wake(notifier_t fd)
{
	if (fd[1] == INVSOCK)
		return;
#ifdef WIN32
	(void)send(fd[1], "\0", 1, 0);
#else
	(void)write(fd[1], "\0", 1);
#endif
}

void notifier_read(notifier_t fd)
{
	char buf[0x10];
#ifdef WIN32
	(void)recv(fd[0], buf, sizeof(buf), 0);
#else
	(void)read(fd[0], buf, sizeof(buf));
#endif
}

void notifier_destroy(notifier_t fd)
{
#ifdef WIN32
	closesocket(fd[0]);
	closesocket(fd[1]);
#else
	close(fd[0]);
	close(fd[1]);
#endif
	fd[0] = fd[1] = INVSOCK;
}<|MERGE_RESOLUTION|>--- conflicted
+++ resolved
@@ -1886,11 +1886,15 @@
 
 void suspend_stratum(struct pool *pool)
 {
+	clear_sockbuf(pool);
 	applog(LOG_INFO, "Closing socket for stratum pool %d", pool->pool_no);
 	mutex_lock(&pool->stratum_lock);
-	pool->stratum_active = false;
+	pool->stratum_active = pool->stratum_notify = false;
+	pool->stratum_auth = false;
+	curl_easy_cleanup(pool->stratum_curl);
+	pool->stratum_curl = NULL;
+	pool->sock = INVSOCK;
 	mutex_unlock(&pool->stratum_lock);
-	CLOSESOCKET(pool->sock);
 }
 
 bool initiate_stratum(struct pool *pool)
@@ -2006,36 +2010,13 @@
 			goto resend;
 		}
 		applog(LOG_DEBUG, "Initiate stratum failed");
-<<<<<<< HEAD
-		if (pool->sock != INVSOCK) {
-			shutdown(pool->sock, SHUT_RDWR);
-			pool->sock = INVSOCK;
-		}
-=======
 		if (sockd)
 			suspend_stratum(pool);
->>>>>>> 07ae6172
 	}
 
 	return ret;
 }
 
-<<<<<<< HEAD
-void suspend_stratum(struct pool *pool)
-{
-	clear_sockbuf(pool);
-	applog(LOG_INFO, "Closing socket for stratum pool %d", pool->pool_no);
-	mutex_lock(&pool->stratum_lock);
-	pool->stratum_active = pool->stratum_notify = false;
-	pool->stratum_auth = false;
-	curl_easy_cleanup(pool->stratum_curl);
-	pool->stratum_curl = NULL;
-	pool->sock = INVSOCK;
-	mutex_unlock(&pool->stratum_lock);
-}
-
-=======
->>>>>>> 07ae6172
 bool restart_stratum(struct pool *pool)
 {
 	if (pool->stratum_active)
