--- conflicted
+++ resolved
@@ -341,21 +341,13 @@
 			if (!opt_protocol)
 				break;
 			// data is not null-terminated, so we need to copy and terminate it for applog
-<<<<<<< HEAD
 			char datacp[size + 1];
 			memcpy(datacp, data, size);
-			while (isspace(datacp[size-1]))
+			while (likely(size) && unlikely(isspace(datacp[size-1])))
 				--size;
+			if (unlikely(!size))
+				break;
 			datacp[size] = '\0';
-=======
-			char datacp[datasz + 1];
-			memcpy(datacp, data, datasz);
-			while (likely(datasz) && unlikely(isspace(datacp[datasz-1])))
-				--datasz;
-			if (unlikely(!datasz))
-				break;
-			datacp[datasz] = '\0';
->>>>>>> 03cb5a70
 			applog(LOG_DEBUG, "Pool %u: %s", pool->pool_no, datacp);
 			break;
 		}
