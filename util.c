--- conflicted
+++ resolved
@@ -1242,12 +1242,8 @@
 	if (new < pool->sockbuf_size)
 		return;
 	new = new + (RBUFSIZE - (new % RBUFSIZE));
-<<<<<<< HEAD
-	applog(LOG_DEBUG, "Recallocing pool sockbuf to %lu", (unsigned long)new);
-=======
 	// Avoid potentially recursive locking
-	// applog(LOG_DEBUG, "Recallocing pool sockbuf to %d", new);
->>>>>>> 81549c5b
+	// applog(LOG_DEBUG, "Recallocing pool sockbuf to %lu", (unsigned long)new);
 	pool->sockbuf = realloc(pool->sockbuf, new);
 	if (!pool->sockbuf)
 		quit(1, "Failed to realloc pool sockbuf in recalloc_sock");
