--- conflicted
+++ resolved
@@ -977,20 +977,6 @@
 	return ret;
 }
 
-<<<<<<< HEAD
-static void clear_sock(struct pool *pool)
-{
-	size_t n = 0;
-	char buf[RECVSIZE];
-
-	mutex_lock(&pool->stratum_lock);
-	while (CURLE_OK == curl_easy_recv(pool->stratum_curl, buf, RECVSIZE, &n))
-	{}
-	mutex_unlock(&pool->stratum_lock);
-}
-
-=======
->>>>>>> f66d59df
 /* Check to see if Santa's been good to you */
 static bool sock_full(struct pool *pool, bool wait)
 {
@@ -1016,13 +1002,14 @@
 static void clear_sock(struct pool *pool)
 {
 	ssize_t n;
+	char buf[RECVSIZE];
 
 	mutex_lock(&pool->stratum_lock);
 	do
-		n = recv(pool->sock, pool->sockbuf, RECVSIZE, 0);
+		n = recv(pool->sock, buf, RECVSIZE, 0);
 	while (n > 0);
 	mutex_unlock(&pool->stratum_lock);
-	strcpy(pool->sockbuf, "");
+	pool->readbuf.len = 0;
 }
 
 /* Peeks at a socket to find the first end of line and then reads just that
@@ -1035,11 +1022,6 @@
 
 	while (!(pool->readbuf.buf && memchr(pool->readbuf.buf, '\n', pool->readbuf.len))) {
 		char s[RBUFSIZE];
-<<<<<<< HEAD
-		CURLcode rc;
-=======
-		size_t sspace;
->>>>>>> f66d59df
 
 		if (!sock_full(pool, true)) {
 			applog(LOG_DEBUG, "Timed out waiting for data on sock_full");
@@ -1051,13 +1033,8 @@
 		n = recv(pool->sock, s, RECVSIZE, 0);
 		mutex_unlock(&pool->stratum_lock);
 
-<<<<<<< HEAD
-		if (rc != CURLE_OK) {
-			applog(LOG_DEBUG, "Failed to recv sock in recv_line: %d", rc);
-=======
 		if (n < 1 && errno != EAGAIN) {
-			applog(LOG_DEBUG, "Failed to recv sock in recv_line");
->>>>>>> f66d59df
+			applog(LOG_DEBUG, "Failed to recv sock in recv_line: %d", errno);
 			goto out;
 		}
 
