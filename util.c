--- conflicted
+++ resolved
@@ -1605,12 +1605,12 @@
 	return true;
 }
 
-<<<<<<< HEAD
 static bool stratum_show_message(struct pool *pool, json_t *val, json_t *params)
 {
+	char *msg;
 	char s[RBUFSIZE], *idstr;
 	json_t *id = json_object_get(val, "id");
-	char *msg = json_array_string(params, 0);
+	msg = json_array_string(params, 0);
 	
 	if (likely(msg))
 	{
@@ -1631,18 +1631,6 @@
 	if (!stratum_send(pool, s, strlen(s)))
 		return false;
 	
-=======
-static bool show_message(struct pool *pool, json_t *val)
-{
-	char *msg;
-
-	if (!json_is_array(val))
-		return false;
-	msg = (char *)json_string_value(json_array_get(val, 0));
-	if (!msg)
-		return false;
-	applog(LOG_NOTICE, "Pool %d message: %s", pool->pool_no, msg);
->>>>>>> e3151799
 	return true;
 }
 
@@ -1710,11 +1698,7 @@
 		goto out;
 	}
 
-<<<<<<< HEAD
 	if (!strncasecmp(buf, "client.show_message", 19) && stratum_show_message(pool, val, params)) {
-=======
-	if (!strncasecmp(buf, "client.show_message", 19) && show_message(pool, params)) {
->>>>>>> e3151799
 		ret = true;
 		goto out;
 	}
