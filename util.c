/*
 * Copyright 2011-2012 Con Kolivas
 * Copyright 2010 Jeff Garzik
 * Copyright 2012 Giel van Schijndel
 * Copyright 2012 Gavin Andresen
 *
 * This program is free software; you can redistribute it and/or modify it
 * under the terms of the GNU General Public License as published by the Free
 * Software Foundation; either version 3 of the License, or (at your option)
 * any later version.  See COPYING for more details.
 */

#include "config.h"

#ifdef WIN32
#define FD_SETSIZE 4096
#endif

#include <stdio.h>
#include <stdlib.h>
#include <ctype.h>
#include <stdarg.h>
#include <string.h>
#include <pthread.h>
#include <jansson.h>
#include <curl/curl.h>
#include <time.h>
#include <errno.h>
#include <unistd.h>
#include <sys/types.h>
#ifdef HAVE_SYS_PRCTL_H
# include <sys/prctl.h>
#endif
#if defined(__FreeBSD__) || defined(__OpenBSD__)
# include <pthread_np.h>
#endif
#ifndef WIN32
# ifdef __linux
#  include <sys/prctl.h>
# endif
# include <sys/socket.h>
# include <netinet/in.h>
# include <netinet/tcp.h>
# include <netdb.h>
#else
# include <winsock2.h>
# include <mstcpip.h>
# include <ws2tcpip.h>
#endif

#include "miner.h"
#include "elist.h"
#include "compat.h"
#include "util.h"

bool successful_connect = false;
struct timeval nettime;

struct upload_buffer {
	const void	*buf;
	size_t		len;
};

struct header_info {
	char		*lp_path;
	int		rolltime;
	char		*reason;
	char		*stratum_url;
	bool		hadrolltime;
	bool		canroll;
	bool		hadexpire;
};

struct tq_ent {
	void			*data;
	struct list_head	q_node;
};

static void databuf_free(struct data_buffer *db)
{
	if (!db)
		return;

	free(db->buf);

	memset(db, 0, sizeof(*db));
}

static size_t all_data_cb(const void *ptr, size_t size, size_t nmemb,
			  void *user_data)
{
	struct data_buffer *db = user_data;
	size_t len = size * nmemb;
	size_t oldlen, newlen;
	void *newmem;
	static const unsigned char zero = 0;

	if (db->idlemarker) {
		const unsigned char *cptr = ptr;
		for (size_t i = 0; i < len; ++i)
			if (!(isspace(cptr[i]) || cptr[i] == '{')) {
				*db->idlemarker = CURL_SOCKET_BAD;
				db->idlemarker = NULL;
				break;
			}
	}

	oldlen = db->len;
	newlen = oldlen + len;

	newmem = realloc(db->buf, newlen + 1);
	if (!newmem)
		return 0;

	db->buf = newmem;
	db->len = newlen;
	memcpy(db->buf + oldlen, ptr, len);
	memcpy(db->buf + newlen, &zero, 1);	/* null terminate */

	return len;
}

static size_t upload_data_cb(void *ptr, size_t size, size_t nmemb,
			     void *user_data)
{
	struct upload_buffer *ub = user_data;
	unsigned int len = size * nmemb;

	if (len > ub->len)
		len = ub->len;

	if (len) {
		memcpy(ptr, ub->buf, len);
		ub->buf += len;
		ub->len -= len;
	}

	return len;
}

static size_t resp_hdr_cb(void *ptr, size_t size, size_t nmemb, void *user_data)
{
	struct header_info *hi = user_data;
	size_t remlen, slen, ptrlen = size * nmemb;
	char *rem, *val = NULL, *key = NULL;
	void *tmp;

	val = calloc(1, ptrlen);
	key = calloc(1, ptrlen);
	if (!key || !val)
		goto out;

	tmp = memchr(ptr, ':', ptrlen);
	if (!tmp || (tmp == ptr))	/* skip empty keys / blanks */
		goto out;
	slen = tmp - ptr;
	if ((slen + 1) == ptrlen)	/* skip key w/ no value */
		goto out;
	memcpy(key, ptr, slen);		/* store & nul term key */
	key[slen] = 0;

	rem = ptr + slen + 1;		/* trim value's leading whitespace */
	remlen = ptrlen - slen - 1;
	while ((remlen > 0) && (isspace(*rem))) {
		remlen--;
		rem++;
	}

	memcpy(val, rem, remlen);	/* store value, trim trailing ws */
	val[remlen] = 0;
	while ((*val) && (isspace(val[strlen(val) - 1])))
		val[strlen(val) - 1] = 0;

	if (!*val)			/* skip blank value */
		goto out;

	if (opt_protocol)
		applog(LOG_DEBUG, "HTTP hdr(%s): %s", key, val);

	if (!strcasecmp("X-Roll-Ntime", key)) {
		hi->hadrolltime = true;
		if (!strncasecmp("N", val, 1))
			applog(LOG_DEBUG, "X-Roll-Ntime: N found");
		else {
			hi->canroll = true;

			/* Check to see if expire= is supported and if not, set
			 * the rolltime to the default scantime */
			if (strlen(val) > 7 && !strncasecmp("expire=", val, 7)) {
				sscanf(val + 7, "%d", &hi->rolltime);
				hi->hadexpire = true;
			} else
				hi->rolltime = opt_scantime;
			applog(LOG_DEBUG, "X-Roll-Ntime expiry set to %d", hi->rolltime);
		}
	}

	if (!strcasecmp("X-Long-Polling", key)) {
		hi->lp_path = val;	/* steal memory reference */
		val = NULL;
	}

	if (!strcasecmp("X-Reject-Reason", key)) {
		hi->reason = val;	/* steal memory reference */
		val = NULL;
	}

	if (!strcasecmp("X-Stratum", key)) {
		hi->stratum_url = val;
		val = NULL;
	}

out:
	free(key);
	free(val);
	return ptrlen;
}

static int keep_sockalive(SOCKETTYPE fd)
{
	const int tcp_keepidle = 60;
	const int tcp_keepintvl = 60;
	const int keepalive = 1;
	int ret = 0;


#ifndef WIN32
	const int tcp_keepcnt = 5;

	if (unlikely(setsockopt(fd, SOL_SOCKET, SO_KEEPALIVE, &keepalive, sizeof(keepalive))))
		ret = 1;

# ifdef __linux

	if (unlikely(setsockopt(fd, SOL_TCP, TCP_KEEPCNT, &tcp_keepcnt, sizeof(tcp_keepcnt))))
		ret = 1;

	if (unlikely(setsockopt(fd, SOL_TCP, TCP_KEEPIDLE, &tcp_keepidle, sizeof(tcp_keepidle))))
		ret = 1;

	if (unlikely(setsockopt(fd, SOL_TCP, TCP_KEEPINTVL, &tcp_keepintvl, sizeof(tcp_keepintvl))))
		ret = 1;
# endif /* __linux */
# ifdef __APPLE_CC__

	if (unlikely(setsockopt(fd, IPPROTO_TCP, TCP_KEEPALIVE, &tcp_keepintvl, sizeof(tcp_keepintvl))))
		ret = 1;

# endif /* __APPLE_CC__ */

#else /* WIN32 */

	const int zero = 0;
	struct tcp_keepalive vals;
	vals.onoff = 1;
	vals.keepalivetime = tcp_keepidle * 1000;
	vals.keepaliveinterval = tcp_keepintvl * 1000;

	DWORD outputBytes;

	if (unlikely(setsockopt(fd, SOL_SOCKET, SO_KEEPALIVE, (const char *)&keepalive, sizeof(keepalive))))
		ret = 1;

	if (unlikely(WSAIoctl(fd, SIO_KEEPALIVE_VALS, &vals, sizeof(vals), NULL, 0, &outputBytes, NULL, NULL)))
		ret = 1;

	/* Windows happily submits indefinitely to the send buffer blissfully
	 * unaware nothing is getting there without gracefully failing unless
	 * we disable the send buffer */
	if (unlikely(setsockopt(fd, SOL_SOCKET, SO_SNDBUF, (const char *)&zero, sizeof(zero))))
		ret = 1;
#endif /* WIN32 */

	return ret;
}

int json_rpc_call_sockopt_cb(void __maybe_unused *userdata, curl_socket_t fd,
			     curlsocktype __maybe_unused purpose)
{
	return keep_sockalive(fd);
}

static void last_nettime(struct timeval *last)
{
	rd_lock(&netacc_lock);
	last->tv_sec = nettime.tv_sec;
	last->tv_usec = nettime.tv_usec;
	rd_unlock(&netacc_lock);
}

static void set_nettime(void)
{
	wr_lock(&netacc_lock);
	gettimeofday(&nettime, NULL);
	wr_unlock(&netacc_lock);
}

struct json_rpc_call_state {
	struct data_buffer all_data;
	struct header_info hi;
	void *priv;
	char curl_err_str[CURL_ERROR_SIZE];
	struct curl_slist *headers;
	struct upload_buffer upload_data;
	struct pool *pool;
};

void json_rpc_call_async(CURL *curl, const char *url,
		      const char *userpass, const char *rpc_req,
		      bool longpoll,
		      struct pool *pool, bool share,
		      void *priv)
{
	struct json_rpc_call_state *state = malloc(sizeof(struct json_rpc_call_state));
	*state = (struct json_rpc_call_state){
		.priv = priv,
		.pool = pool,
	};
	long timeout = longpoll ? (60 * 60) : 60;
	char len_hdr[64], user_agent_hdr[128];
	struct curl_slist *headers = NULL;
<<<<<<< HEAD
=======
	struct upload_buffer upload_data;
	json_t *val, *err_val, *res_val;
	bool probing = false;
	double byte_count;
	json_error_t err;
	int rc;
>>>>>>> fd1bd9e7

	if (longpoll)
		state->all_data.idlemarker = &pool->lp_socket;

	/* it is assumed that 'curl' is freshly [re]initialized at this pt */

	curl_easy_setopt(curl, CURLOPT_PRIVATE, state);
	curl_easy_setopt(curl, CURLOPT_TIMEOUT, timeout);

#if 0 /* Disable curl debugging since it spews to stderr */
	if (opt_protocol)
		curl_easy_setopt(curl, CURLOPT_VERBOSE, 1);
#endif
	curl_easy_setopt(curl, CURLOPT_NOSIGNAL, 1);
	curl_easy_setopt(curl, CURLOPT_URL, url);
	curl_easy_setopt(curl, CURLOPT_ENCODING, "");
	curl_easy_setopt(curl, CURLOPT_FAILONERROR, 1);

	/* Shares are staggered already and delays in submission can be costly
	 * so do not delay them */
	if (!opt_delaynet || share)
		curl_easy_setopt(curl, CURLOPT_TCP_NODELAY, 1);
	curl_easy_setopt(curl, CURLOPT_WRITEFUNCTION, all_data_cb);
	curl_easy_setopt(curl, CURLOPT_WRITEDATA, &state->all_data);
	curl_easy_setopt(curl, CURLOPT_READFUNCTION, upload_data_cb);
	curl_easy_setopt(curl, CURLOPT_READDATA, &state->upload_data);
	curl_easy_setopt(curl, CURLOPT_ERRORBUFFER, &state->curl_err_str[0]);
	curl_easy_setopt(curl, CURLOPT_FOLLOWLOCATION, 1);
	curl_easy_setopt(curl, CURLOPT_HEADERFUNCTION, resp_hdr_cb);
	curl_easy_setopt(curl, CURLOPT_HEADERDATA, &state->hi);
	curl_easy_setopt(curl, CURLOPT_USE_SSL, CURLUSESSL_TRY);
	if (pool->rpc_proxy) {
		curl_easy_setopt(curl, CURLOPT_PROXY, pool->rpc_proxy);
	} else if (opt_socks_proxy) {
		curl_easy_setopt(curl, CURLOPT_PROXY, opt_socks_proxy);
		curl_easy_setopt(curl, CURLOPT_PROXYTYPE, CURLPROXY_SOCKS4);
	}
	if (userpass) {
		curl_easy_setopt(curl, CURLOPT_USERPWD, userpass);
		curl_easy_setopt(curl, CURLOPT_HTTPAUTH, CURLAUTH_BASIC);
	}
	if (longpoll)
		curl_easy_setopt(curl, CURLOPT_SOCKOPTFUNCTION, json_rpc_call_sockopt_cb);
	curl_easy_setopt(curl, CURLOPT_POST, 1);

	if (opt_protocol)
		applog(LOG_DEBUG, "JSON protocol request:\n%s", rpc_req);

	state->upload_data.buf = rpc_req;
	state->upload_data.len = strlen(rpc_req);
	sprintf(len_hdr, "Content-Length: %lu",
		(unsigned long) state->upload_data.len);
	sprintf(user_agent_hdr, "User-Agent: %s", PACKAGE_STRING);

	headers = curl_slist_append(headers,
		"Content-type: application/json");
	headers = curl_slist_append(headers,
		"X-Mining-Extensions: longpoll midstate rollntime submitold");

	if (longpoll)
		headers = curl_slist_append(headers,
			"X-Minimum-Wait: 0");

	if (likely(global_hashrate)) {
		char ghashrate[255];

		sprintf(ghashrate, "X-Mining-Hashrate: %llu", global_hashrate);
		headers = curl_slist_append(headers, ghashrate);
	}

	headers = curl_slist_append(headers, len_hdr);
	headers = curl_slist_append(headers, user_agent_hdr);
	headers = curl_slist_append(headers, "Expect:"); /* disable Expect hdr*/

	curl_easy_setopt(curl, CURLOPT_HTTPHEADER, headers);
	state->headers = headers;

	if (opt_delaynet) {
		/* Don't delay share submission, but still track the nettime */
		if (!share) {
			long long now_msecs, last_msecs;
			struct timeval now, last;

			gettimeofday(&now, NULL);
			last_nettime(&last);
			now_msecs = (long long)now.tv_sec * 1000;
			now_msecs += now.tv_usec / 1000;
			last_msecs = (long long)last.tv_sec * 1000;
			last_msecs += last.tv_usec / 1000;
			if (now_msecs > last_msecs && now_msecs - last_msecs < 250) {
				struct timespec rgtp;

				rgtp.tv_sec = 0;
				rgtp.tv_nsec = (250 - (now_msecs - last_msecs)) * 1000000;
				nanosleep(&rgtp, NULL);
			}
		}
		set_nettime();
	}
}

json_t *json_rpc_call_completed(CURL *curl, int rc, bool probe, int *rolltime, void *out_priv)
{
	struct json_rpc_call_state *state;
	if (curl_easy_getinfo(curl, CURLINFO_PRIVATE, &state) != CURLE_OK) {
		applog(LOG_ERR, "Failed to get private curl data");
		if (out_priv)
			*(void**)out_priv = NULL;
		goto err_out;
	}
	if (out_priv)
		*(void**)out_priv = state->priv;

	json_t *val, *err_val, *res_val;
	json_error_t err;
	struct pool *pool = state->pool;
	bool probing = probe && !pool->probed;

	if (rc) {
		applog(LOG_INFO, "HTTP request failed: %s", state->curl_err_str);
		goto err_out;
	}

	if (!state->all_data.buf) {
		applog(LOG_DEBUG, "Empty data received in json_rpc_call.");
		goto err_out;
	}

	pool->cgminer_pool_stats.times_sent++;
	if (curl_easy_getinfo(curl, CURLINFO_SIZE_UPLOAD, &byte_count) == CURLE_OK)
		pool->cgminer_pool_stats.bytes_sent += byte_count;
	pool->cgminer_pool_stats.times_received++;
	if (curl_easy_getinfo(curl, CURLINFO_SIZE_DOWNLOAD, &byte_count) == CURLE_OK)
		pool->cgminer_pool_stats.bytes_received += byte_count;

	if (probing) {
		pool->probed = true;
		/* If X-Long-Polling was found, activate long polling */
		if (state->hi.lp_path) {
			if (pool->hdr_path != NULL)
				free(pool->hdr_path);
			pool->hdr_path = state->hi.lp_path;
		} else
			pool->hdr_path = NULL;
		if (state->hi.stratum_url) {
			pool->stratum_url = state->hi.stratum_url;
			state->hi.stratum_url = NULL;
		}
	} else {
		if (state->hi.lp_path) {
			free(state->hi.lp_path);
			state->hi.lp_path = NULL;
		}
		if (state->hi.stratum_url) {
			free(state->hi.stratum_url);
			state->hi.stratum_url = NULL;
		}
	}

	if (rolltime)
		*rolltime = state->hi.rolltime;
	pool->cgminer_pool_stats.rolltime = state->hi.rolltime;
	pool->cgminer_pool_stats.hadrolltime = state->hi.hadrolltime;
	pool->cgminer_pool_stats.canroll = state->hi.canroll;
	pool->cgminer_pool_stats.hadexpire = state->hi.hadexpire;

	val = JSON_LOADS(state->all_data.buf, &err);
	if (!val) {
		applog(LOG_INFO, "JSON decode failed(%d): %s", err.line, err.text);

		if (opt_protocol)
			applog(LOG_DEBUG, "JSON protocol response:\n%s", state->all_data.buf);

		goto err_out;
	}

	if (opt_protocol) {
		char *s = json_dumps(val, JSON_INDENT(3));

		applog(LOG_DEBUG, "JSON protocol response:\n%s", s);
		free(s);
	}

	/* JSON-RPC valid response returns a non-null 'result',
	 * and a null 'error'.
	 */
	res_val = json_object_get(val, "result");
	err_val = json_object_get(val, "error");

	if (!res_val ||(err_val && !json_is_null(err_val))) {
		char *s;

		if (err_val)
			s = json_dumps(err_val, JSON_INDENT(3));
		else
			s = strdup("(unknown reason)");

		applog(LOG_INFO, "JSON-RPC call failed: %s", s);

		free(s);
		json_decref(val);

		goto err_out;
	}

	if (state->hi.reason) {
		json_object_set_new(val, "reject-reason", json_string(state->hi.reason));
		free(state->hi.reason);
		state->hi.reason = NULL;
	}
	successful_connect = true;
	databuf_free(&state->all_data);
	curl_slist_free_all(state->headers);
	curl_easy_reset(curl);
	free(state);
	return val;

err_out:
	databuf_free(&state->all_data);
	curl_slist_free_all(state->headers);
	curl_easy_reset(curl);
	if (!successful_connect)
		applog(LOG_DEBUG, "Failed to connect in json_rpc_call");
	curl_easy_setopt(curl, CURLOPT_FRESH_CONNECT, 1);
	free(state);
	return NULL;
}

json_t *json_rpc_call(CURL *curl, const char *url,
		      const char *userpass, const char *rpc_req,
		      bool probe, bool longpoll, int *rolltime,
		      struct pool *pool, bool share)
{
	json_rpc_call_async(curl, url, userpass, rpc_req, longpoll, pool, share, NULL);
	int rc = curl_easy_perform(curl);
	return json_rpc_call_completed(curl, rc, probe, rolltime, NULL);
}

bool our_curl_supports_proxy_uris()
{
	curl_version_info_data *data = curl_version_info(CURLVERSION_NOW);
	return data->age && data->version_num >= (( 7 <<16)|( 21 <<8)| 7);  // 7.21.7
}

/* Returns a malloced array string of a binary value of arbitrary length. The
 * array is rounded up to a 4 byte size to appease architectures that need
 * aligned array  sizes */
char *bin2hex(const unsigned char *p, size_t len)
{
	unsigned int i;
	ssize_t slen;
	char *s;

	slen = len * 2 + 1;
	if (slen % 4)
		slen += 4 - (slen % 4);
	s = calloc(slen, 1);
	if (unlikely(!s))
		quit(1, "Failed to calloc in bin2hex");

	for (i = 0; i < len; i++)
		sprintf(s + (i * 2), "%02x", (unsigned int) p[i]);

	return s;
}

/* Does the reverse of bin2hex but does not allocate any ram */
bool hex2bin(unsigned char *p, const char *hexstr, size_t len)
{
	bool ret = false;

	while (*hexstr && len) {
		char hex_byte[4];
		unsigned int v;

		if (unlikely(!hexstr[1])) {
			applog(LOG_ERR, "hex2bin str truncated");
			return ret;
		}

		memset(hex_byte, 0, 4);
		hex_byte[0] = hexstr[0];
		hex_byte[1] = hexstr[1];

		if (unlikely(sscanf(hex_byte, "%x", &v) != 1)) {
			applog(LOG_ERR, "hex2bin sscanf '%s' failed", hex_byte);
			return ret;
		}

		*p = (unsigned char) v;

		p++;
		hexstr += 2;
		len--;
	}

	if (likely(len == 0 && *hexstr == 0))
		ret = true;
	return ret;
}

void hash_data(unsigned char *out_hash, const unsigned char *data)
{
	unsigned char blkheader[80];
	
	// data is past the first SHA256 step (padding and interpreting as big endian on a little endian platform), so we need to flip each 32-bit chunk around to get the original input block header
	swap32yes(blkheader, data, 80 / 4);
	
	// double-SHA256 to get the block hash
	gen_hash(blkheader, out_hash, 80);
}

void real_block_target(unsigned char *target, const unsigned char *data)
{
	uint8_t targetshift;

	targetshift = data[72] - 3;
	memset(target, 0, targetshift);
	target[targetshift++] = data[75];
	target[targetshift++] = data[74];
	target[targetshift++] = data[73];
	memset(&target[targetshift], 0, 0x20 - targetshift);
}

bool hash_target_check(const unsigned char *hash, const unsigned char *target)
{
	const uint32_t *h32 = (uint32_t*)&hash[0];
	const uint32_t *t32 = (uint32_t*)&target[0];
	for (int i = 7; i >= 0; --i) {
		uint32_t h32i = le32toh(h32[i]);
		uint32_t t32i = le32toh(t32[i]);
		if (h32i > t32i)
			return false;
		if (h32i < t32i)
			return true;
	}
	return true;
}

bool hash_target_check_v(const unsigned char *hash, const unsigned char *target)
{
	bool rc;

	rc = hash_target_check(hash, target);

	if (opt_debug) {
		unsigned char hash_swap[32], target_swap[32];
		char *hash_str, *target_str;

		for (int i = 0; i < 32; ++i) {
			hash_swap[i] = hash[31-i];
			target_swap[i] = target[31-i];
		}

		hash_str = bin2hex(hash_swap, 32);
		target_str = bin2hex(target_swap, 32);

		applog(LOG_DEBUG, " Proof: %s\nTarget: %s\nTrgVal? %s",
			hash_str,
			target_str,
			rc ? "YES (hash < target)" :
			     "no (false positive; hash > target)");

		free(hash_str);
		free(target_str);
	}

	return rc;
}

// DEPRECATED: This uses an input hash that has every 4 bytes flipped
bool fulltest(const unsigned char *hash, const unsigned char *target)
{
	unsigned char hash2[32];
	swap32yes(hash2, hash, 32 / 4);
	return hash_target_check_v(hash2, target);
}

struct thread_q *tq_new(void)
{
	struct thread_q *tq;

	tq = calloc(1, sizeof(*tq));
	if (!tq)
		return NULL;

	INIT_LIST_HEAD(&tq->q);
	pthread_mutex_init(&tq->mutex, NULL);
	pthread_cond_init(&tq->cond, NULL);

	return tq;
}

void tq_free(struct thread_q *tq)
{
	struct tq_ent *ent, *iter;

	if (!tq)
		return;

	list_for_each_entry_safe(ent, iter, &tq->q, q_node) {
		list_del(&ent->q_node);
		free(ent);
	}

	pthread_cond_destroy(&tq->cond);
	pthread_mutex_destroy(&tq->mutex);

	memset(tq, 0, sizeof(*tq));	/* poison */
	free(tq);
}

static void tq_freezethaw(struct thread_q *tq, bool frozen)
{
	mutex_lock(&tq->mutex);

	tq->frozen = frozen;

	pthread_cond_signal(&tq->cond);
	mutex_unlock(&tq->mutex);
}

void tq_freeze(struct thread_q *tq)
{
	tq_freezethaw(tq, true);
}

void tq_thaw(struct thread_q *tq)
{
	tq_freezethaw(tq, false);
}

bool tq_push(struct thread_q *tq, void *data)
{
	struct tq_ent *ent;
	bool rc = true;

	ent = calloc(1, sizeof(*ent));
	if (!ent)
		return false;

	ent->data = data;
	INIT_LIST_HEAD(&ent->q_node);

	mutex_lock(&tq->mutex);

	if (!tq->frozen) {
		list_add_tail(&ent->q_node, &tq->q);
	} else {
		free(ent);
		rc = false;
	}

	pthread_cond_signal(&tq->cond);
	mutex_unlock(&tq->mutex);

	return rc;
}

void *tq_pop(struct thread_q *tq, const struct timespec *abstime)
{
	struct tq_ent *ent;
	void *rval = NULL;
	int rc;

	mutex_lock(&tq->mutex);

	if (!list_empty(&tq->q))
		goto pop;

	if (abstime)
		rc = pthread_cond_timedwait(&tq->cond, &tq->mutex, abstime);
	else
		rc = pthread_cond_wait(&tq->cond, &tq->mutex);
	if (rc)
		goto out;
	if (list_empty(&tq->q))
		goto out;

pop:
	ent = list_entry(tq->q.next, struct tq_ent, q_node);
	rval = ent->data;

	list_del(&ent->q_node);
	free(ent);

out:
	mutex_unlock(&tq->mutex);
	return rval;
}

int thr_info_create(struct thr_info *thr, pthread_attr_t *attr, void *(*start) (void *), void *arg)
{
	return pthread_create(&thr->pth, attr, start, arg);
}

void thr_info_freeze(struct thr_info *thr)
{
	struct tq_ent *ent, *iter;
	struct thread_q *tq;

	if (!thr)
		return;

	tq = thr->q;
	if (!tq)
		return;

	mutex_lock(&tq->mutex);
	tq->frozen = true;
	list_for_each_entry_safe(ent, iter, &tq->q, q_node) {
		list_del(&ent->q_node);
		free(ent);
	}
	mutex_unlock(&tq->mutex);
}

void thr_info_cancel(struct thr_info *thr)
{
	if (!thr)
		return;

	if (PTH(thr) != 0L) {
		pthread_cancel(thr->pth);
		PTH(thr) = 0L;
	}
}

/* Provide a ms based sleep that uses nanosleep to avoid poor usleep accuracy
 * on SMP machines */
void nmsleep(unsigned int msecs)
{
	struct timespec twait, tleft;
	int ret;
	ldiv_t d;

	d = ldiv(msecs, 1000);
	tleft.tv_sec = d.quot;
	tleft.tv_nsec = d.rem * 1000000;
	do {
		twait.tv_sec = tleft.tv_sec;
		twait.tv_nsec = tleft.tv_nsec;
		ret = nanosleep(&twait, &tleft);
	} while (ret == -1 && errno == EINTR);
}

/* Returns the microseconds difference between end and start times as a double */
double us_tdiff(struct timeval *end, struct timeval *start)
{
	return end->tv_sec * 1000000 + end->tv_usec - start->tv_sec * 1000000 - start->tv_usec;
}

/* Returns the seconds difference between end and start times as a double */
double tdiff(struct timeval *end, struct timeval *start)
{
	return end->tv_sec - start->tv_sec + (end->tv_usec - start->tv_usec) / 1000000.0;
}

bool extract_sockaddr(struct pool *pool, char *url)
{
	char *url_begin, *url_end, *ipv6_begin, *ipv6_end, *port_start = NULL;
	char url_address[256], port[6];
	int url_len, port_len = 0;

	url_begin = strstr(url, "//");
	if (!url_begin)
		url_begin = url;
	else
		url_begin += 2;

	/* Look for numeric ipv6 entries */
	ipv6_begin = strstr(url_begin, "[");
	ipv6_end = strstr(url_begin, "]");
	if (ipv6_begin && ipv6_end && ipv6_end > ipv6_begin)
		url_end = strstr(ipv6_end, ":");
	else
		url_end = strstr(url_begin, ":");
	if (url_end) {
		url_len = url_end - url_begin;
		port_len = strlen(url_begin) - url_len - 1;
		if (port_len < 1)
			return false;
		port_start = url_end + 1;
	} else
		url_len = strlen(url_begin);

	if (url_len < 1)
		return false;

	sprintf(url_address, "%.*s", url_len, url_begin);

	if (port_len)
		snprintf(port, 6, "%.*s", port_len, port_start);
	else
		strcpy(port, "80");

	free(pool->stratum_port);
	pool->stratum_port = strdup(port);
	free(pool->sockaddr_url);
	pool->sockaddr_url = strdup(url_address);

	return true;
}

/* Send a single command across a socket, appending \n to it. This should all
 * be done under stratum lock except when first establishing the socket */
static bool __stratum_send(struct pool *pool, char *s, ssize_t len)
{
	SOCKETTYPE sock = pool->sock;
	ssize_t ssent = 0;

	if (opt_protocol)
		applog(LOG_DEBUG, "SEND: %s", s);

	strcat(s, "\n");
	len++;

	while (len > 0 ) {
		struct timeval timeout = {0, 0};
		size_t sent = 0;
		CURLcode rc;
		fd_set wd;

		FD_ZERO(&wd);
		FD_SET(sock, &wd);
		if (select(sock + 1, NULL, &wd, NULL, &timeout) < 1) {
			applog(LOG_DEBUG, "Write select failed on pool %d sock", pool->pool_no);
			return false;
		}
		rc = curl_easy_send(pool->stratum_curl, s + ssent, len, &sent);
		if (rc != CURLE_OK) {
			applog(LOG_DEBUG, "Failed to curl_easy_send in stratum_send");
			return false;
		}
		ssent += sent;
		len -= ssent;
	}

	pool->cgminer_pool_stats.times_sent++;
	pool->cgminer_pool_stats.bytes_sent += ssent;
	return true;
}

bool stratum_send(struct pool *pool, char *s, ssize_t len)
{
	bool ret = false;

	mutex_lock(&pool->stratum_lock);
	if (pool->stratum_active)
		ret = __stratum_send(pool, s, len);
	else
		applog(LOG_DEBUG, "Stratum send failed due to no pool stratum_active");
	mutex_unlock(&pool->stratum_lock);

	return ret;
}

static void clear_sock(struct pool *pool)
{
	size_t n = 0;
	char buf[RECVSIZE];

	mutex_lock(&pool->stratum_lock);
	while (CURLE_OK == curl_easy_recv(pool->stratum_curl, buf, RECVSIZE, &n))
	{}
	mutex_unlock(&pool->stratum_lock);
}

/* Check to see if Santa's been good to you */
static bool sock_full(struct pool *pool, bool wait)
{
	SOCKETTYPE sock = pool->sock;
	struct timeval timeout;
	fd_set rd;

	if (pool->readbuf.buf && memchr(pool->readbuf.buf, '\n', pool->readbuf.len))
		return true;

	FD_ZERO(&rd);
	FD_SET(sock, &rd);
	timeout.tv_usec = 0;
	if (wait)
		timeout.tv_sec = 60;
	else
		timeout.tv_sec = 0;
	if (select(sock + 1, &rd, NULL, NULL, &timeout) > 0)
		return true;
	return false;
}

/* Peeks at a socket to find the first end of line and then reads just that
 * from the socket and returns that as a malloced char */
char *recv_line(struct pool *pool)
{
	ssize_t len;
	char *tok, *sret = NULL;
	size_t n = 0;

	while (!(pool->readbuf.buf && memchr(pool->readbuf.buf, '\n', pool->readbuf.len))) {
		char s[RBUFSIZE];
		CURLcode rc;

		if (!sock_full(pool, true)) {
			applog(LOG_DEBUG, "Timed out waiting for data on sock_full");
			goto out;
		}
		memset(s, 0, RBUFSIZE);

		mutex_lock(&pool->stratum_lock);
		rc = curl_easy_recv(pool->stratum_curl, s, RECVSIZE, &n);
		mutex_unlock(&pool->stratum_lock);

		if (rc != CURLE_OK) {
			applog(LOG_DEBUG, "Failed to recv sock in recv_line: %d", rc);
			goto out;
		}

		len = all_data_cb(s, n, 1, &pool->readbuf);
		if (n != (size_t)len) {
			applog(LOG_DEBUG, "Error appending readbuf in recv_line");
			goto out;
		}
	}

<<<<<<< HEAD
	// Assuming the bulk of the data will be in the line, steal the buffer and return it
	tok = memchr(pool->readbuf.buf, '\n', pool->readbuf.len);
	*tok = '\0';
	len = tok - (char*)pool->readbuf.buf;
	pool->readbuf.len -= len + 1;
	tok = memcpy(malloc(pool->readbuf.len), tok + 1, pool->readbuf.len);
	sret = realloc(pool->readbuf.buf, len + 1);
	pool->readbuf.buf = tok;

=======
	/* Copy what's left in the buffer after the \n, including the
	 * terminating \0 */
	if (buflen > len + 1)
		memmove(pool->sockbuf, pool->sockbuf + len + 1, buflen - len + 1);
	else
		strcpy(pool->sockbuf, "");

	pool->cgminer_pool_stats.times_received++;
	pool->cgminer_pool_stats.bytes_received += len;
>>>>>>> fd1bd9e7
out:
	if (!sret)
		clear_sock(pool);
	else if (opt_protocol)
		applog(LOG_DEBUG, "RECVD: %s", sret);
	return sret;
}

/* Extracts a string value from a json array with error checking. To be used
 * when the value of the string returned is only examined and not to be stored.
 * See json_array_string below */
static char *__json_array_string(json_t *val, unsigned int entry)
{
	json_t *arr_entry;

	if (json_is_null(val))
		return NULL;
	if (!json_is_array(val))
		return NULL;
	if (entry > json_array_size(val))
		return NULL;
	arr_entry = json_array_get(val, entry);
	if (!json_is_string(arr_entry))
		return NULL;

	return (char *)json_string_value(arr_entry);
}

/* Creates a freshly malloced dup of __json_array_string */
static char *json_array_string(json_t *val, unsigned int entry)
{
	char *buf = __json_array_string(val, entry);

	if (buf)
		return strdup(buf);
	return NULL;
}

static bool parse_notify(struct pool *pool, json_t *val)
{
	char *job_id, *prev_hash, *coinbase1, *coinbase2, *bbversion, *nbit, *ntime;
	int merkles, i;
	json_t *arr;
	bool clean;

	arr = json_array_get(val, 4);
	if (!arr || !json_is_array(arr))
		return false;

	merkles = json_array_size(arr);

	job_id = json_array_string(val, 0);
	prev_hash = json_array_string(val, 1);
	coinbase1 = json_array_string(val, 2);
	coinbase2 = json_array_string(val, 3);
	bbversion = json_array_string(val, 5);
	nbit = json_array_string(val, 6);
	ntime = json_array_string(val, 7);
	clean = json_is_true(json_array_get(val, 8));

	if (!job_id || !prev_hash || !coinbase1 || !coinbase2 || !bbversion || !nbit || !ntime) {
		/* Annoying but we must not leak memory */
		if (job_id)
			free(job_id);
		if (prev_hash)
			free(prev_hash);
		if (coinbase1)
			free(coinbase1);
		if (coinbase2)
			free(coinbase2);
		if (bbversion)
			free(bbversion);
		if (nbit)
			free(nbit);
		if (ntime)
			free(ntime);
		return false;
	}

	mutex_lock(&pool->pool_lock);
	free(pool->swork.job_id);
	free(pool->swork.prev_hash);
	free(pool->swork.coinbase1);
	free(pool->swork.coinbase2);
	free(pool->swork.bbversion);
	free(pool->swork.nbit);
	free(pool->swork.ntime);
	pool->swork.job_id = job_id;
	pool->swork.prev_hash = prev_hash;
	pool->swork.coinbase1 = coinbase1;
	pool->swork.coinbase2 = coinbase2;
	pool->swork.bbversion = bbversion;
	pool->swork.nbit = nbit;
	pool->swork.ntime = ntime;
	pool->submit_old = !clean;
	pool->swork.clean = true;
	for (i = 0; i < pool->swork.merkles; i++)
		free(pool->swork.merkle[i]);
	if (merkles) {
		pool->swork.merkle = realloc(pool->swork.merkle, sizeof(char *) * merkles + 1);
		for (i = 0; i < merkles; i++)
			pool->swork.merkle[i] = json_array_string(arr, i);
	}
	pool->swork.merkles = merkles;
	if (clean)
		pool->nonce2 = 0;
	mutex_unlock(&pool->pool_lock);

	applog(LOG_DEBUG, "Received stratum notify from pool %u with job_id=%s",
	       pool->pool_no, job_id);
	if (opt_protocol) {
		applog(LOG_DEBUG, "job_id: %s", job_id);
		applog(LOG_DEBUG, "prev_hash: %s", prev_hash);
		applog(LOG_DEBUG, "coinbase1: %s", coinbase1);
		applog(LOG_DEBUG, "coinbase2: %s", coinbase2);
		for (i = 0; i < merkles; i++)
			applog(LOG_DEBUG, "merkle%d: %s", i, pool->swork.merkle[i]);
		applog(LOG_DEBUG, "bbversion: %s", bbversion);
		applog(LOG_DEBUG, "nbit: %s", nbit);
		applog(LOG_DEBUG, "ntime: %s", ntime);
		applog(LOG_DEBUG, "clean: %s", clean ? "yes" : "no");
	}

	/* A notify message is the closest stratum gets to a getwork */
	pool->getwork_requested++;
	total_getworks++;

	if ((merkles && (!pool->swork.transparency_probed || rand() <= RAND_MAX / (opt_skip_checks + 1))) || pool->swork.transparency_time != (time_t)-1)
	{
		// Request transaction data to discourage pools from doing anything shady
		char s[1024];
		int sLen;
		sLen = sprintf(s, "{\"params\": [\"%s\"], \"id\": \"txlist%s\", \"method\": \"mining.get_transactions\"}",
		        pool->swork.job_id,
		        pool->swork.job_id);
		stratum_send(pool, s, sLen);
		if ((!pool->swork.opaque) && pool->swork.transparency_time == (time_t)-1)
			pool->swork.transparency_time = time(NULL);
		pool->swork.transparency_probed = true;
	}

	return true;
}

static bool parse_diff(struct pool *pool, json_t *val)
{
	double diff;

	diff = json_number_value(json_array_get(val, 0));
	if (diff == 0)
		return false;

	mutex_lock(&pool->pool_lock);
	pool->swork.diff = diff;
	mutex_unlock(&pool->pool_lock);

	applog(LOG_DEBUG, "Pool %d difficulty set to %f", pool->pool_no, diff);

	return true;
}

static bool parse_reconnect(struct pool *pool, json_t *val)
{
	char *url, *port, address[256];

	memset(address, 0, 255);
	url = (char *)json_string_value(json_array_get(val, 0));
	if (!url)
		url = pool->sockaddr_url;

	port = (char *)json_string_value(json_array_get(val, 1));
	if (!port)
		port = pool->stratum_port;

	sprintf(address, "%s:%s", url, port);

	if (!extract_sockaddr(pool, address))
		return false;

	pool->stratum_url = pool->sockaddr_url;

	applog(LOG_NOTICE, "Reconnect requested from pool %d to %s", pool->pool_no, address);

	if (!initiate_stratum(pool) || !auth_stratum(pool))
		return false;

	return true;
}

static bool send_version(struct pool *pool, json_t *val)
{
	char s[RBUFSIZE];
	int id = json_integer_value(json_object_get(val, "id"));
	
	if (!id)
		return false;

	sprintf(s, "{\"id\": %d, \"result\": \""PACKAGE"/"VERSION"\", \"error\": null}", id);
	if (!stratum_send(pool, s, strlen(s)))
		return false;

	return true;
}

bool parse_method(struct pool *pool, char *s)
{
	json_t *val = NULL, *method, *err_val, *params;
	json_error_t err;
	bool ret = false;
	char *buf;

	if (!s)
		goto out;

	val = JSON_LOADS(s, &err);
	if (!val) {
		applog(LOG_INFO, "JSON decode failed(%d): %s", err.line, err.text);
		goto out;
	}

	method = json_object_get(val, "method");
	if (!method)
		goto out;
	err_val = json_object_get(val, "error");
	params = json_object_get(val, "params");

	if (err_val && !json_is_null(err_val)) {
		char *ss;

		if (err_val)
			ss = json_dumps(err_val, JSON_INDENT(3));
		else
			ss = strdup("(unknown reason)");

		applog(LOG_INFO, "JSON-RPC method decode failed: %s", ss);

		free(ss);

		goto out;
	}

	buf = (char *)json_string_value(method);
	if (!buf)
		goto out;

	if (!strncasecmp(buf, "mining.notify", 13) && parse_notify(pool, params)) {
		ret = true;
		goto out;
	}

	if (!strncasecmp(buf, "mining.set_difficulty", 21) && parse_diff(pool, params)) {
		ret = true;
		goto out;
	}

	if (!strncasecmp(buf, "client.reconnect", 16) && parse_reconnect(pool, params)) {
		ret = true;
		goto out;
	}

	if (!strncasecmp(buf, "client.get_version", 18) && send_version(pool, val)) {
		ret = true;
		goto out;
	}
out:
	if (val)
		json_decref(val);

	return ret;
}

extern bool parse_stratum_response(struct pool *, char *s);

bool auth_stratum(struct pool *pool)
{
	json_t *val = NULL, *res_val, *err_val;
	char s[RBUFSIZE], *sret = NULL;
	json_error_t err;
	bool ret = false;

	sprintf(s, "{\"id\": \"auth\", \"method\": \"mining.authorize\", \"params\": [\"%s\", \"%s\"]}",
	        pool->rpc_user, pool->rpc_pass);

	if (!stratum_send(pool, s, strlen(s)))
		goto out;

	/* Parse all data in the queue and anything left should be auth */
	while (42) {
		sret = recv_line(pool);
		if (!sret)
			goto out;
		if (parse_method(pool, sret))
			free(sret);
		else
			break;
	}

	val = JSON_LOADS(sret, &err);
	free(sret);
	res_val = json_object_get(val, "result");
	err_val = json_object_get(val, "error");

	if (!res_val || json_is_false(res_val) || (err_val && !json_is_null(err_val)))  {
		char *ss;

		if (err_val)
			ss = json_dumps(err_val, JSON_INDENT(3));
		else
			ss = strdup("(unknown reason)");
		applog(LOG_WARNING, "JSON stratum auth failed: %s", ss);
		free(ss);

		goto out;
	}
	ret = true;
	applog(LOG_INFO, "Stratum authorisation success for pool %d", pool->pool_no);
	pool->probed = true;
	successful_connect = true;
out:
	if (val)
		json_decref(val);

	return ret;
}

bool initiate_stratum(struct pool *pool)
{
	json_t *val = NULL, *res_val, *err_val;
	char curl_err_str[CURL_ERROR_SIZE];
	char s[RBUFSIZE], *sret = NULL;
	CURL *curl = NULL;
	double byte_count;
	json_error_t err;
	bool ret = false;

	mutex_lock(&pool->stratum_lock);
	pool->stratum_active = false;
	pool->swork.transparency_probed = false;
	if (!pool->stratum_curl) {
		pool->stratum_curl = curl_easy_init();
		if (unlikely(!pool->stratum_curl))
			quit(1, "Failed to curl_easy_init in initiate_stratum");
	}
	mutex_unlock(&pool->stratum_lock);
	curl = pool->stratum_curl;

	/* Create a http url for use with curl */
	memset(s, 0, RBUFSIZE);
	sprintf(s, "http://%s:%s", pool->sockaddr_url, pool->stratum_port);

	curl_easy_setopt(curl, CURLOPT_FRESH_CONNECT, 1);
	curl_easy_setopt(curl, CURLOPT_CONNECTTIMEOUT, 30);
	curl_easy_setopt(curl, CURLOPT_ERRORBUFFER, curl_err_str);
	curl_easy_setopt(curl, CURLOPT_NOSIGNAL, 1);
	curl_easy_setopt(curl, CURLOPT_URL, s);
	curl_easy_setopt(curl, CURLOPT_TCP_NODELAY, 1);
	curl_easy_setopt(curl, CURLOPT_USE_SSL, CURLUSESSL_TRY);
	if (pool->rpc_proxy) {
		curl_easy_setopt(curl, CURLOPT_PROXY, pool->rpc_proxy);
	} else if (opt_socks_proxy) {
		curl_easy_setopt(curl, CURLOPT_PROXY, opt_socks_proxy);
		curl_easy_setopt(curl, CURLOPT_PROXYTYPE, CURLPROXY_SOCKS4);
	}
	curl_easy_setopt(curl, CURLOPT_CONNECT_ONLY, 1);
	if (curl_easy_perform(curl)) {
		applog(LOG_INFO, "Stratum connect failed to pool %d: %s", pool->pool_no, curl_err_str);
		goto out;
	}
	curl_easy_getinfo(curl, CURLINFO_LASTSOCKET, (long *)&pool->sock);
	keep_sockalive(pool->sock);

	pool->cgminer_pool_stats.times_sent++;
	if (curl_easy_getinfo(curl, CURLINFO_SIZE_UPLOAD, &byte_count) == CURLE_OK)
		pool->cgminer_pool_stats.bytes_sent += byte_count;
	pool->cgminer_pool_stats.times_received++;
	if (curl_easy_getinfo(curl, CURLINFO_SIZE_DOWNLOAD, &byte_count) == CURLE_OK)
		pool->cgminer_pool_stats.bytes_received += byte_count;

	sprintf(s, "{\"id\": %d, \"method\": \"mining.subscribe\", \"params\": []}", swork_id++);

	if (!__stratum_send(pool, s, strlen(s))) {
		applog(LOG_DEBUG, "Failed to send s in initiate_stratum");
		goto out;
	}

	if (!sock_full(pool, true)) {
		applog(LOG_DEBUG, "Timed out waiting for response in initiate_stratum");
		goto out;
	}

	sret = recv_line(pool);
	if (!sret)
		goto out;

	val = JSON_LOADS(sret, &err);
	free(sret);
	if (!val) {
		applog(LOG_INFO, "JSON decode failed(%d): %s", err.line, err.text);
		goto out;
	}

	res_val = json_object_get(val, "result");
	err_val = json_object_get(val, "error");

	if (!res_val || json_is_null(res_val) ||
	    (err_val && !json_is_null(err_val))) {
		char *ss;

		if (err_val)
			ss = json_dumps(err_val, JSON_INDENT(3));
		else
			ss = strdup("(unknown reason)");

		applog(LOG_INFO, "JSON-RPC decode failed: %s", ss);

		free(ss);

		goto out;
	}

	free(pool->nonce1);
	pool->nonce1 = json_array_string(res_val, 1);
	if (!pool->nonce1) {
		applog(LOG_INFO, "Failed to get nonce1 in initiate_stratum");
		goto out;
	}
	pool->n2size = json_integer_value(json_array_get(res_val, 2));
	if (!pool->n2size) {
		applog(LOG_INFO, "Failed to get n2size in initiate_stratum");
		goto out;
	}

	ret = true;
out:
	if (val)
		json_decref(val);

	if (ret) {
		if (!pool->stratum_url)
			pool->stratum_url = pool->sockaddr_url;
		pool->stratum_active = true;
		pool->swork.diff = 1;
		if (opt_protocol) {
			applog(LOG_DEBUG, "Pool %d confirmed mining.subscribe with extranonce1 %s extran2size %d",
			       pool->pool_no, pool->nonce1, pool->n2size);
		}
	} else
		applog(LOG_DEBUG, "Initiate stratum failed");

	return ret;
}

void suspend_stratum(struct pool *pool)
{
	applog(LOG_INFO, "Closing socket for stratum pool %d", pool->pool_no);
	mutex_lock(&pool->stratum_lock);
	pool->stratum_active = false;
	mutex_unlock(&pool->stratum_lock);
	CLOSESOCKET(pool->sock);
}

void dev_error(struct cgpu_info *dev, enum dev_reason reason)
{
	dev->device_last_not_well = time(NULL);
	dev->device_not_well_reason = reason;

	switch (reason) {
		case REASON_THREAD_FAIL_INIT:
			dev->thread_fail_init_count++;
			break;
		case REASON_THREAD_ZERO_HASH:
			dev->thread_zero_hash_count++;
			break;
		case REASON_THREAD_FAIL_QUEUE:
			dev->thread_fail_queue_count++;
			break;
		case REASON_DEV_SICK_IDLE_60:
			dev->dev_sick_idle_60_count++;
			break;
		case REASON_DEV_DEAD_IDLE_600:
			dev->dev_dead_idle_600_count++;
			break;
		case REASON_DEV_NOSTART:
			dev->dev_nostart_count++;
			break;
		case REASON_DEV_OVER_HEAT:
			dev->dev_over_heat_count++;
			break;
		case REASON_DEV_THERMAL_CUTOFF:
			dev->dev_thermal_cutoff_count++;
			break;
		case REASON_DEV_COMMS_ERROR:
			dev->dev_comms_error_count++;
			break;
		case REASON_DEV_THROTTLE:
			dev->dev_throttle_count++;
			break;
	}
}

/* Realloc an existing string to fit an extra string s, appending s to it. */
void *realloc_strcat(char *ptr, char *s)
{
	size_t old = strlen(ptr), len = strlen(s);
	char *ret;

	if (!len)
		return ptr;

	len += old + 1;
	if (len % 4)
		len += 4 - (len % 4);

	ret = malloc(len);
	if (unlikely(!ret))
		quit(1, "Failed to malloc in realloc_strcat");

	sprintf(ret, "%s%s", ptr, s);
	free(ptr);
	return ret;
}

void RenameThread(const char* name)
{
#if defined(PR_SET_NAME)
	// Only the first 15 characters are used (16 - NUL terminator)
	prctl(PR_SET_NAME, name, 0, 0, 0);
#elif defined(__APPLE__)
	pthread_setname_np(name);
#elif (defined(__FreeBSD__) || defined(__OpenBSD__))
	pthread_set_name_np(pthread_self(), name);
#else
	// Prevent warnings for unused parameters...
	(void)name;
#endif
}

#ifdef WIN32
static const char *WindowsErrorStr(DWORD dwMessageId)
{
	static LPSTR msg = NULL;
	if (msg)
		LocalFree(msg);
	if (FormatMessage(FORMAT_MESSAGE_ALLOCATE_BUFFER | FORMAT_MESSAGE_FROM_SYSTEM, 0, dwMessageId, 0, (LPSTR)&msg, 0, 0))
		return msg;
	static const char fmt[] = "Error #%ld";
	signed long ldMsgId = dwMessageId;
	int sz = snprintf((char*)&sz, 0, fmt, ldMsgId) + 1;
	msg = (LPTSTR)LocalAlloc(LMEM_FIXED, sz);
	sprintf((char*)msg, fmt, ldMsgId);
	return msg;
}
#endif

void notifier_init(int pipefd[2])
{
#ifdef WIN32
	SOCKET listener, connecter, acceptor;
	listener = socket(AF_INET, SOCK_STREAM, 0);
	if (listener == INVALID_SOCKET)
		quit(1, "Failed to create listener socket in create_notifier: %s", WindowsErrorStr(WSAGetLastError()));
	connecter = socket(AF_INET, SOCK_STREAM, 0);
	if (connecter == INVALID_SOCKET)
		quit(1, "Failed to create connect socket in create_notifier: %s", WindowsErrorStr(WSAGetLastError()));
	struct sockaddr_in inaddr = {
		.sin_family = AF_INET,
		.sin_addr = {
			.s_addr = htonl(INADDR_LOOPBACK),
		},
		.sin_port = 0,
	};
	{
		char reuse = 1;
		setsockopt(listener, SOL_SOCKET, SO_REUSEADDR, &reuse, sizeof(reuse));
	}
	if (bind(listener, (struct sockaddr*)&inaddr, sizeof(inaddr)) == SOCKET_ERROR)
		quit(1, "Failed to bind listener socket in create_notifier: %s", WindowsErrorStr(WSAGetLastError()));
	socklen_t inaddr_sz = sizeof(inaddr);
	if (getsockname(listener, (struct sockaddr*)&inaddr, &inaddr_sz) == SOCKET_ERROR)
		quit(1, "Failed to getsockname in create_notifier: %s", WindowsErrorStr(WSAGetLastError()));
	if (listen(listener, 1) == SOCKET_ERROR)
		quit(1, "Failed to listen in create_notifier: %s", WindowsErrorStr(WSAGetLastError()));
	inaddr.sin_family = AF_INET;
	inaddr.sin_addr.s_addr = htonl(INADDR_LOOPBACK);
	if (connect(connecter, (struct sockaddr*)&inaddr, inaddr_sz) == SOCKET_ERROR)
		quit(1, "Failed to connect in create_notifier: %s", WindowsErrorStr(WSAGetLastError()));
	acceptor = accept(listener, NULL, NULL);
	if (acceptor == INVALID_SOCKET)
		quit(1, "Failed to accept in create_notifier: %s", WindowsErrorStr(WSAGetLastError()));
	closesocket(listener);
	pipefd[0] = connecter;
	pipefd[1] = acceptor;
#else
	if (pipe(pipefd))
		quit(1, "Failed to create pipe in create_notifier");
#endif
}

void notifier_wake(int fd[2])
{
#ifdef WIN32
	(void)send(fd[1], "\0", 1, 0);
#else
	(void)write(fd[1], "\0", 1);
#endif
}

void notifier_read(int fd[2])
{
	char buf[0x10];
#ifdef WIN32
	(void)recv(fd[0], buf, sizeof(buf), 0);
#else
	(void)read(fd[0], buf, sizeof(buf));
#endif
}<|MERGE_RESOLUTION|>--- conflicted
+++ resolved
@@ -319,15 +319,6 @@
 	long timeout = longpoll ? (60 * 60) : 60;
 	char len_hdr[64], user_agent_hdr[128];
 	struct curl_slist *headers = NULL;
-<<<<<<< HEAD
-=======
-	struct upload_buffer upload_data;
-	json_t *val, *err_val, *res_val;
-	bool probing = false;
-	double byte_count;
-	json_error_t err;
-	int rc;
->>>>>>> fd1bd9e7
 
 	if (longpoll)
 		state->all_data.idlemarker = &pool->lp_socket;
@@ -442,6 +433,7 @@
 		*(void**)out_priv = state->priv;
 
 	json_t *val, *err_val, *res_val;
+	double byte_count;
 	json_error_t err;
 	struct pool *pool = state->pool;
 	bool probing = probe && !pool->probed;
@@ -1052,7 +1044,6 @@
 		}
 	}
 
-<<<<<<< HEAD
 	// Assuming the bulk of the data will be in the line, steal the buffer and return it
 	tok = memchr(pool->readbuf.buf, '\n', pool->readbuf.len);
 	*tok = '\0';
@@ -1062,17 +1053,9 @@
 	sret = realloc(pool->readbuf.buf, len + 1);
 	pool->readbuf.buf = tok;
 
-=======
-	/* Copy what's left in the buffer after the \n, including the
-	 * terminating \0 */
-	if (buflen > len + 1)
-		memmove(pool->sockbuf, pool->sockbuf + len + 1, buflen - len + 1);
-	else
-		strcpy(pool->sockbuf, "");
-
 	pool->cgminer_pool_stats.times_received++;
 	pool->cgminer_pool_stats.bytes_received += len;
->>>>>>> fd1bd9e7
+
 out:
 	if (!sret)
 		clear_sock(pool);
