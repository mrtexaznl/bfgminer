/*
 * Copyright 2011-2012 Con Kolivas
 * Copyright 2010 Jeff Garzik
 * Copyright 2012 Giel van Schijndel
 * Copyright 2012 Gavin Andresen
 *
 * This program is free software; you can redistribute it and/or modify it
 * under the terms of the GNU General Public License as published by the Free
 * Software Foundation; either version 3 of the License, or (at your option)
 * any later version.  See COPYING for more details.
 */

#define _GNU_SOURCE
#include "config.h"

#include <stdio.h>
#include <stdlib.h>
#include <ctype.h>
#include <stdarg.h>
#include <string.h>
#include <pthread.h>
#include <jansson.h>
#include <curl/curl.h>
#include <time.h>
#include <errno.h>
#include <unistd.h>
#include <sys/types.h>
#ifdef HAVE_SYS_PRCTL_H
# include <sys/prctl.h>
#endif
#if defined(__FreeBSD__) || defined(__OpenBSD__)
# include <pthread_np.h>
#endif
#ifndef WIN32
# include <sys/socket.h>
# include <netinet/in.h>
# include <netinet/tcp.h>
# include <netdb.h>
#else
# include <winsock2.h>
# include <mstcpip.h>
# include <ws2tcpip.h>
#endif

#include "miner.h"
#include "elist.h"
#include "compat.h"
#include "util.h"

bool successful_connect = false;
struct timeval nettime;

struct data_buffer {
	void		*buf;
	size_t		len;
	curl_socket_t	*idlemarker;
};

struct upload_buffer {
	const void	*buf;
	size_t		len;
};

struct header_info {
	char		*lp_path;
	int		rolltime;
	char		*reason;
	char		*stratum_url;
	bool		hadrolltime;
	bool		canroll;
	bool		hadexpire;
};

struct tq_ent {
	void			*data;
	struct list_head	q_node;
};

static void databuf_free(struct data_buffer *db)
{
	if (!db)
		return;

	free(db->buf);

	memset(db, 0, sizeof(*db));
}

static size_t all_data_cb(const void *ptr, size_t size, size_t nmemb,
			  void *user_data)
{
	struct data_buffer *db = user_data;
	size_t len = size * nmemb;
	size_t oldlen, newlen;
	void *newmem;
	static const unsigned char zero = 0;

	if (db->idlemarker) {
		const unsigned char *cptr = ptr;
		for (size_t i = 0; i < len; ++i)
			if (!(isspace(cptr[i]) || cptr[i] == '{')) {
				*db->idlemarker = CURL_SOCKET_BAD;
				db->idlemarker = NULL;
				break;
			}
	}

	oldlen = db->len;
	newlen = oldlen + len;

	newmem = realloc(db->buf, newlen + 1);
	if (!newmem)
		return 0;

	db->buf = newmem;
	db->len = newlen;
	memcpy(db->buf + oldlen, ptr, len);
	memcpy(db->buf + newlen, &zero, 1);	/* null terminate */

	return len;
}

static size_t upload_data_cb(void *ptr, size_t size, size_t nmemb,
			     void *user_data)
{
	struct upload_buffer *ub = user_data;
	unsigned int len = size * nmemb;

	if (len > ub->len)
		len = ub->len;

	if (len) {
		memcpy(ptr, ub->buf, len);
		ub->buf += len;
		ub->len -= len;
	}

	return len;
}

static size_t resp_hdr_cb(void *ptr, size_t size, size_t nmemb, void *user_data)
{
	struct header_info *hi = user_data;
	size_t remlen, slen, ptrlen = size * nmemb;
	char *rem, *val = NULL, *key = NULL;
	void *tmp;

	val = calloc(1, ptrlen);
	key = calloc(1, ptrlen);
	if (!key || !val)
		goto out;

	tmp = memchr(ptr, ':', ptrlen);
	if (!tmp || (tmp == ptr))	/* skip empty keys / blanks */
		goto out;
	slen = tmp - ptr;
	if ((slen + 1) == ptrlen)	/* skip key w/ no value */
		goto out;
	memcpy(key, ptr, slen);		/* store & nul term key */
	key[slen] = 0;

	rem = ptr + slen + 1;		/* trim value's leading whitespace */
	remlen = ptrlen - slen - 1;
	while ((remlen > 0) && (isspace(*rem))) {
		remlen--;
		rem++;
	}

	memcpy(val, rem, remlen);	/* store value, trim trailing ws */
	val[remlen] = 0;
	while ((*val) && (isspace(val[strlen(val) - 1])))
		val[strlen(val) - 1] = 0;

	if (!*val)			/* skip blank value */
		goto out;

	if (opt_protocol)
		applog(LOG_DEBUG, "HTTP hdr(%s): %s", key, val);

	if (!strcasecmp("X-Roll-Ntime", key)) {
		hi->hadrolltime = true;
		if (!strncasecmp("N", val, 1))
			applog(LOG_DEBUG, "X-Roll-Ntime: N found");
		else {
			hi->canroll = true;

			/* Check to see if expire= is supported and if not, set
			 * the rolltime to the default scantime */
			if (strlen(val) > 7 && !strncasecmp("expire=", val, 7)) {
				sscanf(val + 7, "%d", &hi->rolltime);
				hi->hadexpire = true;
			} else
				hi->rolltime = opt_scantime;
			applog(LOG_DEBUG, "X-Roll-Ntime expiry set to %d", hi->rolltime);
		}
	}

	if (!strcasecmp("X-Long-Polling", key)) {
		hi->lp_path = val;	/* steal memory reference */
		val = NULL;
	}

	if (!strcasecmp("X-Reject-Reason", key)) {
		hi->reason = val;	/* steal memory reference */
		val = NULL;
	}

	if (!strcasecmp("X-Stratum", key)) {
		hi->stratum_url = val;
		val = NULL;
	}

out:
	free(key);
	free(val);
	return ptrlen;
}

static int keep_sockalive(SOCKETTYPE fd)
{
	const int tcp_keepidle = 60;
	const int tcp_keepintvl = 60;
	const int keepalive = 1;
	int ret = 0;


#ifndef WIN32
	const int tcp_keepcnt = 5;

	if (unlikely(setsockopt(fd, SOL_SOCKET, SO_KEEPALIVE, &keepalive, sizeof(keepalive))))
		ret = 1;

# ifdef __linux

	if (unlikely(setsockopt(fd, SOL_TCP, TCP_KEEPCNT, &tcp_keepcnt, sizeof(tcp_keepcnt))))
		ret = 1;

	if (unlikely(setsockopt(fd, SOL_TCP, TCP_KEEPIDLE, &tcp_keepidle, sizeof(tcp_keepidle))))
		ret = 1;

	if (unlikely(setsockopt(fd, SOL_TCP, TCP_KEEPINTVL, &tcp_keepintvl, sizeof(tcp_keepintvl))))
		ret = 1;
# endif /* __linux */
# ifdef __APPLE_CC__

	if (unlikely(setsockopt(fd, IPPROTO_TCP, TCP_KEEPALIVE, &tcp_keepintvl, sizeof(tcp_keepintvl))))
		ret = 1;

# endif /* __APPLE_CC__ */

#else /* WIN32 */

	const int zero = 0;
	struct tcp_keepalive vals;
	vals.onoff = 1;
	vals.keepalivetime = tcp_keepidle * 1000;
	vals.keepaliveinterval = tcp_keepintvl * 1000;

	DWORD outputBytes;

	if (unlikely(setsockopt(fd, SOL_SOCKET, SO_KEEPALIVE, (const char *)&keepalive, sizeof(keepalive))))
		ret = 1;

	if (unlikely(WSAIoctl(fd, SIO_KEEPALIVE_VALS, &vals, sizeof(vals), NULL, 0, &outputBytes, NULL, NULL)))
		ret = 1;

	/* Windows happily submits indefinitely to the send buffer blissfully
	 * unaware nothing is getting there without gracefully failing unless
	 * we disable the send buffer */
	if (unlikely(setsockopt(fd, SOL_SOCKET, SO_SNDBUF, (const char *)&zero, sizeof(zero))))
		ret = 1;
#endif /* WIN32 */

	return ret;
}

int json_rpc_call_sockopt_cb(void __maybe_unused *userdata, curl_socket_t fd,
			     curlsocktype __maybe_unused purpose)
{
	return keep_sockalive(fd);
}

static void last_nettime(struct timeval *last)
{
	rd_lock(&netacc_lock);
	last->tv_sec = nettime.tv_sec;
	last->tv_usec = nettime.tv_usec;
	rd_unlock(&netacc_lock);
}

static void set_nettime(void)
{
	wr_lock(&netacc_lock);
	gettimeofday(&nettime, NULL);
	wr_unlock(&netacc_lock);
}

json_t *json_rpc_call(CURL *curl, const char *url,
		      const char *userpass, const char *rpc_req,
		      bool probe, bool longpoll, int *rolltime,
		      struct pool *pool, bool share)
{
	long timeout = longpoll ? (60 * 60) : 60;
	struct data_buffer all_data = {NULL, 0, NULL};
	struct header_info hi = {NULL, 0, NULL, NULL, false, false, false};
	char len_hdr[64], user_agent_hdr[128];
	char curl_err_str[CURL_ERROR_SIZE];
	struct curl_slist *headers = NULL;
	struct upload_buffer upload_data;
	json_t *val, *err_val, *res_val;
	bool probing = false;
	json_error_t err;
	int rc;

	memset(&err, 0, sizeof(err));

	if (longpoll)
		all_data.idlemarker = &pool->lp_socket;

	/* it is assumed that 'curl' is freshly [re]initialized at this pt */

	if (probe)
		probing = !pool->probed;
	curl_easy_setopt(curl, CURLOPT_TIMEOUT, timeout);

#if 0 /* Disable curl debugging since it spews to stderr */
	if (opt_protocol)
		curl_easy_setopt(curl, CURLOPT_VERBOSE, 1);
#endif
	curl_easy_setopt(curl, CURLOPT_NOSIGNAL, 1);
	curl_easy_setopt(curl, CURLOPT_URL, url);
	curl_easy_setopt(curl, CURLOPT_ENCODING, "");
	curl_easy_setopt(curl, CURLOPT_FAILONERROR, 1);

	/* Shares are staggered already and delays in submission can be costly
	 * so do not delay them */
	if (!opt_delaynet || share)
		curl_easy_setopt(curl, CURLOPT_TCP_NODELAY, 1);
	curl_easy_setopt(curl, CURLOPT_WRITEFUNCTION, all_data_cb);
	curl_easy_setopt(curl, CURLOPT_WRITEDATA, &all_data);
	curl_easy_setopt(curl, CURLOPT_READFUNCTION, upload_data_cb);
	curl_easy_setopt(curl, CURLOPT_READDATA, &upload_data);
	curl_easy_setopt(curl, CURLOPT_ERRORBUFFER, curl_err_str);
	curl_easy_setopt(curl, CURLOPT_FOLLOWLOCATION, 1);
	curl_easy_setopt(curl, CURLOPT_HEADERFUNCTION, resp_hdr_cb);
	curl_easy_setopt(curl, CURLOPT_HEADERDATA, &hi);
	curl_easy_setopt(curl, CURLOPT_USE_SSL, CURLUSESSL_TRY);
	if (pool->rpc_proxy) {
		curl_easy_setopt(curl, CURLOPT_PROXY, pool->rpc_proxy);
	} else if (opt_socks_proxy) {
		curl_easy_setopt(curl, CURLOPT_PROXY, opt_socks_proxy);
		curl_easy_setopt(curl, CURLOPT_PROXYTYPE, CURLPROXY_SOCKS4);
	}
	if (userpass) {
		curl_easy_setopt(curl, CURLOPT_USERPWD, userpass);
		curl_easy_setopt(curl, CURLOPT_HTTPAUTH, CURLAUTH_BASIC);
	}
	if (longpoll)
		curl_easy_setopt(curl, CURLOPT_SOCKOPTFUNCTION, json_rpc_call_sockopt_cb);
	curl_easy_setopt(curl, CURLOPT_POST, 1);

	if (opt_protocol)
		applog(LOG_DEBUG, "JSON protocol request:\n%s", rpc_req);

	upload_data.buf = rpc_req;
	upload_data.len = strlen(rpc_req);
	sprintf(len_hdr, "Content-Length: %lu",
		(unsigned long) upload_data.len);
	sprintf(user_agent_hdr, "User-Agent: %s", PACKAGE_STRING);

	headers = curl_slist_append(headers,
		"Content-type: application/json");
	headers = curl_slist_append(headers,
		"X-Mining-Extensions: longpoll midstate rollntime submitold");

	if (longpoll)
		headers = curl_slist_append(headers,
			"X-Minimum-Wait: 0");

	if (likely(global_hashrate)) {
		char ghashrate[255];

		sprintf(ghashrate, "X-Mining-Hashrate: %llu", global_hashrate);
		headers = curl_slist_append(headers, ghashrate);
	}

	headers = curl_slist_append(headers, len_hdr);
	headers = curl_slist_append(headers, user_agent_hdr);
	headers = curl_slist_append(headers, "Expect:"); /* disable Expect hdr*/

	curl_easy_setopt(curl, CURLOPT_HTTPHEADER, headers);

	if (opt_delaynet) {
		/* Don't delay share submission, but still track the nettime */
		if (!share) {
			long long now_msecs, last_msecs;
			struct timeval now, last;

			gettimeofday(&now, NULL);
			last_nettime(&last);
			now_msecs = (long long)now.tv_sec * 1000;
			now_msecs += now.tv_usec / 1000;
			last_msecs = (long long)last.tv_sec * 1000;
			last_msecs += last.tv_usec / 1000;
			if (now_msecs > last_msecs && now_msecs - last_msecs < 250) {
				struct timespec rgtp;

				rgtp.tv_sec = 0;
				rgtp.tv_nsec = (250 - (now_msecs - last_msecs)) * 1000000;
				nanosleep(&rgtp, NULL);
			}
		}
		set_nettime();
	}

	rc = curl_easy_perform(curl);
	if (rc) {
		applog(LOG_INFO, "HTTP request failed: %s", curl_err_str);
		goto err_out;
	}

	if (!all_data.buf) {
		applog(LOG_DEBUG, "Empty data received in json_rpc_call.");
		goto err_out;
	}

	if (probing) {
		pool->probed = true;
		/* If X-Long-Polling was found, activate long polling */
		if (hi.lp_path) {
			if (pool->hdr_path != NULL)
				free(pool->hdr_path);
			pool->hdr_path = hi.lp_path;
		} else
			pool->hdr_path = NULL;
		if (hi.stratum_url) {
			pool->stratum_url = hi.stratum_url;
			hi.stratum_url = NULL;
		}
	} else {
		if (hi.lp_path) {
			free(hi.lp_path);
			hi.lp_path = NULL;
		}
		if (hi.stratum_url) {
			free(hi.stratum_url);
			hi.stratum_url = NULL;
		}
	}

	*rolltime = hi.rolltime;
	pool->cgminer_pool_stats.rolltime = hi.rolltime;
	pool->cgminer_pool_stats.hadrolltime = hi.hadrolltime;
	pool->cgminer_pool_stats.canroll = hi.canroll;
	pool->cgminer_pool_stats.hadexpire = hi.hadexpire;

	val = JSON_LOADS(all_data.buf, &err);
	if (!val) {
		applog(LOG_INFO, "JSON decode failed(%d): %s", err.line, err.text);

		if (opt_protocol)
			applog(LOG_DEBUG, "JSON protocol response:\n%s", all_data.buf);

		goto err_out;
	}

	if (opt_protocol) {
		char *s = json_dumps(val, JSON_INDENT(3));

		applog(LOG_DEBUG, "JSON protocol response:\n%s", s);
		free(s);
	}

	/* JSON-RPC valid response returns a non-null 'result',
	 * and a null 'error'.
	 */
	res_val = json_object_get(val, "result");
	err_val = json_object_get(val, "error");

	if (!res_val ||
	    (err_val && !json_is_null(err_val))) {
		char *s;

		if (err_val)
			s = json_dumps(err_val, JSON_INDENT(3));
		else
			s = strdup("(unknown reason)");

		applog(LOG_INFO, "JSON-RPC call failed: %s", s);

		free(s);
		json_decref(val);

		goto err_out;
	}

	if (hi.reason) {
		json_object_set_new(val, "reject-reason", json_string(hi.reason));
		free(hi.reason);
		hi.reason = NULL;
	}
	successful_connect = true;
	databuf_free(&all_data);
	curl_slist_free_all(headers);
	curl_easy_reset(curl);
	return val;

err_out:
	databuf_free(&all_data);
	curl_slist_free_all(headers);
	curl_easy_reset(curl);
	if (!successful_connect)
		applog(LOG_DEBUG, "Failed to connect in json_rpc_call");
	curl_easy_setopt(curl, CURLOPT_FRESH_CONNECT, 1);
	return NULL;
}

bool our_curl_supports_proxy_uris()
{
	curl_version_info_data *data = curl_version_info(CURLVERSION_NOW);
	return data->age && data->version_num >= (( 7 <<16)|( 21 <<8)| 7);  // 7.21.7
}

/* Returns a malloced array string of a binary value of arbitrary length. The
 * array is rounded up to a 4 byte size to appease architectures that need
 * aligned array  sizes */
char *bin2hex(const unsigned char *p, size_t len)
{
	unsigned int i;
	ssize_t slen;
	char *s;

	slen = len * 2 + 1;
	if (slen % 4)
		slen += 4 - (slen % 4);
	s = calloc(slen, 1);
	if (unlikely(!s))
		quit(1, "Failed to calloc in bin2hex");

	for (i = 0; i < len; i++)
		sprintf(s + (i * 2), "%02x", (unsigned int) p[i]);

	return s;
}

/* Does the reverse of bin2hex but does not allocate any ram */
bool hex2bin(unsigned char *p, const char *hexstr, size_t len)
{
	bool ret = false;

	while (*hexstr && len) {
		char hex_byte[4];
		unsigned int v;

		if (unlikely(!hexstr[1])) {
			applog(LOG_ERR, "hex2bin str truncated");
			return ret;
		}

		memset(hex_byte, 0, 4);
		hex_byte[0] = hexstr[0];
		hex_byte[1] = hexstr[1];

		if (unlikely(sscanf(hex_byte, "%x", &v) != 1)) {
			applog(LOG_ERR, "hex2bin sscanf '%s' failed", hex_byte);
			return ret;
		}

		*p = (unsigned char) v;

		p++;
		hexstr += 2;
		len--;
	}

	if (likely(len == 0 && *hexstr == 0))
		ret = true;
	return ret;
}

bool fulltest(const unsigned char *hash, const unsigned char *target)
{
	unsigned char hash_swap[32], target_swap[32];
	uint32_t *hash32 = (uint32_t *) hash_swap;
	uint32_t *target32 = (uint32_t *) target_swap;
	char *hash_str, *target_str;
	bool rc = true;
	int i;

	swap256(hash_swap, hash);
	swap256(target_swap, target);

	for (i = 0; i < 32/4; i++) {
		uint32_t h32tmp = swab32(hash32[i]);
		uint32_t t32tmp = target32[i];

		target32[i] = swab32(target32[i]);	/* for printing */

		if (h32tmp > t32tmp) {
			rc = false;
			break;
		}
		if (h32tmp < t32tmp) {
			rc = true;
			break;
		}
	}

	if (opt_debug) {
		hash_str = bin2hex(hash_swap, 32);
		target_str = bin2hex(target_swap, 32);

		applog(LOG_DEBUG, " Proof: %s\nTarget: %s\nTrgVal? %s",
			hash_str,
			target_str,
			rc ? "YES (hash < target)" :
			     "no (false positive; hash > target)");

		free(hash_str);
		free(target_str);
	}

	return rc;
}

struct thread_q *tq_new(void)
{
	struct thread_q *tq;

	tq = calloc(1, sizeof(*tq));
	if (!tq)
		return NULL;

	INIT_LIST_HEAD(&tq->q);
	pthread_mutex_init(&tq->mutex, NULL);
	pthread_cond_init(&tq->cond, NULL);

	return tq;
}

void tq_free(struct thread_q *tq)
{
	struct tq_ent *ent, *iter;

	if (!tq)
		return;

	list_for_each_entry_safe(ent, iter, &tq->q, q_node) {
		list_del(&ent->q_node);
		free(ent);
	}

	pthread_cond_destroy(&tq->cond);
	pthread_mutex_destroy(&tq->mutex);

	memset(tq, 0, sizeof(*tq));	/* poison */
	free(tq);
}

static void tq_freezethaw(struct thread_q *tq, bool frozen)
{
	mutex_lock(&tq->mutex);

	tq->frozen = frozen;

	pthread_cond_signal(&tq->cond);
	mutex_unlock(&tq->mutex);
}

void tq_freeze(struct thread_q *tq)
{
	tq_freezethaw(tq, true);
}

void tq_thaw(struct thread_q *tq)
{
	tq_freezethaw(tq, false);
}

bool tq_push(struct thread_q *tq, void *data)
{
	struct tq_ent *ent;
	bool rc = true;

	ent = calloc(1, sizeof(*ent));
	if (!ent)
		return false;

	ent->data = data;
	INIT_LIST_HEAD(&ent->q_node);

	mutex_lock(&tq->mutex);

	if (!tq->frozen) {
		list_add_tail(&ent->q_node, &tq->q);
	} else {
		free(ent);
		rc = false;
	}

	pthread_cond_signal(&tq->cond);
	mutex_unlock(&tq->mutex);

	return rc;
}

void *tq_pop(struct thread_q *tq, const struct timespec *abstime)
{
	struct tq_ent *ent;
	void *rval = NULL;
	int rc;

	mutex_lock(&tq->mutex);

	if (!list_empty(&tq->q))
		goto pop;

	if (abstime)
		rc = pthread_cond_timedwait(&tq->cond, &tq->mutex, abstime);
	else
		rc = pthread_cond_wait(&tq->cond, &tq->mutex);
	if (rc)
		goto out;
	if (list_empty(&tq->q))
		goto out;

pop:
	ent = list_entry(tq->q.next, struct tq_ent, q_node);
	rval = ent->data;

	list_del(&ent->q_node);
	free(ent);

out:
	mutex_unlock(&tq->mutex);
	return rval;
}

int thr_info_create(struct thr_info *thr, pthread_attr_t *attr, void *(*start) (void *), void *arg)
{
	return pthread_create(&thr->pth, attr, start, arg);
}

void thr_info_freeze(struct thr_info *thr)
{
	struct tq_ent *ent, *iter;
	struct thread_q *tq;

	if (!thr)
		return;

	tq = thr->q;
	if (!tq)
		return;

	mutex_lock(&tq->mutex);
	tq->frozen = true;
	list_for_each_entry_safe(ent, iter, &tq->q, q_node) {
		list_del(&ent->q_node);
		free(ent);
	}
	mutex_unlock(&tq->mutex);
}

void thr_info_cancel(struct thr_info *thr)
{
	if (!thr)
		return;

	if (PTH(thr) != 0L) {
		pthread_cancel(thr->pth);
		PTH(thr) = 0L;
	}
}

/* Provide a ms based sleep that uses nanosleep to avoid poor usleep accuracy
 * on SMP machines */
void nmsleep(unsigned int msecs)
{
	struct timespec twait, tleft;
	int ret;
	ldiv_t d;

	d = ldiv(msecs, 1000);
	tleft.tv_sec = d.quot;
	tleft.tv_nsec = d.rem * 1000000;
	do {
		twait.tv_sec = tleft.tv_sec;
		twait.tv_nsec = tleft.tv_nsec;
		ret = nanosleep(&twait, &tleft);
	} while (ret == -1 && errno == EINTR);
}

/* Returns the microseconds difference between end and start times as a double */
double us_tdiff(struct timeval *end, struct timeval *start)
{
	return end->tv_sec * 1000000 + end->tv_usec - start->tv_sec * 1000000 - start->tv_usec;
}

void rename_thr(const char* name) {
#if defined(PR_SET_NAME)
	// Only the first 15 characters are used (16 - NUL terminator)
	prctl(PR_SET_NAME, name, 0, 0, 0);
#elif defined(__APPLE__)
	pthread_setname_np(name);
#elif defined(__FreeBSD__) || defined(__OpenBSD__)
	pthread_set_name_np(pthread_self(), name);
#else
	// Prevent warnings for unused parameters...
	(void)name;
#endif
}

/* Returns the seconds difference between end and start times as a double */
double tdiff(struct timeval *end, struct timeval *start)
{
	return end->tv_sec - start->tv_sec + (end->tv_usec - start->tv_usec) / 1000000.0;
}

bool extract_sockaddr(struct pool *pool, char *url)
{
	char *url_begin, *url_end, *port_start = NULL;
	char url_address[256], port[6];
	int url_len, port_len = 0;

	url_begin = strstr(url, "//");
	if (!url_begin)
		url_begin = url;
	else
		url_begin += 2;
	url_end = strstr(url_begin, ":");
	if (url_end) {
		url_len = url_end - url_begin;
		port_len = strlen(url_begin) - url_len - 1;
		if (port_len < 1)
			return false;
		port_start = url_end + 1;
	} else
		url_len = strlen(url_begin);

	if (url_len < 1)
		return false;

	sprintf(url_address, "%.*s", url_len, url_begin);

	if (port_len)
		snprintf(port, 6, "%.*s", port_len, port_start);
	else
		strcpy(port, "80");

	free(pool->stratum_port);
	pool->stratum_port = strdup(port);
<<<<<<< HEAD

	memset(&hints, 0, sizeof(struct addrinfo));
	hints.ai_family = AF_UNSPEC;
	hints.ai_socktype = SOCK_STREAM;
	hints.ai_protocol = IPPROTO_TCP;

	if (getaddrinfo(url_address, port, &hints, &res)) {
		applog(LOG_DEBUG, "Failed to extract sock addr");
		return false;
	}
	freeaddrinfo(res);

	free(pool->sockaddr_url);
=======
>>>>>>> c2861d68
	pool->sockaddr_url = strdup(url_address);

	return true;
}

/* Send a single command across a socket, appending \n to it. This should all
 * be done under stratum lock except when first establishing the socket */
static bool __stratum_send(struct pool *pool, char *s, ssize_t len)
{
	SOCKETTYPE sock = pool->sock;
	ssize_t ssent = 0;

	if (opt_protocol)
		applog(LOG_DEBUG, "SEND: %s", s);

	strcat(s, "\n");
	len++;

	while (len > 0 ) {
		struct timeval timeout = {0, 0};
		size_t sent = 0;
		CURLcode rc;
		fd_set wd;

		FD_ZERO(&wd);
		FD_SET(sock, &wd);
		if (select(sock + 1, NULL, &wd, NULL, &timeout) < 1) {
			applog(LOG_DEBUG, "Write select failed on pool %d sock", pool->pool_no);
			return false;
		}
		rc = curl_easy_send(pool->stratum_curl, s + ssent, len, &sent);
		if (rc != CURLE_OK) {
			applog(LOG_DEBUG, "Failed to curl_easy_send in stratum_send");
			return false;
		}
		ssent += sent;
		len -= ssent;
	}

	return true;
}

bool stratum_send(struct pool *pool, char *s, ssize_t len)
{
	bool ret = false;

	mutex_lock(&pool->stratum_lock);
	if (pool->stratum_active)
		ret = __stratum_send(pool, s, len);
	else
		applog(LOG_DEBUG, "Stratum send failed due to no pool stratum_active");
	mutex_unlock(&pool->stratum_lock);

	return ret;
}

static void clear_sock(struct pool *pool)
{
	size_t n = 0;

	mutex_lock(&pool->stratum_lock);
	/* Ignore return code of curl_easy_recv since we're just clearing
	 * anything in the socket if it's still alive */
	curl_easy_recv(pool->stratum_curl, pool->sockbuf, RECVSIZE, &n);
	mutex_unlock(&pool->stratum_lock);
	strcpy(pool->sockbuf, "");
}

/* Check to see if Santa's been good to you */
static bool sock_full(struct pool *pool, bool wait)
{
	SOCKETTYPE sock = pool->sock;
	struct timeval timeout;
	fd_set rd;

	if (strlen(pool->sockbuf))
		return true;

	FD_ZERO(&rd);
	FD_SET(sock, &rd);
	timeout.tv_usec = 0;
	if (wait)
		timeout.tv_sec = 60;
	else
		timeout.tv_sec = 0;
	if (select(sock + 1, &rd, NULL, NULL, &timeout) > 0)
		return true;
	return false;
}

/* Peeks at a socket to find the first end of line and then reads just that
 * from the socket and returns that as a malloced char */
char *recv_line(struct pool *pool)
{
	ssize_t len, buflen;
	char *tok, *sret = NULL;
	size_t n = 0;

	if (!strstr(pool->sockbuf, "\n")) {
		char s[RBUFSIZE];
		size_t sspace;
		CURLcode rc;

		if (!sock_full(pool, true)) {
			applog(LOG_DEBUG, "Timed out waiting for data on sock_full");
			goto out;
		}
		memset(s, 0, RBUFSIZE);

		mutex_lock(&pool->stratum_lock);
		rc = curl_easy_recv(pool->stratum_curl, s, RECVSIZE, &n);
		mutex_unlock(&pool->stratum_lock);

		if (rc != CURLE_OK) {
			applog(LOG_DEBUG, "Failed to recv sock in recv_line");
			goto out;
		}
		/* Prevent buffer overflows, but if 8k is still not enough,
		 * likely we have had some comms issues and the data is all
		 * useless anyway */
		sspace = RECVSIZE - strlen(pool->sockbuf);
		strncat(pool->sockbuf, s, sspace);
	}

	buflen = strlen(pool->sockbuf);
	tok = strtok(pool->sockbuf, "\n");
	if (!tok) {
		applog(LOG_DEBUG, "Failed to parse a \\n terminated string in recv_line");
		goto out;
	}
	sret = strdup(tok);
	len = strlen(sret);

	/* Copy what's left in the buffer after the \n, including the
	 * terminating \0 */
	if (buflen > len + 1)
		memmove(pool->sockbuf, pool->sockbuf + len + 1, buflen - len + 1);
	else
		strcpy(pool->sockbuf, "");
out:
	if (!sret)
		clear_sock(pool);
	else if (opt_protocol)
		applog(LOG_DEBUG, "RECVD: %s", sret);
	return sret;
}

/* Extracts a string value from a json array with error checking. To be used
 * when the value of the string returned is only examined and not to be stored.
 * See json_array_string below */
static char *__json_array_string(json_t *val, unsigned int entry)
{
	json_t *arr_entry;

	if (json_is_null(val))
		return NULL;
	if (!json_is_array(val))
		return NULL;
	if (entry > json_array_size(val))
		return NULL;
	arr_entry = json_array_get(val, entry);
	if (!json_is_string(arr_entry))
		return NULL;

	return (char *)json_string_value(arr_entry);
}

/* Creates a freshly malloced dup of __json_array_string */
static char *json_array_string(json_t *val, unsigned int entry)
{
	char *buf = __json_array_string(val, entry);

	if (buf)
		return strdup(buf);
	return NULL;
}

static bool parse_notify(struct pool *pool, json_t *val)
{
	char *job_id, *prev_hash, *coinbase1, *coinbase2, *bbversion, *nbit, *ntime;
	int merkles, i;
	json_t *arr;
	bool clean;

	arr = json_array_get(val, 4);
	if (!arr || !json_is_array(arr))
		return false;

	merkles = json_array_size(arr);

	job_id = json_array_string(val, 0);
	prev_hash = json_array_string(val, 1);
	coinbase1 = json_array_string(val, 2);
	coinbase2 = json_array_string(val, 3);
	bbversion = json_array_string(val, 5);
	nbit = json_array_string(val, 6);
	ntime = json_array_string(val, 7);
	clean = json_is_true(json_array_get(val, 8));

	if (!job_id || !prev_hash || !coinbase1 || !coinbase2 || !bbversion || !nbit || !ntime) {
		/* Annoying but we must not leak memory */
		if (job_id)
			free(job_id);
		if (prev_hash)
			free(prev_hash);
		if (coinbase1)
			free(coinbase1);
		if (coinbase2)
			free(coinbase2);
		if (bbversion)
			free(bbversion);
		if (nbit)
			free(nbit);
		if (ntime)
			free(ntime);
		return false;
	}

	mutex_lock(&pool->pool_lock);
	free(pool->swork.job_id);
	free(pool->swork.prev_hash);
	free(pool->swork.coinbase1);
	free(pool->swork.coinbase2);
	free(pool->swork.bbversion);
	free(pool->swork.nbit);
	free(pool->swork.ntime);
	pool->swork.job_id = job_id;
	pool->swork.prev_hash = prev_hash;
	pool->swork.coinbase1 = coinbase1;
	pool->swork.coinbase2 = coinbase2;
	pool->swork.bbversion = bbversion;
	pool->swork.nbit = nbit;
	pool->swork.ntime = ntime;
	pool->swork.clean = clean;
	for (i = 0; i < pool->swork.merkles; i++)
		free(pool->swork.merkle[i]);
	if (merkles) {
		pool->swork.merkle = realloc(pool->swork.merkle, sizeof(char *) * merkles + 1);
		for (i = 0; i < merkles; i++)
			pool->swork.merkle[i] = json_array_string(arr, i);
	}
	pool->swork.merkles = merkles;
	if (clean)
		pool->nonce2 = 0;
	mutex_unlock(&pool->pool_lock);

	if (opt_protocol) {
		applog(LOG_DEBUG, "job_id: %s", job_id);
		applog(LOG_DEBUG, "prev_hash: %s", prev_hash);
		applog(LOG_DEBUG, "coinbase1: %s", coinbase1);
		applog(LOG_DEBUG, "coinbase2: %s", coinbase2);
		for (i = 0; i < merkles; i++)
			applog(LOG_DEBUG, "merkle%d: %s", i, pool->swork.merkle[i]);
		applog(LOG_DEBUG, "bbversion: %s", bbversion);
		applog(LOG_DEBUG, "nbit: %s", nbit);
		applog(LOG_DEBUG, "ntime: %s", ntime);
		applog(LOG_DEBUG, "clean: %s", clean ? "yes" : "no");
	}

	/* A notify message is the closest stratum gets to a getwork */
	pool->getwork_requested++;
	total_getworks++;
	return true;
}

static bool parse_diff(struct pool *pool, json_t *val)
{
	int diff;

	diff = json_integer_value(json_array_get(val, 0));
	if (diff < 1)
		return false;

	mutex_lock(&pool->pool_lock);
	pool->swork.diff = diff;
	mutex_unlock(&pool->pool_lock);

	applog(LOG_DEBUG, "Pool %d difficulty set to %d", pool->pool_no, diff);

	return true;
}

static bool parse_reconnect(struct pool *pool, json_t *val)
{
	char *url, *port, address[256];

	memset(address, 0, 255);
	url = (char *)json_string_value(json_array_get(val, 0));
	if (!url)
		url = pool->sockaddr_url;

	port = (char *)json_string_value(json_array_get(val, 1));
	if (!port)
		port = pool->stratum_port;

	sprintf(address, "%s:%s", url, port);

	if (!extract_sockaddr(pool, address))
		return false;

	pool->stratum_url = pool->sockaddr_url;

	applog(LOG_NOTICE, "Reconnect requested from pool %d to %s", pool->pool_no, address);

	if (!initiate_stratum(pool) || !auth_stratum(pool))
		return false;

	return true;
}

static bool send_version(struct pool *pool, json_t *val)
{
	char s[RBUFSIZE];
	int id = json_integer_value(json_object_get(val, "id"));
	
	if (!id)
		return false;

	sprintf(s, "{\"id\": %d, \"result\": \""PACKAGE"/"VERSION"\", \"error\": null}", id);
	if (!stratum_send(pool, s, strlen(s)))
		return false;

	return true;
}

bool parse_method(struct pool *pool, char *s)
{
	json_t *val = NULL, *method, *err_val, *params;
	json_error_t err;
	bool ret = false;
	char *buf;

	if (!s)
		goto out;

	val = JSON_LOADS(s, &err);
	if (!val) {
		applog(LOG_INFO, "JSON decode failed(%d): %s", err.line, err.text);
		goto out;
	}

	method = json_object_get(val, "method");
	if (!method)
		goto out;
	err_val = json_object_get(val, "error");
	params = json_object_get(val, "params");

	if (err_val && !json_is_null(err_val)) {
		char *ss;

		if (err_val)
			ss = json_dumps(err_val, JSON_INDENT(3));
		else
			ss = strdup("(unknown reason)");

		applog(LOG_INFO, "JSON-RPC method decode failed: %s", ss);

		free(ss);

		goto out;
	}

	buf = (char *)json_string_value(method);
	if (!buf)
		goto out;

	if (!strncasecmp(buf, "mining.notify", 13) && parse_notify(pool, params)) {
		ret = true;
		goto out;
	}

	if (!strncasecmp(buf, "mining.set_difficulty", 21) && parse_diff(pool, params)) {
		ret = true;
		goto out;
	}

	if (!strncasecmp(buf, "client.reconnect", 16) && parse_reconnect(pool, params)) {
		ret = true;
		goto out;
	}

	if (!strncasecmp(buf, "client.get_version", 18) && send_version(pool, val)) {
		ret = true;
		goto out;
	}
out:
	if (val)
		json_decref(val);

	return ret;
}

bool auth_stratum(struct pool *pool)
{
	json_t *val = NULL, *res_val, *err_val;
	char s[RBUFSIZE], *sret = NULL;
	json_error_t err;
	bool ret = false;

	sprintf(s, "{\"id\": %d, \"method\": \"mining.authorize\", \"params\": [\"%s\", \"%s\"]}",
		swork_id++, pool->rpc_user, pool->rpc_pass);

	/* Parse all data prior sending auth request */
	while (sock_full(pool, false)) {
		sret = recv_line(pool);
		if (!parse_method(pool, sret)) {
			clear_sock(pool);
			applog(LOG_INFO, "Failed to parse stratum buffer");
			free(sret);
			return ret;
		}
		free(sret);
	}

	if (!stratum_send(pool, s, strlen(s)))
		goto out;

	sret = recv_line(pool);
	if (!sret)
		goto out;
	val = JSON_LOADS(sret, &err);
	free(sret);
	res_val = json_object_get(val, "result");
	err_val = json_object_get(val, "error");

	if (!res_val || json_is_false(res_val) || (err_val && !json_is_null(err_val)))  {
		char *ss;

		if (err_val)
			ss = json_dumps(err_val, JSON_INDENT(3));
		else
			ss = strdup("(unknown reason)");
		applog(LOG_WARNING, "JSON stratum auth failed: %s", ss);
		free(ss);

		goto out;
	}
	ret = true;
	applog(LOG_INFO, "Stratum authorisation success for pool %d", pool->pool_no);
out:
	if (val)
		json_decref(val);

	return ret;
}

bool initiate_stratum(struct pool *pool)
{
	json_t *val = NULL, *res_val, *err_val;
	char curl_err_str[CURL_ERROR_SIZE];
	char s[RBUFSIZE], *sret = NULL;
	CURL *curl = NULL;
	json_error_t err;
	bool ret = false;

	mutex_lock(&pool->stratum_lock);
	pool->stratum_active = false;
	if (!pool->stratum_curl) {
		pool->stratum_curl = curl_easy_init();
		if (unlikely(!pool->stratum_curl))
			quit(1, "Failed to curl_easy_init in initiate_stratum");
	}
	mutex_unlock(&pool->stratum_lock);
	curl = pool->stratum_curl;

	/* Create a http url for use with curl */
	memset(s, 0, RBUFSIZE);
	sprintf(s, "http://%s:%s", pool->sockaddr_url, pool->stratum_port);

	curl_easy_setopt(curl, CURLOPT_FRESH_CONNECT, 1);
	curl_easy_setopt(curl, CURLOPT_CONNECTTIMEOUT, 30);
	curl_easy_setopt(curl, CURLOPT_ERRORBUFFER, curl_err_str);
	curl_easy_setopt(curl, CURLOPT_NOSIGNAL, 1);
	curl_easy_setopt(curl, CURLOPT_URL, s);
	curl_easy_setopt(curl, CURLOPT_TCP_NODELAY, 1);
	curl_easy_setopt(curl, CURLOPT_USE_SSL, CURLUSESSL_TRY);
	if (pool->rpc_proxy) {
		curl_easy_setopt(curl, CURLOPT_PROXY, pool->rpc_proxy);
	} else if (opt_socks_proxy) {
		curl_easy_setopt(curl, CURLOPT_PROXY, opt_socks_proxy);
		curl_easy_setopt(curl, CURLOPT_PROXYTYPE, CURLPROXY_SOCKS4);
	}
	curl_easy_setopt(curl, CURLOPT_CONNECT_ONLY, 1);
	if (curl_easy_perform(curl)) {
		applog(LOG_INFO, "Stratum connect failed to pool %d: %s", pool->pool_no, curl_err_str);
		goto out;
	}
	curl_easy_getinfo(curl, CURLINFO_LASTSOCKET, (long *)&pool->sock);
	keep_sockalive(pool->sock);

	sprintf(s, "{\"id\": %d, \"method\": \"mining.subscribe\", \"params\": []}", swork_id++);

	if (!__stratum_send(pool, s, strlen(s))) {
		applog(LOG_DEBUG, "Failed to send s in initiate_stratum");
		goto out;
	}

	if (!sock_full(pool, true)) {
		applog(LOG_DEBUG, "Timed out waiting for response in initiate_stratum");
		goto out;
	}

	sret = recv_line(pool);
	if (!sret)
		goto out;

	val = JSON_LOADS(sret, &err);
	free(sret);
	if (!val) {
		applog(LOG_INFO, "JSON decode failed(%d): %s", err.line, err.text);
		goto out;
	}

	res_val = json_object_get(val, "result");
	err_val = json_object_get(val, "error");

	if (!res_val || json_is_null(res_val) ||
	    (err_val && !json_is_null(err_val))) {
		char *ss;

		if (err_val)
			ss = json_dumps(err_val, JSON_INDENT(3));
		else
			ss = strdup("(unknown reason)");

		applog(LOG_INFO, "JSON-RPC decode failed: %s", ss);

		free(ss);

		goto out;
	}

	pool->nonce1 = json_array_string(res_val, 1);
	if (!pool->nonce1) {
		applog(LOG_INFO, "Failed to get nonce1 in initiate_stratum");
		goto out;
	}
	pool->n2size = json_integer_value(json_array_get(res_val, 2));
	if (!pool->n2size) {
		applog(LOG_INFO, "Failed to get n2size in initiate_stratum");
		goto out;
	}

	ret = true;
out:
	if (val)
		json_decref(val);

	if (ret) {
		if (!pool->stratum_url)
			pool->stratum_url = pool->sockaddr_url;
		pool->stratum_active = true;
		pool->swork.diff = 1;
		if (opt_protocol) {
			applog(LOG_DEBUG, "Pool %d confirmed mining.subscribe with extranonce1 %s extran2size %d",
			       pool->pool_no, pool->nonce1, pool->n2size);
		}
	} else
		applog(LOG_DEBUG, "Initiate stratum failed");

	return ret;
}<|MERGE_RESOLUTION|>--- conflicted
+++ resolved
@@ -850,22 +850,7 @@
 
 	free(pool->stratum_port);
 	pool->stratum_port = strdup(port);
-<<<<<<< HEAD
-
-	memset(&hints, 0, sizeof(struct addrinfo));
-	hints.ai_family = AF_UNSPEC;
-	hints.ai_socktype = SOCK_STREAM;
-	hints.ai_protocol = IPPROTO_TCP;
-
-	if (getaddrinfo(url_address, port, &hints, &res)) {
-		applog(LOG_DEBUG, "Failed to extract sock addr");
-		return false;
-	}
-	freeaddrinfo(res);
-
 	free(pool->sockaddr_url);
-=======
->>>>>>> c2861d68
 	pool->sockaddr_url = strdup(url_address);
 
 	return true;
