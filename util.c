--- conflicted
+++ resolved
@@ -1029,12 +1029,6 @@
 	struct timeval timeout;
 	fd_set rd;
 
-<<<<<<< HEAD
-	if (pool->readbuf.buf && memchr(pool->readbuf.buf, '\n', pool->readbuf.len))
-		return true;
-
-=======
->>>>>>> 6e2e7d36
 	FD_ZERO(&rd);
 	FD_SET(sock, &rd);
 	timeout.tv_usec = 0;
@@ -1050,7 +1044,7 @@
 /* Check to see if Santa's been good to you */
 bool sock_full(struct pool *pool)
 {
-	if (strlen(pool->sockbuf))
+	if (pool->readbuf.buf && memchr(pool->readbuf.buf, '\n', pool->readbuf.len))
 		return true;
 
 	return (socket_full(pool, false));
