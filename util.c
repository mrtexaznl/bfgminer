/*
 * Copyright 2011-2013 Con Kolivas
 * Copyright 2011-2013 Luke Dashjr
 * Copyright 2010 Jeff Garzik
 * Copyright 2012 Giel van Schijndel
 * Copyright 2012 Gavin Andresen
 *
 * This program is free software; you can redistribute it and/or modify it
 * under the terms of the GNU General Public License as published by the Free
 * Software Foundation; either version 3 of the License, or (at your option)
 * any later version.  See COPYING for more details.
 */

#include "config.h"

#ifdef WIN32
#define FD_SETSIZE 4096
#endif

#include <stdio.h>
#include <stdlib.h>
#include <ctype.h>
#include <stdarg.h>
#include <string.h>
#include <pthread.h>
#include <jansson.h>
#include <curl/curl.h>
#include <time.h>
#include <errno.h>
#include <unistd.h>
#include <sys/types.h>
#ifdef HAVE_SYS_PRCTL_H
# include <sys/prctl.h>
#endif
#if defined(__FreeBSD__) || defined(__OpenBSD__)
# include <pthread_np.h>
#endif
#ifndef WIN32
# ifdef __linux
#  include <sys/prctl.h>
# endif
# include <sys/socket.h>
# include <netinet/in.h>
# include <netinet/tcp.h>
# include <netdb.h>
#else
# include <winsock2.h>
# include <mstcpip.h>
# include <ws2tcpip.h>
#endif

#include "miner.h"
#include "elist.h"
#include "compat.h"
#include "util.h"

bool successful_connect = false;
struct timeval nettime;

struct data_buffer {
	void		*buf;
	size_t		len;
	curl_socket_t	*idlemarker;
};

struct upload_buffer {
	const void	*buf;
	size_t		len;
};

struct header_info {
	char		*lp_path;
	int		rolltime;
	char		*reason;
	char		*stratum_url;
	bool		hadrolltime;
	bool		canroll;
	bool		hadexpire;
};

struct tq_ent {
	void			*data;
	struct list_head	q_node;
};

static void databuf_free(struct data_buffer *db)
{
	if (!db)
		return;

	free(db->buf);
#ifdef DEBUG_DATABUF
	applog(LOG_DEBUG, "databuf_free(%p)", db->buf);
#endif

	memset(db, 0, sizeof(*db));
}

// aka data_buffer_write
static size_t all_data_cb(const void *ptr, size_t size, size_t nmemb,
			  void *user_data)
{
	struct data_buffer *db = user_data;
	size_t oldlen, newlen;

	oldlen = db->len;
	if (unlikely(nmemb == 0 || size == 0 || oldlen >= SIZE_MAX - size))
		return 0;
	if (unlikely(nmemb > (SIZE_MAX - oldlen) / size))
		nmemb = (SIZE_MAX - oldlen) / size;

	size_t len = size * nmemb;
	void *newmem;
	static const unsigned char zero = 0;

	if (db->idlemarker) {
		const unsigned char *cptr = ptr;
		for (size_t i = 0; i < len; ++i)
			if (!(isspace(cptr[i]) || cptr[i] == '{')) {
				*db->idlemarker = CURL_SOCKET_BAD;
				db->idlemarker = NULL;
				break;
			}
	}

	newlen = oldlen + len;

	newmem = realloc(db->buf, newlen + 1);
#ifdef DEBUG_DATABUF
	applog(LOG_DEBUG, "data_buffer_write realloc(%p, %lu) => %p", db->buf, (long unsigned)(newlen + 1), newmem);
#endif
	if (!newmem)
		return 0;

	db->buf = newmem;
	db->len = newlen;
	memcpy(db->buf + oldlen, ptr, len);
	memcpy(db->buf + newlen, &zero, 1);	/* null terminate */

	return nmemb;
}

static size_t upload_data_cb(void *ptr, size_t size, size_t nmemb,
			     void *user_data)
{
	struct upload_buffer *ub = user_data;
	unsigned int len = size * nmemb;

	if (len > ub->len)
		len = ub->len;

	if (len) {
		memcpy(ptr, ub->buf, len);
		ub->buf += len;
		ub->len -= len;
	}

	return len;
}

static size_t resp_hdr_cb(void *ptr, size_t size, size_t nmemb, void *user_data)
{
	struct header_info *hi = user_data;
	size_t remlen, slen, ptrlen = size * nmemb;
	char *rem, *val = NULL, *key = NULL;
	void *tmp;

	val = calloc(1, ptrlen);
	key = calloc(1, ptrlen);
	if (!key || !val)
		goto out;

	tmp = memchr(ptr, ':', ptrlen);
	if (!tmp || (tmp == ptr))	/* skip empty keys / blanks */
		goto out;
	slen = tmp - ptr;
	if ((slen + 1) == ptrlen)	/* skip key w/ no value */
		goto out;
	memcpy(key, ptr, slen);		/* store & nul term key */
	key[slen] = 0;

	rem = ptr + slen + 1;		/* trim value's leading whitespace */
	remlen = ptrlen - slen - 1;
	while ((remlen > 0) && (isspace(*rem))) {
		remlen--;
		rem++;
	}

	memcpy(val, rem, remlen);	/* store value, trim trailing ws */
	val[remlen] = 0;
	while ((*val) && (isspace(val[strlen(val) - 1])))
		val[strlen(val) - 1] = 0;

	if (!*val)			/* skip blank value */
		goto out;

	if (opt_protocol)
		applog(LOG_DEBUG, "HTTP hdr(%s): %s", key, val);

	if (!strcasecmp("X-Roll-Ntime", key)) {
		hi->hadrolltime = true;
		if (!strncasecmp("N", val, 1))
			applog(LOG_DEBUG, "X-Roll-Ntime: N found");
		else {
			hi->canroll = true;

			/* Check to see if expire= is supported and if not, set
			 * the rolltime to the default scantime */
			if (strlen(val) > 7 && !strncasecmp("expire=", val, 7)) {
				sscanf(val + 7, "%d", &hi->rolltime);
				hi->hadexpire = true;
			} else
				hi->rolltime = opt_scantime;
			applog(LOG_DEBUG, "X-Roll-Ntime expiry set to %d", hi->rolltime);
		}
	}

	if (!strcasecmp("X-Long-Polling", key)) {
		hi->lp_path = val;	/* steal memory reference */
		val = NULL;
	}

	if (!strcasecmp("X-Reject-Reason", key)) {
		hi->reason = val;	/* steal memory reference */
		val = NULL;
	}

	if (!strcasecmp("X-Stratum", key)) {
		hi->stratum_url = val;
		val = NULL;
	}

out:
	free(key);
	free(val);
	return ptrlen;
}

static int keep_sockalive(SOCKETTYPE fd)
{
	const int tcp_keepidle = 60;
	const int tcp_keepintvl = 60;
	const int keepalive = 1;
	int ret = 0;


#ifndef WIN32
	const int tcp_keepcnt = 5;

	if (unlikely(setsockopt(fd, SOL_SOCKET, SO_KEEPALIVE, &keepalive, sizeof(keepalive))))
		ret = 1;

# ifdef __linux

	if (unlikely(setsockopt(fd, SOL_TCP, TCP_KEEPCNT, &tcp_keepcnt, sizeof(tcp_keepcnt))))
		ret = 1;

	if (unlikely(setsockopt(fd, SOL_TCP, TCP_KEEPIDLE, &tcp_keepidle, sizeof(tcp_keepidle))))
		ret = 1;

	if (unlikely(setsockopt(fd, SOL_TCP, TCP_KEEPINTVL, &tcp_keepintvl, sizeof(tcp_keepintvl))))
		ret = 1;
# endif /* __linux */
# ifdef __APPLE_CC__

	if (unlikely(setsockopt(fd, IPPROTO_TCP, TCP_KEEPALIVE, &tcp_keepintvl, sizeof(tcp_keepintvl))))
		ret = 1;

# endif /* __APPLE_CC__ */

#else /* WIN32 */

	const int zero = 0;
	struct tcp_keepalive vals;
	vals.onoff = 1;
	vals.keepalivetime = tcp_keepidle * 1000;
	vals.keepaliveinterval = tcp_keepintvl * 1000;

	DWORD outputBytes;

	if (unlikely(setsockopt(fd, SOL_SOCKET, SO_KEEPALIVE, (const char *)&keepalive, sizeof(keepalive))))
		ret = 1;

	if (unlikely(WSAIoctl(fd, SIO_KEEPALIVE_VALS, &vals, sizeof(vals), NULL, 0, &outputBytes, NULL, NULL)))
		ret = 1;

	/* Windows happily submits indefinitely to the send buffer blissfully
	 * unaware nothing is getting there without gracefully failing unless
	 * we disable the send buffer */
	if (unlikely(setsockopt(fd, SOL_SOCKET, SO_SNDBUF, (const char *)&zero, sizeof(zero))))
		ret = 1;
#endif /* WIN32 */

	return ret;
}

int json_rpc_call_sockopt_cb(void __maybe_unused *userdata, curl_socket_t fd,
			     curlsocktype __maybe_unused purpose)
{
	return keep_sockalive(fd);
}

static void last_nettime(struct timeval *last)
{
	rd_lock(&netacc_lock);
	last->tv_sec = nettime.tv_sec;
	last->tv_usec = nettime.tv_usec;
	rd_unlock(&netacc_lock);
}

static void set_nettime(void)
{
	wr_lock(&netacc_lock);
	gettimeofday(&nettime, NULL);
	wr_unlock(&netacc_lock);
}

static int curl_debug_cb(__maybe_unused CURL *handle, curl_infotype type,
			 char *data, size_t size,
			 void *userdata)
{
	struct pool *pool = (struct pool *)userdata;

	switch(type) {
		case CURLINFO_HEADER_IN:
		case CURLINFO_DATA_IN:
		case CURLINFO_SSL_DATA_IN:
			pool->cgminer_pool_stats.bytes_received += size;
			total_bytes_xfer += size;
			pool->cgminer_pool_stats.net_bytes_received += size;
			break;
		case CURLINFO_HEADER_OUT:
		case CURLINFO_DATA_OUT:
		case CURLINFO_SSL_DATA_OUT:
			pool->cgminer_pool_stats.bytes_sent += size;
			total_bytes_xfer += size;
			pool->cgminer_pool_stats.net_bytes_sent += size;
			break;
		case CURLINFO_TEXT:
		{
			if (!opt_protocol)
				break;
			// data is not null-terminated, so we need to copy and terminate it for applog
			char datacp[size + 1];
			memcpy(datacp, data, size);
<<<<<<< HEAD
			while (isspace(datacp[size-1]))
				--size;
=======
>>>>>>> 382ebf7f
			datacp[size] = '\0';
			applog(LOG_DEBUG, "Pool %u: %s", pool->pool_no, datacp);
			break;
		}
		default:
			break;
	}
	return 0;
}

struct json_rpc_call_state {
	struct data_buffer all_data;
	struct header_info hi;
	void *priv;
	char curl_err_str[CURL_ERROR_SIZE];
	struct curl_slist *headers;
	struct upload_buffer upload_data;
	struct pool *pool;
};

void json_rpc_call_async(CURL *curl, const char *url,
		      const char *userpass, const char *rpc_req,
		      bool longpoll,
		      struct pool *pool, bool share,
		      void *priv)
{
	struct json_rpc_call_state *state = malloc(sizeof(struct json_rpc_call_state));
	*state = (struct json_rpc_call_state){
		.priv = priv,
		.pool = pool,
	};
	long timeout = longpoll ? (60 * 60) : 60;
	char len_hdr[64], user_agent_hdr[128];
	struct curl_slist *headers = NULL;

	if (longpoll)
		state->all_data.idlemarker = &pool->lp_socket;

	/* it is assumed that 'curl' is freshly [re]initialized at this pt */

	curl_easy_setopt(curl, CURLOPT_PRIVATE, state);
	curl_easy_setopt(curl, CURLOPT_TIMEOUT, timeout);

	/* We use DEBUGFUNCTION to count bytes sent/received, and verbose is needed
	 * to enable it */
	curl_easy_setopt(curl, CURLOPT_DEBUGFUNCTION, curl_debug_cb);
	curl_easy_setopt(curl, CURLOPT_DEBUGDATA, (void *)pool);
	curl_easy_setopt(curl, CURLOPT_VERBOSE, 1);

	curl_easy_setopt(curl, CURLOPT_NOSIGNAL, 1);
	curl_easy_setopt(curl, CURLOPT_URL, url);
	curl_easy_setopt(curl, CURLOPT_ENCODING, "");
	curl_easy_setopt(curl, CURLOPT_FAILONERROR, 1);

	/* Shares are staggered already and delays in submission can be costly
	 * so do not delay them */
	if (!opt_delaynet || share)
		curl_easy_setopt(curl, CURLOPT_TCP_NODELAY, 1);
	curl_easy_setopt(curl, CURLOPT_WRITEFUNCTION, all_data_cb);
	curl_easy_setopt(curl, CURLOPT_WRITEDATA, &state->all_data);
	curl_easy_setopt(curl, CURLOPT_READFUNCTION, upload_data_cb);
	curl_easy_setopt(curl, CURLOPT_READDATA, &state->upload_data);
	curl_easy_setopt(curl, CURLOPT_ERRORBUFFER, &state->curl_err_str[0]);
	curl_easy_setopt(curl, CURLOPT_FOLLOWLOCATION, 1);
	curl_easy_setopt(curl, CURLOPT_HEADERFUNCTION, resp_hdr_cb);
	curl_easy_setopt(curl, CURLOPT_HEADERDATA, &state->hi);

	curl_easy_setopt(curl, CURLOPT_USE_SSL, CURLUSESSL_TRY);
	if (pool->rpc_proxy) {
		curl_easy_setopt(curl, CURLOPT_PROXY, pool->rpc_proxy);
	} else if (opt_socks_proxy) {
		curl_easy_setopt(curl, CURLOPT_PROXY, opt_socks_proxy);
		curl_easy_setopt(curl, CURLOPT_PROXYTYPE, CURLPROXY_SOCKS4);
	}
	if (userpass) {
		curl_easy_setopt(curl, CURLOPT_USERPWD, userpass);
		curl_easy_setopt(curl, CURLOPT_HTTPAUTH, CURLAUTH_BASIC);
	}
	if (longpoll)
		curl_easy_setopt(curl, CURLOPT_SOCKOPTFUNCTION, json_rpc_call_sockopt_cb);
	curl_easy_setopt(curl, CURLOPT_POST, 1);

	if (opt_protocol)
		applog(LOG_DEBUG, "JSON protocol request:\n%s", rpc_req);

	state->upload_data.buf = rpc_req;
	state->upload_data.len = strlen(rpc_req);
	sprintf(len_hdr, "Content-Length: %lu",
		(unsigned long) state->upload_data.len);
	sprintf(user_agent_hdr, "User-Agent: %s", PACKAGE_STRING);

	headers = curl_slist_append(headers,
		"Content-type: application/json");
	headers = curl_slist_append(headers,
		"X-Mining-Extensions: longpoll midstate rollntime submitold");

	if (longpoll)
		headers = curl_slist_append(headers,
			"X-Minimum-Wait: 0");

	if (likely(global_hashrate)) {
		char ghashrate[255];

		sprintf(ghashrate, "X-Mining-Hashrate: %"PRIu64, (uint64_t)global_hashrate);
		headers = curl_slist_append(headers, ghashrate);
	}

	headers = curl_slist_append(headers, len_hdr);
	headers = curl_slist_append(headers, user_agent_hdr);
	headers = curl_slist_append(headers, "Expect:"); /* disable Expect hdr*/

	curl_easy_setopt(curl, CURLOPT_HTTPHEADER, headers);
	state->headers = headers;

	if (opt_delaynet) {
		/* Don't delay share submission, but still track the nettime */
		if (!share) {
			long long now_msecs, last_msecs;
			struct timeval now, last;

			gettimeofday(&now, NULL);
			last_nettime(&last);
			now_msecs = (long long)now.tv_sec * 1000;
			now_msecs += now.tv_usec / 1000;
			last_msecs = (long long)last.tv_sec * 1000;
			last_msecs += last.tv_usec / 1000;
			if (now_msecs > last_msecs && now_msecs - last_msecs < 250) {
				struct timespec rgtp;

				rgtp.tv_sec = 0;
				rgtp.tv_nsec = (250 - (now_msecs - last_msecs)) * 1000000;
				nanosleep(&rgtp, NULL);
			}
		}
		set_nettime();
	}
}

json_t *json_rpc_call_completed(CURL *curl, int rc, bool probe, int *rolltime, void *out_priv)
{
	struct json_rpc_call_state *state;
	if (curl_easy_getinfo(curl, CURLINFO_PRIVATE, &state) != CURLE_OK) {
		applog(LOG_ERR, "Failed to get private curl data");
		if (out_priv)
			*(void**)out_priv = NULL;
		goto err_out;
	}
	if (out_priv)
		*(void**)out_priv = state->priv;

	json_t *val, *err_val, *res_val;
	json_error_t err;
	struct pool *pool = state->pool;
	bool probing = probe && !pool->probed;

	if (rc) {
		applog(LOG_INFO, "HTTP request failed: %s", state->curl_err_str);
		goto err_out;
	}

	if (!state->all_data.buf) {
		applog(LOG_DEBUG, "Empty data received in json_rpc_call.");
		goto err_out;
	}

	pool->cgminer_pool_stats.times_sent++;
	pool->cgminer_pool_stats.times_received++;

	if (probing) {
		pool->probed = true;
		/* If X-Long-Polling was found, activate long polling */
		if (state->hi.lp_path) {
			if (pool->hdr_path != NULL)
				free(pool->hdr_path);
			pool->hdr_path = state->hi.lp_path;
		} else
			pool->hdr_path = NULL;
		if (state->hi.stratum_url) {
			pool->stratum_url = state->hi.stratum_url;
			state->hi.stratum_url = NULL;
		}
	} else {
		if (state->hi.lp_path) {
			free(state->hi.lp_path);
			state->hi.lp_path = NULL;
		}
		if (state->hi.stratum_url) {
			free(state->hi.stratum_url);
			state->hi.stratum_url = NULL;
		}
	}

	if (rolltime)
		*rolltime = state->hi.rolltime;
	pool->cgminer_pool_stats.rolltime = state->hi.rolltime;
	pool->cgminer_pool_stats.hadrolltime = state->hi.hadrolltime;
	pool->cgminer_pool_stats.canroll = state->hi.canroll;
	pool->cgminer_pool_stats.hadexpire = state->hi.hadexpire;

	val = JSON_LOADS(state->all_data.buf, &err);
	if (!val) {
		applog(LOG_INFO, "JSON decode failed(%d): %s", err.line, err.text);

		if (opt_protocol)
			applog(LOG_DEBUG, "JSON protocol response:\n%s", (char*)state->all_data.buf);

		goto err_out;
	}

	if (opt_protocol) {
		char *s = json_dumps(val, JSON_INDENT(3));

		applog(LOG_DEBUG, "JSON protocol response:\n%s", s);
		free(s);
	}

	/* JSON-RPC valid response returns a non-null 'result',
	 * and a null 'error'.
	 */
	res_val = json_object_get(val, "result");
	err_val = json_object_get(val, "error");

	if (!res_val ||(err_val && !json_is_null(err_val))) {
		char *s;

		if (err_val)
			s = json_dumps(err_val, JSON_INDENT(3));
		else
			s = strdup("(unknown reason)");

		applog(LOG_INFO, "JSON-RPC call failed: %s", s);

		free(s);
		json_decref(val);

		goto err_out;
	}

	if (state->hi.reason) {
		json_object_set_new(val, "reject-reason", json_string(state->hi.reason));
		free(state->hi.reason);
		state->hi.reason = NULL;
	}
	successful_connect = true;
	databuf_free(&state->all_data);
	curl_slist_free_all(state->headers);
	curl_easy_reset(curl);
	free(state);
	return val;

err_out:
	databuf_free(&state->all_data);
	curl_slist_free_all(state->headers);
	curl_easy_reset(curl);
	if (!successful_connect)
		applog(LOG_DEBUG, "Failed to connect in json_rpc_call");
	curl_easy_setopt(curl, CURLOPT_FRESH_CONNECT, 1);
	free(state);
	return NULL;
}

json_t *json_rpc_call(CURL *curl, const char *url,
		      const char *userpass, const char *rpc_req,
		      bool probe, bool longpoll, int *rolltime,
		      struct pool *pool, bool share)
{
	json_rpc_call_async(curl, url, userpass, rpc_req, longpoll, pool, share, NULL);
	int rc = curl_easy_perform(curl);
	return json_rpc_call_completed(curl, rc, probe, rolltime, NULL);
}

bool our_curl_supports_proxy_uris()
{
	curl_version_info_data *data = curl_version_info(CURLVERSION_NOW);
	return data->age && data->version_num >= (( 7 <<16)|( 21 <<8)| 7);  // 7.21.7
}

/* Returns a malloced array string of a binary value of arbitrary length. The
 * array is rounded up to a 4 byte size to appease architectures that need
 * aligned array  sizes */
char *bin2hex(const unsigned char *p, size_t len)
{
	unsigned int i;
	ssize_t slen;
	char *s;

	slen = len * 2 + 1;
	if (slen % 4)
		slen += 4 - (slen % 4);
	s = calloc(slen, 1);
	if (unlikely(!s))
		quit(1, "Failed to calloc in bin2hex");

	for (i = 0; i < len; i++)
		sprintf(s + (i * 2), "%02x", (unsigned int) p[i]);

	return s;
}

/* Does the reverse of bin2hex but does not allocate any ram */
bool hex2bin(unsigned char *p, const char *hexstr, size_t len)
{
	bool ret = false;

	while (*hexstr && len) {
		char hex_byte[4];
		unsigned int v;

		if (unlikely(!hexstr[1])) {
			applog(LOG_ERR, "hex2bin str truncated");
			return ret;
		}

		memset(hex_byte, 0, 4);
		hex_byte[0] = hexstr[0];
		hex_byte[1] = hexstr[1];

		if (unlikely(sscanf(hex_byte, "%x", &v) != 1)) {
			applog(LOG_ERR, "hex2bin sscanf '%s' failed", hex_byte);
			return ret;
		}

		*p = (unsigned char) v;

		p++;
		hexstr += 2;
		len--;
	}

	if (likely(len == 0 && *hexstr == 0))
		ret = true;
	return ret;
}

void hash_data(unsigned char *out_hash, const unsigned char *data)
{
	unsigned char blkheader[80];
	
	// data is past the first SHA256 step (padding and interpreting as big endian on a little endian platform), so we need to flip each 32-bit chunk around to get the original input block header
	swap32yes(blkheader, data, 80 / 4);
	
	// double-SHA256 to get the block hash
	gen_hash(blkheader, out_hash, 80);
}

void real_block_target(unsigned char *target, const unsigned char *data)
{
	uint8_t targetshift;

	if (unlikely(data[72] < 3 || data[72] > 0x20))
	{
		// Invalid (out of bounds) target
		memset(target, 0xff, 32);
		return;
	}

	targetshift = data[72] - 3;
	memset(target, 0, targetshift);
	target[targetshift++] = data[75];
	target[targetshift++] = data[74];
	target[targetshift++] = data[73];
	memset(&target[targetshift], 0, 0x20 - targetshift);
}

bool hash_target_check(const unsigned char *hash, const unsigned char *target)
{
	const uint32_t *h32 = (uint32_t*)&hash[0];
	const uint32_t *t32 = (uint32_t*)&target[0];
	for (int i = 7; i >= 0; --i) {
		uint32_t h32i = le32toh(h32[i]);
		uint32_t t32i = le32toh(t32[i]);
		if (h32i > t32i)
			return false;
		if (h32i < t32i)
			return true;
	}
	return true;
}

bool hash_target_check_v(const unsigned char *hash, const unsigned char *target)
{
	bool rc;

	rc = hash_target_check(hash, target);

	if (opt_debug) {
		unsigned char hash_swap[32], target_swap[32];
		char *hash_str, *target_str;

		for (int i = 0; i < 32; ++i) {
			hash_swap[i] = hash[31-i];
			target_swap[i] = target[31-i];
		}

		hash_str = bin2hex(hash_swap, 32);
		target_str = bin2hex(target_swap, 32);

		applog(LOG_DEBUG, " Proof: %s\nTarget: %s\nTrgVal? %s",
			hash_str,
			target_str,
			rc ? "YES (hash < target)" :
			     "no (false positive; hash > target)");

		free(hash_str);
		free(target_str);
	}

	return rc;
}

// This operates on a native-endian SHA256 state
// In other words, on little endian platforms, every 4 bytes are in reverse order
bool fulltest(const unsigned char *hash, const unsigned char *target)
{
	unsigned char hash2[32];
	swap32tobe(hash2, hash, 32 / 4);
	return hash_target_check_v(hash2, target);
}

struct thread_q *tq_new(void)
{
	struct thread_q *tq;

	tq = calloc(1, sizeof(*tq));
	if (!tq)
		return NULL;

	INIT_LIST_HEAD(&tq->q);
	pthread_mutex_init(&tq->mutex, NULL);
	pthread_cond_init(&tq->cond, NULL);

	return tq;
}

void tq_free(struct thread_q *tq)
{
	struct tq_ent *ent, *iter;

	if (!tq)
		return;

	list_for_each_entry_safe(ent, iter, &tq->q, q_node) {
		list_del(&ent->q_node);
		free(ent);
	}

	pthread_cond_destroy(&tq->cond);
	pthread_mutex_destroy(&tq->mutex);

	memset(tq, 0, sizeof(*tq));	/* poison */
	free(tq);
}

static void tq_freezethaw(struct thread_q *tq, bool frozen)
{
	mutex_lock(&tq->mutex);

	tq->frozen = frozen;

	pthread_cond_signal(&tq->cond);
	mutex_unlock(&tq->mutex);
}

void tq_freeze(struct thread_q *tq)
{
	tq_freezethaw(tq, true);
}

void tq_thaw(struct thread_q *tq)
{
	tq_freezethaw(tq, false);
}

bool tq_push(struct thread_q *tq, void *data)
{
	struct tq_ent *ent;
	bool rc = true;

	ent = calloc(1, sizeof(*ent));
	if (!ent)
		return false;

	ent->data = data;
	INIT_LIST_HEAD(&ent->q_node);

	mutex_lock(&tq->mutex);

	if (!tq->frozen) {
		list_add_tail(&ent->q_node, &tq->q);
	} else {
		free(ent);
		rc = false;
	}

	pthread_cond_signal(&tq->cond);
	mutex_unlock(&tq->mutex);

	return rc;
}

void *tq_pop(struct thread_q *tq, const struct timespec *abstime)
{
	struct tq_ent *ent;
	void *rval = NULL;
	int rc;

	mutex_lock(&tq->mutex);

	if (!list_empty(&tq->q))
		goto pop;

	if (abstime)
		rc = pthread_cond_timedwait(&tq->cond, &tq->mutex, abstime);
	else
		rc = pthread_cond_wait(&tq->cond, &tq->mutex);
	if (rc)
		goto out;
	if (list_empty(&tq->q))
		goto out;

pop:
	ent = list_entry(tq->q.next, struct tq_ent, q_node);
	rval = ent->data;

	list_del(&ent->q_node);
	free(ent);

out:
	mutex_unlock(&tq->mutex);
	return rval;
}

int thr_info_create(struct thr_info *thr, pthread_attr_t *attr, void *(*start) (void *), void *arg)
{
	return pthread_create(&thr->pth, attr, start, arg);
}

void thr_info_freeze(struct thr_info *thr)
{
	struct tq_ent *ent, *iter;
	struct thread_q *tq;

	if (!thr)
		return;

	tq = thr->q;
	if (!tq)
		return;

	mutex_lock(&tq->mutex);
	tq->frozen = true;
	list_for_each_entry_safe(ent, iter, &tq->q, q_node) {
		list_del(&ent->q_node);
		free(ent);
	}
	mutex_unlock(&tq->mutex);
}

void thr_info_cancel(struct thr_info *thr)
{
	if (!thr)
		return;

	if (PTH(thr) != 0L) {
		pthread_cancel(thr->pth);
		PTH(thr) = 0L;
	}
}

/* Provide a ms based sleep that uses nanosleep to avoid poor usleep accuracy
 * on SMP machines */
void nmsleep(unsigned int msecs)
{
	struct timespec twait, tleft;
	int ret;
	ldiv_t d;

	d = ldiv(msecs, 1000);
	tleft.tv_sec = d.quot;
	tleft.tv_nsec = d.rem * 1000000;
	do {
		twait.tv_sec = tleft.tv_sec;
		twait.tv_nsec = tleft.tv_nsec;
		ret = nanosleep(&twait, &tleft);
	} while (ret == -1 && errno == EINTR);
}

/* Returns the microseconds difference between end and start times as a double */
double us_tdiff(struct timeval *end, struct timeval *start)
{
	return end->tv_sec * 1000000 + end->tv_usec - start->tv_sec * 1000000 - start->tv_usec;
}

/* Returns the seconds difference between end and start times as a double */
double tdiff(struct timeval *end, struct timeval *start)
{
	return end->tv_sec - start->tv_sec + (end->tv_usec - start->tv_usec) / 1000000.0;
}

bool extract_sockaddr(struct pool *pool, char *url)
{
	char *url_begin, *url_end, *ipv6_begin, *ipv6_end, *port_start = NULL;
	char url_address[256], port[6];
	int url_len, port_len = 0;

	url_begin = strstr(url, "//");
	if (!url_begin)
		url_begin = url;
	else
		url_begin += 2;

	/* Look for numeric ipv6 entries */
	ipv6_begin = strstr(url_begin, "[");
	ipv6_end = strstr(url_begin, "]");
	if (ipv6_begin && ipv6_end && ipv6_end > ipv6_begin)
		url_end = strstr(ipv6_end, ":");
	else
		url_end = strstr(url_begin, ":");
	if (url_end) {
		url_len = url_end - url_begin;
		port_len = strlen(url_begin) - url_len - 1;
		if (port_len < 1)
			return false;
		port_start = url_end + 1;
	} else
		url_len = strlen(url_begin);

	if (url_len < 1)
		return false;

	sprintf(url_address, "%.*s", url_len, url_begin);

	if (port_len)
		snprintf(port, 6, "%.*s", port_len, port_start);
	else
		strcpy(port, "80");

	free(pool->stratum_port);
	pool->stratum_port = strdup(port);
	free(pool->sockaddr_url);
	pool->sockaddr_url = strdup(url_address);

	return true;
}

/* Send a single command across a socket, appending \n to it. This should all
 * be done under stratum lock except when first establishing the socket */
static bool __stratum_send(struct pool *pool, char *s, ssize_t len)
{
	SOCKETTYPE sock = pool->sock;
	ssize_t ssent = 0;

	if (opt_protocol)
		applog(LOG_DEBUG, "SEND: %s", s);

	strcat(s, "\n");
	len++;

	while (len > 0 ) {
		struct timeval timeout = {0, 0};
		ssize_t sent;
		fd_set wd;

		FD_ZERO(&wd);
		FD_SET(sock, &wd);
		if (select(sock + 1, NULL, &wd, NULL, &timeout) < 1) {
			applog(LOG_DEBUG, "Write select failed on pool %d sock", pool->pool_no);
			return false;
		}
		sent = send(pool->sock, s + ssent, len, 0);
		if (sent < 0) {
			if (errno != EAGAIN && errno != EWOULDBLOCK) {
				applog(LOG_DEBUG, "Failed to curl_easy_send in stratum_send");
				return false;
			}
			sent = 0;
		}
		ssent += sent;
		len -= sent;
	}

	pool->cgminer_pool_stats.times_sent++;
	pool->cgminer_pool_stats.bytes_sent += ssent;
	total_bytes_xfer += ssent;
	pool->cgminer_pool_stats.net_bytes_sent += ssent;
	return true;
}

bool stratum_send(struct pool *pool, char *s, ssize_t len)
{
	bool ret = false;

	mutex_lock(&pool->stratum_lock);
	if (pool->stratum_active)
		ret = __stratum_send(pool, s, len);
	else
		applog(LOG_DEBUG, "Stratum send failed due to no pool stratum_active");
	mutex_unlock(&pool->stratum_lock);

	return ret;
}

static bool socket_full(struct pool *pool, bool wait)
{
	SOCKETTYPE sock = pool->sock;
	struct timeval timeout;
	fd_set rd;

	FD_ZERO(&rd);
	FD_SET(sock, &rd);
	timeout.tv_usec = 0;
	if (wait)
		timeout.tv_sec = 60;
	else
		timeout.tv_sec = 0;
	if (select(sock + 1, &rd, NULL, NULL, &timeout) > 0)
		return true;
	return false;
}

/* Check to see if Santa's been good to you */
bool sock_full(struct pool *pool)
{
	if (strlen(pool->sockbuf))
		return true;

	return (socket_full(pool, false));
}

static void clear_sock(struct pool *pool)
{
	ssize_t n;

	mutex_lock(&pool->stratum_lock);
	do
		n = recv(pool->sock, pool->sockbuf, RECVSIZE, 0);
	while (n > 0);
	mutex_unlock(&pool->stratum_lock);
	strcpy(pool->sockbuf, "");
}

/* Make sure the pool sockbuf is large enough to cope with any coinbase size
 * by reallocing it to a large enough size rounded up to a multiple of RBUFSIZE
 * and zeroing the new memory */
static void recalloc_sock(struct pool *pool, size_t len)
{
	size_t old, new;

	old = strlen(pool->sockbuf);
	new = old + len + 1;
	if (new < pool->sockbuf_size)
		return;
	new = new + (RBUFSIZE - (new % RBUFSIZE));
	applog(LOG_DEBUG, "Recallocing pool sockbuf to %lu", (unsigned long)new);
	pool->sockbuf = realloc(pool->sockbuf, new);
	if (!pool->sockbuf)
		quit(1, "Failed to realloc pool sockbuf in recalloc_sock");
	memset(pool->sockbuf + old, 0, new - old);
	pool->sockbuf_size = new;
}

/* Peeks at a socket to find the first end of line and then reads just that
 * from the socket and returns that as a malloced char */
char *recv_line(struct pool *pool)
{
	ssize_t len, buflen;
	char *tok, *sret = NULL;

	if (!strstr(pool->sockbuf, "\n")) {
		struct timeval rstart, now;

		gettimeofday(&rstart, NULL);
		if (!socket_full(pool, true)) {
			applog(LOG_DEBUG, "Timed out waiting for data on socket_full");
			goto out;
		}

		mutex_lock(&pool->stratum_lock);
		do {
			char s[RBUFSIZE];
			size_t slen, n;

			memset(s, 0, RBUFSIZE);
			n = recv(pool->sock, s, RECVSIZE, 0);
			if (n < 1 && errno != EAGAIN && errno != EWOULDBLOCK) {
				applog(LOG_DEBUG, "Failed to recv sock in recv_line");
				break;
			}
			slen = strlen(s);
			recalloc_sock(pool, slen);
			strcat(pool->sockbuf, s);
			gettimeofday(&now, NULL);
		} while (tdiff(&now, &rstart) < 60 && !strstr(pool->sockbuf, "\n"));
		mutex_unlock(&pool->stratum_lock);
	}

	buflen = strlen(pool->sockbuf);
	tok = strtok(pool->sockbuf, "\n");
	if (!tok) {
		applog(LOG_DEBUG, "Failed to parse a \\n terminated string in recv_line");
		goto out;
	}
	sret = strdup(tok);
	len = strlen(sret);

	/* Copy what's left in the buffer after the \n, including the
	 * terminating \0 */
	if (buflen > len + 1)
		memmove(pool->sockbuf, pool->sockbuf + len + 1, buflen - len + 1);
	else
		strcpy(pool->sockbuf, "");

	pool->cgminer_pool_stats.times_received++;
	pool->cgminer_pool_stats.bytes_received += len;
	total_bytes_xfer += len;
	pool->cgminer_pool_stats.net_bytes_received += len;

out:
	if (!sret)
		clear_sock(pool);
	else if (opt_protocol)
		applog(LOG_DEBUG, "RECVD: %s", sret);
	return sret;
}

/* Extracts a string value from a json array with error checking. To be used
 * when the value of the string returned is only examined and not to be stored.
 * See json_array_string below */
static char *__json_array_string(json_t *val, unsigned int entry)
{
	json_t *arr_entry;

	if (json_is_null(val))
		return NULL;
	if (!json_is_array(val))
		return NULL;
	if (entry > json_array_size(val))
		return NULL;
	arr_entry = json_array_get(val, entry);
	if (!json_is_string(arr_entry))
		return NULL;

	return (char *)json_string_value(arr_entry);
}

/* Creates a freshly malloced dup of __json_array_string */
static char *json_array_string(json_t *val, unsigned int entry)
{
	char *buf = __json_array_string(val, entry);

	if (buf)
		return strdup(buf);
	return NULL;
}

<<<<<<< HEAD
void stratum_probe_transparency(struct pool *pool)
{
	// Request transaction data to discourage pools from doing anything shady
	char s[1024];
	int sLen;
	sLen = sprintf(s, "{\"params\": [\"%s\"], \"id\": \"txlist%s\", \"method\": \"mining.get_transactions\"}",
	        pool->swork.job_id,
	        pool->swork.job_id);
	stratum_send(pool, s, sLen);
	if ((!pool->swork.opaque) && pool->swork.transparency_time == (time_t)-1)
		pool->swork.transparency_time = time(NULL);
	pool->swork.transparency_probed = true;
}

=======
>>>>>>> 382ebf7f
static bool parse_notify(struct pool *pool, json_t *val)
{
	char *job_id, *prev_hash, *coinbase1, *coinbase2, *bbversion, *nbit, *ntime;
	bool clean, ret = false;
	int merkles, i;
	json_t *arr;

	arr = json_array_get(val, 4);
	if (!arr || !json_is_array(arr))
		goto out;

	merkles = json_array_size(arr);

	job_id = json_array_string(val, 0);
	prev_hash = json_array_string(val, 1);
	coinbase1 = json_array_string(val, 2);
	coinbase2 = json_array_string(val, 3);
	bbversion = json_array_string(val, 5);
	nbit = json_array_string(val, 6);
	ntime = json_array_string(val, 7);
	clean = json_is_true(json_array_get(val, 8));

	if (!job_id || !prev_hash || !coinbase1 || !coinbase2 || !bbversion || !nbit || !ntime) {
		/* Annoying but we must not leak memory */
		if (job_id)
			free(job_id);
		if (prev_hash)
			free(prev_hash);
		if (coinbase1)
			free(coinbase1);
		if (coinbase2)
			free(coinbase2);
		if (bbversion)
			free(bbversion);
		if (nbit)
			free(nbit);
		if (ntime)
			free(ntime);
		goto out;
	}

	mutex_lock(&pool->pool_lock);
	free(pool->swork.job_id);
	free(pool->swork.prev_hash);
	free(pool->swork.coinbase1);
	free(pool->swork.coinbase2);
	free(pool->swork.bbversion);
	free(pool->swork.nbit);
	free(pool->swork.ntime);
	pool->swork.job_id = job_id;
	pool->swork.prev_hash = prev_hash;
	pool->swork.coinbase1 = coinbase1;
	pool->swork.cb1_len = strlen(coinbase1) / 2;
	pool->swork.coinbase2 = coinbase2;
	pool->swork.cb2_len = strlen(coinbase2) / 2;
	pool->swork.bbversion = bbversion;
	pool->swork.nbit = nbit;
	pool->swork.ntime = ntime;
	pool->submit_old = !clean;
	pool->swork.clean = true;
	pool->swork.cb_len = pool->swork.cb1_len + pool->n1_len + pool->n2size + pool->swork.cb2_len;

	for (i = 0; i < pool->swork.merkles; i++)
		free(pool->swork.merkle[i]);
	if (merkles) {
		pool->swork.merkle = realloc(pool->swork.merkle, sizeof(char *) * merkles + 1);
		for (i = 0; i < merkles; i++)
			pool->swork.merkle[i] = json_array_string(arr, i);
	}
	pool->swork.merkles = merkles;
	if (clean)
		pool->nonce2 = 0;
	pool->swork.header_len = strlen(pool->swork.bbversion) +
				 strlen(pool->swork.prev_hash) +
				 strlen(pool->swork.ntime) +
				 strlen(pool->swork.nbit) +
	/* merkle_hash */	 32 +
	/* nonce */		 8 +
	/* workpadding */	 96;
	pool->swork.header_len = pool->swork.header_len * 2 + 1;
	align_len(&pool->swork.header_len);
	mutex_unlock(&pool->pool_lock);

	applog(LOG_DEBUG, "Received stratum notify from pool %u with job_id=%s",
	       pool->pool_no, job_id);
	if (opt_protocol) {
		applog(LOG_DEBUG, "job_id: %s", job_id);
		applog(LOG_DEBUG, "prev_hash: %s", prev_hash);
		applog(LOG_DEBUG, "coinbase1: %s", coinbase1);
		applog(LOG_DEBUG, "coinbase2: %s", coinbase2);
		for (i = 0; i < merkles; i++)
			applog(LOG_DEBUG, "merkle%d: %s", i, pool->swork.merkle[i]);
		applog(LOG_DEBUG, "bbversion: %s", bbversion);
		applog(LOG_DEBUG, "nbit: %s", nbit);
		applog(LOG_DEBUG, "ntime: %s", ntime);
		applog(LOG_DEBUG, "clean: %s", clean ? "yes" : "no");
	}

	/* A notify message is the closest stratum gets to a getwork */
	pool->getwork_requested++;
	total_getworks++;

	if ((merkles && (!pool->swork.transparency_probed || rand() <= RAND_MAX / (opt_skip_checks + 1))) || pool->swork.transparency_time != (time_t)-1)
<<<<<<< HEAD
		if (pool->stratum_auth)
			stratum_probe_transparency(pool);
=======
	{
		// Request transaction data to discourage pools from doing anything shady
		char s[1024];
		int sLen;
		sLen = sprintf(s, "{\"params\": [\"%s\"], \"id\": \"txlist%s\", \"method\": \"mining.get_transactions\"}",
		        pool->swork.job_id,
		        pool->swork.job_id);
		stratum_send(pool, s, sLen);
		if ((!pool->swork.opaque) && pool->swork.transparency_time == (time_t)-1)
			pool->swork.transparency_time = time(NULL);
		pool->swork.transparency_probed = true;
	}
>>>>>>> 382ebf7f

	ret = true;
out:
	return ret;
}

static bool parse_diff(struct pool *pool, json_t *val)
{
	double diff;

	diff = json_number_value(json_array_get(val, 0));
	if (diff == 0)
		return false;

	mutex_lock(&pool->pool_lock);
	pool->swork.diff = diff;
	mutex_unlock(&pool->pool_lock);

	applog(LOG_DEBUG, "Pool %d difficulty set to %f", pool->pool_no, diff);

	return true;
}

static bool parse_reconnect(struct pool *pool, json_t *val)
{
	char *url, *port, address[256];

	memset(address, 0, 255);
	url = (char *)json_string_value(json_array_get(val, 0));
	if (!url)
		url = pool->sockaddr_url;

	port = (char *)json_string_value(json_array_get(val, 1));
	if (!port)
		port = pool->stratum_port;

	sprintf(address, "%s:%s", url, port);

	if (!extract_sockaddr(pool, address))
		return false;

	pool->stratum_url = pool->sockaddr_url;

	applog(LOG_NOTICE, "Reconnect requested from pool %d to %s", pool->pool_no, address);

	if (!initiate_stratum(pool) || !auth_stratum(pool))
		return false;

	return true;
}

static bool send_version(struct pool *pool, json_t *val)
<<<<<<< HEAD
{
	char s[RBUFSIZE];
	int id = json_integer_value(json_object_get(val, "id"));
	
	if (!id)
		return false;

	sprintf(s, "{\"id\": %d, \"result\": \""PACKAGE"/"VERSION"\", \"error\": null}", id);
	if (!stratum_send(pool, s, strlen(s)))
		return false;

	return true;
}

bool parse_method(struct pool *pool, char *s)
{
	json_t *val = NULL, *method, *err_val, *params;
	json_error_t err;
	bool ret = false;
	char *buf;

	if (!s)
		goto out;

	val = JSON_LOADS(s, &err);
	if (!val) {
		applog(LOG_INFO, "JSON decode failed(%d): %s", err.line, err.text);
		goto out;
	}

	method = json_object_get(val, "method");
	if (!method)
		goto out;
	err_val = json_object_get(val, "error");
	params = json_object_get(val, "params");

	if (err_val && !json_is_null(err_val)) {
		char *ss;

		if (err_val)
			ss = json_dumps(err_val, JSON_INDENT(3));
		else
			ss = strdup("(unknown reason)");

		applog(LOG_INFO, "JSON-RPC method decode failed: %s", ss);

		free(ss);

		goto out;
	}

	buf = (char *)json_string_value(method);
	if (!buf)
		goto out;

	if (!strncasecmp(buf, "mining.notify", 13)) {
		if (parse_notify(pool, params))
			pool->stratum_notify = ret = true;
		else
			pool->stratum_notify = ret = false;
		goto out;
	}

	if (!strncasecmp(buf, "mining.set_difficulty", 21) && parse_diff(pool, params)) {
		ret = true;
		goto out;
	}

	if (!strncasecmp(buf, "client.reconnect", 16) && parse_reconnect(pool, params)) {
		ret = true;
		goto out;
	}

	if (!strncasecmp(buf, "client.get_version", 18) && send_version(pool, val)) {
		ret = true;
		goto out;
	}
out:
	if (val)
		json_decref(val);

	return ret;
}

extern bool parse_stratum_response(struct pool *, char *s);

bool auth_stratum(struct pool *pool)
{
	json_t *val = NULL, *res_val, *err_val;
	char s[RBUFSIZE], *sret = NULL;
	json_error_t err;
	bool ret = false;

	sprintf(s, "{\"id\": \"auth\", \"method\": \"mining.authorize\", \"params\": [\"%s\", \"%s\"]}",
	        pool->rpc_user, pool->rpc_pass);

	if (!stratum_send(pool, s, strlen(s)))
		goto out;

	/* Parse all data in the queue and anything left should be auth */
	while (42) {
		sret = recv_line(pool);
		if (!sret)
			goto out;
		if (parse_method(pool, sret))
			free(sret);
		else
			break;
	}

	val = JSON_LOADS(sret, &err);
	free(sret);
	res_val = json_object_get(val, "result");
	err_val = json_object_get(val, "error");

	if (!res_val || json_is_false(res_val) || (err_val && !json_is_null(err_val)))  {
		char *ss;

		if (err_val)
			ss = json_dumps(err_val, JSON_INDENT(3));
		else
			ss = strdup("(unknown reason)");
		applog(LOG_WARNING, "JSON stratum auth failed: %s", ss);
		free(ss);

		goto out;
	}

	ret = true;
	applog(LOG_INFO, "Stratum authorisation success for pool %d", pool->pool_no);
	pool->probed = true;
	pool->stratum_auth = true;
	successful_connect = true;
out:
	if (val)
		json_decref(val);

	if (pool->stratum_notify)
		stratum_probe_transparency(pool);

	return ret;
}

curl_socket_t grab_socket_opensocket_cb(void *clientp, curlsocktype purpose, struct curl_sockaddr *addr)
{
	struct pool *pool = clientp;
	curl_socket_t sck = socket(addr->family, addr->socktype, addr->protocol);
	pool->sock = sck;
	return sck;
}

bool initiate_stratum(struct pool *pool)
{
=======
{
	char s[RBUFSIZE];
	int id = json_integer_value(json_object_get(val, "id"));
	
	if (!id)
		return false;

	sprintf(s, "{\"id\": %d, \"result\": \""PACKAGE"/"VERSION"\", \"error\": null}", id);
	if (!stratum_send(pool, s, strlen(s)))
		return false;

	return true;
}

bool parse_method(struct pool *pool, char *s)
{
	json_t *val = NULL, *method, *err_val, *params;
	json_error_t err;
	bool ret = false;
	char *buf;

	if (!s)
		goto out;

	val = JSON_LOADS(s, &err);
	if (!val) {
		applog(LOG_INFO, "JSON decode failed(%d): %s", err.line, err.text);
		goto out;
	}

	method = json_object_get(val, "method");
	if (!method)
		goto out;
	err_val = json_object_get(val, "error");
	params = json_object_get(val, "params");

	if (err_val && !json_is_null(err_val)) {
		char *ss;

		if (err_val)
			ss = json_dumps(err_val, JSON_INDENT(3));
		else
			ss = strdup("(unknown reason)");

		applog(LOG_INFO, "JSON-RPC method decode failed: %s", ss);

		free(ss);

		goto out;
	}

	buf = (char *)json_string_value(method);
	if (!buf)
		goto out;

	if (!strncasecmp(buf, "mining.notify", 13)) {
		if (parse_notify(pool, params))
			pool->stratum_notify = ret = true;
		else
			pool->stratum_notify = ret = false;
		goto out;
	}

	if (!strncasecmp(buf, "mining.set_difficulty", 21) && parse_diff(pool, params)) {
		ret = true;
		goto out;
	}

	if (!strncasecmp(buf, "client.reconnect", 16) && parse_reconnect(pool, params)) {
		ret = true;
		goto out;
	}

	if (!strncasecmp(buf, "client.get_version", 18) && send_version(pool, val)) {
		ret = true;
		goto out;
	}
out:
	if (val)
		json_decref(val);

	return ret;
}

extern bool parse_stratum_response(struct pool *, char *s);

bool auth_stratum(struct pool *pool)
{
	json_t *val = NULL, *res_val, *err_val;
	char s[RBUFSIZE], *sret = NULL;
	json_error_t err;
	bool ret = false;

	sprintf(s, "{\"id\": \"auth\", \"method\": \"mining.authorize\", \"params\": [\"%s\", \"%s\"]}",
	        pool->rpc_user, pool->rpc_pass);

	if (!stratum_send(pool, s, strlen(s)))
		goto out;

	/* Parse all data in the queue and anything left should be auth */
	while (42) {
		sret = recv_line(pool);
		if (!sret)
			goto out;
		if (parse_method(pool, sret))
			free(sret);
		else
			break;
	}

	val = JSON_LOADS(sret, &err);
	free(sret);
	res_val = json_object_get(val, "result");
	err_val = json_object_get(val, "error");

	if (!res_val || json_is_false(res_val) || (err_val && !json_is_null(err_val)))  {
		char *ss;

		if (err_val)
			ss = json_dumps(err_val, JSON_INDENT(3));
		else
			ss = strdup("(unknown reason)");
		applog(LOG_WARNING, "JSON stratum auth failed: %s", ss);
		free(ss);

		goto out;
	}

	ret = true;
	applog(LOG_INFO, "Stratum authorisation success for pool %d", pool->pool_no);
	pool->probed = true;
	pool->stratum_auth = true;
	successful_connect = true;
out:
	if (val)
		json_decref(val);

	return ret;
}

curl_socket_t grab_socket_opensocket_cb(void *clientp, curlsocktype purpose, struct curl_sockaddr *addr)
{
	struct pool *pool = clientp;
	curl_socket_t sck = socket(addr->family, addr->socktype, addr->protocol);
	pool->sock = sck;
	return sck;
}

bool initiate_stratum(struct pool *pool)
{
>>>>>>> 382ebf7f
	json_t *val = NULL, *res_val, *err_val;
	char curl_err_str[CURL_ERROR_SIZE];
	char s[RBUFSIZE], *sret = NULL;
	CURL *curl = NULL;
	json_error_t err;
	bool ret = false;

	applog(LOG_DEBUG, "initiate_stratum with sockbuf=%p", pool->sockbuf);
	mutex_lock(&pool->stratum_lock);
	pool->swork.transparency_time = (time_t)-1;
	pool->stratum_active = false;
	pool->stratum_auth = false;
<<<<<<< HEAD
	pool->stratum_notify = false;
=======
>>>>>>> 382ebf7f
	pool->swork.transparency_probed = false;
	if (!pool->stratum_curl) {
		pool->stratum_curl = curl_easy_init();
		if (unlikely(!pool->stratum_curl))
			quit(1, "Failed to curl_easy_init in initiate_stratum");
	}
	if (pool->sockbuf)
		pool->sockbuf[0] = '\0';
	mutex_unlock(&pool->stratum_lock);
	curl = pool->stratum_curl;

	if (!pool->sockbuf) {
		pool->sockbuf = calloc(RBUFSIZE, 1);
		if (!pool->sockbuf)
			quit(1, "Failed to calloc pool sockbuf in initiate_stratum");
		pool->sockbuf_size = RBUFSIZE;
	}

	/* Create a http url for use with curl */
	memset(s, 0, RBUFSIZE);
	sprintf(s, "http://%s:%s", pool->sockaddr_url, pool->stratum_port);

	curl_easy_setopt(curl, CURLOPT_FRESH_CONNECT, 1);
	curl_easy_setopt(curl, CURLOPT_CONNECTTIMEOUT, 30);
	curl_easy_setopt(curl, CURLOPT_ERRORBUFFER, curl_err_str);
	curl_easy_setopt(curl, CURLOPT_NOSIGNAL, 1);
	curl_easy_setopt(curl, CURLOPT_URL, s);
	curl_easy_setopt(curl, CURLOPT_TCP_NODELAY, 1);

	/* We use DEBUGFUNCTION to count bytes sent/received, and verbose is needed
	 * to enable it */
	curl_easy_setopt(curl, CURLOPT_DEBUGFUNCTION, curl_debug_cb);
	curl_easy_setopt(curl, CURLOPT_DEBUGDATA, (void *)pool);
	curl_easy_setopt(curl, CURLOPT_VERBOSE, 1);

	// CURLINFO_LASTSOCKET is broken on Win64 (which has a wider SOCKET type than curl_easy_getinfo returns), so we use this hack for now
	curl_easy_setopt(curl, CURLOPT_OPENSOCKETFUNCTION, grab_socket_opensocket_cb);
	curl_easy_setopt(curl, CURLOPT_OPENSOCKETDATA, pool);
	
	curl_easy_setopt(curl, CURLOPT_USE_SSL, CURLUSESSL_TRY);
	if (pool->rpc_proxy) {
		curl_easy_setopt(curl, CURLOPT_PROXY, pool->rpc_proxy);
	} else if (opt_socks_proxy) {
		curl_easy_setopt(curl, CURLOPT_PROXY, opt_socks_proxy);
		curl_easy_setopt(curl, CURLOPT_PROXYTYPE, CURLPROXY_SOCKS4);
	}
	curl_easy_setopt(curl, CURLOPT_CONNECT_ONLY, 1);
	pool->sock = INVSOCK;
	if (curl_easy_perform(curl)) {
		applog(LOG_INFO, "Stratum connect failed to pool %d: %s", pool->pool_no, curl_err_str);
		goto out;
	}
	if (pool->sock == INVSOCK)
	{
		curl_easy_cleanup(curl);
		applog(LOG_ERR, "Stratum connect succeeded, but technical problem extracting socket (pool %u)", pool->pool_no);
		goto out;
	}
	keep_sockalive(pool->sock);

	pool->cgminer_pool_stats.times_sent++;
	pool->cgminer_pool_stats.times_received++;

	sprintf(s, "{\"id\": %d, \"method\": \"mining.subscribe\", \"params\": []}", swork_id++);

	if (!__stratum_send(pool, s, strlen(s))) {
		applog(LOG_DEBUG, "Failed to send s in initiate_stratum");
		goto out;
	}

	if (!socket_full(pool, true)) {
		applog(LOG_DEBUG, "Timed out waiting for response in initiate_stratum");
		goto out;
	}

	sret = recv_line(pool);
	if (!sret)
		goto out;

	val = JSON_LOADS(sret, &err);
	free(sret);
	if (!val) {
		applog(LOG_INFO, "JSON decode failed(%d): %s", err.line, err.text);
		goto out;
	}

	res_val = json_object_get(val, "result");
	err_val = json_object_get(val, "error");

	if (!res_val || json_is_null(res_val) ||
	    (err_val && !json_is_null(err_val))) {
		char *ss;

		if (err_val)
			ss = json_dumps(err_val, JSON_INDENT(3));
		else
			ss = strdup("(unknown reason)");

		applog(LOG_INFO, "JSON-RPC decode failed: %s", ss);

		free(ss);

		goto out;
	}

	free(pool->nonce1);
	pool->nonce1 = json_array_string(res_val, 1);
	if (!pool->nonce1) {
		applog(LOG_INFO, "Failed to get nonce1 in initiate_stratum");
		goto out;
	}
	pool->n1_len = strlen(pool->nonce1) / 2;
	pool->n2size = json_integer_value(json_array_get(res_val, 2));
	if (!pool->n2size) {
		applog(LOG_INFO, "Failed to get n2size in initiate_stratum");
		goto out;
	}

	ret = true;
out:
	if (val)
		json_decref(val);

	if (ret) {
		if (!pool->stratum_url)
			pool->stratum_url = pool->sockaddr_url;
		pool->stratum_active = true;
		pool->swork.diff = 1;
		if (opt_protocol) {
			applog(LOG_DEBUG, "Pool %d confirmed mining.subscribe with extranonce1 %s extran2size %d",
			       pool->pool_no, pool->nonce1, pool->n2size);
		}
	} else
	{
		applog(LOG_DEBUG, "Initiate stratum failed");
		if (pool->sock != INVSOCK) {
			shutdown(pool->sock, SHUT_RDWR);
			pool->sock = INVSOCK;
		}
	}

	return ret;
}

void suspend_stratum(struct pool *pool)
{
	applog(LOG_INFO, "Closing socket for stratum pool %d", pool->pool_no);
	mutex_lock(&pool->stratum_lock);
	pool->stratum_active = false;
	pool->stratum_auth = false;
	mutex_unlock(&pool->stratum_lock);
	CLOSESOCKET(pool->sock);
}

void dev_error(struct cgpu_info *dev, enum dev_reason reason)
{
	dev->device_last_not_well = time(NULL);
	dev->device_not_well_reason = reason;

	switch (reason) {
		case REASON_THREAD_FAIL_INIT:
			dev->thread_fail_init_count++;
			break;
		case REASON_THREAD_ZERO_HASH:
			dev->thread_zero_hash_count++;
			break;
		case REASON_THREAD_FAIL_QUEUE:
			dev->thread_fail_queue_count++;
			break;
		case REASON_DEV_SICK_IDLE_60:
			dev->dev_sick_idle_60_count++;
			break;
		case REASON_DEV_DEAD_IDLE_600:
			dev->dev_dead_idle_600_count++;
			break;
		case REASON_DEV_NOSTART:
			dev->dev_nostart_count++;
			break;
		case REASON_DEV_OVER_HEAT:
			dev->dev_over_heat_count++;
			break;
		case REASON_DEV_THERMAL_CUTOFF:
			dev->dev_thermal_cutoff_count++;
			break;
		case REASON_DEV_COMMS_ERROR:
			dev->dev_comms_error_count++;
			break;
		case REASON_DEV_THROTTLE:
			dev->dev_throttle_count++;
			break;
	}
}

/* Realloc an existing string to fit an extra string s, appending s to it. */
void *realloc_strcat(char *ptr, char *s)
{
	size_t old = strlen(ptr), len = strlen(s);
	char *ret;

	if (!len)
		return ptr;

	len += old + 1;
	align_len(&len);

	ret = malloc(len);
	if (unlikely(!ret))
		quit(1, "Failed to malloc in realloc_strcat");

	sprintf(ret, "%s%s", ptr, s);
	free(ptr);
	return ret;
}

void RenameThread(const char* name)
{
#if defined(PR_SET_NAME)
	// Only the first 15 characters are used (16 - NUL terminator)
	prctl(PR_SET_NAME, name, 0, 0, 0);
#elif defined(__APPLE__)
	pthread_setname_np(name);
#elif (defined(__FreeBSD__) || defined(__OpenBSD__))
	pthread_set_name_np(pthread_self(), name);
#else
	// Prevent warnings for unused parameters...
	(void)name;
#endif
}

#ifdef WIN32
static const char *WindowsErrorStr(DWORD dwMessageId)
{
	static LPSTR msg = NULL;
	if (msg)
		LocalFree(msg);
	if (FormatMessage(FORMAT_MESSAGE_ALLOCATE_BUFFER | FORMAT_MESSAGE_FROM_SYSTEM, 0, dwMessageId, 0, (LPSTR)&msg, 0, 0))
		return msg;
	static const char fmt[] = "Error #%ld";
	signed long ldMsgId = dwMessageId;
	int sz = snprintf((char*)&sz, 0, fmt, ldMsgId) + 1;
	msg = (LPTSTR)LocalAlloc(LMEM_FIXED, sz);
	sprintf((char*)msg, fmt, ldMsgId);
	return msg;
}
#endif

void notifier_init(notifier_t pipefd)
{
#ifdef WIN32
	SOCKET listener, connecter, acceptor;
	listener = socket(AF_INET, SOCK_STREAM, 0);
	if (listener == INVALID_SOCKET)
		quit(1, "Failed to create listener socket in create_notifier: %s", WindowsErrorStr(WSAGetLastError()));
	connecter = socket(AF_INET, SOCK_STREAM, 0);
	if (connecter == INVALID_SOCKET)
		quit(1, "Failed to create connect socket in create_notifier: %s", WindowsErrorStr(WSAGetLastError()));
	struct sockaddr_in inaddr = {
		.sin_family = AF_INET,
		.sin_addr = {
			.s_addr = htonl(INADDR_LOOPBACK),
		},
		.sin_port = 0,
	};
	{
		char reuse = 1;
		setsockopt(listener, SOL_SOCKET, SO_REUSEADDR, &reuse, sizeof(reuse));
	}
	if (bind(listener, (struct sockaddr*)&inaddr, sizeof(inaddr)) == SOCKET_ERROR)
		quit(1, "Failed to bind listener socket in create_notifier: %s", WindowsErrorStr(WSAGetLastError()));
	socklen_t inaddr_sz = sizeof(inaddr);
	if (getsockname(listener, (struct sockaddr*)&inaddr, &inaddr_sz) == SOCKET_ERROR)
		quit(1, "Failed to getsockname in create_notifier: %s", WindowsErrorStr(WSAGetLastError()));
	if (listen(listener, 1) == SOCKET_ERROR)
		quit(1, "Failed to listen in create_notifier: %s", WindowsErrorStr(WSAGetLastError()));
	inaddr.sin_family = AF_INET;
	inaddr.sin_addr.s_addr = htonl(INADDR_LOOPBACK);
	if (connect(connecter, (struct sockaddr*)&inaddr, inaddr_sz) == SOCKET_ERROR)
		quit(1, "Failed to connect in create_notifier: %s", WindowsErrorStr(WSAGetLastError()));
	acceptor = accept(listener, NULL, NULL);
	if (acceptor == INVALID_SOCKET)
		quit(1, "Failed to accept in create_notifier: %s", WindowsErrorStr(WSAGetLastError()));
	closesocket(listener);
	pipefd[0] = connecter;
	pipefd[1] = acceptor;
#else
	if (pipe(pipefd))
		quit(1, "Failed to create pipe in create_notifier");
#endif
}

void notifier_wake(notifier_t fd)
{
<<<<<<< HEAD
=======
	if (fd[1] == INVSOCK)
		return;
>>>>>>> 382ebf7f
#ifdef WIN32
	(void)send(fd[1], "\0", 1, 0);
#else
	(void)write(fd[1], "\0", 1);
#endif
}

void notifier_read(notifier_t fd)
{
	char buf[0x10];
#ifdef WIN32
	(void)recv(fd[0], buf, sizeof(buf), 0);
#else
	(void)read(fd[0], buf, sizeof(buf));
#endif
<<<<<<< HEAD
=======
}

void notifier_destroy(notifier_t fd)
{
#ifdef WIN32
	closesocket(fd[0]);
	closesocket(fd[1]);
#else
	close(fd[0]);
	close(fd[1]);
#endif
	fd[0] = fd[1] = INVSOCK;
>>>>>>> 382ebf7f
}<|MERGE_RESOLUTION|>--- conflicted
+++ resolved
@@ -343,11 +343,8 @@
 			// data is not null-terminated, so we need to copy and terminate it for applog
 			char datacp[size + 1];
 			memcpy(datacp, data, size);
-<<<<<<< HEAD
 			while (isspace(datacp[size-1]))
 				--size;
-=======
->>>>>>> 382ebf7f
 			datacp[size] = '\0';
 			applog(LOG_DEBUG, "Pool %u: %s", pool->pool_no, datacp);
 			break;
@@ -1203,7 +1200,6 @@
 	return NULL;
 }
 
-<<<<<<< HEAD
 void stratum_probe_transparency(struct pool *pool)
 {
 	// Request transaction data to discourage pools from doing anything shady
@@ -1218,8 +1214,6 @@
 	pool->swork.transparency_probed = true;
 }
 
-=======
->>>>>>> 382ebf7f
 static bool parse_notify(struct pool *pool, json_t *val)
 {
 	char *job_id, *prev_hash, *coinbase1, *coinbase2, *bbversion, *nbit, *ntime;
@@ -1323,23 +1317,8 @@
 	total_getworks++;
 
 	if ((merkles && (!pool->swork.transparency_probed || rand() <= RAND_MAX / (opt_skip_checks + 1))) || pool->swork.transparency_time != (time_t)-1)
-<<<<<<< HEAD
 		if (pool->stratum_auth)
 			stratum_probe_transparency(pool);
-=======
-	{
-		// Request transaction data to discourage pools from doing anything shady
-		char s[1024];
-		int sLen;
-		sLen = sprintf(s, "{\"params\": [\"%s\"], \"id\": \"txlist%s\", \"method\": \"mining.get_transactions\"}",
-		        pool->swork.job_id,
-		        pool->swork.job_id);
-		stratum_send(pool, s, sLen);
-		if ((!pool->swork.opaque) && pool->swork.transparency_time == (time_t)-1)
-			pool->swork.transparency_time = time(NULL);
-		pool->swork.transparency_probed = true;
-	}
->>>>>>> 382ebf7f
 
 	ret = true;
 out:
@@ -1392,7 +1371,6 @@
 }
 
 static bool send_version(struct pool *pool, json_t *val)
-<<<<<<< HEAD
 {
 	char s[RBUFSIZE];
 	int id = json_integer_value(json_object_get(val, "id"));
@@ -1546,158 +1524,6 @@
 
 bool initiate_stratum(struct pool *pool)
 {
-=======
-{
-	char s[RBUFSIZE];
-	int id = json_integer_value(json_object_get(val, "id"));
-	
-	if (!id)
-		return false;
-
-	sprintf(s, "{\"id\": %d, \"result\": \""PACKAGE"/"VERSION"\", \"error\": null}", id);
-	if (!stratum_send(pool, s, strlen(s)))
-		return false;
-
-	return true;
-}
-
-bool parse_method(struct pool *pool, char *s)
-{
-	json_t *val = NULL, *method, *err_val, *params;
-	json_error_t err;
-	bool ret = false;
-	char *buf;
-
-	if (!s)
-		goto out;
-
-	val = JSON_LOADS(s, &err);
-	if (!val) {
-		applog(LOG_INFO, "JSON decode failed(%d): %s", err.line, err.text);
-		goto out;
-	}
-
-	method = json_object_get(val, "method");
-	if (!method)
-		goto out;
-	err_val = json_object_get(val, "error");
-	params = json_object_get(val, "params");
-
-	if (err_val && !json_is_null(err_val)) {
-		char *ss;
-
-		if (err_val)
-			ss = json_dumps(err_val, JSON_INDENT(3));
-		else
-			ss = strdup("(unknown reason)");
-
-		applog(LOG_INFO, "JSON-RPC method decode failed: %s", ss);
-
-		free(ss);
-
-		goto out;
-	}
-
-	buf = (char *)json_string_value(method);
-	if (!buf)
-		goto out;
-
-	if (!strncasecmp(buf, "mining.notify", 13)) {
-		if (parse_notify(pool, params))
-			pool->stratum_notify = ret = true;
-		else
-			pool->stratum_notify = ret = false;
-		goto out;
-	}
-
-	if (!strncasecmp(buf, "mining.set_difficulty", 21) && parse_diff(pool, params)) {
-		ret = true;
-		goto out;
-	}
-
-	if (!strncasecmp(buf, "client.reconnect", 16) && parse_reconnect(pool, params)) {
-		ret = true;
-		goto out;
-	}
-
-	if (!strncasecmp(buf, "client.get_version", 18) && send_version(pool, val)) {
-		ret = true;
-		goto out;
-	}
-out:
-	if (val)
-		json_decref(val);
-
-	return ret;
-}
-
-extern bool parse_stratum_response(struct pool *, char *s);
-
-bool auth_stratum(struct pool *pool)
-{
-	json_t *val = NULL, *res_val, *err_val;
-	char s[RBUFSIZE], *sret = NULL;
-	json_error_t err;
-	bool ret = false;
-
-	sprintf(s, "{\"id\": \"auth\", \"method\": \"mining.authorize\", \"params\": [\"%s\", \"%s\"]}",
-	        pool->rpc_user, pool->rpc_pass);
-
-	if (!stratum_send(pool, s, strlen(s)))
-		goto out;
-
-	/* Parse all data in the queue and anything left should be auth */
-	while (42) {
-		sret = recv_line(pool);
-		if (!sret)
-			goto out;
-		if (parse_method(pool, sret))
-			free(sret);
-		else
-			break;
-	}
-
-	val = JSON_LOADS(sret, &err);
-	free(sret);
-	res_val = json_object_get(val, "result");
-	err_val = json_object_get(val, "error");
-
-	if (!res_val || json_is_false(res_val) || (err_val && !json_is_null(err_val)))  {
-		char *ss;
-
-		if (err_val)
-			ss = json_dumps(err_val, JSON_INDENT(3));
-		else
-			ss = strdup("(unknown reason)");
-		applog(LOG_WARNING, "JSON stratum auth failed: %s", ss);
-		free(ss);
-
-		goto out;
-	}
-
-	ret = true;
-	applog(LOG_INFO, "Stratum authorisation success for pool %d", pool->pool_no);
-	pool->probed = true;
-	pool->stratum_auth = true;
-	successful_connect = true;
-out:
-	if (val)
-		json_decref(val);
-
-	return ret;
-}
-
-curl_socket_t grab_socket_opensocket_cb(void *clientp, curlsocktype purpose, struct curl_sockaddr *addr)
-{
-	struct pool *pool = clientp;
-	curl_socket_t sck = socket(addr->family, addr->socktype, addr->protocol);
-	pool->sock = sck;
-	return sck;
-}
-
-bool initiate_stratum(struct pool *pool)
-{
->>>>>>> 382ebf7f
 	json_t *val = NULL, *res_val, *err_val;
 	char curl_err_str[CURL_ERROR_SIZE];
 	char s[RBUFSIZE], *sret = NULL;
@@ -1710,10 +1536,7 @@
 	pool->swork.transparency_time = (time_t)-1;
 	pool->stratum_active = false;
 	pool->stratum_auth = false;
-<<<<<<< HEAD
 	pool->stratum_notify = false;
-=======
->>>>>>> 382ebf7f
 	pool->swork.transparency_probed = false;
 	if (!pool->stratum_curl) {
 		pool->stratum_curl = curl_easy_init();
@@ -2006,11 +1829,8 @@
 
 void notifier_wake(notifier_t fd)
 {
-<<<<<<< HEAD
-=======
 	if (fd[1] == INVSOCK)
 		return;
->>>>>>> 382ebf7f
 #ifdef WIN32
 	(void)send(fd[1], "\0", 1, 0);
 #else
@@ -2026,8 +1846,6 @@
 #else
 	(void)read(fd[0], buf, sizeof(buf));
 #endif
-<<<<<<< HEAD
-=======
 }
 
 void notifier_destroy(notifier_t fd)
@@ -2040,5 +1858,4 @@
 	close(fd[1]);
 #endif
 	fd[0] = fd[1] = INVSOCK;
->>>>>>> 382ebf7f
 }