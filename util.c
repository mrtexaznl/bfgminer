--- conflicted
+++ resolved
@@ -655,17 +655,9 @@
 	char *copy_start, *abs;
 	bool need_slash = false;
 
-<<<<<<< HEAD
 	copy_start = (uri[0] == '/') ? &uri[1] : uri;
 	if (ref[strlen(ref) - 1] != '/')
 		need_slash = true;
-=======
-			*split = '\0';
-			len = split - url;
-			pool->rpc_proxy = malloc(1 + len - plen);
-			if (!(pool->rpc_proxy))
-				quithere(1, "Failed to malloc rpc_proxy");
->>>>>>> bd3612c1
 
 	abs = malloc(strlen(ref) + strlen(copy_start) + 2);
 	if (!abs) {
@@ -675,17 +667,8 @@
 
 	sprintf(abs, "%s%s%s", ref, need_slash ? "/" : "", copy_start);
 
-<<<<<<< HEAD
 	return abs;
 }
-=======
-	slen = len * 2 + 1;
-	if (slen % 4)
-		slen += 4 - (slen % 4);
-	s = calloc(slen, 1);
-	if (unlikely(!s))
-		quithere(1, "Failed to calloc");
->>>>>>> bd3612c1
 
 static const char _hexchars[0x10] = "0123456789abcdef";
 
@@ -1591,18 +1574,18 @@
 	size_t len;
 	
 	if (!tmp)
-		quit(1, "json_dumps_ANY failed to allocate json array");
+		quithere(1, "Failed to allocate json array");
 	if (json_array_append(tmp, json))
-		quit(1, "json_dumps_ANY failed to append temporary array");
+		quithere(1, "Failed to append temporary array");
 	s = json_dumps(tmp, flags);
 	if (!s)
 		return NULL;
 	for (i = 0; s[i] != '['; ++i)
 		if (unlikely(!(s[i] && isCspace(s[i]))))
-			quit(1, "json_dumps_ANY failed to find opening bracket in array dump");
+			quithere(1, "Failed to find opening bracket in array dump");
 	len = strlen(&s[++i]) - 1;
 	if (unlikely(s[i+len] != ']'))
-		quit(1, "json_dumps_ANY failed to find closing bracket in array dump");
+		quithere(1, "Failed to find closing bracket in array dump");
 	rv = malloc(len + 1);
 	memcpy(rv, &s[i], len);
 	rv[len] = '\0';
@@ -1997,7 +1980,7 @@
 		curl_easy_cleanup(pool->stratum_curl);
 	pool->stratum_curl = curl_easy_init();
 	if (unlikely(!pool->stratum_curl))
-		quit(1, "Failed to curl_easy_init in initiate_stratum");
+		quithere(1, "Failed to curl_easy_init");
 	if (pool->sockbuf)
 		pool->sockbuf[0] = '\0';
 
@@ -2006,7 +1989,7 @@
 	if (!pool->sockbuf) {
 		pool->sockbuf = calloc(RBUFSIZE, 1);
 		if (!pool->sockbuf)
-			quit(1, "Failed to calloc pool sockbuf in initiate_stratum");
+			quithere(1, "Failed to calloc pool sockbuf");
 		pool->sockbuf_size = RBUFSIZE;
 	}
 
@@ -2047,20 +2030,10 @@
 		pool->stratum_curl = NULL;
 		goto out;
 	}
-<<<<<<< HEAD
 	if (pool->sock == INVSOCK)
 	{
 		applog(LOG_ERR, "Stratum connect succeeded, but technical problem extracting socket (pool %u)", pool->pool_no);
 		goto errout;
-=======
-	freeaddrinfo(servinfo);
-
-	if (!pool->sockbuf) {
-		pool->sockbuf = calloc(RBUFSIZE, 1);
-		if (!pool->sockbuf)
-			quithere(1, "Failed to calloc pool sockbuf");
-		pool->sockbuf_size = RBUFSIZE;
->>>>>>> bd3612c1
 	}
 	keep_sockalive(pool->sock);
 
@@ -2366,7 +2339,6 @@
 	true , true , true , false, false, false, false, false,
 };
 
-<<<<<<< HEAD
 char *sanestr(char *o, char *s)
 {
 	char *rv = o;
@@ -2390,29 +2362,6 @@
 	}
 	o[0] = '\0';
 	return rv;
-=======
-		if (unlikely(!ret))
-			quithere(1, "Failed to malloc null");
-	}
-
-	uptr = (unsigned char *)ptr;
-
-	ret = txt = malloc(strlen(ptr)*4+5); // Guaranteed >= needed
-	if (unlikely(!txt))
-		quithere(1, "Failed to malloc txt");
-
-	do {
-		if (*uptr < ' ' || *uptr > '~') {
-			sprintf(txt, "0x%02x", *uptr);
-			txt += 4;
-		} else
-			*(txt++) = *uptr;
-	} while (*(uptr++));
-
-	*txt = '\0';
-
-	return ret;
->>>>>>> bd3612c1
 }
 
 void RenameThread(const char* name)
@@ -2430,7 +2379,6 @@
 #endif
 }
 
-<<<<<<< HEAD
 static pthread_key_t key_bfgtls;
 struct bfgtls_data {
 	char *bfg_strerror_result;
@@ -2451,52 +2399,26 @@
 	
 	bfgtls = malloc(sizeof(*bfgtls));
 	if (!bfgtls)
-		quit(1, "malloc bfgtls failed");
+		quithere(1, "malloc bfgtls failed");
 	p = malloc(64);
 	if (!p)
-		quit(1, "malloc bfg_strerror_result failed");
+		quithere(1, "malloc bfg_strerror_result failed");
 	*bfgtls = (struct bfgtls_data){
 		.bfg_strerror_resultsz = 64,
 		.bfg_strerror_result = p,
 	};
 	if (pthread_setspecific(key_bfgtls, bfgtls))
-		quit(1, "pthread_setspecific failed");
+		quithere(1, "pthread_setspecific failed");
 	
 	return bfgtls;
 }
 
 void bfg_init_threadlocal()
-=======
-/* cgminer specific wrappers for true unnamed semaphore usage on platforms
- * that support them and for apple which does not. We use a single byte across
- * a pipe to emulate semaphore behaviour there. */
-#ifdef __APPLE__
-void _cgsem_init(cgsem_t *cgsem, const char *file, const char *func, const int line)
-{
-	int flags, fd, i;
-
-	if (pipe(cgsem->pipefd) == -1)
-		quitfrom(1, file, func, line, "Failed pipe errno=%d", errno);
-
-	/* Make the pipes FD_CLOEXEC to allow them to close should we call
-	 * execv on restart. */
-	for (i = 0; i < 2; i++) {
-		fd = cgsem->pipefd[i];
-		flags = fcntl(fd, F_GETFD, 0);
-		flags |= FD_CLOEXEC;
-		if (fcntl(fd, F_SETFD, flags) == -1)
-			quitfrom(1, file, func, line, "Failed to fcntl errno=%d", errno);
-	}
-}
-
-void _cgsem_post(cgsem_t *cgsem, const char *file, const char *func, const int line)
->>>>>>> bd3612c1
 {
 	if (pthread_key_create(&key_bfgtls, NULL))
-		quit(1, "pthread_key_create failed");
-}
-
-<<<<<<< HEAD
+		quithere(1, "pthread_key_create failed");
+}
+
 static
 bool bfg_grow_buffer(char ** const bufp, size_t * const bufszp, size_t minimum)
 {
@@ -2507,21 +2429,13 @@
 		*bufszp = 2;
 	*bufp = realloc(*bufp, *bufszp);
 	if (unlikely(!*bufp))
-		quit(1, "realloc failed in bfg_grow_buffer");
+		quithere(1, "realloc failed");
 	
 	return true;
 }
 
 static
 const char *bfg_strcpy_growing_buffer(char ** const bufp, size_t * const bufszp, const char *src)
-=======
-	ret = write(cgsem->pipefd[1], &buf, 1);
-	if (unlikely(ret == 0))
-		applog(LOG_WARNING, "Failed to write errno=%d" INFMTFFL, errno, file, func, line);
-}
-
-void _cgsem_wait(cgsem_t *cgsem, const char *file, const char *func, const int line)
->>>>>>> bd3612c1
 {
 	if (!src)
 		return NULL;
@@ -2534,7 +2448,6 @@
 	return *bufp;
 }
 
-<<<<<<< HEAD
 // Guaranteed to always return some string (or quit)
 const char *bfg_strerror(int e, enum bfg_strerror_type type)
 {
@@ -2617,24 +2530,18 @@
 }
 
 void notifier_init(notifier_t pipefd)
-=======
-	ret = read(cgsem->pipefd[0], &buf, 1);
-	if (unlikely(ret == 0))
-		applog(LOG_WARNING, "Failed to read errno=%d" INFMTFFL, errno, file, func, line);
-}
-
-void _cgsem_destroy(cgsem_t *cgsem)
->>>>>>> bd3612c1
 {
 #ifdef WIN32
 #define WindowsErrorStr(e)  bfg_strerror(e, BST_SOCKET)
 	SOCKET listener, connecter, acceptor;
 	listener = socket(AF_INET, SOCK_STREAM, 0);
 	if (listener == INVALID_SOCKET)
-		quit(1, "Failed to create listener socket in create_notifier: %s", WindowsErrorStr(WSAGetLastError()));
+		quit(1, "Failed to create listener socket"IN_FMT_FFL": %s",
+		     __FILE__, __func__, __LINE__, WindowsErrorStr(WSAGetLastError()));
 	connecter = socket(AF_INET, SOCK_STREAM, 0);
 	if (connecter == INVALID_SOCKET)
-		quit(1, "Failed to create connect socket in create_notifier: %s", WindowsErrorStr(WSAGetLastError()));
+		quit(1, "Failed to create connect socket"IN_FMT_FFL": %s",
+		     __FILE__, __func__, __LINE__, WindowsErrorStr(WSAGetLastError()));
 	struct sockaddr_in inaddr = {
 		.sin_family = AF_INET,
 		.sin_addr = {
@@ -2647,25 +2554,30 @@
 		setsockopt(listener, SOL_SOCKET, SO_REUSEADDR, (const char*)&reuse, sizeof(reuse));
 	}
 	if (bind(listener, (struct sockaddr*)&inaddr, sizeof(inaddr)) == SOCKET_ERROR)
-		quit(1, "Failed to bind listener socket in create_notifier: %s", WindowsErrorStr(WSAGetLastError()));
+		quit(1, "Failed to bind listener socket"IN_FMT_FFL": %s",
+		     __FILE__, __func__, __LINE__, WindowsErrorStr(WSAGetLastError()));
 	socklen_t inaddr_sz = sizeof(inaddr);
 	if (getsockname(listener, (struct sockaddr*)&inaddr, &inaddr_sz) == SOCKET_ERROR)
-		quit(1, "Failed to getsockname in create_notifier: %s", WindowsErrorStr(WSAGetLastError()));
+		quit(1, "Failed to getsockname"IN_FMT_FFL": %s",
+		     __FILE__, __func__, __LINE__, WindowsErrorStr(WSAGetLastError()));
 	if (listen(listener, 1) == SOCKET_ERROR)
-		quit(1, "Failed to listen in create_notifier: %s", WindowsErrorStr(WSAGetLastError()));
+		quit(1, "Failed to listen"IN_FMT_FFL": %s",
+		     __FILE__, __func__, __LINE__, WindowsErrorStr(WSAGetLastError()));
 	inaddr.sin_family = AF_INET;
 	inaddr.sin_addr.s_addr = htonl(INADDR_LOOPBACK);
 	if (connect(connecter, (struct sockaddr*)&inaddr, inaddr_sz) == SOCKET_ERROR)
-		quit(1, "Failed to connect in create_notifier: %s", WindowsErrorStr(WSAGetLastError()));
+		quit(1, "Failed to connect"IN_FMT_FFL": %s",
+		     __FILE__, __func__, __LINE__, WindowsErrorStr(WSAGetLastError()));
 	acceptor = accept(listener, NULL, NULL);
 	if (acceptor == INVALID_SOCKET)
-		quit(1, "Failed to accept in create_notifier: %s", WindowsErrorStr(WSAGetLastError()));
+		quit(1, "Failed to accept"IN_FMT_FFL": %s",
+		     __FILE__, __func__, __LINE__, WindowsErrorStr(WSAGetLastError()));
 	closesocket(listener);
 	pipefd[0] = connecter;
 	pipefd[1] = acceptor;
 #else
 	if (pipe(pipefd))
-		quit(1, "Failed to create pipe in create_notifier");
+		quithere(1, "Failed to create pipe");
 #endif
 }
 
@@ -2676,7 +2588,6 @@
 #ifdef WIN32
 	(void)send(fd[1], "\0", 1, 0);
 #else
-<<<<<<< HEAD
 	(void)write(fd[1], "\0", 1);
 #endif
 }
@@ -2710,28 +2621,6 @@
 
 
 void *cmd_thread(void *cmdp)
-=======
-void _cgsem_init(cgsem_t *cgsem, const char *file, const char *func, const int line)
-{
-	int ret;
-	if ((ret = sem_init(cgsem, 0, 0)))
-		quitfrom(1, file, func, line, "Failed to sem_init ret=%d errno=%d", ret, errno);
-}
-
-void _cgsem_post(cgsem_t *cgsem, const char *file, const char *func, const int line)
-{
-	if (unlikely(sem_post(cgsem)))
-		quitfrom(1, file, func, line, "Failed to sem_post errno=%d cgsem=0x%p", errno, cgsem);
-}
-
-void _cgsem_wait(cgsem_t *cgsem, const char *file, const char *func, const int line)
-{
-	if (unlikely(sem_wait(cgsem)))
-		quitfrom(1, file, func, line, "Failed to sem_wait errno=%d cgsem=0x%p", errno, cgsem);
-}
-
-void _cgsem_destroy(cgsem_t *cgsem)
->>>>>>> bd3612c1
 {
 	const char *cmd = cmdp;
 	applog(LOG_DEBUG, "Executing command: %s", cmd);
