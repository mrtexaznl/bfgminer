/*
 * Copyright 2011-2013 Con Kolivas
 * Copyright 2011-2013 Luke Dashjr
 * Copyright 2010 Jeff Garzik
 * Copyright 2012 Giel van Schijndel
 * Copyright 2012 Gavin Andresen
 *
 * This program is free software; you can redistribute it and/or modify it
 * under the terms of the GNU General Public License as published by the Free
 * Software Foundation; either version 3 of the License, or (at your option)
 * any later version.  See COPYING for more details.
 */

#include "config.h"

#include <stdio.h>
#include <stdlib.h>
#include <ctype.h>
#include <stdarg.h>
#include <string.h>
#include <pthread.h>
#include <jansson.h>
#include <curl/curl.h>
#include <time.h>
#include <errno.h>
#include <unistd.h>
#include <sys/types.h>
#ifdef HAVE_SYS_PRCTL_H
# include <sys/prctl.h>
#endif
#if defined(__FreeBSD__) || defined(__OpenBSD__)
# include <pthread_np.h>
#endif
#ifndef WIN32
# ifdef __linux
#  include <sys/prctl.h>
# endif
# include <sys/socket.h>
# include <netinet/in.h>
# include <netinet/tcp.h>
# include <netdb.h>
#else
# include <winsock2.h>
# include <mstcpip.h>
# include <ws2tcpip.h>
#endif

#include "miner.h"
#include "elist.h"
#include "compat.h"
#include "util.h"

bool successful_connect = false;
struct timeval nettime;

struct data_buffer {
	void		*buf;
	size_t		len;
	curl_socket_t	*idlemarker;
};

struct upload_buffer {
	const void	*buf;
	size_t		len;
};

struct header_info {
	char		*lp_path;
	int		rolltime;
	char		*reason;
	char		*stratum_url;
	bool		hadrolltime;
	bool		canroll;
	bool		hadexpire;
};

struct tq_ent {
	void			*data;
	struct list_head	q_node;
};

static void databuf_free(struct data_buffer *db)
{
	if (!db)
		return;

	free(db->buf);
#ifdef DEBUG_DATABUF
	applog(LOG_DEBUG, "databuf_free(%p)", db->buf);
#endif

	memset(db, 0, sizeof(*db));
}

// aka data_buffer_write
static size_t all_data_cb(const void *ptr, size_t size, size_t nmemb,
			  void *user_data)
{
	struct data_buffer *db = user_data;
	size_t oldlen, newlen;

	oldlen = db->len;
	if (unlikely(nmemb == 0 || size == 0 || oldlen >= SIZE_MAX - size))
		return 0;
	if (unlikely(nmemb > (SIZE_MAX - oldlen) / size))
		nmemb = (SIZE_MAX - oldlen) / size;

	size_t len = size * nmemb;
	void *newmem;
	static const unsigned char zero = 0;

	if (db->idlemarker) {
		const unsigned char *cptr = ptr;
		for (size_t i = 0; i < len; ++i)
			if (!(isspace(cptr[i]) || cptr[i] == '{')) {
				*db->idlemarker = CURL_SOCKET_BAD;
				db->idlemarker = NULL;
				break;
			}
	}

	newlen = oldlen + len;

	newmem = realloc(db->buf, newlen + 1);
#ifdef DEBUG_DATABUF
	applog(LOG_DEBUG, "data_buffer_write realloc(%p, %lu) => %p", db->buf, (long unsigned)(newlen + 1), newmem);
#endif
	if (!newmem)
		return 0;

	db->buf = newmem;
	db->len = newlen;
	memcpy(db->buf + oldlen, ptr, len);
	memcpy(db->buf + newlen, &zero, 1);	/* null terminate */

	return nmemb;
}

static size_t upload_data_cb(void *ptr, size_t size, size_t nmemb,
			     void *user_data)
{
	struct upload_buffer *ub = user_data;
	unsigned int len = size * nmemb;

	if (len > ub->len)
		len = ub->len;

	if (len) {
		memcpy(ptr, ub->buf, len);
		ub->buf += len;
		ub->len -= len;
	}

	return len;
}

static size_t resp_hdr_cb(void *ptr, size_t size, size_t nmemb, void *user_data)
{
	struct header_info *hi = user_data;
	size_t remlen, slen, ptrlen = size * nmemb;
	char *rem, *val = NULL, *key = NULL;
	void *tmp;

	val = calloc(1, ptrlen);
	key = calloc(1, ptrlen);
	if (!key || !val)
		goto out;

	tmp = memchr(ptr, ':', ptrlen);
	if (!tmp || (tmp == ptr))	/* skip empty keys / blanks */
		goto out;
	slen = tmp - ptr;
	if ((slen + 1) == ptrlen)	/* skip key w/ no value */
		goto out;
	memcpy(key, ptr, slen);		/* store & nul term key */
	key[slen] = 0;

	rem = ptr + slen + 1;		/* trim value's leading whitespace */
	remlen = ptrlen - slen - 1;
	while ((remlen > 0) && (isspace(*rem))) {
		remlen--;
		rem++;
	}

	memcpy(val, rem, remlen);	/* store value, trim trailing ws */
	val[remlen] = 0;
	while ((*val) && (isspace(val[strlen(val) - 1])))
		val[strlen(val) - 1] = 0;

	if (!*val)			/* skip blank value */
		goto out;

	if (opt_protocol)
		applog(LOG_DEBUG, "HTTP hdr(%s): %s", key, val);

	if (!strcasecmp("X-Roll-Ntime", key)) {
		hi->hadrolltime = true;
		if (!strncasecmp("N", val, 1))
			applog(LOG_DEBUG, "X-Roll-Ntime: N found");
		else {
			hi->canroll = true;

			/* Check to see if expire= is supported and if not, set
			 * the rolltime to the default scantime */
			if (strlen(val) > 7 && !strncasecmp("expire=", val, 7)) {
				sscanf(val + 7, "%d", &hi->rolltime);
				hi->hadexpire = true;
			} else
				hi->rolltime = opt_scantime;
			applog(LOG_DEBUG, "X-Roll-Ntime expiry set to %d", hi->rolltime);
		}
	}

	if (!strcasecmp("X-Long-Polling", key)) {
		hi->lp_path = val;	/* steal memory reference */
		val = NULL;
	}

	if (!strcasecmp("X-Reject-Reason", key)) {
		hi->reason = val;	/* steal memory reference */
		val = NULL;
	}

	if (!strcasecmp("X-Stratum", key)) {
		hi->stratum_url = val;
		val = NULL;
	}

out:
	free(key);
	free(val);
	return ptrlen;
}

static int keep_sockalive(SOCKETTYPE fd)
{
	const int tcp_keepidle = 60;
	const int tcp_keepintvl = 60;
	const int keepalive = 1;
	int ret = 0;


#ifndef WIN32
	const int tcp_keepcnt = 5;

	if (unlikely(setsockopt(fd, SOL_SOCKET, SO_KEEPALIVE, &keepalive, sizeof(keepalive))))
		ret = 1;

# ifdef __linux

	if (unlikely(setsockopt(fd, SOL_TCP, TCP_KEEPCNT, &tcp_keepcnt, sizeof(tcp_keepcnt))))
		ret = 1;

	if (unlikely(setsockopt(fd, SOL_TCP, TCP_KEEPIDLE, &tcp_keepidle, sizeof(tcp_keepidle))))
		ret = 1;

	if (unlikely(setsockopt(fd, SOL_TCP, TCP_KEEPINTVL, &tcp_keepintvl, sizeof(tcp_keepintvl))))
		ret = 1;
# endif /* __linux */
# ifdef __APPLE_CC__

	if (unlikely(setsockopt(fd, IPPROTO_TCP, TCP_KEEPALIVE, &tcp_keepintvl, sizeof(tcp_keepintvl))))
		ret = 1;

# endif /* __APPLE_CC__ */

#else /* WIN32 */

	const int zero = 0;
	struct tcp_keepalive vals;
	vals.onoff = 1;
	vals.keepalivetime = tcp_keepidle * 1000;
	vals.keepaliveinterval = tcp_keepintvl * 1000;

	DWORD outputBytes;

	if (unlikely(setsockopt(fd, SOL_SOCKET, SO_KEEPALIVE, (const char *)&keepalive, sizeof(keepalive))))
		ret = 1;

	if (unlikely(WSAIoctl(fd, SIO_KEEPALIVE_VALS, &vals, sizeof(vals), NULL, 0, &outputBytes, NULL, NULL)))
		ret = 1;

	/* Windows happily submits indefinitely to the send buffer blissfully
	 * unaware nothing is getting there without gracefully failing unless
	 * we disable the send buffer */
	if (unlikely(setsockopt(fd, SOL_SOCKET, SO_SNDBUF, (const char *)&zero, sizeof(zero))))
		ret = 1;
#endif /* WIN32 */

	return ret;
}

int json_rpc_call_sockopt_cb(void __maybe_unused *userdata, curl_socket_t fd,
			     curlsocktype __maybe_unused purpose)
{
	return keep_sockalive(fd);
}

static void last_nettime(struct timeval *last)
{
	rd_lock(&netacc_lock);
	last->tv_sec = nettime.tv_sec;
	last->tv_usec = nettime.tv_usec;
	rd_unlock(&netacc_lock);
}

static void set_nettime(void)
{
	wr_lock(&netacc_lock);
	gettimeofday(&nettime, NULL);
	wr_unlock(&netacc_lock);
}

static int curl_debug_cb(__maybe_unused CURL *handle, curl_infotype type,
			 char *data, size_t size,
			 void *userdata)
{
	struct pool *pool = (struct pool *)userdata;

	switch(type) {
		case CURLINFO_HEADER_IN:
		case CURLINFO_DATA_IN:
		case CURLINFO_SSL_DATA_IN:
			pool->cgminer_pool_stats.bytes_received += size;
			total_bytes_xfer += size;
			pool->cgminer_pool_stats.net_bytes_received += size;
			break;
		case CURLINFO_HEADER_OUT:
		case CURLINFO_DATA_OUT:
		case CURLINFO_SSL_DATA_OUT:
			pool->cgminer_pool_stats.bytes_sent += size;
			total_bytes_xfer += size;
			pool->cgminer_pool_stats.net_bytes_sent += size;
			break;
		case CURLINFO_TEXT:
		{
			if (!opt_protocol)
				break;
			// data is not null-terminated, so we need to copy and terminate it for applog
			char datacp[size + 1];
			memcpy(datacp, data, size);
			while (likely(size) && unlikely(isspace(datacp[size-1])))
				--size;
			if (unlikely(!size))
				break;
			datacp[size] = '\0';
			applog(LOG_DEBUG, "Pool %u: %s", pool->pool_no, datacp);
			break;
		}
		default:
			break;
	}
	return 0;
}

struct json_rpc_call_state {
	struct data_buffer all_data;
	struct header_info hi;
	void *priv;
	char curl_err_str[CURL_ERROR_SIZE];
	struct curl_slist *headers;
	struct upload_buffer upload_data;
	struct pool *pool;
};

void json_rpc_call_async(CURL *curl, const char *url,
		      const char *userpass, const char *rpc_req,
		      bool longpoll,
		      struct pool *pool, bool share,
		      void *priv)
{
	struct json_rpc_call_state *state = malloc(sizeof(struct json_rpc_call_state));
	*state = (struct json_rpc_call_state){
		.priv = priv,
		.pool = pool,
	};
	long timeout = longpoll ? (60 * 60) : 60;
	char len_hdr[64], user_agent_hdr[128];
	struct curl_slist *headers = NULL;

	if (longpoll)
		state->all_data.idlemarker = &pool->lp_socket;

	/* it is assumed that 'curl' is freshly [re]initialized at this pt */

	curl_easy_setopt(curl, CURLOPT_PRIVATE, state);
	curl_easy_setopt(curl, CURLOPT_TIMEOUT, timeout);

	/* We use DEBUGFUNCTION to count bytes sent/received, and verbose is needed
	 * to enable it */
	curl_easy_setopt(curl, CURLOPT_DEBUGFUNCTION, curl_debug_cb);
	curl_easy_setopt(curl, CURLOPT_DEBUGDATA, (void *)pool);
	curl_easy_setopt(curl, CURLOPT_VERBOSE, 1);

	curl_easy_setopt(curl, CURLOPT_NOSIGNAL, 1);
	curl_easy_setopt(curl, CURLOPT_URL, url);
	curl_easy_setopt(curl, CURLOPT_ENCODING, "");
	curl_easy_setopt(curl, CURLOPT_FAILONERROR, 1);

	/* Shares are staggered already and delays in submission can be costly
	 * so do not delay them */
	if (!opt_delaynet || share)
		curl_easy_setopt(curl, CURLOPT_TCP_NODELAY, 1);
	curl_easy_setopt(curl, CURLOPT_WRITEFUNCTION, all_data_cb);
	curl_easy_setopt(curl, CURLOPT_WRITEDATA, &state->all_data);
	curl_easy_setopt(curl, CURLOPT_READFUNCTION, upload_data_cb);
	curl_easy_setopt(curl, CURLOPT_READDATA, &state->upload_data);
	curl_easy_setopt(curl, CURLOPT_ERRORBUFFER, &state->curl_err_str[0]);
	curl_easy_setopt(curl, CURLOPT_FOLLOWLOCATION, 1);
	curl_easy_setopt(curl, CURLOPT_HEADERFUNCTION, resp_hdr_cb);
	curl_easy_setopt(curl, CURLOPT_HEADERDATA, &state->hi);

	curl_easy_setopt(curl, CURLOPT_USE_SSL, CURLUSESSL_TRY);
	if (pool->rpc_proxy) {
		curl_easy_setopt(curl, CURLOPT_PROXY, pool->rpc_proxy);
	} else if (opt_socks_proxy) {
		curl_easy_setopt(curl, CURLOPT_PROXY, opt_socks_proxy);
		curl_easy_setopt(curl, CURLOPT_PROXYTYPE, CURLPROXY_SOCKS4);
	}
	if (userpass) {
		curl_easy_setopt(curl, CURLOPT_USERPWD, userpass);
		curl_easy_setopt(curl, CURLOPT_HTTPAUTH, CURLAUTH_BASIC);
	}
	if (longpoll)
		curl_easy_setopt(curl, CURLOPT_SOCKOPTFUNCTION, json_rpc_call_sockopt_cb);
	curl_easy_setopt(curl, CURLOPT_POST, 1);

	if (opt_protocol)
		applog(LOG_DEBUG, "JSON protocol request:\n%s", rpc_req);

	state->upload_data.buf = rpc_req;
	state->upload_data.len = strlen(rpc_req);
	sprintf(len_hdr, "Content-Length: %lu",
		(unsigned long) state->upload_data.len);
	sprintf(user_agent_hdr, "User-Agent: %s", PACKAGE"/"VERSION);

	headers = curl_slist_append(headers,
		"Content-type: application/json");
	headers = curl_slist_append(headers,
		"X-Mining-Extensions: longpoll midstate rollntime submitold");

	if (longpoll)
		headers = curl_slist_append(headers,
			"X-Minimum-Wait: 0");

	if (likely(global_hashrate)) {
		char ghashrate[255];

		sprintf(ghashrate, "X-Mining-Hashrate: %"PRIu64, (uint64_t)global_hashrate);
		headers = curl_slist_append(headers, ghashrate);
	}

	headers = curl_slist_append(headers, len_hdr);
	headers = curl_slist_append(headers, user_agent_hdr);
	headers = curl_slist_append(headers, "Expect:"); /* disable Expect hdr*/

	curl_easy_setopt(curl, CURLOPT_HTTPHEADER, headers);
	state->headers = headers;

	if (opt_delaynet) {
		/* Don't delay share submission, but still track the nettime */
		if (!share) {
			long long now_msecs, last_msecs;
			struct timeval now, last;

			gettimeofday(&now, NULL);
			last_nettime(&last);
			now_msecs = (long long)now.tv_sec * 1000;
			now_msecs += now.tv_usec / 1000;
			last_msecs = (long long)last.tv_sec * 1000;
			last_msecs += last.tv_usec / 1000;
			if (now_msecs > last_msecs && now_msecs - last_msecs < 250) {
				struct timespec rgtp;

				rgtp.tv_sec = 0;
				rgtp.tv_nsec = (250 - (now_msecs - last_msecs)) * 1000000;
				nanosleep(&rgtp, NULL);
			}
		}
		set_nettime();
	}
}

json_t *json_rpc_call_completed(CURL *curl, int rc, bool probe, int *rolltime, void *out_priv)
{
	struct json_rpc_call_state *state;
	if (curl_easy_getinfo(curl, CURLINFO_PRIVATE, &state) != CURLE_OK) {
		applog(LOG_ERR, "Failed to get private curl data");
		if (out_priv)
			*(void**)out_priv = NULL;
		goto err_out;
	}
	if (out_priv)
		*(void**)out_priv = state->priv;

	json_t *val, *err_val, *res_val;
	json_error_t err;
	struct pool *pool = state->pool;
	bool probing = probe && !pool->probed;

	if (rc) {
		applog(LOG_INFO, "HTTP request failed: %s", state->curl_err_str);
		goto err_out;
	}

	if (!state->all_data.buf) {
		applog(LOG_DEBUG, "Empty data received in json_rpc_call.");
		goto err_out;
	}

	pool->cgminer_pool_stats.times_sent++;
	pool->cgminer_pool_stats.times_received++;

	if (probing) {
		pool->probed = true;
		/* If X-Long-Polling was found, activate long polling */
		if (state->hi.lp_path) {
			if (pool->hdr_path != NULL)
				free(pool->hdr_path);
			pool->hdr_path = state->hi.lp_path;
		} else
			pool->hdr_path = NULL;
		if (state->hi.stratum_url) {
			pool->stratum_url = state->hi.stratum_url;
			state->hi.stratum_url = NULL;
		}
	} else {
		if (state->hi.lp_path) {
			free(state->hi.lp_path);
			state->hi.lp_path = NULL;
		}
		if (state->hi.stratum_url) {
			free(state->hi.stratum_url);
			state->hi.stratum_url = NULL;
		}
	}

	if (pool->force_rollntime)
	{
		state->hi.canroll = true;
		state->hi.hadexpire = true;
		state->hi.rolltime = pool->force_rollntime;
	}
	
	if (rolltime)
		*rolltime = state->hi.rolltime;
	pool->cgminer_pool_stats.rolltime = state->hi.rolltime;
	pool->cgminer_pool_stats.hadrolltime = state->hi.hadrolltime;
	pool->cgminer_pool_stats.canroll = state->hi.canroll;
	pool->cgminer_pool_stats.hadexpire = state->hi.hadexpire;

	val = JSON_LOADS(state->all_data.buf, &err);
	if (!val) {
		applog(LOG_INFO, "JSON decode failed(%d): %s", err.line, err.text);

		if (opt_protocol)
			applog(LOG_DEBUG, "JSON protocol response:\n%s", (char*)state->all_data.buf);

		goto err_out;
	}

	if (opt_protocol) {
		char *s = json_dumps(val, JSON_INDENT(3));

		applog(LOG_DEBUG, "JSON protocol response:\n%s", s);
		free(s);
	}

	/* JSON-RPC valid response returns a non-null 'result',
	 * and a null 'error'.
	 */
	res_val = json_object_get(val, "result");
	err_val = json_object_get(val, "error");

	if (!res_val ||(err_val && !json_is_null(err_val))) {
		char *s;

		if (err_val)
			s = json_dumps(err_val, JSON_INDENT(3));
		else
			s = strdup("(unknown reason)");

		applog(LOG_INFO, "JSON-RPC call failed: %s", s);

		free(s);
		json_decref(val);

		goto err_out;
	}

	if (state->hi.reason) {
		json_object_set_new(val, "reject-reason", json_string(state->hi.reason));
		free(state->hi.reason);
		state->hi.reason = NULL;
	}
	successful_connect = true;
	databuf_free(&state->all_data);
	curl_slist_free_all(state->headers);
	curl_easy_reset(curl);
	free(state);
	return val;

err_out:
	databuf_free(&state->all_data);
	curl_slist_free_all(state->headers);
	curl_easy_reset(curl);
	if (!successful_connect)
		applog(LOG_DEBUG, "Failed to connect in json_rpc_call");
	curl_easy_setopt(curl, CURLOPT_FRESH_CONNECT, 1);
	free(state);
	return NULL;
}

json_t *json_rpc_call(CURL *curl, const char *url,
		      const char *userpass, const char *rpc_req,
		      bool probe, bool longpoll, int *rolltime,
		      struct pool *pool, bool share)
{
	json_rpc_call_async(curl, url, userpass, rpc_req, longpoll, pool, share, NULL);
	int rc = curl_easy_perform(curl);
	return json_rpc_call_completed(curl, rc, probe, rolltime, NULL);
}

bool our_curl_supports_proxy_uris()
{
	curl_version_info_data *data = curl_version_info(CURLVERSION_NOW);
	return data->age && data->version_num >= (( 7 <<16)|( 21 <<8)| 7);  // 7.21.7
}

// NOTE: This assumes reference URI is a root
char *absolute_uri(char *uri, const char *ref)
{
	if (strstr(uri, "://"))
		return strdup(uri);

	char *copy_start, *abs;
	bool need_slash = false;

	copy_start = (uri[0] == '/') ? &uri[1] : uri;
	if (ref[strlen(ref) - 1] != '/')
		need_slash = true;

	abs = malloc(strlen(ref) + strlen(copy_start) + 2);
	if (!abs) {
		applog(LOG_ERR, "Malloc failure in absolute_uri");
		return NULL;
	}

	sprintf(abs, "%s%s%s", ref, need_slash ? "/" : "", copy_start);

	return abs;
}

/* Returns a malloced array string of a binary value of arbitrary length. The
 * array is rounded up to a 4 byte size to appease architectures that need
 * aligned array  sizes */
char *bin2hex(const unsigned char *p, size_t len)
{
	unsigned int i;
	ssize_t slen;
	char *s;

	slen = len * 2 + 1;
	if (slen % 4)
		slen += 4 - (slen % 4);
	s = calloc(slen, 1);
	if (unlikely(!s))
		quit(1, "Failed to calloc in bin2hex");

	for (i = 0; i < len; i++)
		sprintf(s + (i * 2), "%02x", (unsigned int) p[i]);

	return s;
}

/* Does the reverse of bin2hex but does not allocate any ram */
bool hex2bin(unsigned char *p, const char *hexstr, size_t len)
{
	bool ret = false;

	while (*hexstr && len) {
		char hex_byte[4];
		unsigned int v;

		if (unlikely(!hexstr[1])) {
			applog(LOG_ERR, "hex2bin str truncated");
			return ret;
		}

		memset(hex_byte, 0, 4);
		hex_byte[0] = hexstr[0];
		hex_byte[1] = hexstr[1];

		if (unlikely(sscanf(hex_byte, "%x", &v) != 1)) {
			applog(LOG_ERR, "hex2bin sscanf '%s' failed", hex_byte);
			return ret;
		}

		*p = (unsigned char) v;

		p++;
		hexstr += 2;
		len--;
	}

	if (likely(len == 0 && *hexstr == 0))
		ret = true;
	return ret;
}

void hash_data(unsigned char *out_hash, const unsigned char *data)
{
	unsigned char blkheader[80];
	
	// data is past the first SHA256 step (padding and interpreting as big endian on a little endian platform), so we need to flip each 32-bit chunk around to get the original input block header
	swap32yes(blkheader, data, 80 / 4);
	
	// double-SHA256 to get the block hash
	gen_hash(blkheader, out_hash, 80);
}

// Example output: 0000000000000000000000000000000000000000000000000000ffff00000000 (bdiff 1)
void real_block_target(unsigned char *target, const unsigned char *data)
{
	uint8_t targetshift;

	if (unlikely(data[72] < 3 || data[72] > 0x20))
	{
		// Invalid (out of bounds) target
		memset(target, 0xff, 32);
		return;
	}

	targetshift = data[72] - 3;
	memset(target, 0, targetshift);
	target[targetshift++] = data[75];
	target[targetshift++] = data[74];
	target[targetshift++] = data[73];
	memset(&target[targetshift], 0, 0x20 - targetshift);
}

bool hash_target_check(const unsigned char *hash, const unsigned char *target)
{
	const uint32_t *h32 = (uint32_t*)&hash[0];
	const uint32_t *t32 = (uint32_t*)&target[0];
	for (int i = 7; i >= 0; --i) {
		uint32_t h32i = le32toh(h32[i]);
		uint32_t t32i = le32toh(t32[i]);
		if (h32i > t32i)
			return false;
		if (h32i < t32i)
			return true;
	}
	return true;
}

bool hash_target_check_v(const unsigned char *hash, const unsigned char *target)
{
	bool rc;

	rc = hash_target_check(hash, target);

	if (opt_debug) {
		unsigned char hash_swap[32], target_swap[32];
		char *hash_str, *target_str;

		for (int i = 0; i < 32; ++i) {
			hash_swap[i] = hash[31-i];
			target_swap[i] = target[31-i];
		}

		hash_str = bin2hex(hash_swap, 32);
		target_str = bin2hex(target_swap, 32);

		applog(LOG_DEBUG, " Proof: %s\nTarget: %s\nTrgVal? %s",
			hash_str,
			target_str,
			rc ? "YES (hash < target)" :
			     "no (false positive; hash > target)");

		free(hash_str);
		free(target_str);
	}

	return rc;
}

// This operates on a native-endian SHA256 state
// In other words, on little endian platforms, every 4 bytes are in reverse order
bool fulltest(const unsigned char *hash, const unsigned char *target)
{
	unsigned char hash2[32];
	swap32tobe(hash2, hash, 32 / 4);
	return hash_target_check_v(hash2, target);
}

struct thread_q *tq_new(void)
{
	struct thread_q *tq;

	tq = calloc(1, sizeof(*tq));
	if (!tq)
		return NULL;

	INIT_LIST_HEAD(&tq->q);
	pthread_mutex_init(&tq->mutex, NULL);
	pthread_cond_init(&tq->cond, NULL);

	return tq;
}

void tq_free(struct thread_q *tq)
{
	struct tq_ent *ent, *iter;

	if (!tq)
		return;

	list_for_each_entry_safe(ent, iter, &tq->q, q_node) {
		list_del(&ent->q_node);
		free(ent);
	}

	pthread_cond_destroy(&tq->cond);
	pthread_mutex_destroy(&tq->mutex);

	memset(tq, 0, sizeof(*tq));	/* poison */
	free(tq);
}

static void tq_freezethaw(struct thread_q *tq, bool frozen)
{
	mutex_lock(&tq->mutex);

	tq->frozen = frozen;

	pthread_cond_signal(&tq->cond);
	mutex_unlock(&tq->mutex);
}

void tq_freeze(struct thread_q *tq)
{
	tq_freezethaw(tq, true);
}

void tq_thaw(struct thread_q *tq)
{
	tq_freezethaw(tq, false);
}

bool tq_push(struct thread_q *tq, void *data)
{
	struct tq_ent *ent;
	bool rc = true;

	ent = calloc(1, sizeof(*ent));
	if (!ent)
		return false;

	ent->data = data;
	INIT_LIST_HEAD(&ent->q_node);

	mutex_lock(&tq->mutex);

	if (!tq->frozen) {
		list_add_tail(&ent->q_node, &tq->q);
	} else {
		free(ent);
		rc = false;
	}

	pthread_cond_signal(&tq->cond);
	mutex_unlock(&tq->mutex);

	return rc;
}

void *tq_pop(struct thread_q *tq, const struct timespec *abstime)
{
	struct tq_ent *ent;
	void *rval = NULL;
	int rc;

	mutex_lock(&tq->mutex);

	if (!list_empty(&tq->q))
		goto pop;

	if (abstime)
		rc = pthread_cond_timedwait(&tq->cond, &tq->mutex, abstime);
	else
		rc = pthread_cond_wait(&tq->cond, &tq->mutex);
	if (rc)
		goto out;
	if (list_empty(&tq->q))
		goto out;

pop:
	ent = list_entry(tq->q.next, struct tq_ent, q_node);
	rval = ent->data;

	list_del(&ent->q_node);
	free(ent);

out:
	mutex_unlock(&tq->mutex);
	return rval;
}

int thr_info_create(struct thr_info *thr, pthread_attr_t *attr, void *(*start) (void *), void *arg)
{
	return pthread_create(&thr->pth, attr, start, arg);
}

void thr_info_freeze(struct thr_info *thr)
{
	struct tq_ent *ent, *iter;
	struct thread_q *tq;

	if (!thr)
		return;

	tq = thr->q;
	if (!tq)
		return;

	mutex_lock(&tq->mutex);
	tq->frozen = true;
	list_for_each_entry_safe(ent, iter, &tq->q, q_node) {
		list_del(&ent->q_node);
		free(ent);
	}
	mutex_unlock(&tq->mutex);
}

void thr_info_cancel(struct thr_info *thr)
{
	if (!thr)
		return;

	if (PTH(thr) != 0L) {
		pthread_cancel(thr->pth);
		PTH(thr) = 0L;
	}
}

#ifndef HAVE_PTHREAD_CANCEL

// Bionic (Android) is intentionally missing pthread_cancel, so it is implemented using pthread_kill

enum pthread_cancel_workaround_mode {
	PCWM_DEFAULT   = 0,
	PCWM_TERMINATE = 1,
	PCWM_ASYNC     = 2,
	PCWM_DISABLED  = 4,
	PCWM_CANCELLED = 8,
};

static pthread_key_t key_pcwm;
struct sigaction pcwm_orig_term_handler;

static
void do_pthread_cancel_exit(int flags)
{
	if (!(flags & PCWM_ASYNC))
		// NOTE: Logging disables cancel while mutex held, so this is safe
		applog(LOG_WARNING, "pthread_cancel workaround: Cannot defer cancellation, terminating thread NOW");
	pthread_exit(PTHREAD_CANCELED);
}

static
void sighandler_pthread_cancel(int sig)
{
	int flags = (int)pthread_getspecific(key_pcwm);
	if (flags & PCWM_TERMINATE)  // Main thread
	{
		// Restore original handler and call it
		if (sigaction(sig, &pcwm_orig_term_handler, NULL))
			quit(1, "pthread_cancel workaround: Failed to restore original handler");
		raise(SIGTERM);
		quit(1, "pthread_cancel workaround: Original handler returned");
	}
	if (flags & PCWM_CANCELLED)  // Already pending cancel
		return;
	if (flags & PCWM_DISABLED)
	{
		flags |= PCWM_CANCELLED;
		if (pthread_setspecific(key_pcwm, (void*)flags))
			quit(1, "pthread_cancel workaround: pthread_setspecific failed (setting PCWM_CANCELLED)");
		return;
	}
	do_pthread_cancel_exit(flags);
}

int pthread_setcancelstate(int state, int *oldstate)
{
	int flags = (int)pthread_getspecific(key_pcwm);
	if (oldstate)
		*oldstate = (flags & PCWM_DISABLED) ? PTHREAD_CANCEL_DISABLE : PTHREAD_CANCEL_ENABLE;
	if (state == PTHREAD_CANCEL_DISABLE)
		flags |= PCWM_DISABLED;
	else
	{
		if (flags & PCWM_CANCELLED)
			do_pthread_cancel_exit(flags);
		flags &= ~PCWM_DISABLED;
	}
	if (pthread_setspecific(key_pcwm, (void*)flags))
		return -1;
	return 0;
}

int pthread_setcanceltype(int type, int *oldtype)
{
	int flags = (int)pthread_getspecific(key_pcwm);
	if (oldtype)
		*oldtype = (flags & PCWM_ASYNC) ? PTHREAD_CANCEL_ASYNCHRONOUS : PTHREAD_CANCEL_DEFERRED;
	if (type == PTHREAD_CANCEL_ASYNCHRONOUS)
		flags |= PCWM_ASYNC;
	else
		flags &= ~PCWM_ASYNC;
	if (pthread_setspecific(key_pcwm, (void*)flags))
		return -1;
	return 0;
}

void setup_pthread_cancel_workaround()
{
	if (pthread_key_create(&key_pcwm, NULL))
		quit(1, "pthread_cancel workaround: pthread_key_create failed");
	if (pthread_setspecific(key_pcwm, (void*)PCWM_TERMINATE))
		quit(1, "pthread_cancel workaround: pthread_setspecific failed");
	struct sigaction new_sigact = {
		.sa_handler = sighandler_pthread_cancel,
	};
	if (sigaction(SIGTERM, &new_sigact, &pcwm_orig_term_handler))
		quit(1, "pthread_cancel workaround: Failed to install SIGTERM handler");
}

#endif

/* Provide a ms based sleep that uses nanosleep to avoid poor usleep accuracy
 * on SMP machines */
void nmsleep(unsigned int msecs)
{
	struct timespec twait, tleft;
	int ret;
	ldiv_t d;

	d = ldiv(msecs, 1000);
	tleft.tv_sec = d.quot;
	tleft.tv_nsec = d.rem * 1000000;
	do {
		twait.tv_sec = tleft.tv_sec;
		twait.tv_nsec = tleft.tv_nsec;
		ret = nanosleep(&twait, &tleft);
	} while (ret == -1 && errno == EINTR);
}

/* Returns the microseconds difference between end and start times as a double */
double us_tdiff(struct timeval *end, struct timeval *start)
{
	return end->tv_sec * 1000000 + end->tv_usec - start->tv_sec * 1000000 - start->tv_usec;
}

/* Returns the seconds difference between end and start times as a double */
double tdiff(struct timeval *end, struct timeval *start)
{
	return end->tv_sec - start->tv_sec + (end->tv_usec - start->tv_usec) / 1000000.0;
}

bool extract_sockaddr(struct pool *pool, char *url)
{
	char *url_begin, *url_end, *ipv6_begin, *ipv6_end, *port_start = NULL;
	char url_address[256], port[6];
	int url_len, port_len = 0;

	url_begin = strstr(url, "//");
	if (!url_begin)
		url_begin = url;
	else
		url_begin += 2;

	/* Look for numeric ipv6 entries */
	ipv6_begin = strstr(url_begin, "[");
	ipv6_end = strstr(url_begin, "]");
	if (ipv6_begin && ipv6_end && ipv6_end > ipv6_begin)
		url_end = strstr(ipv6_end, ":");
	else
		url_end = strstr(url_begin, ":");
	if (url_end) {
		url_len = url_end - url_begin;
		port_len = strlen(url_begin) - url_len - 1;
		if (port_len < 1)
			return false;
		port_start = url_end + 1;
	} else
		url_len = strlen(url_begin);

	if (url_len < 1)
		return false;

	sprintf(url_address, "%.*s", url_len, url_begin);

	if (port_len)
		snprintf(port, 6, "%.*s", port_len, port_start);
	else
		strcpy(port, "80");

	free(pool->stratum_port);
	pool->stratum_port = strdup(port);
	free(pool->sockaddr_url);
	pool->sockaddr_url = strdup(url_address);

	return true;
}

enum send_ret {
	SEND_OK,
	SEND_SELECTFAIL,
	SEND_SENDFAIL,
	SEND_INACTIVE
};

/* Send a single command across a socket, appending \n to it. This should all
 * be done under stratum lock except when first establishing the socket */
static enum send_ret __stratum_send(struct pool *pool, char *s, ssize_t len)
{
	SOCKETTYPE sock = pool->sock;
	ssize_t ssent = 0;

	strcat(s, "\n");
	len++;

	while (len > 0 ) {
		struct timeval timeout = {0, 0};
		ssize_t sent;
		fd_set wd;

		FD_ZERO(&wd);
		FD_SET(sock, &wd);
		if (select(sock + 1, NULL, &wd, NULL, &timeout) < 1)
			return SEND_SELECTFAIL;
		sent = send(pool->sock, s + ssent, len, 0);
		if (sent < 0) {
			if (!sock_blocks())
				return SEND_SENDFAIL;
			sent = 0;
		}
		ssent += sent;
		len -= sent;
	}

	pool->cgminer_pool_stats.times_sent++;
	pool->cgminer_pool_stats.bytes_sent += ssent;
	total_bytes_xfer += ssent;
	pool->cgminer_pool_stats.net_bytes_sent += ssent;
	return SEND_OK;
}

bool stratum_send(struct pool *pool, char *s, ssize_t len)
{
	enum send_ret ret = SEND_INACTIVE;

	if (opt_protocol)
		applog(LOG_DEBUG, "Pool %u: SEND: %s", pool->pool_no, s);

	mutex_lock(&pool->stratum_lock);
	if (pool->stratum_active)
		ret = __stratum_send(pool, s, len);
	mutex_unlock(&pool->stratum_lock);

	/* This is to avoid doing applog under stratum_lock */
	switch (ret) {
		default:
		case SEND_OK:
			break;
		case SEND_SELECTFAIL:
			applog(LOG_DEBUG, "Write select failed on pool %d sock", pool->pool_no);
			break;
		case SEND_SENDFAIL:
			applog(LOG_DEBUG, "Failed to curl_easy_send in stratum_send");
			break;
		case SEND_INACTIVE:
			applog(LOG_DEBUG, "Stratum send failed due to no pool stratum_active");
			break;
	}
	return (ret == SEND_OK);
}

static bool socket_full(struct pool *pool, bool wait)
{
	SOCKETTYPE sock = pool->sock;
	struct timeval timeout;
	fd_set rd;

	FD_ZERO(&rd);
	FD_SET(sock, &rd);
	timeout.tv_usec = 0;
	if (wait)
		timeout.tv_sec = 60;
	else
		timeout.tv_sec = 0;
	if (select(sock + 1, &rd, NULL, NULL, &timeout) > 0)
		return true;
	return false;
}

/* Check to see if Santa's been good to you */
bool sock_full(struct pool *pool)
{
	if (strlen(pool->sockbuf))
		return true;

	return (socket_full(pool, false));
}

static void clear_sockbuf(struct pool *pool)
{
	strcpy(pool->sockbuf, "");
}

static void clear_sock(struct pool *pool)
{
	ssize_t n;

	mutex_lock(&pool->stratum_lock);
	do {
		n = recv(pool->sock, pool->sockbuf, RECVSIZE, 0);
	} while (n > 0);
	mutex_unlock(&pool->stratum_lock);

	clear_sockbuf(pool);
}

/* Make sure the pool sockbuf is large enough to cope with any coinbase size
 * by reallocing it to a large enough size rounded up to a multiple of RBUFSIZE
 * and zeroing the new memory */
static void recalloc_sock(struct pool *pool, size_t len)
{
	size_t old, new;

	old = strlen(pool->sockbuf);
	new = old + len + 1;
	if (new < pool->sockbuf_size)
		return;
	new = new + (RBUFSIZE - (new % RBUFSIZE));
	applog(LOG_DEBUG, "Recallocing pool sockbuf to %lu", (unsigned long)new);
	pool->sockbuf = realloc(pool->sockbuf, new);
	if (!pool->sockbuf)
		quit(1, "Failed to realloc pool sockbuf in recalloc_sock");
	memset(pool->sockbuf + old, 0, new - old);
	pool->sockbuf_size = new;
}

enum recv_ret {
	RECV_OK,
	RECV_CLOSED,
	RECV_RECVFAIL
};

/* Peeks at a socket to find the first end of line and then reads just that
 * from the socket and returns that as a malloced char */
char *recv_line(struct pool *pool)
{
	ssize_t len, buflen;
	char *tok, *sret = NULL;

	if (!strstr(pool->sockbuf, "\n")) {
		enum recv_ret ret = RECV_OK;
		struct timeval rstart, now;

		gettimeofday(&rstart, NULL);
		if (!socket_full(pool, true)) {
			applog(LOG_DEBUG, "Timed out waiting for data on socket_full");
			goto out;
		}

		mutex_lock(&pool->stratum_lock);
		do {
			char s[RBUFSIZE];
			size_t slen;
			ssize_t n;

			memset(s, 0, RBUFSIZE);
			n = recv(pool->sock, s, RECVSIZE, 0);
			if (!n) {
				ret = RECV_CLOSED;
				break;
			}
			if (n < 0) {
				if (!sock_blocks()) {
					ret = RECV_RECVFAIL;
					break;
				}
			} else {
				slen = strlen(s);
				recalloc_sock(pool, slen);
				strcat(pool->sockbuf, s);
			}
			gettimeofday(&now, NULL);
		} while (tdiff(&now, &rstart) < 60 && !strstr(pool->sockbuf, "\n"));
		mutex_unlock(&pool->stratum_lock);

		switch (ret) {
			default:
			case RECV_OK:
				break;
			case RECV_CLOSED:
				applog(LOG_DEBUG, "Socket closed waiting in recv_line");
				goto out;
			case RECV_RECVFAIL:
				applog(LOG_DEBUG, "Failed to recv sock in recv_line");
				goto out;
		}
	}

	buflen = strlen(pool->sockbuf);
	tok = strtok(pool->sockbuf, "\n");
	if (!tok) {
		applog(LOG_DEBUG, "Failed to parse a \\n terminated string in recv_line");
		goto out;
	}
	sret = strdup(tok);
	len = strlen(sret);

	/* Copy what's left in the buffer after the \n, including the
	 * terminating \0 */
	if (buflen > len + 1)
		memmove(pool->sockbuf, pool->sockbuf + len + 1, buflen - len + 1);
	else
		strcpy(pool->sockbuf, "");

	pool->cgminer_pool_stats.times_received++;
	pool->cgminer_pool_stats.bytes_received += len;
	total_bytes_xfer += len;
	pool->cgminer_pool_stats.net_bytes_received += len;

out:
	if (!sret)
		clear_sock(pool);
	else if (opt_protocol)
		applog(LOG_DEBUG, "Pool %u: RECV: %s", pool->pool_no, sret);
	return sret;
}

/* Dumps any JSON value as a string. Just like jansson 2.1's JSON_ENCODE_ANY
 * flag, but this is compatible with 2.0. */
char *json_dumps_ANY(json_t *json, size_t flags)
{
	switch (json_typeof(json))
	{
		case JSON_ARRAY:
		case JSON_OBJECT:
			return json_dumps(json, flags);
		default:
			break;
	}
	char *rv;
#ifdef JSON_ENCODE_ANY
	rv = json_dumps(json, JSON_ENCODE_ANY | flags);
	if (rv)
		return rv;
#endif
	json_t *tmp = json_array();
	char *s;
	int i;
	size_t len;
	
	if (!tmp)
		quit(1, "json_dumps_ANY failed to allocate json array");
	if (json_array_append(tmp, json))
		quit(1, "json_dumps_ANY failed to append temporary array");
	s = json_dumps(tmp, flags);
	if (!s)
		return NULL;
	for (i = 0; s[i] != '['; ++i)
		if (unlikely(!(s[i] && isspace(s[i]))))
			quit(1, "json_dumps_ANY failed to find opening bracket in array dump");
	len = strlen(&s[++i]) - 1;
	if (unlikely(s[i+len] != ']'))
		quit(1, "json_dumps_ANY failed to find closing bracket in array dump");
	rv = malloc(len + 1);
	memcpy(rv, &s[i], len);
	rv[len] = '\0';
	free(s);
	json_decref(tmp);
	return rv;
}

/* Extracts a string value from a json array with error checking. To be used
 * when the value of the string returned is only examined and not to be stored.
 * See json_array_string below */
static char *__json_array_string(json_t *val, unsigned int entry)
{
	json_t *arr_entry;

	if (json_is_null(val))
		return NULL;
	if (!json_is_array(val))
		return NULL;
	if (entry > json_array_size(val))
		return NULL;
	arr_entry = json_array_get(val, entry);
	if (!json_is_string(arr_entry))
		return NULL;

	return (char *)json_string_value(arr_entry);
}

/* Creates a freshly malloced dup of __json_array_string */
static char *json_array_string(json_t *val, unsigned int entry)
{
	char *buf = __json_array_string(val, entry);

	if (buf)
		return strdup(buf);
	return NULL;
}

void stratum_probe_transparency(struct pool *pool)
{
	// Request transaction data to discourage pools from doing anything shady
	char s[1024];
	int sLen;
	sLen = sprintf(s, "{\"params\": [\"%s\"], \"id\": \"txlist%s\", \"method\": \"mining.get_transactions\"}",
	        pool->swork.job_id,
	        pool->swork.job_id);
	stratum_send(pool, s, sLen);
	if ((!pool->swork.opaque) && pool->swork.transparency_time == (time_t)-1)
		pool->swork.transparency_time = time(NULL);
	pool->swork.transparency_probed = true;
}

static bool parse_notify(struct pool *pool, json_t *val)
{
	char *job_id, *prev_hash, *coinbase1, *coinbase2, *bbversion, *nbit, *ntime;
	bool clean, ret = false;
	int merkles, i;
	json_t *arr;

	arr = json_array_get(val, 4);
	if (!arr || !json_is_array(arr))
		goto out;

	merkles = json_array_size(arr);

	job_id = json_array_string(val, 0);
	prev_hash = json_array_string(val, 1);
	coinbase1 = json_array_string(val, 2);
	coinbase2 = json_array_string(val, 3);
	bbversion = json_array_string(val, 5);
	nbit = json_array_string(val, 6);
	ntime = json_array_string(val, 7);
	clean = json_is_true(json_array_get(val, 8));

	if (!job_id || !prev_hash || !coinbase1 || !coinbase2 || !bbversion || !nbit || !ntime) {
		/* Annoying but we must not leak memory */
		if (job_id)
			free(job_id);
		if (prev_hash)
			free(prev_hash);
		if (coinbase1)
			free(coinbase1);
		if (coinbase2)
			free(coinbase2);
		if (bbversion)
			free(bbversion);
		if (nbit)
			free(nbit);
		if (ntime)
			free(ntime);
		goto out;
	}

	mutex_lock(&pool->pool_lock);
	free(pool->swork.job_id);
	free(pool->swork.prev_hash);
	free(pool->swork.coinbase1);
	free(pool->swork.coinbase2);
	free(pool->swork.bbversion);
	free(pool->swork.nbit);
	free(pool->swork.ntime);
	pool->swork.job_id = job_id;
	pool->swork.prev_hash = prev_hash;
	pool->swork.coinbase1 = coinbase1;
	pool->swork.cb1_len = strlen(coinbase1) / 2;
	pool->swork.coinbase2 = coinbase2;
	pool->swork.cb2_len = strlen(coinbase2) / 2;
	pool->swork.bbversion = bbversion;
	pool->swork.nbit = nbit;
	pool->swork.ntime = ntime;
	pool->submit_old = !clean;
	pool->swork.clean = true;
	pool->swork.cb_len = pool->swork.cb1_len + pool->n1_len + pool->n2size + pool->swork.cb2_len;

	for (i = 0; i < pool->swork.merkles; i++)
		free(pool->swork.merkle[i]);
	if (merkles) {
		pool->swork.merkle = realloc(pool->swork.merkle, sizeof(char *) * merkles + 1);
		for (i = 0; i < merkles; i++)
			pool->swork.merkle[i] = json_array_string(arr, i);
	}
	pool->swork.merkles = merkles;
	if (clean)
		pool->nonce2 = 0;
	pool->swork.header_len = strlen(pool->swork.bbversion) +
				 strlen(pool->swork.prev_hash) +
				 strlen(pool->swork.ntime) +
				 strlen(pool->swork.nbit) +
	/* merkle_hash */	 32 +
	/* nonce */		 8 +
	/* workpadding */	 96;
	pool->swork.header_len = pool->swork.header_len * 2 + 1;
	align_len(&pool->swork.header_len);
	mutex_unlock(&pool->pool_lock);

	applog(LOG_DEBUG, "Received stratum notify from pool %u with job_id=%s",
	       pool->pool_no, job_id);
	if (opt_protocol) {
		applog(LOG_DEBUG, "job_id: %s", job_id);
		applog(LOG_DEBUG, "prev_hash: %s", prev_hash);
		applog(LOG_DEBUG, "coinbase1: %s", coinbase1);
		applog(LOG_DEBUG, "coinbase2: %s", coinbase2);
		for (i = 0; i < merkles; i++)
			applog(LOG_DEBUG, "merkle%d: %s", i, pool->swork.merkle[i]);
		applog(LOG_DEBUG, "bbversion: %s", bbversion);
		applog(LOG_DEBUG, "nbit: %s", nbit);
		applog(LOG_DEBUG, "ntime: %s", ntime);
		applog(LOG_DEBUG, "clean: %s", clean ? "yes" : "no");
	}

	/* A notify message is the closest stratum gets to a getwork */
	pool->getwork_requested++;
	total_getworks++;

	if ((merkles && (!pool->swork.transparency_probed || rand() <= RAND_MAX / (opt_skip_checks + 1))) || pool->swork.transparency_time != (time_t)-1)
		if (pool->stratum_auth)
			stratum_probe_transparency(pool);

	ret = true;
out:
	return ret;
}

static bool parse_diff(struct pool *pool, json_t *val)
{
	double diff;

	diff = json_number_value(json_array_get(val, 0));
	if (diff == 0)
		return false;

	mutex_lock(&pool->pool_lock);
	pool->swork.diff = diff;
	mutex_unlock(&pool->pool_lock);

	applog(LOG_DEBUG, "Pool %d stratum bdifficulty set to %f", pool->pool_no, diff);

	return true;
}

static bool parse_reconnect(struct pool *pool, json_t *val)
{
	char *url, *port, address[256];

	memset(address, 0, 255);
	url = (char *)json_string_value(json_array_get(val, 0));
	if (!url)
		url = pool->sockaddr_url;

	port = (char *)json_string_value(json_array_get(val, 1));
	if (!port)
		port = pool->stratum_port;

	sprintf(address, "%s:%s", url, port);

	if (!extract_sockaddr(pool, address))
		return false;

	pool->stratum_url = pool->sockaddr_url;

	applog(LOG_NOTICE, "Reconnect requested from pool %d to %s", pool->pool_no, address);

	if (!restart_stratum(pool))
		return false;

	return true;
}

static bool send_version(struct pool *pool, json_t *val)
{
	char s[RBUFSIZE], *idstr;
	json_t *id = json_object_get(val, "id");
	
	if (!(id && !json_is_null(id)))
		return false;

	idstr = json_dumps_ANY(id, 0);
	sprintf(s, "{\"id\": %s, \"result\": \""PACKAGE"/"VERSION"\", \"error\": null}", idstr);
	free(idstr);
	if (!stratum_send(pool, s, strlen(s)))
		return false;

	return true;
}

static bool stratum_show_message(struct pool *pool, json_t *val, json_t *params)
{
	char *msg;
	char s[RBUFSIZE], *idstr;
	json_t *id = json_object_get(val, "id");
	msg = json_array_string(params, 0);
	
	if (likely(msg))
	{
		free(pool->admin_msg);
		pool->admin_msg = msg;
		applog(LOG_NOTICE, "Message from pool %u: %s", pool->pool_no, msg);
	}
	
	if (!(id && !json_is_null(id)))
		return true;
	
	idstr = json_dumps_ANY(id, 0);
	if (likely(msg))
		sprintf(s, "{\"id\": %s, \"result\": true, \"error\": null}", idstr);
	else
		sprintf(s, "{\"id\": %s, \"result\": null, \"error\": [-1, \"Failed to parse message\", null]}", idstr);
	free(idstr);
	if (!stratum_send(pool, s, strlen(s)))
		return false;
	
	return true;
}

bool parse_method(struct pool *pool, char *s)
{
	json_t *val = NULL, *method, *err_val, *params;
	json_error_t err;
	bool ret = false;
	char *buf;

	if (!s)
		goto out;

	val = JSON_LOADS(s, &err);
	if (!val) {
		applog(LOG_INFO, "JSON decode failed(%d): %s", err.line, err.text);
		goto out;
	}

	method = json_object_get(val, "method");
	if (!method)
		goto out;
	err_val = json_object_get(val, "error");
	params = json_object_get(val, "params");

	if (err_val && !json_is_null(err_val)) {
		char *ss;

		if (err_val)
			ss = json_dumps(err_val, JSON_INDENT(3));
		else
			ss = strdup("(unknown reason)");

		applog(LOG_INFO, "JSON-RPC method decode failed: %s", ss);

		free(ss);

		goto out;
	}

	buf = (char *)json_string_value(method);
	if (!buf)
		goto out;

	if (!strncasecmp(buf, "mining.notify", 13)) {
		if (parse_notify(pool, params))
			pool->stratum_notify = ret = true;
		else
			pool->stratum_notify = ret = false;
		goto out;
	}

	if (!strncasecmp(buf, "mining.set_difficulty", 21) && parse_diff(pool, params)) {
		ret = true;
		goto out;
	}

	if (!strncasecmp(buf, "client.reconnect", 16) && parse_reconnect(pool, params)) {
		ret = true;
		goto out;
	}

	if (!strncasecmp(buf, "client.get_version", 18) && send_version(pool, val)) {
		ret = true;
		goto out;
	}

	if (!strncasecmp(buf, "client.show_message", 19) && stratum_show_message(pool, val, params)) {
		ret = true;
		goto out;
	}
out:
	if (val)
		json_decref(val);

	return ret;
}

extern bool parse_stratum_response(struct pool *, char *s);

bool auth_stratum(struct pool *pool)
{
	json_t *val = NULL, *res_val, *err_val;
	char s[RBUFSIZE], *sret = NULL;
	json_error_t err;
	bool ret = false;

	sprintf(s, "{\"id\": \"auth\", \"method\": \"mining.authorize\", \"params\": [\"%s\", \"%s\"]}",
	        pool->rpc_user, pool->rpc_pass);

	if (!stratum_send(pool, s, strlen(s)))
		goto out;

	/* Parse all data in the queue and anything left should be auth */
	while (42) {
		sret = recv_line(pool);
		if (!sret)
			goto out;
		if (parse_method(pool, sret))
			free(sret);
		else
			break;
	}

	val = JSON_LOADS(sret, &err);
	free(sret);
	res_val = json_object_get(val, "result");
	err_val = json_object_get(val, "error");

	if (!res_val || json_is_false(res_val) || (err_val && !json_is_null(err_val)))  {
		char *ss;

		if (err_val)
			ss = json_dumps(err_val, JSON_INDENT(3));
		else
			ss = strdup("(unknown reason)");
		applog(LOG_WARNING, "JSON stratum auth failed: %s", ss);
		free(ss);

		goto out;
	}

	ret = true;
	applog(LOG_INFO, "Stratum authorisation success for pool %d", pool->pool_no);
	pool->probed = true;
	pool->stratum_auth = true;
	successful_connect = true;
out:
	if (val)
		json_decref(val);

	if (pool->stratum_notify)
		stratum_probe_transparency(pool);

	return ret;
}

curl_socket_t grab_socket_opensocket_cb(void *clientp, __maybe_unused curlsocktype purpose, struct curl_sockaddr *addr)
{
	struct pool *pool = clientp;
	curl_socket_t sck = socket(addr->family, addr->socktype, addr->protocol);
	pool->sock = sck;
	return sck;
}

static bool setup_stratum_curl(struct pool *pool)
{
	char curl_err_str[CURL_ERROR_SIZE];
	CURL *curl = NULL;
	char s[RBUFSIZE];

	applog(LOG_DEBUG, "initiate_stratum with sockbuf=%p", pool->sockbuf);
	mutex_lock(&pool->stratum_lock);
	pool->swork.transparency_time = (time_t)-1;
	pool->stratum_active = false;
	pool->stratum_auth = false;
	pool->stratum_notify = false;
	pool->swork.transparency_probed = false;
	if (pool->stratum_curl)
		curl_easy_cleanup(pool->stratum_curl);
	pool->stratum_curl = curl_easy_init();
	if (unlikely(!pool->stratum_curl))
		quit(1, "Failed to curl_easy_init in initiate_stratum");
	if (pool->sockbuf)
		pool->sockbuf[0] = '\0';
	mutex_unlock(&pool->stratum_lock);
	curl = pool->stratum_curl;

	if (!pool->sockbuf) {
		pool->sockbuf = calloc(RBUFSIZE, 1);
		if (!pool->sockbuf)
			quit(1, "Failed to calloc pool sockbuf in initiate_stratum");
		pool->sockbuf_size = RBUFSIZE;
	}

	/* Create a http url for use with curl */
	sprintf(s, "http://%s:%s", pool->sockaddr_url, pool->stratum_port);

	curl_easy_setopt(curl, CURLOPT_FRESH_CONNECT, 1);
	curl_easy_setopt(curl, CURLOPT_CONNECTTIMEOUT, 30);
	curl_easy_setopt(curl, CURLOPT_ERRORBUFFER, curl_err_str);
	curl_easy_setopt(curl, CURLOPT_NOSIGNAL, 1);
	curl_easy_setopt(curl, CURLOPT_URL, s);
	curl_easy_setopt(curl, CURLOPT_TCP_NODELAY, 1);

	/* We use DEBUGFUNCTION to count bytes sent/received, and verbose is needed
	 * to enable it */
	curl_easy_setopt(curl, CURLOPT_DEBUGFUNCTION, curl_debug_cb);
	curl_easy_setopt(curl, CURLOPT_DEBUGDATA, (void *)pool);
	curl_easy_setopt(curl, CURLOPT_VERBOSE, 1);

	// CURLINFO_LASTSOCKET is broken on Win64 (which has a wider SOCKET type than curl_easy_getinfo returns), so we use this hack for now
	curl_easy_setopt(curl, CURLOPT_OPENSOCKETFUNCTION, grab_socket_opensocket_cb);
	curl_easy_setopt(curl, CURLOPT_OPENSOCKETDATA, pool);
	
	curl_easy_setopt(curl, CURLOPT_USE_SSL, CURLUSESSL_TRY);
	if (pool->rpc_proxy) {
		curl_easy_setopt(curl, CURLOPT_PROXY, pool->rpc_proxy);
	} else if (opt_socks_proxy) {
		curl_easy_setopt(curl, CURLOPT_PROXY, opt_socks_proxy);
		curl_easy_setopt(curl, CURLOPT_PROXYTYPE, CURLPROXY_SOCKS4);
	}
	curl_easy_setopt(curl, CURLOPT_CONNECT_ONLY, 1);
	pool->sock = INVSOCK;
	if (curl_easy_perform(curl)) {
		applog(LOG_INFO, "Stratum connect failed to pool %d: %s", pool->pool_no, curl_err_str);
		curl_easy_cleanup(curl);
		pool->stratum_curl = NULL;
		return false;
	}
	if (pool->sock == INVSOCK)
	{
		pool->stratum_curl = NULL;
		curl_easy_cleanup(curl);
		applog(LOG_ERR, "Stratum connect succeeded, but technical problem extracting socket (pool %u)", pool->pool_no);
		return false;
	}
	keep_sockalive(pool->sock);

	pool->cgminer_pool_stats.times_sent++;
	pool->cgminer_pool_stats.times_received++;

	return true;
}

static char *get_sessionid(json_t *val)
{
	char *ret = NULL;
	json_t *arr_val;
	int arrsize, i;

	arr_val = json_array_get(val, 0);
	if (!arr_val || !json_is_array(arr_val))
		goto out;
	arrsize = json_array_size(arr_val);
	for (i = 0; i < arrsize; i++) {
		json_t *arr = json_array_get(arr_val, i);
		char *notify;

		if (!arr | !json_is_array(arr))
			break;
		notify = __json_array_string(arr, 0);
		if (!notify)
			continue;
		if (!strncasecmp(notify, "mining.notify", 13)) {
			ret = json_array_string(arr, 1);
			break;
		}
	}
out:
	return ret;
}

void suspend_stratum(struct pool *pool)
{
	clear_sockbuf(pool);
	applog(LOG_INFO, "Closing socket for stratum pool %d", pool->pool_no);
	mutex_lock(&pool->stratum_lock);
	pool->stratum_active = pool->stratum_notify = false;
	pool->stratum_auth = false;
	curl_easy_cleanup(pool->stratum_curl);
	pool->stratum_curl = NULL;
	pool->sock = INVSOCK;
	mutex_unlock(&pool->stratum_lock);
}

bool initiate_stratum(struct pool *pool)
{
	bool ret = false, recvd = false, noresume = false, sockd = false;
	char s[RBUFSIZE], *sret = NULL, *nonce1, *sessionid;
	json_t *val = NULL, *res_val, *err_val;
	json_error_t err;
	int n2size;

	if (!setup_stratum_curl(pool))
		goto out;

	sockd = true;
resend:
<<<<<<< HEAD
	if (!noresume) {
=======
	if (recvd) {
		/* Get rid of any crap lying around if we're resending */
		clear_sock(pool);
		sprintf(s, "{\"id\": %d, \"method\": \"mining.subscribe\", \"params\": []}", swork_id++);
	} else {
>>>>>>> 501f4cd6
		if (pool->sessionid)
			sprintf(s, "{\"id\": %d, \"method\": \"mining.subscribe\", \"params\": [\""PACKAGE"/"VERSION"\", \"%s\"]}", swork_id++, pool->sessionid);
		else
			sprintf(s, "{\"id\": %d, \"method\": \"mining.subscribe\", \"params\": [\""PACKAGE"/"VERSION"\"]}", swork_id++);
	}

	if (__stratum_send(pool, s, strlen(s)) != SEND_OK) {
		applog(LOG_DEBUG, "Failed to send s in initiate_stratum");
		goto out;
	}

	if (!socket_full(pool, true)) {
		applog(LOG_DEBUG, "Timed out waiting for response in initiate_stratum");
		goto out;
	}

	sret = recv_line(pool);
	if (!sret)
		goto out;

	recvd = true;

	val = JSON_LOADS(sret, &err);
	free(sret);
	if (!val) {
		applog(LOG_INFO, "JSON decode failed(%d): %s", err.line, err.text);
		goto out;
	}

	res_val = json_object_get(val, "result");
	err_val = json_object_get(val, "error");

	if (!res_val || json_is_null(res_val) ||
	    (err_val && !json_is_null(err_val))) {
		char *ss;

		if (err_val)
			ss = json_dumps(err_val, JSON_INDENT(3));
		else
			ss = strdup("(unknown reason)");

		applog(LOG_INFO, "JSON-RPC decode failed: %s", ss);

		free(ss);

		goto out;
	}

	sessionid = get_sessionid(res_val);
	if (!sessionid)
		applog(LOG_DEBUG, "Failed to get sessionid in initiate_stratum");
	nonce1 = json_array_string(res_val, 1);
	if (!nonce1) {
		applog(LOG_INFO, "Failed to get nonce1 in initiate_stratum");
		free(sessionid);
		goto out;
	}
	n2size = json_integer_value(json_array_get(res_val, 2));
	if (!n2size) {
		applog(LOG_INFO, "Failed to get n2size in initiate_stratum");
		free(sessionid);
		free(nonce1);
		goto out;
	}

	mutex_lock(&pool->pool_lock);
	free(pool->sessionid);
	pool->sessionid = sessionid;
	free(pool->nonce1);
	pool->nonce1 = nonce1;
	pool->n1_len = strlen(nonce1) / 2;
	pool->n2size = n2size;
	mutex_unlock(&pool->pool_lock);

	if (sessionid)
		applog(LOG_DEBUG, "Pool %d stratum session id: %s", pool->pool_no, pool->sessionid);

	ret = true;
out:
	if (val)
		json_decref(val);

	if (ret) {
		if (!pool->stratum_url)
			pool->stratum_url = pool->sockaddr_url;
		pool->stratum_active = true;
		pool->swork.diff = 1;
		if (opt_protocol) {
			applog(LOG_DEBUG, "Pool %d confirmed mining.subscribe with extranonce1 %s extran2size %d",
			       pool->pool_no, pool->nonce1, pool->n2size);
		}
	} else {
		if (recvd && !noresume) {
			applog(LOG_DEBUG, "Failed to resume stratum, trying afresh");
			noresume = true;
			goto resend;
		}
		applog(LOG_DEBUG, "Initiate stratum failed");
		if (sockd)
			suspend_stratum(pool);
	}

	return ret;
}

bool restart_stratum(struct pool *pool)
{
	if (pool->stratum_active)
		suspend_stratum(pool);
	if (!initiate_stratum(pool))
		return false;
	if (!auth_stratum(pool))
		return false;
	return true;
}

void dev_error(struct cgpu_info *dev, enum dev_reason reason)
{
	dev->device_last_not_well = time(NULL);
	dev->device_not_well_reason = reason;

	switch (reason) {
		case REASON_THREAD_FAIL_INIT:
			dev->thread_fail_init_count++;
			break;
		case REASON_THREAD_ZERO_HASH:
			dev->thread_zero_hash_count++;
			break;
		case REASON_THREAD_FAIL_QUEUE:
			dev->thread_fail_queue_count++;
			break;
		case REASON_DEV_SICK_IDLE_60:
			dev->dev_sick_idle_60_count++;
			break;
		case REASON_DEV_DEAD_IDLE_600:
			dev->dev_dead_idle_600_count++;
			break;
		case REASON_DEV_NOSTART:
			dev->dev_nostart_count++;
			break;
		case REASON_DEV_OVER_HEAT:
			dev->dev_over_heat_count++;
			break;
		case REASON_DEV_THERMAL_CUTOFF:
			dev->dev_thermal_cutoff_count++;
			break;
		case REASON_DEV_COMMS_ERROR:
			dev->dev_comms_error_count++;
			break;
		case REASON_DEV_THROTTLE:
			dev->dev_throttle_count++;
			break;
	}
}

/* Realloc an existing string to fit an extra string s, appending s to it. */
void *realloc_strcat(char *ptr, char *s)
{
	size_t old = strlen(ptr), len = strlen(s);
	char *ret;

	if (!len)
		return ptr;

	len += old + 1;
	align_len(&len);

	ret = malloc(len);
	if (unlikely(!ret))
		quit(1, "Failed to malloc in realloc_strcat");

	sprintf(ret, "%s%s", ptr, s);
	free(ptr);
	return ret;
}

static
bool sanechars[] = {
	false, false, false, false, false, false, false, false,
	false, false, false, false, false, false, false, false,
	false, false, false, false, false, false, false, false,
	false, false, false, false, false, false, false, false,
	false, false, false, false, false, false, false, false,
	false, false, false, false, false, false, false, false,
	true , true , true , true , true , true , true , true ,
	true , true , false, false, false, false, false, false,
	false, true , true , true , true , true , true , true ,
	true , true , true , true , true , true , true , true ,
	true , true , true , true , true , true , true , true ,
	true , true , true , false, false, false, false, false,
	false, true , true , true , true , true , true , true ,
	true , true , true , true , true , true , true , true ,
	true , true , true , true , true , true , true , true ,
	true , true , true , false, false, false, false, false,
};

char *sanestr(char *o, char *s)
{
	char *rv = o;
	bool br = false;
	
	for ( ; s[0]; ++s)
	{
		if (sanechars[s[0] & 0x7f])
		{
			if (br)
			{
				br = false;
				if (s[0] >= '0' && s[0] <= '9')
					(o++)[0] = '_';
			}
			(o++)[0] = s[0];
		}
		else
		if (o != s && o[-1] >= '0' && o[-1] <= '9')
			br = true;
	}
	o[0] = '\0';
	return rv;
}

void RenameThread(const char* name)
{
#if defined(PR_SET_NAME)
	// Only the first 15 characters are used (16 - NUL terminator)
	prctl(PR_SET_NAME, name, 0, 0, 0);
#elif defined(__APPLE__)
	pthread_setname_np(name);
#elif (defined(__FreeBSD__) || defined(__OpenBSD__))
	pthread_set_name_np(pthread_self(), name);
#else
	// Prevent warnings for unused parameters...
	(void)name;
#endif
}

#ifdef WIN32
static const char *WindowsErrorStr(DWORD dwMessageId)
{
	static LPSTR msg = NULL;
	if (msg)
		LocalFree(msg);
	if (FormatMessage(FORMAT_MESSAGE_ALLOCATE_BUFFER | FORMAT_MESSAGE_FROM_SYSTEM, 0, dwMessageId, 0, (LPSTR)&msg, 0, 0))
		return msg;
	static const char fmt[] = "Error #%ld";
	signed long ldMsgId = dwMessageId;
	int sz = snprintf((char*)&sz, 0, fmt, ldMsgId) + 1;
	msg = (LPTSTR)LocalAlloc(LMEM_FIXED, sz);
	sprintf((char*)msg, fmt, ldMsgId);
	return msg;
}
#endif

void notifier_init(notifier_t pipefd)
{
#ifdef WIN32
	SOCKET listener, connecter, acceptor;
	listener = socket(AF_INET, SOCK_STREAM, 0);
	if (listener == INVALID_SOCKET)
		quit(1, "Failed to create listener socket in create_notifier: %s", WindowsErrorStr(WSAGetLastError()));
	connecter = socket(AF_INET, SOCK_STREAM, 0);
	if (connecter == INVALID_SOCKET)
		quit(1, "Failed to create connect socket in create_notifier: %s", WindowsErrorStr(WSAGetLastError()));
	struct sockaddr_in inaddr = {
		.sin_family = AF_INET,
		.sin_addr = {
			.s_addr = htonl(INADDR_LOOPBACK),
		},
		.sin_port = 0,
	};
	{
		char reuse = 1;
		setsockopt(listener, SOL_SOCKET, SO_REUSEADDR, &reuse, sizeof(reuse));
	}
	if (bind(listener, (struct sockaddr*)&inaddr, sizeof(inaddr)) == SOCKET_ERROR)
		quit(1, "Failed to bind listener socket in create_notifier: %s", WindowsErrorStr(WSAGetLastError()));
	socklen_t inaddr_sz = sizeof(inaddr);
	if (getsockname(listener, (struct sockaddr*)&inaddr, &inaddr_sz) == SOCKET_ERROR)
		quit(1, "Failed to getsockname in create_notifier: %s", WindowsErrorStr(WSAGetLastError()));
	if (listen(listener, 1) == SOCKET_ERROR)
		quit(1, "Failed to listen in create_notifier: %s", WindowsErrorStr(WSAGetLastError()));
	inaddr.sin_family = AF_INET;
	inaddr.sin_addr.s_addr = htonl(INADDR_LOOPBACK);
	if (connect(connecter, (struct sockaddr*)&inaddr, inaddr_sz) == SOCKET_ERROR)
		quit(1, "Failed to connect in create_notifier: %s", WindowsErrorStr(WSAGetLastError()));
	acceptor = accept(listener, NULL, NULL);
	if (acceptor == INVALID_SOCKET)
		quit(1, "Failed to accept in create_notifier: %s", WindowsErrorStr(WSAGetLastError()));
	closesocket(listener);
	pipefd[0] = connecter;
	pipefd[1] = acceptor;
#else
	if (pipe(pipefd))
		quit(1, "Failed to create pipe in create_notifier");
#endif
}

void notifier_wake(notifier_t fd)
{
	if (fd[1] == INVSOCK)
		return;
#ifdef WIN32
	(void)send(fd[1], "\0", 1, 0);
#else
	(void)write(fd[1], "\0", 1);
#endif
}

void notifier_read(notifier_t fd)
{
	char buf[0x10];
#ifdef WIN32
	(void)recv(fd[0], buf, sizeof(buf), 0);
#else
	(void)read(fd[0], buf, sizeof(buf));
#endif
}

void notifier_destroy(notifier_t fd)
{
#ifdef WIN32
	closesocket(fd[0]);
	closesocket(fd[1]);
#else
	close(fd[0]);
	close(fd[1]);
#endif
	fd[0] = fd[1] = INVSOCK;
}<|MERGE_RESOLUTION|>--- conflicted
+++ resolved
@@ -1910,15 +1910,11 @@
 
 	sockd = true;
 resend:
-<<<<<<< HEAD
-	if (!noresume) {
-=======
-	if (recvd) {
+	if (noresume) {
 		/* Get rid of any crap lying around if we're resending */
 		clear_sock(pool);
 		sprintf(s, "{\"id\": %d, \"method\": \"mining.subscribe\", \"params\": []}", swork_id++);
 	} else {
->>>>>>> 501f4cd6
 		if (pool->sessionid)
 			sprintf(s, "{\"id\": %d, \"method\": \"mining.subscribe\", \"params\": [\""PACKAGE"/"VERSION"\", \"%s\"]}", swork_id++, pool->sessionid);
 		else
