/*
 * Copyright 2011-2013 Con Kolivas
 * Copyright 2011-2013 Luke Dashjr
 * Copyright 2010 Jeff Garzik
 * Copyright 2012 Giel van Schijndel
 * Copyright 2012 Gavin Andresen
 *
 * This program is free software; you can redistribute it and/or modify it
 * under the terms of the GNU General Public License as published by the Free
 * Software Foundation; either version 3 of the License, or (at your option)
 * any later version.  See COPYING for more details.
 */

#include "config.h"

#include <stdio.h>
#include <stdlib.h>
#include <ctype.h>
#include <stdarg.h>
#include <string.h>
#include <pthread.h>
#include <jansson.h>
#include <curl/curl.h>
#include <time.h>
#include <errno.h>
#include <unistd.h>
#include <sys/types.h>
#ifdef HAVE_SYS_PRCTL_H
# include <sys/prctl.h>
#endif
#if defined(__FreeBSD__) || defined(__OpenBSD__)
# include <pthread_np.h>
#endif
#ifndef WIN32
#include <fcntl.h>
# ifdef __linux
#  include <sys/prctl.h>
# endif
# include <sys/socket.h>
# include <netinet/in.h>
# include <netinet/tcp.h>
# include <netdb.h>
#else
# include <windows.h>
# include <winsock2.h>
# include <mstcpip.h>
# include <ws2tcpip.h>
# include <mmsystem.h>
#endif

#include <utlist.h>

#include "miner.h"
#include "compat.h"
#include "util.h"

bool successful_connect = false;
struct timeval nettime;

struct data_buffer {
	void		*buf;
	size_t		len;
	curl_socket_t	*idlemarker;
};

struct upload_buffer {
	const void	*buf;
	size_t		len;
};

struct header_info {
	char		*lp_path;
	int		rolltime;
	char		*reason;
	char		*stratum_url;
	bool		hadrolltime;
	bool		canroll;
	bool		hadexpire;
};

struct tq_ent {
	void			*data;
	struct tq_ent *prev;
	struct tq_ent *next;
};

static void databuf_free(struct data_buffer *db)
{
	if (!db)
		return;

	free(db->buf);
#ifdef DEBUG_DATABUF
	applog(LOG_DEBUG, "databuf_free(%p)", db->buf);
#endif

	memset(db, 0, sizeof(*db));
}

// aka data_buffer_write
static size_t all_data_cb(const void *ptr, size_t size, size_t nmemb,
			  void *user_data)
{
	struct data_buffer *db = user_data;
	size_t oldlen, newlen;

	oldlen = db->len;
	if (unlikely(nmemb == 0 || size == 0 || oldlen >= SIZE_MAX - size))
		return 0;
	if (unlikely(nmemb > (SIZE_MAX - oldlen) / size))
		nmemb = (SIZE_MAX - oldlen) / size;

	size_t len = size * nmemb;
	void *newmem;
	static const unsigned char zero = 0;

	if (db->idlemarker) {
		const unsigned char *cptr = ptr;
		for (size_t i = 0; i < len; ++i)
			if (!(isspace(cptr[i]) || cptr[i] == '{')) {
				*db->idlemarker = CURL_SOCKET_BAD;
				db->idlemarker = NULL;
				break;
			}
	}

	newlen = oldlen + len;

	newmem = realloc(db->buf, newlen + 1);
#ifdef DEBUG_DATABUF
	applog(LOG_DEBUG, "data_buffer_write realloc(%p, %lu) => %p", db->buf, (long unsigned)(newlen + 1), newmem);
#endif
	if (!newmem)
		return 0;

	db->buf = newmem;
	db->len = newlen;
	memcpy(db->buf + oldlen, ptr, len);
	memcpy(db->buf + newlen, &zero, 1);	/* null terminate */

	return nmemb;
}

static size_t upload_data_cb(void *ptr, size_t size, size_t nmemb,
			     void *user_data)
{
	struct upload_buffer *ub = user_data;
	unsigned int len = size * nmemb;

	if (len > ub->len)
		len = ub->len;

	if (len) {
		memcpy(ptr, ub->buf, len);
		ub->buf += len;
		ub->len -= len;
	}

	return len;
}

static size_t resp_hdr_cb(void *ptr, size_t size, size_t nmemb, void *user_data)
{
	struct header_info *hi = user_data;
	size_t remlen, slen, ptrlen = size * nmemb;
	char *rem, *val = NULL, *key = NULL;
	void *tmp;

	val = calloc(1, ptrlen);
	key = calloc(1, ptrlen);
	if (!key || !val)
		goto out;

	tmp = memchr(ptr, ':', ptrlen);
	if (!tmp || (tmp == ptr))	/* skip empty keys / blanks */
		goto out;
	slen = tmp - ptr;
	if ((slen + 1) == ptrlen)	/* skip key w/ no value */
		goto out;
	memcpy(key, ptr, slen);		/* store & nul term key */
	key[slen] = 0;

	rem = ptr + slen + 1;		/* trim value's leading whitespace */
	remlen = ptrlen - slen - 1;
	while ((remlen > 0) && (isspace(*rem))) {
		remlen--;
		rem++;
	}

	memcpy(val, rem, remlen);	/* store value, trim trailing ws */
	val[remlen] = 0;
	while ((*val) && (isspace(val[strlen(val) - 1])))
		val[strlen(val) - 1] = 0;

	if (!*val)			/* skip blank value */
		goto out;

	if (opt_protocol)
		applog(LOG_DEBUG, "HTTP hdr(%s): %s", key, val);

	if (!strcasecmp("X-Roll-Ntime", key)) {
		hi->hadrolltime = true;
		if (!strncasecmp("N", val, 1))
			applog(LOG_DEBUG, "X-Roll-Ntime: N found");
		else {
			hi->canroll = true;

			/* Check to see if expire= is supported and if not, set
			 * the rolltime to the default scantime */
			if (strlen(val) > 7 && !strncasecmp("expire=", val, 7)) {
				sscanf(val + 7, "%d", &hi->rolltime);
				hi->hadexpire = true;
			} else
				hi->rolltime = opt_scantime;
			applog(LOG_DEBUG, "X-Roll-Ntime expiry set to %d", hi->rolltime);
		}
	}

	if (!strcasecmp("X-Long-Polling", key)) {
		hi->lp_path = val;	/* steal memory reference */
		val = NULL;
	}

	if (!strcasecmp("X-Reject-Reason", key)) {
		hi->reason = val;	/* steal memory reference */
		val = NULL;
	}

	if (!strcasecmp("X-Stratum", key)) {
		hi->stratum_url = val;
		val = NULL;
	}

out:
	free(key);
	free(val);
	return ptrlen;
}

static int keep_sockalive(SOCKETTYPE fd)
{
	const int tcp_one = 1;
	const int tcp_keepidle = 45;
	const int tcp_keepintvl = 30;
	int ret = 0;

	if (unlikely(setsockopt(fd, SOL_SOCKET, SO_KEEPALIVE, (const char *)&tcp_one, sizeof(tcp_one))))
		ret = 1;

#ifndef WIN32
	int flags = fcntl(fd, F_GETFL, 0);

	fcntl(fd, F_SETFL, O_NONBLOCK | flags);
#else
	u_long flags = 1;

	ioctlsocket(fd, FIONBIO, &flags);
#endif

	if (!opt_delaynet)
#ifndef __linux
		if (unlikely(setsockopt(fd, IPPROTO_TCP, TCP_NODELAY, (const void *)&tcp_one, sizeof(tcp_one))))
#else /* __linux */
		if (unlikely(setsockopt(fd, SOL_TCP, TCP_NODELAY, (const void *)&tcp_one, sizeof(tcp_one))))
#endif /* __linux */
			ret = 1;

#ifdef __linux

	if (unlikely(setsockopt(fd, SOL_TCP, TCP_KEEPCNT, &tcp_one, sizeof(tcp_one))))
		ret = 1;

	if (unlikely(setsockopt(fd, SOL_TCP, TCP_KEEPIDLE, &tcp_keepidle, sizeof(tcp_keepidle))))
		ret = 1;

	if (unlikely(setsockopt(fd, SOL_TCP, TCP_KEEPINTVL, &tcp_keepintvl, sizeof(tcp_keepintvl))))
		ret = 1;
#endif /* __linux */

#ifdef __APPLE_CC__

	if (unlikely(setsockopt(fd, IPPROTO_TCP, TCP_KEEPALIVE, &tcp_keepintvl, sizeof(tcp_keepintvl))))
		ret = 1;

#endif /* __APPLE_CC__ */

#ifdef WIN32

	const int zero = 0;
	struct tcp_keepalive vals;
	vals.onoff = 1;
	vals.keepalivetime = tcp_keepidle * 1000;
	vals.keepaliveinterval = tcp_keepintvl * 1000;

	DWORD outputBytes;

	if (unlikely(WSAIoctl(fd, SIO_KEEPALIVE_VALS, &vals, sizeof(vals), NULL, 0, &outputBytes, NULL, NULL)))
		ret = 1;

	/* Windows happily submits indefinitely to the send buffer blissfully
	 * unaware nothing is getting there without gracefully failing unless
	 * we disable the send buffer */
	if (unlikely(setsockopt(fd, SOL_SOCKET, SO_SNDBUF, (const char *)&zero, sizeof(zero))))
		ret = 1;
#endif /* WIN32 */

	return ret;
}

int json_rpc_call_sockopt_cb(void __maybe_unused *userdata, curl_socket_t fd,
			     curlsocktype __maybe_unused purpose)
{
	return keep_sockalive(fd);
}

static void last_nettime(struct timeval *last)
{
	rd_lock(&netacc_lock);
	last->tv_sec = nettime.tv_sec;
	last->tv_usec = nettime.tv_usec;
	rd_unlock(&netacc_lock);
}

static void set_nettime(void)
{
	wr_lock(&netacc_lock);
	cgtime(&nettime);
	wr_unlock(&netacc_lock);
}

static int curl_debug_cb(__maybe_unused CURL *handle, curl_infotype type,
			 char *data, size_t size,
			 void *userdata)
{
	struct pool *pool = (struct pool *)userdata;

	switch(type) {
		case CURLINFO_HEADER_IN:
		case CURLINFO_DATA_IN:
		case CURLINFO_SSL_DATA_IN:
			pool->cgminer_pool_stats.bytes_received += size;
			total_bytes_xfer += size;
			pool->cgminer_pool_stats.net_bytes_received += size;
			break;
		case CURLINFO_HEADER_OUT:
		case CURLINFO_DATA_OUT:
		case CURLINFO_SSL_DATA_OUT:
			pool->cgminer_pool_stats.bytes_sent += size;
			total_bytes_xfer += size;
			pool->cgminer_pool_stats.net_bytes_sent += size;
			break;
		case CURLINFO_TEXT:
		{
			if (!opt_protocol)
				break;
			// data is not null-terminated, so we need to copy and terminate it for applog
			char datacp[size + 1];
			memcpy(datacp, data, size);
			while (likely(size) && unlikely(isspace(datacp[size-1])))
				--size;
			if (unlikely(!size))
				break;
			datacp[size] = '\0';
			applog(LOG_DEBUG, "Pool %u: %s", pool->pool_no, datacp);
			break;
		}
		default:
			break;
	}
	return 0;
}

struct json_rpc_call_state {
	struct data_buffer all_data;
	struct header_info hi;
	void *priv;
	char curl_err_str[CURL_ERROR_SIZE];
	struct curl_slist *headers;
	struct upload_buffer upload_data;
	struct pool *pool;
};

void json_rpc_call_async(CURL *curl, const char *url,
		      const char *userpass, const char *rpc_req,
		      bool longpoll,
		      struct pool *pool, bool share,
		      void *priv)
{
	struct json_rpc_call_state *state = malloc(sizeof(struct json_rpc_call_state));
	*state = (struct json_rpc_call_state){
		.priv = priv,
		.pool = pool,
	};
	long timeout = longpoll ? (60 * 60) : 60;
	char len_hdr[64], user_agent_hdr[128];
	struct curl_slist *headers = NULL;

	if (longpoll)
		state->all_data.idlemarker = &pool->lp_socket;

	/* it is assumed that 'curl' is freshly [re]initialized at this pt */

	curl_easy_setopt(curl, CURLOPT_PRIVATE, state);
	curl_easy_setopt(curl, CURLOPT_TIMEOUT, timeout);

	/* We use DEBUGFUNCTION to count bytes sent/received, and verbose is needed
	 * to enable it */
	curl_easy_setopt(curl, CURLOPT_DEBUGFUNCTION, curl_debug_cb);
	curl_easy_setopt(curl, CURLOPT_DEBUGDATA, (void *)pool);
	curl_easy_setopt(curl, CURLOPT_VERBOSE, 1);

	curl_easy_setopt(curl, CURLOPT_NOSIGNAL, 1);
	curl_easy_setopt(curl, CURLOPT_URL, url);
	curl_easy_setopt(curl, CURLOPT_ENCODING, "");
	curl_easy_setopt(curl, CURLOPT_FAILONERROR, 1);

	/* Shares are staggered already and delays in submission can be costly
	 * so do not delay them */
	if (!opt_delaynet || share)
		curl_easy_setopt(curl, CURLOPT_TCP_NODELAY, 1);
	curl_easy_setopt(curl, CURLOPT_WRITEFUNCTION, all_data_cb);
	curl_easy_setopt(curl, CURLOPT_WRITEDATA, &state->all_data);
	curl_easy_setopt(curl, CURLOPT_READFUNCTION, upload_data_cb);
	curl_easy_setopt(curl, CURLOPT_READDATA, &state->upload_data);
	curl_easy_setopt(curl, CURLOPT_ERRORBUFFER, &state->curl_err_str[0]);
	curl_easy_setopt(curl, CURLOPT_FOLLOWLOCATION, 1);
	curl_easy_setopt(curl, CURLOPT_HEADERFUNCTION, resp_hdr_cb);
	curl_easy_setopt(curl, CURLOPT_HEADERDATA, &state->hi);

	curl_easy_setopt(curl, CURLOPT_USE_SSL, CURLUSESSL_TRY);
	if (pool->rpc_proxy) {
		curl_easy_setopt(curl, CURLOPT_PROXY, pool->rpc_proxy);
	} else if (opt_socks_proxy) {
		curl_easy_setopt(curl, CURLOPT_PROXY, opt_socks_proxy);
		curl_easy_setopt(curl, CURLOPT_PROXYTYPE, CURLPROXY_SOCKS4);
	}
	if (userpass) {
		curl_easy_setopt(curl, CURLOPT_USERPWD, userpass);
		curl_easy_setopt(curl, CURLOPT_HTTPAUTH, CURLAUTH_BASIC);
	}
	if (longpoll)
		curl_easy_setopt(curl, CURLOPT_SOCKOPTFUNCTION, json_rpc_call_sockopt_cb);
	curl_easy_setopt(curl, CURLOPT_POST, 1);

	if (opt_protocol)
		applog(LOG_DEBUG, "JSON protocol request:\n%s", rpc_req);

	state->upload_data.buf = rpc_req;
	state->upload_data.len = strlen(rpc_req);
	sprintf(len_hdr, "Content-Length: %lu",
		(unsigned long) state->upload_data.len);
	sprintf(user_agent_hdr, "User-Agent: %s", PACKAGE"/"VERSION);

	headers = curl_slist_append(headers,
		"Content-type: application/json");
	headers = curl_slist_append(headers,
		"X-Mining-Extensions: longpoll midstate rollntime submitold");

	if (longpoll)
		headers = curl_slist_append(headers,
			"X-Minimum-Wait: 0");

	if (likely(global_hashrate)) {
		char ghashrate[255];

		sprintf(ghashrate, "X-Mining-Hashrate: %"PRIu64, (uint64_t)global_hashrate);
		headers = curl_slist_append(headers, ghashrate);
	}

	headers = curl_slist_append(headers, len_hdr);
	headers = curl_slist_append(headers, user_agent_hdr);
	headers = curl_slist_append(headers, "Expect:"); /* disable Expect hdr*/

	curl_easy_setopt(curl, CURLOPT_HTTPHEADER, headers);
	state->headers = headers;

	if (opt_delaynet) {
		/* Don't delay share submission, but still track the nettime */
		if (!share) {
			long long now_msecs, last_msecs;
			struct timeval now, last;

			cgtime(&now);
			last_nettime(&last);
			now_msecs = (long long)now.tv_sec * 1000;
			now_msecs += now.tv_usec / 1000;
			last_msecs = (long long)last.tv_sec * 1000;
			last_msecs += last.tv_usec / 1000;
			if (now_msecs > last_msecs && now_msecs - last_msecs < 250) {
				struct timespec rgtp;

				rgtp.tv_sec = 0;
				rgtp.tv_nsec = (250 - (now_msecs - last_msecs)) * 1000000;
				nanosleep(&rgtp, NULL);
			}
		}
		set_nettime();
	}
}

json_t *json_rpc_call_completed(CURL *curl, int rc, bool probe, int *rolltime, void *out_priv)
{
	struct json_rpc_call_state *state;
	if (curl_easy_getinfo(curl, CURLINFO_PRIVATE, &state) != CURLE_OK) {
		applog(LOG_ERR, "Failed to get private curl data");
		if (out_priv)
			*(void**)out_priv = NULL;
		goto err_out;
	}
	if (out_priv)
		*(void**)out_priv = state->priv;

	json_t *val, *err_val, *res_val;
	json_error_t err;
	struct pool *pool = state->pool;
	bool probing = probe && !pool->probed;

	if (rc) {
		applog(LOG_INFO, "HTTP request failed: %s", state->curl_err_str);
		goto err_out;
	}

	if (!state->all_data.buf) {
		applog(LOG_DEBUG, "Empty data received in json_rpc_call.");
		goto err_out;
	}

	pool->cgminer_pool_stats.times_sent++;
	pool->cgminer_pool_stats.times_received++;

	if (probing) {
		pool->probed = true;
		/* If X-Long-Polling was found, activate long polling */
		if (state->hi.lp_path) {
			if (pool->hdr_path != NULL)
				free(pool->hdr_path);
			pool->hdr_path = state->hi.lp_path;
		} else
			pool->hdr_path = NULL;
		if (state->hi.stratum_url) {
			pool->stratum_url = state->hi.stratum_url;
			state->hi.stratum_url = NULL;
		}
	} else {
		if (state->hi.lp_path) {
			free(state->hi.lp_path);
			state->hi.lp_path = NULL;
		}
		if (state->hi.stratum_url) {
			free(state->hi.stratum_url);
			state->hi.stratum_url = NULL;
		}
	}

	if (pool->force_rollntime)
	{
		state->hi.canroll = true;
		state->hi.hadexpire = true;
		state->hi.rolltime = pool->force_rollntime;
	}
	
	if (rolltime)
		*rolltime = state->hi.rolltime;
	pool->cgminer_pool_stats.rolltime = state->hi.rolltime;
	pool->cgminer_pool_stats.hadrolltime = state->hi.hadrolltime;
	pool->cgminer_pool_stats.canroll = state->hi.canroll;
	pool->cgminer_pool_stats.hadexpire = state->hi.hadexpire;

	val = JSON_LOADS(state->all_data.buf, &err);
	if (!val) {
		applog(LOG_INFO, "JSON decode failed(%d): %s", err.line, err.text);

		if (opt_protocol)
			applog(LOG_DEBUG, "JSON protocol response:\n%s", (char*)state->all_data.buf);

		goto err_out;
	}

	if (opt_protocol) {
		char *s = json_dumps(val, JSON_INDENT(3));

		applog(LOG_DEBUG, "JSON protocol response:\n%s", s);
		free(s);
	}

	/* JSON-RPC valid response returns a non-null 'result',
	 * and a null 'error'.
	 */
	res_val = json_object_get(val, "result");
	err_val = json_object_get(val, "error");

	if (!res_val ||(err_val && !json_is_null(err_val))) {
		char *s;

		if (err_val)
			s = json_dumps(err_val, JSON_INDENT(3));
		else
			s = strdup("(unknown reason)");

		applog(LOG_INFO, "JSON-RPC call failed: %s", s);

		free(s);
		json_decref(val);

		goto err_out;
	}

	if (state->hi.reason) {
		json_object_set_new(val, "reject-reason", json_string(state->hi.reason));
		free(state->hi.reason);
		state->hi.reason = NULL;
	}
	successful_connect = true;
	databuf_free(&state->all_data);
	curl_slist_free_all(state->headers);
	curl_easy_reset(curl);
	free(state);
	return val;

err_out:
	databuf_free(&state->all_data);
	curl_slist_free_all(state->headers);
	curl_easy_reset(curl);
	if (!successful_connect)
		applog(LOG_DEBUG, "Failed to connect in json_rpc_call");
	curl_easy_setopt(curl, CURLOPT_FRESH_CONNECT, 1);
	free(state);
	return NULL;
}

json_t *json_rpc_call(CURL *curl, const char *url,
		      const char *userpass, const char *rpc_req,
		      bool probe, bool longpoll, int *rolltime,
		      struct pool *pool, bool share)
{
	json_rpc_call_async(curl, url, userpass, rpc_req, longpoll, pool, share, NULL);
	int rc = curl_easy_perform(curl);
	return json_rpc_call_completed(curl, rc, probe, rolltime, NULL);
}

bool our_curl_supports_proxy_uris()
{
	curl_version_info_data *data = curl_version_info(CURLVERSION_NOW);
	return data->age && data->version_num >= (( 7 <<16)|( 21 <<8)| 7);  // 7.21.7
}

// NOTE: This assumes reference URI is a root
char *absolute_uri(char *uri, const char *ref)
{
	if (strstr(uri, "://"))
		return strdup(uri);

	char *copy_start, *abs;
	bool need_slash = false;

	copy_start = (uri[0] == '/') ? &uri[1] : uri;
	if (ref[strlen(ref) - 1] != '/')
		need_slash = true;

	abs = malloc(strlen(ref) + strlen(copy_start) + 2);
	if (!abs) {
		applog(LOG_ERR, "Malloc failure in absolute_uri");
		return NULL;
	}

	sprintf(abs, "%s%s%s", ref, need_slash ? "/" : "", copy_start);

	return abs;
}

/* Returns a malloced array string of a binary value of arbitrary length. The
 * array is rounded up to a 4 byte size to appease architectures that need
 * aligned array  sizes */
char *bin2hex(const unsigned char *p, size_t len)
{
	unsigned int i;
	ssize_t slen;
	char *s;

	slen = len * 2 + 1;
	if (slen % 4)
		slen += 4 - (slen % 4);
	s = calloc(slen, 1);
	if (unlikely(!s))
		quit(1, "Failed to calloc in bin2hex");

	for (i = 0; i < len; i++)
		sprintf(s + (i * 2), "%02x", (unsigned int) p[i]);

	return s;
}

/* Does the reverse of bin2hex but does not allocate any ram */
bool hex2bin(unsigned char *p, const char *hexstr, size_t len)
{
	bool ret = false;

	while (*hexstr && len) {
		char hex_byte[4];
		unsigned int v;

		if (unlikely(!hexstr[1])) {
			applog(LOG_ERR, "hex2bin str truncated");
			return ret;
		}

		memset(hex_byte, 0, 4);
		hex_byte[0] = hexstr[0];
		hex_byte[1] = hexstr[1];

		if (unlikely(sscanf(hex_byte, "%x", &v) != 1)) {
			applog(LOG_ERR, "hex2bin sscanf '%s' failed", hex_byte);
			return ret;
		}

		*p = (unsigned char) v;

		p++;
		hexstr += 2;
		len--;
	}

	if (likely(len == 0 && *hexstr == 0))
		ret = true;
	return ret;
}

void hash_data(unsigned char *out_hash, const unsigned char *data)
{
	unsigned char blkheader[80];
	
	// data is past the first SHA256 step (padding and interpreting as big endian on a little endian platform), so we need to flip each 32-bit chunk around to get the original input block header
	swap32yes(blkheader, data, 80 / 4);
	
	// double-SHA256 to get the block hash
	gen_hash(blkheader, out_hash, 80);
}

// Example output: 0000000000000000000000000000000000000000000000000000ffff00000000 (bdiff 1)
void real_block_target(unsigned char *target, const unsigned char *data)
{
	uint8_t targetshift;

	if (unlikely(data[72] < 3 || data[72] > 0x20))
	{
		// Invalid (out of bounds) target
		memset(target, 0xff, 32);
		return;
	}

	targetshift = data[72] - 3;
	memset(target, 0, targetshift);
	target[targetshift++] = data[75];
	target[targetshift++] = data[74];
	target[targetshift++] = data[73];
	memset(&target[targetshift], 0, 0x20 - targetshift);
}

bool hash_target_check(const unsigned char *hash, const unsigned char *target)
{
	const uint32_t *h32 = (uint32_t*)&hash[0];
	const uint32_t *t32 = (uint32_t*)&target[0];
	for (int i = 7; i >= 0; --i) {
		uint32_t h32i = le32toh(h32[i]);
		uint32_t t32i = le32toh(t32[i]);
		if (h32i > t32i)
			return false;
		if (h32i < t32i)
			return true;
	}
	return true;
}

bool hash_target_check_v(const unsigned char *hash, const unsigned char *target)
{
	bool rc;

	rc = hash_target_check(hash, target);

	if (opt_debug) {
		unsigned char hash_swap[32], target_swap[32];
		char *hash_str, *target_str;

		for (int i = 0; i < 32; ++i) {
			hash_swap[i] = hash[31-i];
			target_swap[i] = target[31-i];
		}

		hash_str = bin2hex(hash_swap, 32);
		target_str = bin2hex(target_swap, 32);

		applog(LOG_DEBUG, " Proof: %s\nTarget: %s\nTrgVal? %s",
			hash_str,
			target_str,
			rc ? "YES (hash <= target)" :
			     "no (false positive; hash > target)");

		free(hash_str);
		free(target_str);
	}

	return rc;
}

// This operates on a native-endian SHA256 state
// In other words, on little endian platforms, every 4 bytes are in reverse order
bool fulltest(const unsigned char *hash, const unsigned char *target)
{
	unsigned char hash2[32];
	swap32tobe(hash2, hash, 32 / 4);
	return hash_target_check_v(hash2, target);
}

struct thread_q *tq_new(void)
{
	struct thread_q *tq;

	tq = calloc(1, sizeof(*tq));
	if (!tq)
		return NULL;

	pthread_mutex_init(&tq->mutex, NULL);
	pthread_cond_init(&tq->cond, NULL);

	return tq;
}

void tq_free(struct thread_q *tq)
{
	struct tq_ent *ent, *iter;

	if (!tq)
		return;

	DL_FOREACH_SAFE(tq->q, ent, iter) {
		DL_DELETE(tq->q, ent);
		free(ent);
	}

	pthread_cond_destroy(&tq->cond);
	pthread_mutex_destroy(&tq->mutex);

	memset(tq, 0, sizeof(*tq));	/* poison */
	free(tq);
}

static void tq_freezethaw(struct thread_q *tq, bool frozen)
{
	mutex_lock(&tq->mutex);
	tq->frozen = frozen;
	pthread_cond_signal(&tq->cond);
	mutex_unlock(&tq->mutex);
}

void tq_freeze(struct thread_q *tq)
{
	tq_freezethaw(tq, true);
}

void tq_thaw(struct thread_q *tq)
{
	tq_freezethaw(tq, false);
}

bool tq_push(struct thread_q *tq, void *data)
{
	struct tq_ent *ent;
	bool rc = true;

	ent = calloc(1, sizeof(*ent));
	if (!ent)
		return false;

	ent->data = data;

	mutex_lock(&tq->mutex);
	if (!tq->frozen) {
		DL_APPEND(tq->q, ent);
	} else {
		free(ent);
		rc = false;
	}
	pthread_cond_signal(&tq->cond);
	mutex_unlock(&tq->mutex);

	return rc;
}

void *tq_pop(struct thread_q *tq, const struct timespec *abstime)
{
	struct tq_ent *ent;
	void *rval = NULL;
	int rc;

	mutex_lock(&tq->mutex);
	if (tq->q)
		goto pop;

	if (abstime)
		rc = pthread_cond_timedwait(&tq->cond, &tq->mutex, abstime);
	else
		rc = pthread_cond_wait(&tq->cond, &tq->mutex);
	if (rc)
		goto out;
	if (!tq->q)
		goto out;
pop:
	ent = tq->q;
	rval = ent->data;

	DL_DELETE(tq->q, ent);
	free(ent);
out:
	mutex_unlock(&tq->mutex);

	return rval;
}

int thr_info_create(struct thr_info *thr, pthread_attr_t *attr, void *(*start) (void *), void *arg)
{
	int rv = pthread_create(&thr->pth, attr, start, arg);
	if (likely(!rv))
		thr->has_pth = true;
	return rv;
}

void thr_info_freeze(struct thr_info *thr)
{
	struct tq_ent *ent, *iter;
	struct thread_q *tq;

	if (!thr)
		return;

	tq = thr->q;
	if (!tq)
		return;

	mutex_lock(&tq->mutex);
	tq->frozen = true;
	DL_FOREACH_SAFE(tq->q, ent, iter) {
		DL_DELETE(tq->q, ent);
		free(ent);
	}
	mutex_unlock(&tq->mutex);
}

void thr_info_cancel(struct thr_info *thr)
{
	if (!thr)
		return;

	if (thr->has_pth) {
		pthread_cancel(thr->pth);
		thr->has_pth = false;
	}
}

#ifndef HAVE_PTHREAD_CANCEL

// Bionic (Android) is intentionally missing pthread_cancel, so it is implemented using pthread_kill

enum pthread_cancel_workaround_mode {
	PCWM_DEFAULT   = 0,
	PCWM_TERMINATE = 1,
	PCWM_ASYNC     = 2,
	PCWM_DISABLED  = 4,
	PCWM_CANCELLED = 8,
};

static pthread_key_t key_pcwm;
struct sigaction pcwm_orig_term_handler;

static
void do_pthread_cancel_exit(int flags)
{
	if (!(flags & PCWM_ASYNC))
		// NOTE: Logging disables cancel while mutex held, so this is safe
		applog(LOG_WARNING, "pthread_cancel workaround: Cannot defer cancellation, terminating thread NOW");
	pthread_exit(PTHREAD_CANCELED);
}

static
void sighandler_pthread_cancel(int sig)
{
	int flags = (int)pthread_getspecific(key_pcwm);
	if (flags & PCWM_TERMINATE)  // Main thread
	{
		// Restore original handler and call it
		if (sigaction(sig, &pcwm_orig_term_handler, NULL))
			quit(1, "pthread_cancel workaround: Failed to restore original handler");
		raise(SIGTERM);
		quit(1, "pthread_cancel workaround: Original handler returned");
	}
	if (flags & PCWM_CANCELLED)  // Already pending cancel
		return;
	if (flags & PCWM_DISABLED)
	{
		flags |= PCWM_CANCELLED;
		if (pthread_setspecific(key_pcwm, (void*)flags))
			quit(1, "pthread_cancel workaround: pthread_setspecific failed (setting PCWM_CANCELLED)");
		return;
	}
	do_pthread_cancel_exit(flags);
}

void pthread_testcancel(void)
{
	int flags = (int)pthread_getspecific(key_pcwm);
	if (flags & PCWM_CANCELLED && !(flags & PCWM_DISABLED))
		do_pthread_cancel_exit(flags);
}

int pthread_setcancelstate(int state, int *oldstate)
{
	int flags = (int)pthread_getspecific(key_pcwm);
	if (oldstate)
		*oldstate = (flags & PCWM_DISABLED) ? PTHREAD_CANCEL_DISABLE : PTHREAD_CANCEL_ENABLE;
	if (state == PTHREAD_CANCEL_DISABLE)
		flags |= PCWM_DISABLED;
	else
	{
		if (flags & PCWM_CANCELLED)
			do_pthread_cancel_exit(flags);
		flags &= ~PCWM_DISABLED;
	}
	if (pthread_setspecific(key_pcwm, (void*)flags))
		return -1;
	return 0;
}

int pthread_setcanceltype(int type, int *oldtype)
{
	int flags = (int)pthread_getspecific(key_pcwm);
	if (oldtype)
		*oldtype = (flags & PCWM_ASYNC) ? PTHREAD_CANCEL_ASYNCHRONOUS : PTHREAD_CANCEL_DEFERRED;
	if (type == PTHREAD_CANCEL_ASYNCHRONOUS)
		flags |= PCWM_ASYNC;
	else
		flags &= ~PCWM_ASYNC;
	if (pthread_setspecific(key_pcwm, (void*)flags))
		return -1;
	return 0;
}

void setup_pthread_cancel_workaround()
{
	if (pthread_key_create(&key_pcwm, NULL))
		quit(1, "pthread_cancel workaround: pthread_key_create failed");
	if (pthread_setspecific(key_pcwm, (void*)PCWM_TERMINATE))
		quit(1, "pthread_cancel workaround: pthread_setspecific failed");
	struct sigaction new_sigact = {
		.sa_handler = sighandler_pthread_cancel,
	};
	if (sigaction(SIGTERM, &new_sigact, &pcwm_orig_term_handler))
		quit(1, "pthread_cancel workaround: Failed to install SIGTERM handler");
}

#endif

/* Provide a ms based sleep that uses nanosleep to avoid poor usleep accuracy
 * on SMP machines */
void nmsleep(unsigned int msecs)
{
	struct timespec twait, tleft;
	int ret;
	ldiv_t d;

#ifdef WIN32
	timeBeginPeriod(1);
#endif
	d = ldiv(msecs, 1000);
	tleft.tv_sec = d.quot;
	tleft.tv_nsec = d.rem * 1000000;
	do {
		twait.tv_sec = tleft.tv_sec;
		twait.tv_nsec = tleft.tv_nsec;
		ret = nanosleep(&twait, &tleft);
	} while (ret == -1 && errno == EINTR);
#ifdef WIN32
	timeEndPeriod(1);
#endif
}

/* Same for usecs */
void nusleep(unsigned int usecs)
{
	struct timespec twait, tleft;
	int ret;
	ldiv_t d;

#ifdef WIN32
	timeBeginPeriod(1);
#endif
	d = ldiv(usecs, 1000000);
	tleft.tv_sec = d.quot;
	tleft.tv_nsec = d.rem * 1000;
	do {
		twait.tv_sec = tleft.tv_sec;
		twait.tv_nsec = tleft.tv_nsec;
		ret = nanosleep(&twait, &tleft);
	} while (ret == -1 && errno == EINTR);
#ifdef WIN32
	timeEndPeriod(1);
#endif
}

/* This is a cgminer gettimeofday wrapper. Since we always call gettimeofday
 * with tz set to NULL, and windows' default resolution is only 15ms, this
 * gives us higher resolution times on windows. */
void cgtime(struct timeval *tv)
{
#ifdef WIN32
	timeBeginPeriod(1);
#endif
	gettimeofday(tv, NULL);
#ifdef WIN32
	timeEndPeriod(1);
#endif
}

void subtime(struct timeval *a, struct timeval *b)
{
	timersub(a, b, b);
}

void addtime(struct timeval *a, struct timeval *b)
{
	timeradd(a, b, b);
}

bool time_more(struct timeval *a, struct timeval *b)
{
	return timercmp(a, b, >);
}

bool time_less(struct timeval *a, struct timeval *b)
{
	return timercmp(a, b, <);
}

void copy_time(struct timeval *dest, const struct timeval *src)
{
	memcpy(dest, src, sizeof(struct timeval));
}

/* Returns the microseconds difference between end and start times as a double */
double us_tdiff(struct timeval *end, struct timeval *start)
{
	return end->tv_sec * 1000000 + end->tv_usec - start->tv_sec * 1000000 - start->tv_usec;
}

/* Returns the seconds difference between end and start times as a double */
double tdiff(struct timeval *end, struct timeval *start)
{
	return end->tv_sec - start->tv_sec + (end->tv_usec - start->tv_usec) / 1000000.0;
}

bool extract_sockaddr(struct pool *pool, char *url)
{
	char *url_begin, *url_end, *ipv6_begin, *ipv6_end, *port_start = NULL;
	char url_address[256], port[6];
	int url_len, port_len = 0;

	url_begin = strstr(url, "//");
	if (!url_begin)
		url_begin = url;
	else
		url_begin += 2;

	/* Look for numeric ipv6 entries */
	ipv6_begin = strstr(url_begin, "[");
	ipv6_end = strstr(url_begin, "]");
	if (ipv6_begin && ipv6_end && ipv6_end > ipv6_begin)
		url_end = strstr(ipv6_end, ":");
	else
		url_end = strstr(url_begin, ":");
	if (url_end) {
		url_len = url_end - url_begin;
		port_len = strlen(url_begin) - url_len - 1;
		if (port_len < 1)
			return false;
		port_start = url_end + 1;
	} else
		url_len = strlen(url_begin);

	if (url_len < 1)
		return false;

	sprintf(url_address, "%.*s", url_len, url_begin);

	if (port_len)
		snprintf(port, 6, "%.*s", port_len, port_start);
	else
		strcpy(port, "80");

	free(pool->stratum_port);
	pool->stratum_port = strdup(port);
	free(pool->sockaddr_url);
	pool->sockaddr_url = strdup(url_address);

	return true;
}

enum send_ret {
	SEND_OK,
	SEND_SELECTFAIL,
	SEND_SENDFAIL,
	SEND_INACTIVE
};

/* Send a single command across a socket, appending \n to it. This should all
 * be done under stratum lock except when first establishing the socket */
static enum send_ret __stratum_send(struct pool *pool, char *s, ssize_t len)
{
	SOCKETTYPE sock = pool->sock;
	ssize_t ssent = 0;

	strcat(s, "\n");
	len++;

	while (len > 0 ) {
		struct timeval timeout = {1, 0};
		ssize_t sent;
		fd_set wd;

		FD_ZERO(&wd);
		FD_SET(sock, &wd);
		if (select(sock + 1, NULL, &wd, NULL, &timeout) < 1)
			return SEND_SELECTFAIL;
#ifdef __APPLE__
		sent = send(pool->sock, s + ssent, len, SO_NOSIGPIPE);
#elif WIN32
		sent = send(pool->sock, s + ssent, len, 0);
#else
		sent = send(pool->sock, s + ssent, len, MSG_NOSIGNAL);
#endif
		if (sent < 0) {
			if (!sock_blocks())
				return SEND_SENDFAIL;
			sent = 0;
		}
		ssent += sent;
		len -= sent;
	}

	pool->cgminer_pool_stats.times_sent++;
	pool->cgminer_pool_stats.bytes_sent += ssent;
	total_bytes_xfer += ssent;
	pool->cgminer_pool_stats.net_bytes_sent += ssent;
	return SEND_OK;
}

bool stratum_send(struct pool *pool, char *s, ssize_t len)
{
	enum send_ret ret = SEND_INACTIVE;

	if (opt_protocol)
		applog(LOG_DEBUG, "Pool %u: SEND: %s", pool->pool_no, s);

	mutex_lock(&pool->stratum_lock);
	if (pool->stratum_active)
		ret = __stratum_send(pool, s, len);
	mutex_unlock(&pool->stratum_lock);

	/* This is to avoid doing applog under stratum_lock */
	switch (ret) {
		default:
		case SEND_OK:
			break;
		case SEND_SELECTFAIL:
			applog(LOG_DEBUG, "Write select failed on pool %d sock", pool->pool_no);
			suspend_stratum(pool);
			break;
		case SEND_SENDFAIL:
			applog(LOG_DEBUG, "Failed to send in stratum_send");
			suspend_stratum(pool);
			break;
		case SEND_INACTIVE:
			applog(LOG_DEBUG, "Stratum send failed due to no pool stratum_active");
			break;
	}
	return (ret == SEND_OK);
}

static bool socket_full(struct pool *pool, bool wait)
{
	SOCKETTYPE sock = pool->sock;
	struct timeval timeout;
	fd_set rd;

	FD_ZERO(&rd);
	FD_SET(sock, &rd);
	timeout.tv_usec = 0;
	if (wait)
		timeout.tv_sec = 60;
	else
		timeout.tv_sec = 1;
	if (select(sock + 1, &rd, NULL, NULL, &timeout) > 0)
		return true;
	return false;
}

/* Check to see if Santa's been good to you */
bool sock_full(struct pool *pool)
{
	if (strlen(pool->sockbuf))
		return true;

	return (socket_full(pool, false));
}

static void clear_sockbuf(struct pool *pool)
{
	strcpy(pool->sockbuf, "");
}

static void clear_sock(struct pool *pool)
{
	ssize_t n;

	mutex_lock(&pool->stratum_lock);
	do {
		if (pool->sock)
			n = recv(pool->sock, pool->sockbuf, RECVSIZE, 0);
		else
			n = 0;
	} while (n > 0);
	mutex_unlock(&pool->stratum_lock);

	clear_sockbuf(pool);
}

/* Make sure the pool sockbuf is large enough to cope with any coinbase size
 * by reallocing it to a large enough size rounded up to a multiple of RBUFSIZE
 * and zeroing the new memory */
static void recalloc_sock(struct pool *pool, size_t len)
{
	size_t old, new;

	old = strlen(pool->sockbuf);
	new = old + len + 1;
	if (new < pool->sockbuf_size)
		return;
	new = new + (RBUFSIZE - (new % RBUFSIZE));
	// Avoid potentially recursive locking
	// applog(LOG_DEBUG, "Recallocing pool sockbuf to %lu", (unsigned long)new);
	pool->sockbuf = realloc(pool->sockbuf, new);
	if (!pool->sockbuf)
		quit(1, "Failed to realloc pool sockbuf in recalloc_sock");
	memset(pool->sockbuf + old, 0, new - old);
	pool->sockbuf_size = new;
}

/* Peeks at a socket to find the first end of line and then reads just that
 * from the socket and returns that as a malloced char */
char *recv_line(struct pool *pool)
{
	ssize_t len, buflen;
	char *tok, *sret = NULL;

	if (!strstr(pool->sockbuf, "\n")) {
		struct timeval rstart, now;

		cgtime(&rstart);
		if (!socket_full(pool, true)) {
			applog(LOG_DEBUG, "Timed out waiting for data on socket_full");
			goto out;
		}

		do {
			char s[RBUFSIZE];
			size_t slen;
			ssize_t n;

			memset(s, 0, RBUFSIZE);
			n = recv(pool->sock, s, RECVSIZE, 0);
			if (!n) {
				applog(LOG_DEBUG, "Socket closed waiting in recv_line");
				suspend_stratum(pool);
				break;
			}
			if (n < 0) {
<<<<<<< HEAD
				//Save errno from being overweitten bei socket_ commands 
				int socket_recv_errno;
				socket_recv_errno = SOCKERR;
				if (!sock_blocks() || !socket_full(pool, false)) {
					applog(LOG_DEBUG, "Failed to recv sock in recv_line: %s", bfg_strerror(socket_recv_errno, BST_SOCKET));
					suspend_stratum(pool);
=======
				if (!sock_blocks() || !socket_full(pool, true)) {
					ret = RECV_RECVFAIL;
>>>>>>> 11375ff7
					break;
				}
			} else {
				slen = strlen(s);
				recalloc_sock(pool, slen);
				strcat(pool->sockbuf, s);
			}
			cgtime(&now);
		} while (tdiff(&now, &rstart) < 60 && !strstr(pool->sockbuf, "\n"));
	}

	buflen = strlen(pool->sockbuf);
	tok = strtok(pool->sockbuf, "\n");
	if (!tok) {
		applog(LOG_DEBUG, "Failed to parse a \\n terminated string in recv_line");
		goto out;
	}
	sret = strdup(tok);
	len = strlen(sret);

	/* Copy what's left in the buffer after the \n, including the
	 * terminating \0 */
	if (buflen > len + 1)
		memmove(pool->sockbuf, pool->sockbuf + len + 1, buflen - len + 1);
	else
		strcpy(pool->sockbuf, "");

	pool->cgminer_pool_stats.times_received++;
	pool->cgminer_pool_stats.bytes_received += len;
	total_bytes_xfer += len;
	pool->cgminer_pool_stats.net_bytes_received += len;

out:
	if (!sret)
		clear_sock(pool);
	else if (opt_protocol)
		applog(LOG_DEBUG, "Pool %u: RECV: %s", pool->pool_no, sret);
	return sret;
}

/* Dumps any JSON value as a string. Just like jansson 2.1's JSON_ENCODE_ANY
 * flag, but this is compatible with 2.0. */
char *json_dumps_ANY(json_t *json, size_t flags)
{
	switch (json_typeof(json))
	{
		case JSON_ARRAY:
		case JSON_OBJECT:
			return json_dumps(json, flags);
		default:
			break;
	}
	char *rv;
#ifdef JSON_ENCODE_ANY
	rv = json_dumps(json, JSON_ENCODE_ANY | flags);
	if (rv)
		return rv;
#endif
	json_t *tmp = json_array();
	char *s;
	int i;
	size_t len;
	
	if (!tmp)
		quit(1, "json_dumps_ANY failed to allocate json array");
	if (json_array_append(tmp, json))
		quit(1, "json_dumps_ANY failed to append temporary array");
	s = json_dumps(tmp, flags);
	if (!s)
		return NULL;
	for (i = 0; s[i] != '['; ++i)
		if (unlikely(!(s[i] && isspace(s[i]))))
			quit(1, "json_dumps_ANY failed to find opening bracket in array dump");
	len = strlen(&s[++i]) - 1;
	if (unlikely(s[i+len] != ']'))
		quit(1, "json_dumps_ANY failed to find closing bracket in array dump");
	rv = malloc(len + 1);
	memcpy(rv, &s[i], len);
	rv[len] = '\0';
	free(s);
	json_decref(tmp);
	return rv;
}

/* Extracts a string value from a json array with error checking. To be used
 * when the value of the string returned is only examined and not to be stored.
 * See json_array_string below */
static char *__json_array_string(json_t *val, unsigned int entry)
{
	json_t *arr_entry;

	if (json_is_null(val))
		return NULL;
	if (!json_is_array(val))
		return NULL;
	if (entry > json_array_size(val))
		return NULL;
	arr_entry = json_array_get(val, entry);
	if (!json_is_string(arr_entry))
		return NULL;

	return (char *)json_string_value(arr_entry);
}

/* Creates a freshly malloced dup of __json_array_string */
static char *json_array_string(json_t *val, unsigned int entry)
{
	char *buf = __json_array_string(val, entry);

	if (buf)
		return strdup(buf);
	return NULL;
}

void stratum_probe_transparency(struct pool *pool)
{
	// Request transaction data to discourage pools from doing anything shady
	char s[1024];
	int sLen;
	sLen = sprintf(s, "{\"params\": [\"%s\"], \"id\": \"txlist%s\", \"method\": \"mining.get_transactions\"}",
	        pool->swork.job_id,
	        pool->swork.job_id);
	stratum_send(pool, s, sLen);
	if ((!pool->swork.opaque) && pool->swork.transparency_time == (time_t)-1)
		pool->swork.transparency_time = time(NULL);
	pool->swork.transparency_probed = true;
}

static bool parse_notify(struct pool *pool, json_t *val)
{
	char *job_id, *prev_hash, *coinbase1, *coinbase2, *bbversion, *nbit, *ntime;
	bool clean, ret = false;
	int merkles, i;
	json_t *arr;

	arr = json_array_get(val, 4);
	if (!arr || !json_is_array(arr))
		goto out;

	merkles = json_array_size(arr);

	job_id = json_array_string(val, 0);
	prev_hash = json_array_string(val, 1);
	coinbase1 = json_array_string(val, 2);
	coinbase2 = json_array_string(val, 3);
	bbversion = json_array_string(val, 5);
	nbit = json_array_string(val, 6);
	ntime = json_array_string(val, 7);
	clean = json_is_true(json_array_get(val, 8));

	if (!job_id || !prev_hash || !coinbase1 || !coinbase2 || !bbversion || !nbit || !ntime) {
		/* Annoying but we must not leak memory */
		if (job_id)
			free(job_id);
		if (prev_hash)
			free(prev_hash);
		if (coinbase1)
			free(coinbase1);
		if (coinbase2)
			free(coinbase2);
		if (bbversion)
			free(bbversion);
		if (nbit)
			free(nbit);
		if (ntime)
			free(ntime);
		goto out;
	}

	cg_wlock(&pool->data_lock);
	free(pool->swork.job_id);
	free(pool->swork.prev_hash);
	free(pool->swork.coinbase1);
	free(pool->swork.coinbase2);
	free(pool->swork.bbversion);
	free(pool->swork.nbit);
	free(pool->swork.ntime);
	pool->swork.job_id = job_id;
	pool->swork.prev_hash = prev_hash;
	pool->swork.coinbase1 = coinbase1;
	pool->swork.cb1_len = strlen(coinbase1) / 2;
	pool->swork.coinbase2 = coinbase2;
	pool->swork.cb2_len = strlen(coinbase2) / 2;
	pool->swork.bbversion = bbversion;
	pool->swork.nbit = nbit;
	pool->swork.ntime = ntime;
	pool->submit_old = !clean;
	pool->swork.clean = true;
	pool->swork.cb_len = pool->swork.cb1_len + pool->n1_len + pool->n2size + pool->swork.cb2_len;

	for (i = 0; i < pool->swork.merkles; i++)
		free(pool->swork.merkle[i]);
	if (merkles) {
		pool->swork.merkle = realloc(pool->swork.merkle, sizeof(char *) * merkles + 1);
		for (i = 0; i < merkles; i++)
			pool->swork.merkle[i] = json_array_string(arr, i);
	}
	pool->swork.merkles = merkles;
	if (clean)
		pool->nonce2 = 0;
	pool->swork.header_len = strlen(pool->swork.bbversion) +
				 strlen(pool->swork.prev_hash) +
				 strlen(pool->swork.ntime) +
				 strlen(pool->swork.nbit) +
	/* merkle_hash */	 32 +
	/* nonce */		 8 +
	/* workpadding */	 96;
	pool->swork.header_len = pool->swork.header_len * 2 + 1;
	align_len(&pool->swork.header_len);
	cg_wunlock(&pool->data_lock);

	applog(LOG_DEBUG, "Received stratum notify from pool %u with job_id=%s",
	       pool->pool_no, job_id);
	if (opt_protocol) {
		applog(LOG_DEBUG, "job_id: %s", job_id);
		applog(LOG_DEBUG, "prev_hash: %s", prev_hash);
		applog(LOG_DEBUG, "coinbase1: %s", coinbase1);
		applog(LOG_DEBUG, "coinbase2: %s", coinbase2);
		for (i = 0; i < merkles; i++)
			applog(LOG_DEBUG, "merkle%d: %s", i, pool->swork.merkle[i]);
		applog(LOG_DEBUG, "bbversion: %s", bbversion);
		applog(LOG_DEBUG, "nbit: %s", nbit);
		applog(LOG_DEBUG, "ntime: %s", ntime);
		applog(LOG_DEBUG, "clean: %s", clean ? "yes" : "no");
	}

	/* A notify message is the closest stratum gets to a getwork */
	pool->getwork_requested++;
	total_getworks++;

	if ((merkles && (!pool->swork.transparency_probed || rand() <= RAND_MAX / (opt_skip_checks + 1))) || pool->swork.transparency_time != (time_t)-1)
		if (pool->stratum_init)
			stratum_probe_transparency(pool);

	ret = true;
out:
	return ret;
}

static bool parse_diff(struct pool *pool, json_t *val)
{
	double diff;

	diff = json_number_value(json_array_get(val, 0));
	if (diff == 0)
		return false;

	cg_wlock(&pool->data_lock);
	pool->swork.diff = diff;
	cg_wunlock(&pool->data_lock);

	applog(LOG_DEBUG, "Pool %d stratum bdifficulty set to %f", pool->pool_no, diff);

	return true;
}

static bool parse_reconnect(struct pool *pool, json_t *val)
{
	char *url, *port, address[256];

	memset(address, 0, 255);
	url = (char *)json_string_value(json_array_get(val, 0));
	if (!url)
		url = pool->sockaddr_url;

	port = (char *)json_string_value(json_array_get(val, 1));
	if (!port)
		port = pool->stratum_port;

	sprintf(address, "%s:%s", url, port);

	if (!extract_sockaddr(pool, address))
		return false;

	pool->stratum_url = pool->sockaddr_url;

	applog(LOG_NOTICE, "Reconnect requested from pool %d to %s", pool->pool_no, address);

	if (!restart_stratum(pool))
		return false;

	return true;
}

static bool send_version(struct pool *pool, json_t *val)
{
	char s[RBUFSIZE], *idstr;
	json_t *id = json_object_get(val, "id");
	
	if (!(id && !json_is_null(id)))
		return false;

	idstr = json_dumps_ANY(id, 0);
	sprintf(s, "{\"id\": %s, \"result\": \""PACKAGE"/"VERSION"\", \"error\": null}", idstr);
	free(idstr);
	if (!stratum_send(pool, s, strlen(s)))
		return false;

	return true;
}

static bool stratum_show_message(struct pool *pool, json_t *val, json_t *params)
{
	char *msg;
	char s[RBUFSIZE], *idstr;
	json_t *id = json_object_get(val, "id");
	msg = json_array_string(params, 0);
	
	if (likely(msg))
	{
		free(pool->admin_msg);
		pool->admin_msg = msg;
		applog(LOG_NOTICE, "Message from pool %u: %s", pool->pool_no, msg);
	}
	
	if (!(id && !json_is_null(id)))
		return true;
	
	idstr = json_dumps_ANY(id, 0);
	if (likely(msg))
		sprintf(s, "{\"id\": %s, \"result\": true, \"error\": null}", idstr);
	else
		sprintf(s, "{\"id\": %s, \"result\": null, \"error\": [-1, \"Failed to parse message\", null]}", idstr);
	free(idstr);
	if (!stratum_send(pool, s, strlen(s)))
		return false;
	
	return true;
}

bool parse_method(struct pool *pool, char *s)
{
	json_t *val = NULL, *method, *err_val, *params;
	json_error_t err;
	bool ret = false;
	char *buf;

	if (!s)
		goto out;

	val = JSON_LOADS(s, &err);
	if (!val) {
		applog(LOG_INFO, "JSON decode failed(%d): %s", err.line, err.text);
		goto out;
	}

	method = json_object_get(val, "method");
	if (!method)
		goto out;
	err_val = json_object_get(val, "error");
	params = json_object_get(val, "params");

	if (err_val && !json_is_null(err_val)) {
		char *ss;

		if (err_val)
			ss = json_dumps(err_val, JSON_INDENT(3));
		else
			ss = strdup("(unknown reason)");

		applog(LOG_INFO, "JSON-RPC method decode failed: %s", ss);

		free(ss);

		goto out;
	}

	buf = (char *)json_string_value(method);
	if (!buf)
		goto out;

	if (!strncasecmp(buf, "mining.notify", 13)) {
		if (parse_notify(pool, params))
			pool->stratum_notify = ret = true;
		else
			pool->stratum_notify = ret = false;
		goto out;
	}

	if (!strncasecmp(buf, "mining.set_difficulty", 21) && parse_diff(pool, params)) {
		ret = true;
		goto out;
	}

	if (!strncasecmp(buf, "client.reconnect", 16) && parse_reconnect(pool, params)) {
		ret = true;
		goto out;
	}

	if (!strncasecmp(buf, "client.get_version", 18) && send_version(pool, val)) {
		ret = true;
		goto out;
	}

	if (!strncasecmp(buf, "client.show_message", 19) && stratum_show_message(pool, val, params)) {
		ret = true;
		goto out;
	}
out:
	if (val)
		json_decref(val);

	return ret;
}

extern bool parse_stratum_response(struct pool *, char *s);

bool auth_stratum(struct pool *pool)
{
	json_t *val = NULL, *res_val, *err_val;
	char s[RBUFSIZE], *sret = NULL;
	json_error_t err;
	bool ret = false;

	sprintf(s, "{\"id\": \"auth\", \"method\": \"mining.authorize\", \"params\": [\"%s\", \"%s\"]}",
	        pool->rpc_user, pool->rpc_pass);

	if (!stratum_send(pool, s, strlen(s)))
		goto out;

	/* Parse all data in the queue and anything left should be auth */
	while (42) {
		sret = recv_line(pool);
		if (!sret)
			goto out;
		if (parse_method(pool, sret))
			free(sret);
		else
			break;
	}

	val = JSON_LOADS(sret, &err);
	free(sret);
	res_val = json_object_get(val, "result");
	err_val = json_object_get(val, "error");

	if (!res_val || json_is_false(res_val) || (err_val && !json_is_null(err_val)))  {
		char *ss;

		if (err_val)
			ss = json_dumps(err_val, JSON_INDENT(3));
		else
			ss = strdup("(unknown reason)");
		applog(LOG_WARNING, "pool %d JSON stratum auth failed: %s", pool->pool_no, ss);
		free(ss);

		goto out;
	}

	ret = true;
	applog(LOG_INFO, "Stratum authorisation success for pool %d", pool->pool_no);
	pool->probed = true;
	successful_connect = true;
out:
	if (val)
		json_decref(val);

	if (pool->stratum_notify)
		stratum_probe_transparency(pool);

	return ret;
}

curl_socket_t grab_socket_opensocket_cb(void *clientp, __maybe_unused curlsocktype purpose, struct curl_sockaddr *addr)
{
	struct pool *pool = clientp;
	curl_socket_t sck = socket(addr->family, addr->socktype, addr->protocol);
	pool->sock = sck;
	return sck;
}

static bool setup_stratum_curl(struct pool *pool)
{
	char curl_err_str[CURL_ERROR_SIZE];
	CURL *curl = NULL;
	char s[RBUFSIZE];

	applog(LOG_DEBUG, "initiate_stratum with sockbuf=%p", pool->sockbuf);
	mutex_lock(&pool->stratum_lock);
	pool->swork.transparency_time = (time_t)-1;
	pool->stratum_active = false;
	pool->stratum_notify = false;
	pool->swork.transparency_probed = false;
	if (pool->stratum_curl)
		curl_easy_cleanup(pool->stratum_curl);
	pool->stratum_curl = curl_easy_init();
	if (unlikely(!pool->stratum_curl))
		quit(1, "Failed to curl_easy_init in initiate_stratum");
	if (pool->sockbuf)
		pool->sockbuf[0] = '\0';
	mutex_unlock(&pool->stratum_lock);

	curl = pool->stratum_curl;

	if (!pool->sockbuf) {
		pool->sockbuf = calloc(RBUFSIZE, 1);
		if (!pool->sockbuf)
			quit(1, "Failed to calloc pool sockbuf in initiate_stratum");
		pool->sockbuf_size = RBUFSIZE;
	}

	/* Create a http url for use with curl */
	sprintf(s, "http://%s:%s", pool->sockaddr_url, pool->stratum_port);

	curl_easy_setopt(curl, CURLOPT_FRESH_CONNECT, 1);
	curl_easy_setopt(curl, CURLOPT_CONNECTTIMEOUT, 30);
	curl_easy_setopt(curl, CURLOPT_ERRORBUFFER, curl_err_str);
	curl_easy_setopt(curl, CURLOPT_NOSIGNAL, 1);
	curl_easy_setopt(curl, CURLOPT_URL, s);
	if (!opt_delaynet)
		curl_easy_setopt(curl, CURLOPT_TCP_NODELAY, 1);

	/* We use DEBUGFUNCTION to count bytes sent/received, and verbose is needed
	 * to enable it */
	curl_easy_setopt(curl, CURLOPT_DEBUGFUNCTION, curl_debug_cb);
	curl_easy_setopt(curl, CURLOPT_DEBUGDATA, (void *)pool);
	curl_easy_setopt(curl, CURLOPT_VERBOSE, 1);

	// CURLINFO_LASTSOCKET is broken on Win64 (which has a wider SOCKET type than curl_easy_getinfo returns), so we use this hack for now
	curl_easy_setopt(curl, CURLOPT_OPENSOCKETFUNCTION, grab_socket_opensocket_cb);
	curl_easy_setopt(curl, CURLOPT_OPENSOCKETDATA, pool);
	
	curl_easy_setopt(curl, CURLOPT_USE_SSL, CURLUSESSL_TRY);
	if (pool->rpc_proxy) {
		curl_easy_setopt(curl, CURLOPT_PROXY, pool->rpc_proxy);
	} else if (opt_socks_proxy) {
		curl_easy_setopt(curl, CURLOPT_PROXY, opt_socks_proxy);
		curl_easy_setopt(curl, CURLOPT_PROXYTYPE, CURLPROXY_SOCKS4);
	}
	curl_easy_setopt(curl, CURLOPT_CONNECT_ONLY, 1);
	pool->sock = INVSOCK;
	if (curl_easy_perform(curl)) {
		applog(LOG_INFO, "Stratum connect failed to pool %d: %s", pool->pool_no, curl_err_str);
		curl_easy_cleanup(curl);
		pool->stratum_curl = NULL;
		return false;
	}
	if (pool->sock == INVSOCK)
	{
		pool->stratum_curl = NULL;
		curl_easy_cleanup(curl);
		applog(LOG_ERR, "Stratum connect succeeded, but technical problem extracting socket (pool %u)", pool->pool_no);
		return false;
	}
	keep_sockalive(pool->sock);

	pool->cgminer_pool_stats.times_sent++;
	pool->cgminer_pool_stats.times_received++;

	return true;
}

static char *get_sessionid(json_t *val)
{
	char *ret = NULL;
	json_t *arr_val;
	int arrsize, i;

	arr_val = json_array_get(val, 0);
	if (!arr_val || !json_is_array(arr_val))
		goto out;
	arrsize = json_array_size(arr_val);
	for (i = 0; i < arrsize; i++) {
		json_t *arr = json_array_get(arr_val, i);
		char *notify;

		if (!arr | !json_is_array(arr))
			break;
		notify = __json_array_string(arr, 0);
		if (!notify)
			continue;
		if (!strncasecmp(notify, "mining.notify", 13)) {
			ret = json_array_string(arr, 1);
			break;
		}
	}
out:
	return ret;
}

void suspend_stratum(struct pool *pool)
{
	clear_sockbuf(pool);
	applog(LOG_INFO, "Closing socket for stratum pool %d", pool->pool_no);

	mutex_lock(&pool->stratum_lock);
	pool->stratum_active = pool->stratum_notify = false;
	if (pool->stratum_curl) {
		curl_easy_cleanup(pool->stratum_curl);
	}
	pool->stratum_curl = NULL;
	pool->sock = INVSOCK;
	mutex_unlock(&pool->stratum_lock);
}

bool initiate_stratum(struct pool *pool)
{
	bool ret = false, recvd = false, noresume = false, sockd = false;
	char s[RBUFSIZE], *sret = NULL, *nonce1, *sessionid;
	json_t *val = NULL, *res_val, *err_val;
	json_error_t err;
	int n2size;

resend:
	if (!setup_stratum_curl(pool)) {
		sockd = false;
		goto out;
	}

	sockd = true;

	if (noresume) {
		/* Get rid of any crap lying around if we're resending */
		clear_sock(pool);
		sprintf(s, "{\"id\": %d, \"method\": \"mining.subscribe\", \"params\": []}", swork_id++);
	} else {
		if (pool->sessionid)
			sprintf(s, "{\"id\": %d, \"method\": \"mining.subscribe\", \"params\": [\""PACKAGE"/"VERSION"\", \"%s\"]}", swork_id++, pool->sessionid);
		else
			sprintf(s, "{\"id\": %d, \"method\": \"mining.subscribe\", \"params\": [\""PACKAGE"/"VERSION"\"]}", swork_id++);
	}

	if (__stratum_send(pool, s, strlen(s)) != SEND_OK) {
		applog(LOG_DEBUG, "Failed to send s in initiate_stratum");
		goto out;
	}

	if (!socket_full(pool, true)) {
		applog(LOG_DEBUG, "Timed out waiting for response in initiate_stratum");
		goto out;
	}

	sret = recv_line(pool);
	if (!sret)
		goto out;

	recvd = true;

	val = JSON_LOADS(sret, &err);
	free(sret);
	if (!val) {
		applog(LOG_INFO, "JSON decode failed(%d): %s", err.line, err.text);
		goto out;
	}

	res_val = json_object_get(val, "result");
	err_val = json_object_get(val, "error");

	if (!res_val || json_is_null(res_val) ||
	    (err_val && !json_is_null(err_val))) {
		char *ss;

		if (err_val)
			ss = json_dumps(err_val, JSON_INDENT(3));
		else
			ss = strdup("(unknown reason)");

		applog(LOG_INFO, "JSON-RPC decode failed: %s", ss);

		free(ss);

		goto out;
	}

	sessionid = get_sessionid(res_val);
	if (!sessionid)
		applog(LOG_DEBUG, "Failed to get sessionid in initiate_stratum");
	nonce1 = json_array_string(res_val, 1);
	if (!nonce1) {
		applog(LOG_INFO, "Failed to get nonce1 in initiate_stratum");
		free(sessionid);
		goto out;
	}
	n2size = json_integer_value(json_array_get(res_val, 2));
	if (!n2size) {
		applog(LOG_INFO, "Failed to get n2size in initiate_stratum");
		free(sessionid);
		free(nonce1);
		goto out;
	}

	cg_wlock(&pool->data_lock);
	free(pool->sessionid);
	pool->sessionid = sessionid;
	free(pool->nonce1);
	pool->nonce1 = nonce1;
	pool->n1_len = strlen(nonce1) / 2;
	pool->n2size = n2size;
	cg_wunlock(&pool->data_lock);

	if (sessionid)
		applog(LOG_DEBUG, "Pool %d stratum session id: %s", pool->pool_no, pool->sessionid);

	ret = true;
out:
	if (val)
		json_decref(val);

	if (ret) {
		if (!pool->stratum_url)
			pool->stratum_url = pool->sockaddr_url;
		pool->stratum_active = true;
		pool->swork.diff = 1;
		if (opt_protocol) {
			applog(LOG_DEBUG, "Pool %d confirmed mining.subscribe with extranonce1 %s extran2size %d",
			       pool->pool_no, pool->nonce1, pool->n2size);
		}
	} else {
		if (recvd && !noresume) {
			applog(LOG_DEBUG, "Failed to resume stratum, trying afresh");
			noresume = true;
			goto resend;
		}
		applog(LOG_DEBUG, "Initiate stratum failed");
		if (sockd)
			suspend_stratum(pool);
	}

	return ret;
}

bool restart_stratum(struct pool *pool)
{
	if (pool->stratum_active)
		suspend_stratum(pool);
	if (!initiate_stratum(pool))
		return false;
	if (!auth_stratum(pool))
		return false;
	return true;
}

void dev_error(struct cgpu_info *dev, enum dev_reason reason)
{
	dev->device_last_not_well = time(NULL);
	dev->device_not_well_reason = reason;

	switch (reason) {
		case REASON_THREAD_FAIL_INIT:
			dev->thread_fail_init_count++;
			break;
		case REASON_THREAD_ZERO_HASH:
			dev->thread_zero_hash_count++;
			break;
		case REASON_THREAD_FAIL_QUEUE:
			dev->thread_fail_queue_count++;
			break;
		case REASON_DEV_SICK_IDLE_60:
			dev->dev_sick_idle_60_count++;
			break;
		case REASON_DEV_DEAD_IDLE_600:
			dev->dev_dead_idle_600_count++;
			break;
		case REASON_DEV_NOSTART:
			dev->dev_nostart_count++;
			break;
		case REASON_DEV_OVER_HEAT:
			dev->dev_over_heat_count++;
			break;
		case REASON_DEV_THERMAL_CUTOFF:
			dev->dev_thermal_cutoff_count++;
			break;
		case REASON_DEV_COMMS_ERROR:
			dev->dev_comms_error_count++;
			break;
		case REASON_DEV_THROTTLE:
			dev->dev_throttle_count++;
			break;
	}
}

/* Realloc an existing string to fit an extra string s, appending s to it. */
void *realloc_strcat(char *ptr, char *s)
{
	size_t old = strlen(ptr), len = strlen(s);
	char *ret;

	if (!len)
		return ptr;

	len += old + 1;
	align_len(&len);

	ret = malloc(len);
	if (unlikely(!ret))
		quit(1, "Failed to malloc in realloc_strcat");

	sprintf(ret, "%s%s", ptr, s);
	free(ptr);
	return ret;
}

static
bool sanechars[] = {
	false, false, false, false, false, false, false, false,
	false, false, false, false, false, false, false, false,
	false, false, false, false, false, false, false, false,
	false, false, false, false, false, false, false, false,
	false, false, false, false, false, false, false, false,
	false, false, false, false, false, false, false, false,
	true , true , true , true , true , true , true , true ,
	true , true , false, false, false, false, false, false,
	false, true , true , true , true , true , true , true ,
	true , true , true , true , true , true , true , true ,
	true , true , true , true , true , true , true , true ,
	true , true , true , false, false, false, false, false,
	false, true , true , true , true , true , true , true ,
	true , true , true , true , true , true , true , true ,
	true , true , true , true , true , true , true , true ,
	true , true , true , false, false, false, false, false,
};

char *sanestr(char *o, char *s)
{
	char *rv = o;
	bool br = false;
	
	for ( ; s[0]; ++s)
	{
		if (sanechars[s[0] & 0x7f])
		{
			if (br)
			{
				br = false;
				if (s[0] >= '0' && s[0] <= '9')
					(o++)[0] = '_';
			}
			(o++)[0] = s[0];
		}
		else
		if (o != s && o[-1] >= '0' && o[-1] <= '9')
			br = true;
	}
	o[0] = '\0';
	return rv;
}

void RenameThread(const char* name)
{
#if defined(PR_SET_NAME)
	// Only the first 15 characters are used (16 - NUL terminator)
	prctl(PR_SET_NAME, name, 0, 0, 0);
#elif defined(__APPLE__)
	pthread_setname_np(name);
#elif (defined(__FreeBSD__) || defined(__OpenBSD__))
	pthread_set_name_np(pthread_self(), name);
#else
	// Prevent warnings for unused parameters...
	(void)name;
#endif
}

static pthread_key_t key_bfgtls;
struct bfgtls_data {
	char *bfg_strerror_result;
	size_t bfg_strerror_resultsz;
#ifdef WIN32
	LPSTR bfg_strerror_socketresult;
#endif
};

void bfg_init_threadlocal()
{
	struct bfgtls_data *bfgtls;
	void *p;
	
	bfgtls = malloc(sizeof(*bfgtls));
	if (!bfgtls)
		quit(1, "malloc bfgtls failed");
	p = malloc(64);
	if (!p)
		quit(1, "malloc bfg_strerror_result failed");
	*bfgtls = (struct bfgtls_data){
		.bfg_strerror_resultsz = 64,
		.bfg_strerror_result = p,
	};
	if (pthread_key_create(&key_bfgtls, NULL))
		quit(1, "pthread_key_create failed");
	if (pthread_setspecific(key_bfgtls, bfgtls))
		quit(1, "pthread_setspecific failed");
}

static
struct bfgtls_data *get_bfgtls()
{
	return pthread_getspecific(key_bfgtls);
}

static
bool bfg_grow_buffer(char ** const bufp, size_t * const bufszp, size_t minimum)
{
	if (minimum <= *bufszp)
		return false;
	
	while (minimum > *bufszp)
		*bufszp = 2;
	*bufp = realloc(*bufp, *bufszp);
	if (unlikely(!*bufp))
		quit(1, "realloc failed in bfg_grow_buffer");
	
	return true;
}

static
const char *bfg_strcpy_growing_buffer(char ** const bufp, size_t * const bufszp, const char *src)
{
	if (!src)
		return NULL;
	
	const size_t srcsz = strlen(src) + 1;
	
	bfg_grow_buffer(bufp, bufszp, srcsz);
	memcpy(*bufp, src, srcsz);
	
	return *bufp;
}

// Guaranteed to always return some string (or quit)
const char *bfg_strerror(int e, enum bfg_strerror_type type)
{
	static __maybe_unused pthread_mutex_t mutex = PTHREAD_MUTEX_INITIALIZER;
	struct bfgtls_data *bfgtls = get_bfgtls();
	size_t * const bufszp = &bfgtls->bfg_strerror_resultsz;
	char ** const bufp = &bfgtls->bfg_strerror_result;
	const char *have = NULL;
	
	switch (type) {
		case BST_LIBUSB:
// NOTE: Nested preprocessor checks since the latter isn't defined at all without the former
#ifdef HAVE_LIBUSB
#	if HAVE_DECL_LIBUSB_ERROR_NAME
			// libusb makes no guarantees for thread-safety or persistence
			mutex_lock(&mutex);
			have = bfg_strcpy_growing_buffer(bufp, bufszp, libusb_error_name(e));
			mutex_unlock(&mutex);
#	endif
#endif
			break;
		case BST_SOCKET:
		{
#ifdef WIN32
			// Windows has a different namespace for socket errors
			LPSTR *msg = &bfgtls->bfg_strerror_socketresult;
			if (*msg)
				LocalFree(*msg);
			if (FormatMessage(FORMAT_MESSAGE_ALLOCATE_BUFFER | FORMAT_MESSAGE_FROM_SYSTEM, 0, e, 0, (LPSTR)msg, 0, 0))
				return *msg;
			*msg = NULL;
			
			break;
#endif
		}
			// Fallthru on non-WIN32
		case BST_ERRNO:
		{
#ifdef __STRERROR_S_WORKS
			// FIXME: Not sure how to get this on MingW64
retry:
			if (likely(!strerror_s(*bufp, *bufszp, e)))
			{
				if (bfg_grow_buffer(bufp, bufszp, strlen(*bufp) + 2))
					goto retry;
				return *bufp;
			}
// TODO: XSI strerror_r
// TODO: GNU strerror_r
#else
			mutex_lock(&mutex);
			have = bfg_strcpy_growing_buffer(bufp, bufszp, strerror(e));
			mutex_unlock(&mutex);
#endif
		}
	}
	
	if (have)
		return *bufp;
	
	// Failback: Stringify the number
	static const char fmt[] = "%s error #%d", *typestr;
	switch (type) {
		case BST_ERRNO:
			typestr = "System";
			break;
		case BST_SOCKET:
			typestr = "Socket";
			break;
		case BST_LIBUSB:
			typestr = "libusb";
			break;
		default:
			typestr = "Unexpected";
	}
	int sz = snprintf((char*)bfgtls, 0, fmt, typestr, e) + 1;
	bfg_grow_buffer(bufp, bufszp, sz);
	sprintf(*bufp, fmt, typestr, e);
	return *bufp;
}

void notifier_init(notifier_t pipefd)
{
#ifdef WIN32
#define WindowsErrorStr(e)  bfg_strerror(e, true)
	SOCKET listener, connecter, acceptor;
	listener = socket(AF_INET, SOCK_STREAM, 0);
	if (listener == INVALID_SOCKET)
		quit(1, "Failed to create listener socket in create_notifier: %s", WindowsErrorStr(WSAGetLastError()));
	connecter = socket(AF_INET, SOCK_STREAM, 0);
	if (connecter == INVALID_SOCKET)
		quit(1, "Failed to create connect socket in create_notifier: %s", WindowsErrorStr(WSAGetLastError()));
	struct sockaddr_in inaddr = {
		.sin_family = AF_INET,
		.sin_addr = {
			.s_addr = htonl(INADDR_LOOPBACK),
		},
		.sin_port = 0,
	};
	{
		char reuse = 1;
		setsockopt(listener, SOL_SOCKET, SO_REUSEADDR, &reuse, sizeof(reuse));
	}
	if (bind(listener, (struct sockaddr*)&inaddr, sizeof(inaddr)) == SOCKET_ERROR)
		quit(1, "Failed to bind listener socket in create_notifier: %s", WindowsErrorStr(WSAGetLastError()));
	socklen_t inaddr_sz = sizeof(inaddr);
	if (getsockname(listener, (struct sockaddr*)&inaddr, &inaddr_sz) == SOCKET_ERROR)
		quit(1, "Failed to getsockname in create_notifier: %s", WindowsErrorStr(WSAGetLastError()));
	if (listen(listener, 1) == SOCKET_ERROR)
		quit(1, "Failed to listen in create_notifier: %s", WindowsErrorStr(WSAGetLastError()));
	inaddr.sin_family = AF_INET;
	inaddr.sin_addr.s_addr = htonl(INADDR_LOOPBACK);
	if (connect(connecter, (struct sockaddr*)&inaddr, inaddr_sz) == SOCKET_ERROR)
		quit(1, "Failed to connect in create_notifier: %s", WindowsErrorStr(WSAGetLastError()));
	acceptor = accept(listener, NULL, NULL);
	if (acceptor == INVALID_SOCKET)
		quit(1, "Failed to accept in create_notifier: %s", WindowsErrorStr(WSAGetLastError()));
	closesocket(listener);
	pipefd[0] = connecter;
	pipefd[1] = acceptor;
#else
	if (pipe(pipefd))
		quit(1, "Failed to create pipe in create_notifier");
#endif
}

void notifier_wake(notifier_t fd)
{
	if (fd[1] == INVSOCK)
		return;
#ifdef WIN32
	(void)send(fd[1], "\0", 1, 0);
#else
	(void)write(fd[1], "\0", 1);
#endif
}

void notifier_read(notifier_t fd)
{
	char buf[0x10];
#ifdef WIN32
	(void)recv(fd[0], buf, sizeof(buf), 0);
#else
	(void)read(fd[0], buf, sizeof(buf));
#endif
}

void notifier_destroy(notifier_t fd)
{
#ifdef WIN32
	closesocket(fd[0]);
	closesocket(fd[1]);
#else
	close(fd[0]);
	close(fd[1]);
#endif
	fd[0] = fd[1] = INVSOCK;
}<|MERGE_RESOLUTION|>--- conflicted
+++ resolved
@@ -1381,17 +1381,12 @@
 				break;
 			}
 			if (n < 0) {
-<<<<<<< HEAD
 				//Save errno from being overweitten bei socket_ commands 
 				int socket_recv_errno;
 				socket_recv_errno = SOCKERR;
-				if (!sock_blocks() || !socket_full(pool, false)) {
+				if (!sock_blocks() || !socket_full(pool, true)) {
 					applog(LOG_DEBUG, "Failed to recv sock in recv_line: %s", bfg_strerror(socket_recv_errno, BST_SOCKET));
 					suspend_stratum(pool);
-=======
-				if (!sock_blocks() || !socket_full(pool, true)) {
-					ret = RECV_RECVFAIL;
->>>>>>> 11375ff7
 					break;
 				}
 			} else {
