/*
 * Copyright 2011-2012 Con Kolivas
 * Copyright 2010 Jeff Garzik
 * Copyright 2012 Giel van Schijndel
 * Copyright 2012 Gavin Andresen
 *
 * This program is free software; you can redistribute it and/or modify it
 * under the terms of the GNU General Public License as published by the Free
 * Software Foundation; either version 3 of the License, or (at your option)
 * any later version.  See COPYING for more details.
 */

#define _GNU_SOURCE
#include "config.h"

#include <stdio.h>
#include <stdlib.h>
#include <ctype.h>
#include <stdarg.h>
#include <string.h>
#include <pthread.h>
#include <jansson.h>
#include <curl/curl.h>
#include <time.h>
#include <errno.h>
#include <unistd.h>
#include <sys/types.h>
#ifdef HAVE_SYS_PRCTL_H
# include <sys/prctl.h>
#endif
#if defined(__FreeBSD__) || defined(__OpenBSD__)
# include <pthread_np.h>
#endif
#ifndef WIN32
# include <sys/socket.h>
# include <netinet/in.h>
# include <netinet/tcp.h>
# include <netdb.h>
#else
# include <winsock2.h>
# include <mstcpip.h>
# include <ws2tcpip.h>
#endif

#include "miner.h"
#include "elist.h"
#include "compat.h"
#include "util.h"

bool successful_connect = false;
struct timeval nettime;

struct data_buffer {
	void		*buf;
	size_t		len;
	curl_socket_t	*idlemarker;
};

struct upload_buffer {
	const void	*buf;
	size_t		len;
};

struct header_info {
	char		*lp_path;
	int		rolltime;
	char		*reason;
	char		*stratum_url;
	bool		hadrolltime;
	bool		canroll;
	bool		hadexpire;
};

struct tq_ent {
	void			*data;
	struct list_head	q_node;
};

static void databuf_free(struct data_buffer *db)
{
	if (!db)
		return;

	free(db->buf);

	memset(db, 0, sizeof(*db));
}

static size_t all_data_cb(const void *ptr, size_t size, size_t nmemb,
			  void *user_data)
{
	struct data_buffer *db = user_data;
	size_t len = size * nmemb;
	size_t oldlen, newlen;
	void *newmem;
	static const unsigned char zero = 0;

	if (db->idlemarker) {
		const unsigned char *cptr = ptr;
		for (size_t i = 0; i < len; ++i)
			if (!(isspace(cptr[i]) || cptr[i] == '{')) {
				*db->idlemarker = CURL_SOCKET_BAD;
				db->idlemarker = NULL;
				break;
			}
	}

	oldlen = db->len;
	newlen = oldlen + len;

	newmem = realloc(db->buf, newlen + 1);
	if (!newmem)
		return 0;

	db->buf = newmem;
	db->len = newlen;
	memcpy(db->buf + oldlen, ptr, len);
	memcpy(db->buf + newlen, &zero, 1);	/* null terminate */

	return len;
}

static size_t upload_data_cb(void *ptr, size_t size, size_t nmemb,
			     void *user_data)
{
	struct upload_buffer *ub = user_data;
	unsigned int len = size * nmemb;

	if (len > ub->len)
		len = ub->len;

	if (len) {
		memcpy(ptr, ub->buf, len);
		ub->buf += len;
		ub->len -= len;
	}

	return len;
}

static size_t resp_hdr_cb(void *ptr, size_t size, size_t nmemb, void *user_data)
{
	struct header_info *hi = user_data;
	size_t remlen, slen, ptrlen = size * nmemb;
	char *rem, *val = NULL, *key = NULL;
	void *tmp;

	val = calloc(1, ptrlen);
	key = calloc(1, ptrlen);
	if (!key || !val)
		goto out;

	tmp = memchr(ptr, ':', ptrlen);
	if (!tmp || (tmp == ptr))	/* skip empty keys / blanks */
		goto out;
	slen = tmp - ptr;
	if ((slen + 1) == ptrlen)	/* skip key w/ no value */
		goto out;
	memcpy(key, ptr, slen);		/* store & nul term key */
	key[slen] = 0;

	rem = ptr + slen + 1;		/* trim value's leading whitespace */
	remlen = ptrlen - slen - 1;
	while ((remlen > 0) && (isspace(*rem))) {
		remlen--;
		rem++;
	}

	memcpy(val, rem, remlen);	/* store value, trim trailing ws */
	val[remlen] = 0;
	while ((*val) && (isspace(val[strlen(val) - 1])))
		val[strlen(val) - 1] = 0;

	if (!*val)			/* skip blank value */
		goto out;

	if (opt_protocol)
		applog(LOG_DEBUG, "HTTP hdr(%s): %s", key, val);

	if (!strcasecmp("X-Roll-Ntime", key)) {
		hi->hadrolltime = true;
		if (!strncasecmp("N", val, 1))
			applog(LOG_DEBUG, "X-Roll-Ntime: N found");
		else {
			hi->canroll = true;

			/* Check to see if expire= is supported and if not, set
			 * the rolltime to the default scantime */
			if (strlen(val) > 7 && !strncasecmp("expire=", val, 7)) {
				sscanf(val + 7, "%d", &hi->rolltime);
				hi->hadexpire = true;
			} else
				hi->rolltime = opt_scantime;
			applog(LOG_DEBUG, "X-Roll-Ntime expiry set to %d", hi->rolltime);
		}
	}

	if (!strcasecmp("X-Long-Polling", key)) {
		hi->lp_path = val;	/* steal memory reference */
		val = NULL;
	}

	if (!strcasecmp("X-Reject-Reason", key)) {
		hi->reason = val;	/* steal memory reference */
		val = NULL;
	}

	if (!strcasecmp("X-Stratum", key)) {
		hi->stratum_url = val;
		val = NULL;
	}

out:
	free(key);
	free(val);
	return ptrlen;
}

static int keep_sockalive(SOCKETTYPE fd)
{
	int tcp_keepidle = 60;
	int tcp_keepintvl = 60;

#ifndef WIN32
	int keepalive = 1;
	int tcp_keepcnt = 5;

	if (unlikely(setsockopt(fd, SOL_SOCKET, SO_KEEPALIVE, &keepalive, sizeof(keepalive))))
		return 1;

# ifdef __linux

	if (unlikely(setsockopt(fd, SOL_TCP, TCP_KEEPCNT, &tcp_keepcnt, sizeof(tcp_keepcnt))))
		return 1;

	if (unlikely(setsockopt(fd, SOL_TCP, TCP_KEEPIDLE, &tcp_keepidle, sizeof(tcp_keepidle))))
		return 1;

	if (unlikely(setsockopt(fd, SOL_TCP, TCP_KEEPINTVL, &tcp_keepintvl, sizeof(tcp_keepintvl))))
		return 1;
# endif /* __linux */
# ifdef __APPLE_CC__

	if (unlikely(setsockopt(fd, IPPROTO_TCP, TCP_KEEPALIVE, &tcp_keepintvl, sizeof(tcp_keepintvl))))
		return 1;

# endif /* __APPLE_CC__ */

#else /* WIN32 */

	struct tcp_keepalive vals;
	vals.onoff = 1;
	vals.keepalivetime = tcp_keepidle * 1000;
	vals.keepaliveinterval = tcp_keepintvl * 1000;

	DWORD outputBytes;

	if (unlikely(WSAIoctl(fd, SIO_KEEPALIVE_VALS, &vals, sizeof(vals), NULL, 0, &outputBytes, NULL, NULL)))
		return 1;

#endif /* WIN32 */

	return 0;
}

int json_rpc_call_sockopt_cb(void __maybe_unused *userdata, curl_socket_t fd,
			     curlsocktype __maybe_unused purpose)
{
	return keep_sockalive(fd);
}

static void last_nettime(struct timeval *last)
{
	rd_lock(&netacc_lock);
	last->tv_sec = nettime.tv_sec;
	last->tv_usec = nettime.tv_usec;
	rd_unlock(&netacc_lock);
}

static void set_nettime(void)
{
	wr_lock(&netacc_lock);
	gettimeofday(&nettime, NULL);
	wr_unlock(&netacc_lock);
}

json_t *json_rpc_call(CURL *curl, const char *url,
		      const char *userpass, const char *rpc_req,
		      bool probe, bool longpoll, int *rolltime,
		      struct pool *pool, bool share)
{
	long timeout = longpoll ? (60 * 60) : 60;
	struct data_buffer all_data = {NULL, 0, NULL};
	struct header_info hi = {NULL, 0, NULL, NULL, false, false, false};
	char len_hdr[64], user_agent_hdr[128];
	char curl_err_str[CURL_ERROR_SIZE];
	struct curl_slist *headers = NULL;
	struct upload_buffer upload_data;
	json_t *val, *err_val, *res_val;
	bool probing = false;
	json_error_t err;
	int rc;

	memset(&err, 0, sizeof(err));

	if (longpoll)
		all_data.idlemarker = &pool->lp_socket;

	/* it is assumed that 'curl' is freshly [re]initialized at this pt */

	if (probe)
		probing = !pool->probed;
	curl_easy_setopt(curl, CURLOPT_TIMEOUT, timeout);

#if 0 /* Disable curl debugging since it spews to stderr */
	if (opt_protocol)
		curl_easy_setopt(curl, CURLOPT_VERBOSE, 1);
#endif
	curl_easy_setopt(curl, CURLOPT_NOSIGNAL, 1);
	curl_easy_setopt(curl, CURLOPT_URL, url);
	curl_easy_setopt(curl, CURLOPT_ENCODING, "");
	curl_easy_setopt(curl, CURLOPT_FAILONERROR, 1);

	/* Shares are staggered already and delays in submission can be costly
	 * so do not delay them */
	if (!opt_delaynet || share)
		curl_easy_setopt(curl, CURLOPT_TCP_NODELAY, 1);
	curl_easy_setopt(curl, CURLOPT_WRITEFUNCTION, all_data_cb);
	curl_easy_setopt(curl, CURLOPT_WRITEDATA, &all_data);
	curl_easy_setopt(curl, CURLOPT_READFUNCTION, upload_data_cb);
	curl_easy_setopt(curl, CURLOPT_READDATA, &upload_data);
	curl_easy_setopt(curl, CURLOPT_ERRORBUFFER, curl_err_str);
	curl_easy_setopt(curl, CURLOPT_FOLLOWLOCATION, 1);
	curl_easy_setopt(curl, CURLOPT_HEADERFUNCTION, resp_hdr_cb);
	curl_easy_setopt(curl, CURLOPT_HEADERDATA, &hi);
	curl_easy_setopt(curl, CURLOPT_USE_SSL, CURLUSESSL_TRY);
	if (pool->rpc_proxy) {
		curl_easy_setopt(curl, CURLOPT_PROXY, pool->rpc_proxy);
	} else if (opt_socks_proxy) {
		curl_easy_setopt(curl, CURLOPT_PROXY, opt_socks_proxy);
		curl_easy_setopt(curl, CURLOPT_PROXYTYPE, CURLPROXY_SOCKS4);
	}
	if (userpass) {
		curl_easy_setopt(curl, CURLOPT_USERPWD, userpass);
		curl_easy_setopt(curl, CURLOPT_HTTPAUTH, CURLAUTH_BASIC);
	}
	if (longpoll)
		curl_easy_setopt(curl, CURLOPT_SOCKOPTFUNCTION, json_rpc_call_sockopt_cb);
	curl_easy_setopt(curl, CURLOPT_POST, 1);

	if (opt_protocol)
		applog(LOG_DEBUG, "JSON protocol request:\n%s", rpc_req);

	upload_data.buf = rpc_req;
	upload_data.len = strlen(rpc_req);
	sprintf(len_hdr, "Content-Length: %lu",
		(unsigned long) upload_data.len);
	sprintf(user_agent_hdr, "User-Agent: %s", PACKAGE_STRING);

	headers = curl_slist_append(headers,
		"Content-type: application/json");
	headers = curl_slist_append(headers,
		"X-Mining-Extensions: longpoll midstate rollntime submitold");

	if (longpoll)
		headers = curl_slist_append(headers,
			"X-Minimum-Wait: 0");

	if (likely(global_hashrate)) {
		char ghashrate[255];

		sprintf(ghashrate, "X-Mining-Hashrate: %llu", global_hashrate);
		headers = curl_slist_append(headers, ghashrate);
	}

	headers = curl_slist_append(headers, len_hdr);
	headers = curl_slist_append(headers, user_agent_hdr);
	headers = curl_slist_append(headers, "Expect:"); /* disable Expect hdr*/

	curl_easy_setopt(curl, CURLOPT_HTTPHEADER, headers);

	if (opt_delaynet) {
		/* Don't delay share submission, but still track the nettime */
		if (!share) {
			long long now_msecs, last_msecs;
			struct timeval now, last;

			gettimeofday(&now, NULL);
			last_nettime(&last);
			now_msecs = (long long)now.tv_sec * 1000;
			now_msecs += now.tv_usec / 1000;
			last_msecs = (long long)last.tv_sec * 1000;
			last_msecs += last.tv_usec / 1000;
			if (now_msecs > last_msecs && now_msecs - last_msecs < 250) {
				struct timespec rgtp;

				rgtp.tv_sec = 0;
				rgtp.tv_nsec = (250 - (now_msecs - last_msecs)) * 1000000;
				nanosleep(&rgtp, NULL);
			}
		}
		set_nettime();
	}

	rc = curl_easy_perform(curl);
	if (rc) {
		applog(LOG_INFO, "HTTP request failed: %s", curl_err_str);
		goto err_out;
	}

	if (!all_data.buf) {
		applog(LOG_DEBUG, "Empty data received in json_rpc_call.");
		goto err_out;
	}

	if (probing) {
		pool->probed = true;
		/* If X-Long-Polling was found, activate long polling */
		if (hi.lp_path) {
			if (pool->hdr_path != NULL)
				free(pool->hdr_path);
			pool->hdr_path = hi.lp_path;
		} else
			pool->hdr_path = NULL;
		if (hi.stratum_url) {
			pool->stratum_url = hi.stratum_url;
			hi.stratum_url = NULL;
		}
	} else {
		if (hi.lp_path) {
			free(hi.lp_path);
			hi.lp_path = NULL;
		}
		if (hi.stratum_url) {
			free(hi.stratum_url);
			hi.stratum_url = NULL;
		}
	}

	*rolltime = hi.rolltime;
	pool->cgminer_pool_stats.rolltime = hi.rolltime;
	pool->cgminer_pool_stats.hadrolltime = hi.hadrolltime;
	pool->cgminer_pool_stats.canroll = hi.canroll;
	pool->cgminer_pool_stats.hadexpire = hi.hadexpire;

	val = JSON_LOADS(all_data.buf, &err);
	if (!val) {
		applog(LOG_INFO, "JSON decode failed(%d): %s", err.line, err.text);

		if (opt_protocol)
			applog(LOG_DEBUG, "JSON protocol response:\n%s", all_data.buf);

		goto err_out;
	}

	if (opt_protocol) {
		char *s = json_dumps(val, JSON_INDENT(3));

		applog(LOG_DEBUG, "JSON protocol response:\n%s", s);
		free(s);
	}

	/* JSON-RPC valid response returns a non-null 'result',
	 * and a null 'error'.
	 */
	res_val = json_object_get(val, "result");
	err_val = json_object_get(val, "error");

	if (!res_val ||
	    (err_val && !json_is_null(err_val))) {
		char *s;

		if (err_val)
			s = json_dumps(err_val, JSON_INDENT(3));
		else
			s = strdup("(unknown reason)");

		applog(LOG_INFO, "JSON-RPC call failed: %s", s);

		free(s);

		goto err_out;
	}

	if (hi.reason) {
		json_object_set_new(val, "reject-reason", json_string(hi.reason));
		free(hi.reason);
		hi.reason = NULL;
	}
	successful_connect = true;
	databuf_free(&all_data);
	curl_slist_free_all(headers);
	curl_easy_reset(curl);
	return val;

err_out:
	databuf_free(&all_data);
	curl_slist_free_all(headers);
	curl_easy_reset(curl);
	if (!successful_connect)
		applog(LOG_DEBUG, "Failed to connect in json_rpc_call");
	curl_easy_setopt(curl, CURLOPT_FRESH_CONNECT, 1);
	return NULL;
}

bool our_curl_supports_proxy_uris()
{
	curl_version_info_data *data = curl_version_info(CURLVERSION_NOW);
	return data->age && data->version_num >= (( 7 <<16)|( 21 <<8)| 7);  // 7.21.7
}

/* Returns a malloced array string of a binary value of arbitrary length. The
 * array is rounded up to a 4 byte size to appease architectures that need
 * aligned array  sizes */
char *bin2hex(const unsigned char *p, size_t len)
{
	unsigned int i;
	ssize_t slen;
	char *s;

	slen = len * 2 + 1;
	if (slen % 4)
		slen += 4 - (slen % 4);
	s = calloc(slen, 1);
	if (unlikely(!s))
<<<<<<< HEAD
		return NULL;
=======
		quit(1, "Failed to calloc in bin2hex");
>>>>>>> a0bdebee

	for (i = 0; i < len; i++)
		sprintf(s + (i * 2), "%02x", (unsigned int) p[i]);

	return s;
}

/* Does the reverse of bin2hex but does not allocate any ram */
bool hex2bin(unsigned char *p, const char *hexstr, size_t len)
{
	bool ret = false;

	while (*hexstr && len) {
		char hex_byte[4];
		unsigned int v;

		if (unlikely(!hexstr[1])) {
			applog(LOG_ERR, "hex2bin str truncated");
			return ret;
		}

		memset(hex_byte, 0, 4);
		hex_byte[0] = hexstr[0];
		hex_byte[1] = hexstr[1];

		if (unlikely(sscanf(hex_byte, "%x", &v) != 1)) {
			applog(LOG_ERR, "hex2bin sscanf '%s' failed", hex_byte);
			return ret;
		}

		*p = (unsigned char) v;

		p++;
		hexstr += 2;
		len--;
	}

	if (likely(len == 0 && *hexstr == 0))
		ret = true;
	return ret;
}

bool fulltest(const unsigned char *hash, const unsigned char *target)
{
	unsigned char hash_swap[32], target_swap[32];
	uint32_t *hash32 = (uint32_t *) hash_swap;
	uint32_t *target32 = (uint32_t *) target_swap;
	char *hash_str, *target_str;
	bool rc = true;
	int i;

	swap256(hash_swap, hash);
	swap256(target_swap, target);

	for (i = 0; i < 32/4; i++) {
		uint32_t h32tmp = swab32(hash32[i]);
		uint32_t t32tmp = target32[i];

		target32[i] = swab32(target32[i]);	/* for printing */

		if (h32tmp > t32tmp) {
			rc = false;
			break;
		}
		if (h32tmp < t32tmp) {
			rc = true;
			break;
		}
	}

	if (opt_debug) {
		hash_str = bin2hex(hash_swap, 32);
		target_str = bin2hex(target_swap, 32);

		applog(LOG_DEBUG, " Proof: %s\nTarget: %s\nTrgVal? %s",
			hash_str,
			target_str,
			rc ? "YES (hash < target)" :
			     "no (false positive; hash > target)");

		free(hash_str);
		free(target_str);
	}

	return rc;
}

struct thread_q *tq_new(void)
{
	struct thread_q *tq;

	tq = calloc(1, sizeof(*tq));
	if (!tq)
		return NULL;

	INIT_LIST_HEAD(&tq->q);
	pthread_mutex_init(&tq->mutex, NULL);
	pthread_cond_init(&tq->cond, NULL);

	return tq;
}

void tq_free(struct thread_q *tq)
{
	struct tq_ent *ent, *iter;

	if (!tq)
		return;

	list_for_each_entry_safe(ent, iter, &tq->q, q_node) {
		list_del(&ent->q_node);
		free(ent);
	}

	pthread_cond_destroy(&tq->cond);
	pthread_mutex_destroy(&tq->mutex);

	memset(tq, 0, sizeof(*tq));	/* poison */
	free(tq);
}

static void tq_freezethaw(struct thread_q *tq, bool frozen)
{
	mutex_lock(&tq->mutex);

	tq->frozen = frozen;

	pthread_cond_signal(&tq->cond);
	mutex_unlock(&tq->mutex);
}

void tq_freeze(struct thread_q *tq)
{
	tq_freezethaw(tq, true);
}

void tq_thaw(struct thread_q *tq)
{
	tq_freezethaw(tq, false);
}

bool tq_push(struct thread_q *tq, void *data)
{
	struct tq_ent *ent;
	bool rc = true;

	ent = calloc(1, sizeof(*ent));
	if (!ent)
		return false;

	ent->data = data;
	INIT_LIST_HEAD(&ent->q_node);

	mutex_lock(&tq->mutex);

	if (!tq->frozen) {
		list_add_tail(&ent->q_node, &tq->q);
	} else {
		free(ent);
		rc = false;
	}

	pthread_cond_signal(&tq->cond);
	mutex_unlock(&tq->mutex);

	return rc;
}

void *tq_pop(struct thread_q *tq, const struct timespec *abstime)
{
	struct tq_ent *ent;
	void *rval = NULL;
	int rc;

	mutex_lock(&tq->mutex);

	if (!list_empty(&tq->q))
		goto pop;

	if (abstime)
		rc = pthread_cond_timedwait(&tq->cond, &tq->mutex, abstime);
	else
		rc = pthread_cond_wait(&tq->cond, &tq->mutex);
	if (rc)
		goto out;
	if (list_empty(&tq->q))
		goto out;

pop:
	ent = list_entry(tq->q.next, struct tq_ent, q_node);
	rval = ent->data;

	list_del(&ent->q_node);
	free(ent);

out:
	mutex_unlock(&tq->mutex);
	return rval;
}

int thr_info_create(struct thr_info *thr, pthread_attr_t *attr, void *(*start) (void *), void *arg)
{
	return pthread_create(&thr->pth, attr, start, arg);
}

void thr_info_freeze(struct thr_info *thr)
{
	struct tq_ent *ent, *iter;
	struct thread_q *tq;

	if (!thr)
		return;

	tq = thr->q;
	if (!tq)
		return;

	mutex_lock(&tq->mutex);
	tq->frozen = true;
	list_for_each_entry_safe(ent, iter, &tq->q, q_node) {
		list_del(&ent->q_node);
		free(ent);
	}
	mutex_unlock(&tq->mutex);
}

void thr_info_cancel(struct thr_info *thr)
{
	if (!thr)
		return;

	if (PTH(thr) != 0L) {
		pthread_cancel(thr->pth);
		PTH(thr) = 0L;
	}
}

/* Provide a ms based sleep that uses nanosleep to avoid poor usleep accuracy
 * on SMP machines */
void nmsleep(unsigned int msecs)
{
	struct timespec twait, tleft;
	int ret;
	ldiv_t d;

	d = ldiv(msecs, 1000);
	tleft.tv_sec = d.quot;
	tleft.tv_nsec = d.rem * 1000000;
	do {
		twait.tv_sec = tleft.tv_sec;
		twait.tv_nsec = tleft.tv_nsec;
		ret = nanosleep(&twait, &tleft);
	} while (ret == -1 && errno == EINTR);
}

/* Returns the microseconds difference between end and start times as a double */
double us_tdiff(struct timeval *end, struct timeval *start)
{
	return end->tv_sec * 1000000 + end->tv_usec - start->tv_sec * 1000000 - start->tv_usec;
}

void rename_thr(const char* name) {
#if defined(PR_SET_NAME)
	// Only the first 15 characters are used (16 - NUL terminator)
	prctl(PR_SET_NAME, name, 0, 0, 0);
#elif defined(__APPLE__)
	pthread_setname_np(name);
#elif defined(__FreeBSD__) || defined(__OpenBSD__)
	pthread_set_name_np(pthread_self(), name);
#else
	// Prevent warnings for unused parameters...
	(void)name;
#endif
}

/* Returns the seconds difference between end and start times as a double */
double tdiff(struct timeval *end, struct timeval *start)
{
	return end->tv_sec - start->tv_sec + (end->tv_usec - start->tv_usec) / 1000000.0;
}

bool extract_sockaddr(struct pool *pool, char *url)
{
	char *url_begin, *url_end, *port_start = NULL;
	char url_address[256], port[6];
	struct addrinfo hints, *res;
	int url_len, port_len = 0;

	pool->sockaddr_url = url;
	url_begin = strstr(url, "//");
	if (!url_begin)
		url_begin = url;
	else
		url_begin += 2;
	url_end = strstr(url_begin, ":");
	if (url_end) {
		url_len = url_end - url_begin;
		port_len = strlen(url_begin) - url_len - 1;
		if (port_len < 1)
			return false;
		port_start = url_end + 1;
	} else
		url_len = strlen(url_begin);

	if (url_len < 1)
		return false;

	sprintf(url_address, "%.*s", url_len, url_begin);

	if (port_len)
		snprintf(port, 6, "%.*s", port_len, port_start);
	else
		strcpy(port, "80");

	pool->stratum_port = strdup(port);

	memset(&hints, 0, sizeof(struct addrinfo));
	hints.ai_family = AF_UNSPEC;
	hints.ai_socktype = SOCK_STREAM;
	hints.ai_protocol = IPPROTO_TCP;

	if (getaddrinfo(url_address, port, &hints, &res)) {
		applog(LOG_DEBUG, "Failed to extract sock addr");
		return false;
	}

	pool->server = (struct sockaddr_in *)res->ai_addr;
	pool->sockaddr_url = strdup(url_address);

	return true;
}

/* Send a single command across a socket, appending \n to it. This should all
 * be done under stratum lock except when first establishing the socket */
static bool __stratum_send(struct pool *pool, char *s, ssize_t len)
{
	SOCKETTYPE sock = pool->sock;
	ssize_t ssent = 0;

	if (opt_protocol)
		applog(LOG_DEBUG, "SEND: %s", s);

	strcat(s, "\n");
	len++;

	while (len > 0 ) {
		struct timeval timeout = {0, 0};
		CURLcode rc = CURLE_SEND_ERROR;
		size_t sent = 0;
		fd_set wd;

		FD_ZERO(&wd);
		FD_SET(sock, &wd);
		if (select(sock + 1, NULL, &wd, NULL, &timeout) < 1) {
			applog(LOG_DEBUG, "Write select failed on pool %d sock", pool->pool_no);
			return false;
		}
		if (likely(pool->stratum_curl))
			rc = curl_easy_send(pool->stratum_curl, s + ssent, len, &sent);
		if (rc != CURLE_OK) {
			applog(LOG_DEBUG, "Failed to curl_easy_send in stratum_send");
			return false;
		}
		ssent += sent;
		len -= ssent;
	}

	return true;
}

bool stratum_send(struct pool *pool, char *s, ssize_t len)
{
	bool ret = false;

	mutex_lock(&pool->stratum_lock);
	if (pool->stratum_active)
		ret = __stratum_send(pool, s, len);
	else
		applog(LOG_DEBUG, "Stratum send failed due to no pool stratum_active");
	mutex_unlock(&pool->stratum_lock);

	return ret;
}

static void clear_sock(struct pool *pool)
{
	size_t n = 0;

	mutex_lock(&pool->stratum_lock);
	/* Ignore return code of curl_easy_recv since we're just clearing
	 * anything in the socket if it's still alive */
	if (likely(pool->stratum_curl))
		curl_easy_recv(pool->stratum_curl, pool->sockbuf, RECVSIZE, &n);
	mutex_unlock(&pool->stratum_lock);
	strcpy(pool->sockbuf, "");
}

/* Check to see if Santa's been good to you */
static bool sock_full(struct pool *pool, bool wait)
{
	SOCKETTYPE sock = pool->sock;
	struct timeval timeout;
	fd_set rd;

	if (strlen(pool->sockbuf))
		return true;

	FD_ZERO(&rd);
	FD_SET(sock, &rd);
	timeout.tv_usec = 0;
	if (wait)
		timeout.tv_sec = 60;
	else
		timeout.tv_sec = 0;
	if (select(sock + 1, &rd, NULL, NULL, &timeout) > 0)
		return true;
	return false;
}

/* Peeks at a socket to find the first end of line and then reads just that
 * from the socket and returns that as a malloced char */
char *recv_line(struct pool *pool)
{
	ssize_t len, buflen;
	char *tok, *sret = NULL;
	size_t n = 0;

	if (!strstr(pool->sockbuf, "\n")) {
		CURLcode rc = CURLE_RECV_ERROR;
		char s[RBUFSIZE];
		size_t sspace;

		if (!sock_full(pool, true)) {
			applog(LOG_DEBUG, "Timed out waiting for data on sock_full");
			goto out;
		}
		memset(s, 0, RBUFSIZE);

		mutex_lock(&pool->stratum_lock);
		if (likely(pool->stratum_curl))
			rc = curl_easy_recv(pool->stratum_curl, s, RECVSIZE, &n);
		mutex_unlock(&pool->stratum_lock);

		if (rc != CURLE_OK) {
			applog(LOG_DEBUG, "Failed to recv sock in recv_line");
			goto out;
		}
		/* Prevent buffer overflows, but if 8k is still not enough,
		 * likely we have had some comms issues and the data is all
		 * useless anyway */
		sspace = RECVSIZE - strlen(pool->sockbuf);
		strncat(pool->sockbuf, s, sspace);
	}

	buflen = strlen(pool->sockbuf);
	tok = strtok(pool->sockbuf, "\n");
	if (!tok) {
		applog(LOG_DEBUG, "Failed to parse a \\n terminated string in recv_line");
		goto out;
	}
	sret = strdup(tok);
	len = strlen(sret);

	/* Copy what's left in the buffer after the \n, including the
	 * terminating \0 */
	if (buflen > len + 1)
		memmove(pool->sockbuf, pool->sockbuf + len + 1, buflen - len + 1);
	else
		strcpy(pool->sockbuf, "");
out:
	if (!sret)
		clear_sock(pool);
	else if (opt_protocol)
		applog(LOG_DEBUG, "RECVD: %s", sret);
	return sret;
}

/* Extracts a string value from a json array with error checking. To be used
 * when the value of the string returned is only examined and not to be stored.
 * See json_array_string below */
static char *__json_array_string(json_t *val, unsigned int entry)
{
	json_t *arr_entry;

	if (json_is_null(val))
		return NULL;
	if (!json_is_array(val))
		return NULL;
	if (entry > json_array_size(val))
		return NULL;
	arr_entry = json_array_get(val, entry);
	if (!json_is_string(arr_entry))
		return NULL;

	return (char *)json_string_value(arr_entry);
}

/* Creates a freshly malloced dup of __json_array_string */
static char *json_array_string(json_t *val, unsigned int entry)
{
	char *buf = __json_array_string(val, entry);

	if (buf)
		return strdup(buf);
	return NULL;
}

static bool parse_notify(struct pool *pool, json_t *val)
{
	char *job_id, *prev_hash, *coinbase1, *coinbase2, *bbversion, *nbit, *ntime;
	int merkles, i;
	json_t *arr;
	bool clean;

	arr = json_array_get(val, 4);
	if (!arr || !json_is_array(arr))
		return false;

	merkles = json_array_size(arr);

	job_id = json_array_string(val, 0);
	prev_hash = json_array_string(val, 1);
	coinbase1 = json_array_string(val, 2);
	coinbase2 = json_array_string(val, 3);
	bbversion = json_array_string(val, 5);
	nbit = json_array_string(val, 6);
	ntime = json_array_string(val, 7);
	clean = json_is_true(json_array_get(val, 8));

	if (!job_id || !prev_hash || !coinbase1 || !coinbase2 || !bbversion || !nbit || !ntime) {
		/* Annoying but we must not leak memory */
		if (job_id)
			free(job_id);
		if (prev_hash)
			free(prev_hash);
		if (coinbase1)
			free(coinbase1);
		if (coinbase2)
			free(coinbase2);
		if (bbversion)
			free(bbversion);
		if (nbit)
			free(nbit);
		if (ntime)
			free(ntime);
		return false;
	}

	mutex_lock(&pool->pool_lock);
	pool->swork.job_id = job_id;
	pool->swork.prev_hash = prev_hash;
	pool->swork.coinbase1 = coinbase1;
	pool->swork.coinbase2 = coinbase2;
	pool->swork.bbversion = bbversion;
	pool->swork.nbit = nbit;
	pool->swork.ntime = ntime;
	pool->swork.clean = clean;
	for (i = 0; i < pool->swork.merkles; i++)
		free(pool->swork.merkle[i]);
	if (merkles) {
		pool->swork.merkle = realloc(pool->swork.merkle, sizeof(char *) * merkles + 1);
		for (i = 0; i < merkles; i++)
			pool->swork.merkle[i] = json_array_string(arr, i);
	}
	pool->swork.merkles = merkles;
	if (clean)
		pool->nonce2 = 0;
	mutex_unlock(&pool->pool_lock);

	if (opt_protocol) {
		applog(LOG_DEBUG, "job_id: %s", job_id);
		applog(LOG_DEBUG, "prev_hash: %s", prev_hash);
		applog(LOG_DEBUG, "coinbase1: %s", coinbase1);
		applog(LOG_DEBUG, "coinbase2: %s", coinbase2);
		for (i = 0; i < merkles; i++)
			applog(LOG_DEBUG, "merkle%d: %s", i, pool->swork.merkle[i]);
		applog(LOG_DEBUG, "bbversion: %s", bbversion);
		applog(LOG_DEBUG, "nbit: %s", nbit);
		applog(LOG_DEBUG, "ntime: %s", ntime);
		applog(LOG_DEBUG, "clean: %s", clean ? "yes" : "no");
	}

	/* A notify message is the closest stratum gets to a getwork */
	pool->getwork_requested++;
	total_getworks++;
	return true;
}

static bool parse_diff(struct pool *pool, json_t *val)
{
	int diff;

	diff = json_integer_value(json_array_get(val, 0));
	if (diff < 1)
		return false;

	mutex_lock(&pool->pool_lock);
	pool->swork.diff = diff;
	mutex_unlock(&pool->pool_lock);

	applog(LOG_DEBUG, "Pool %d difficulty set to %d", pool->pool_no, diff);

	return true;
}

static bool parse_reconnect(struct pool *pool, json_t *val)
{
	char *url, *port, address[256];

	memset(address, 0, 255);
	url = (char *)json_string_value(json_array_get(val, 0));
	if (!url)
		url = pool->sockaddr_url;

	port = (char *)json_string_value(json_array_get(val, 1));
	if (!port)
		port = pool->stratum_port;

	sprintf(address, "%s:%s", url, port);

	if (!extract_sockaddr(pool, address))
		return false;

	pool->stratum_url = pool->sockaddr_url;

	applog(LOG_NOTICE, "Reconnect requested from pool %d to %s", pool->pool_no, address);

	if (!initiate_stratum(pool) || !auth_stratum(pool))
		return false;

	return true;
}

static bool send_version(struct pool *pool, json_t *val)
{
	char s[RBUFSIZE];
	int id = json_integer_value(json_object_get(val, "id"));
	
	if (!id)
		return false;

	sprintf(s, "{\"id\": %d, \"result\": \""PACKAGE"/"VERSION"\", \"error\": null}", id);
	if (!stratum_send(pool, s, strlen(s)))
		return false;

	return true;
}

bool parse_method(struct pool *pool, char *s)
{
	json_t *val = NULL, *method, *err_val, *params;
	json_error_t err;
	bool ret = false;
	char *buf;

	if (!s)
		goto out;

	val = JSON_LOADS(s, &err);
	if (!val) {
		applog(LOG_INFO, "JSON decode failed(%d): %s", err.line, err.text);
		goto out;
	}

	method = json_object_get(val, "method");
	if (!method)
		goto out;
	err_val = json_object_get(val, "error");
	params = json_object_get(val, "params");

	if (err_val && !json_is_null(err_val)) {
		char *ss;

		if (err_val)
			ss = json_dumps(err_val, JSON_INDENT(3));
		else
			ss = strdup("(unknown reason)");

		applog(LOG_INFO, "JSON-RPC method decode failed: %s", ss);

		free(ss);

		goto out;
	}

	buf = (char *)json_string_value(method);
	if (!buf)
		goto out;

	if (!strncasecmp(buf, "mining.notify", 13) && parse_notify(pool, params)) {
		ret = true;
		goto out;
	}

	if (!strncasecmp(buf, "mining.set_difficulty", 21) && parse_diff(pool, params)) {
		ret = true;
		goto out;
	}

	if (!strncasecmp(buf, "client.reconnect", 16) && parse_reconnect(pool, params)) {
		ret = true;
		goto out;
	}

	if (!strncasecmp(buf, "client.get_version", 18) && send_version(pool, val)) {
		ret = true;
		goto out;
	}
out:
	if (val)
		json_decref(val);

	return ret;
}

bool auth_stratum(struct pool *pool)
{
	json_t *val = NULL, *res_val, *err_val;
	char s[RBUFSIZE], *sret = NULL;
	json_error_t err;
	bool ret = false;

	sprintf(s, "{\"id\": %d, \"method\": \"mining.authorize\", \"params\": [\"%s\", \"%s\"]}",
		swork_id++, pool->rpc_user, pool->rpc_pass);

	/* Parse all data prior sending auth request */
	while (sock_full(pool, false)) {
		sret = recv_line(pool);
		if (!parse_method(pool, sret)) {
			clear_sock(pool);
			applog(LOG_INFO, "Failed to parse stratum buffer");
			free(sret);
			return ret;
		}
		free(sret);
	}

	if (!stratum_send(pool, s, strlen(s)))
		goto out;

	sret = recv_line(pool);
	if (!sret)
		goto out;
	val = JSON_LOADS(sret, &err);
	free(sret);
	res_val = json_object_get(val, "result");
	err_val = json_object_get(val, "error");

	if (!res_val || json_is_false(res_val) || (err_val && !json_is_null(err_val)))  {
		char *ss;

		if (err_val)
			ss = json_dumps(err_val, JSON_INDENT(3));
		else
			ss = strdup("(unknown reason)");
		applog(LOG_WARNING, "JSON stratum auth failed: %s", ss);
		free(ss);

		goto out;
	}
	ret = true;
	applog(LOG_INFO, "Stratum authorisation success for pool %d", pool->pool_no);
out:
	if (val)
		json_decref(val);

	return ret;
}

bool initiate_stratum(struct pool *pool)
{
	json_t *val = NULL, *res_val, *err_val;
	char curl_err_str[CURL_ERROR_SIZE];
	char s[RBUFSIZE], *sret = NULL;
	CURL *curl = NULL;
	json_error_t err;
	bool ret = false;

	mutex_lock(&pool->stratum_lock);
	pool->stratum_active = false;

	if (!pool->stratum_curl) {
		pool->stratum_curl = curl_easy_init();
		if (unlikely(!pool->stratum_curl))
			quit(1, "Failed to curl_easy_init in initiate_stratum");
	}
	mutex_unlock(&pool->stratum_lock);
	curl = pool->stratum_curl;

	/* Create a http url for use with curl */
	memset(s, 0, RBUFSIZE);
	sprintf(s, "http://%s:%s", pool->sockaddr_url, pool->stratum_port);

	curl_easy_setopt(curl, CURLOPT_CONNECTTIMEOUT, 60);
	curl_easy_setopt(curl, CURLOPT_ERRORBUFFER, curl_err_str);
	curl_easy_setopt(curl, CURLOPT_NOSIGNAL, 1);
	curl_easy_setopt(curl, CURLOPT_URL, s);
	curl_easy_setopt(curl, CURLOPT_TCP_NODELAY, 1);
	curl_easy_setopt(curl, CURLOPT_USE_SSL, CURLUSESSL_TRY);
	if (pool->rpc_proxy) {
		curl_easy_setopt(curl, CURLOPT_PROXY, pool->rpc_proxy);
	} else if (opt_socks_proxy) {
		curl_easy_setopt(curl, CURLOPT_PROXY, opt_socks_proxy);
		curl_easy_setopt(curl, CURLOPT_PROXYTYPE, CURLPROXY_SOCKS4);
	}
	curl_easy_setopt(curl, CURLOPT_CONNECT_ONLY, 1);
	if (curl_easy_perform(curl)) {
		applog(LOG_INFO, "Stratum connect failed to pool %d: %s", pool->pool_no, curl_err_str);
		goto out;
	}
	curl_easy_getinfo(curl, CURLINFO_LASTSOCKET, (long *)&pool->sock);
	keep_sockalive(pool->sock);

	sprintf(s, "{\"id\": %d, \"method\": \"mining.subscribe\", \"params\": []}", swork_id++);

	if (!__stratum_send(pool, s, strlen(s))) {
		applog(LOG_DEBUG, "Failed to send s in initiate_stratum");
		goto out;
	}

	if (!sock_full(pool, true)) {
		applog(LOG_DEBUG, "Timed out waiting for response in initiate_stratum");
		goto out;
	}

	sret = recv_line(pool);
	if (!sret)
		goto out;

	val = JSON_LOADS(sret, &err);
	free(sret);
	if (!val) {
		applog(LOG_INFO, "JSON decode failed(%d): %s", err.line, err.text);
		goto out;
	}

	res_val = json_object_get(val, "result");
	err_val = json_object_get(val, "error");

	if (!res_val || json_is_null(res_val) ||
	    (err_val && !json_is_null(err_val))) {
		char *ss;

		if (err_val)
			ss = json_dumps(err_val, JSON_INDENT(3));
		else
			ss = strdup("(unknown reason)");

		applog(LOG_INFO, "JSON-RPC decode failed: %s", ss);

		free(ss);

		goto out;
	}

	pool->nonce1 = json_array_string(res_val, 1);
	if (!pool->nonce1) {
		applog(LOG_INFO, "Failed to get nonce1 in initiate_stratum");
		goto out;
	}
	pool->n2size = json_integer_value(json_array_get(res_val, 2));
	if (!pool->n2size) {
		applog(LOG_INFO, "Failed to get n2size in initiate_stratum");
		goto out;
	}

	ret = true;
out:
	if (val)
		json_decref(val);

	if (ret) {
		if (!pool->stratum_url)
			pool->stratum_url = pool->sockaddr_url;
		pool->stratum_active = true;
		pool->swork.diff = 1;
		if (opt_protocol) {
			applog(LOG_DEBUG, "Pool %d confirmed mining.subscribe with extranonce1 %s extran2size %d",
			       pool->pool_no, pool->nonce1, pool->n2size);
		}
	} else {
		applog(LOG_DEBUG, "Initiate stratum failed, disabling stratum_active");
		mutex_lock(&pool->stratum_lock);
		if (curl) {
			curl_easy_cleanup(curl);
			pool->stratum_curl = NULL;
		}
		mutex_unlock(&pool->stratum_lock);
	}

	return ret;
}<|MERGE_RESOLUTION|>--- conflicted
+++ resolved
@@ -523,11 +523,7 @@
 		slen += 4 - (slen % 4);
 	s = calloc(slen, 1);
 	if (unlikely(!s))
-<<<<<<< HEAD
-		return NULL;
-=======
 		quit(1, "Failed to calloc in bin2hex");
->>>>>>> a0bdebee
 
 	for (i = 0; i < len; i++)
 		sprintf(s + (i * 2), "%02x", (unsigned int) p[i]);
