/*
 * Copyright 2011-2012 Con Kolivas
 * Copyright 2010 Jeff Garzik
 * Copyright 2012 Giel van Schijndel
 * Copyright 2012 Gavin Andresen
 *
 * This program is free software; you can redistribute it and/or modify it
 * under the terms of the GNU General Public License as published by the Free
 * Software Foundation; either version 3 of the License, or (at your option)
 * any later version.  See COPYING for more details.
 */

#define _GNU_SOURCE
#include "config.h"

#include <stdio.h>
#include <stdlib.h>
#include <ctype.h>
#include <stdarg.h>
#include <string.h>
#include <pthread.h>
#include <jansson.h>
#include <curl/curl.h>
#include <time.h>
#include <errno.h>
#include <unistd.h>
#include <sys/types.h>
#ifdef HAVE_SYS_PRCTL_H
# include <sys/prctl.h>
#endif
#if defined(__FreeBSD__) || defined(__OpenBSD__)
# include <pthread_np.h>
#endif
#ifndef WIN32
# include <sys/socket.h>
# include <netinet/in.h>
# include <netinet/tcp.h>
# include <netdb.h>
#else
# include <winsock2.h>
# include <mstcpip.h>
# include <ws2tcpip.h>
#endif

#include "miner.h"
#include "elist.h"
#include "compat.h"
#include "util.h"

bool successful_connect = false;
struct timeval nettime;

struct data_buffer {
	void		*buf;
	size_t		len;
	curl_socket_t	*idlemarker;
};

struct upload_buffer {
	const void	*buf;
	size_t		len;
};

struct header_info {
	char		*lp_path;
	int		rolltime;
	char		*reason;
	char		*stratum_url;
	bool		hadrolltime;
	bool		canroll;
	bool		hadexpire;
};

struct tq_ent {
	void			*data;
	struct list_head	q_node;
};

static void databuf_free(struct data_buffer *db)
{
	if (!db)
		return;

	free(db->buf);

	memset(db, 0, sizeof(*db));
}

static size_t all_data_cb(const void *ptr, size_t size, size_t nmemb,
			  void *user_data)
{
	struct data_buffer *db = user_data;
	size_t len = size * nmemb;
	size_t oldlen, newlen;
	void *newmem;
	static const unsigned char zero = 0;

	if (db->idlemarker) {
		const unsigned char *cptr = ptr;
		for (size_t i = 0; i < len; ++i)
			if (!(isspace(cptr[i]) || cptr[i] == '{')) {
				*db->idlemarker = CURL_SOCKET_BAD;
				db->idlemarker = NULL;
				break;
			}
	}

	oldlen = db->len;
	newlen = oldlen + len;

	newmem = realloc(db->buf, newlen + 1);
	if (!newmem)
		return 0;

	db->buf = newmem;
	db->len = newlen;
	memcpy(db->buf + oldlen, ptr, len);
	memcpy(db->buf + newlen, &zero, 1);	/* null terminate */

	return len;
}

static size_t upload_data_cb(void *ptr, size_t size, size_t nmemb,
			     void *user_data)
{
	struct upload_buffer *ub = user_data;
	unsigned int len = size * nmemb;

	if (len > ub->len)
		len = ub->len;

	if (len) {
		memcpy(ptr, ub->buf, len);
		ub->buf += len;
		ub->len -= len;
	}

	return len;
}

static size_t resp_hdr_cb(void *ptr, size_t size, size_t nmemb, void *user_data)
{
	struct header_info *hi = user_data;
	size_t remlen, slen, ptrlen = size * nmemb;
	char *rem, *val = NULL, *key = NULL;
	void *tmp;

	val = calloc(1, ptrlen);
	key = calloc(1, ptrlen);
	if (!key || !val)
		goto out;

	tmp = memchr(ptr, ':', ptrlen);
	if (!tmp || (tmp == ptr))	/* skip empty keys / blanks */
		goto out;
	slen = tmp - ptr;
	if ((slen + 1) == ptrlen)	/* skip key w/ no value */
		goto out;
	memcpy(key, ptr, slen);		/* store & nul term key */
	key[slen] = 0;

	rem = ptr + slen + 1;		/* trim value's leading whitespace */
	remlen = ptrlen - slen - 1;
	while ((remlen > 0) && (isspace(*rem))) {
		remlen--;
		rem++;
	}

	memcpy(val, rem, remlen);	/* store value, trim trailing ws */
	val[remlen] = 0;
	while ((*val) && (isspace(val[strlen(val) - 1])))
		val[strlen(val) - 1] = 0;

	if (!*val)			/* skip blank value */
		goto out;

	if (opt_protocol)
		applog(LOG_DEBUG, "HTTP hdr(%s): %s", key, val);

	if (!strcasecmp("X-Roll-Ntime", key)) {
		hi->hadrolltime = true;
		if (!strncasecmp("N", val, 1))
			applog(LOG_DEBUG, "X-Roll-Ntime: N found");
		else {
			hi->canroll = true;

			/* Check to see if expire= is supported and if not, set
			 * the rolltime to the default scantime */
			if (strlen(val) > 7 && !strncasecmp("expire=", val, 7)) {
				sscanf(val + 7, "%d", &hi->rolltime);
				hi->hadexpire = true;
			} else
				hi->rolltime = opt_scantime;
			applog(LOG_DEBUG, "X-Roll-Ntime expiry set to %d", hi->rolltime);
		}
	}

	if (!strcasecmp("X-Long-Polling", key)) {
		hi->lp_path = val;	/* steal memory reference */
		val = NULL;
	}

	if (!strcasecmp("X-Reject-Reason", key)) {
		hi->reason = val;	/* steal memory reference */
		val = NULL;
	}

	if (!strcasecmp("X-Stratum", key)) {
		hi->stratum_url = val;
		val = NULL;
	}

out:
	free(key);
	free(val);
	return ptrlen;
}

static int keep_sockalive(SOCKETTYPE fd)
{
	const int tcp_keepidle = 60;
	const int tcp_keepintvl = 60;
	const int keepalive = 1;
	int ret = 0;


#ifndef WIN32
	const int tcp_keepcnt = 5;

	if (unlikely(setsockopt(fd, SOL_SOCKET, SO_KEEPALIVE, &keepalive, sizeof(keepalive))))
		ret = 1;

# ifdef __linux

	if (unlikely(setsockopt(fd, SOL_TCP, TCP_KEEPCNT, &tcp_keepcnt, sizeof(tcp_keepcnt))))
		ret = 1;

	if (unlikely(setsockopt(fd, SOL_TCP, TCP_KEEPIDLE, &tcp_keepidle, sizeof(tcp_keepidle))))
		ret = 1;

	if (unlikely(setsockopt(fd, SOL_TCP, TCP_KEEPINTVL, &tcp_keepintvl, sizeof(tcp_keepintvl))))
		ret = 1;
# endif /* __linux */
# ifdef __APPLE_CC__

	if (unlikely(setsockopt(fd, IPPROTO_TCP, TCP_KEEPALIVE, &tcp_keepintvl, sizeof(tcp_keepintvl))))
		ret = 1;

# endif /* __APPLE_CC__ */

#else /* WIN32 */

	const int zero = 0;
	struct tcp_keepalive vals;
	vals.onoff = 1;
	vals.keepalivetime = tcp_keepidle * 1000;
	vals.keepaliveinterval = tcp_keepintvl * 1000;

	DWORD outputBytes;

	if (unlikely(setsockopt(fd, SOL_SOCKET, SO_KEEPALIVE, (const char *)&keepalive, sizeof(keepalive))))
		ret = 1;

	if (unlikely(WSAIoctl(fd, SIO_KEEPALIVE_VALS, &vals, sizeof(vals), NULL, 0, &outputBytes, NULL, NULL)))
		ret = 1;

	/* Windows happily submits indefinitely to the send buffer blissfully
	 * unaware nothing is getting there without gracefully failing unless
	 * we disable the send buffer */
	if (unlikely(setsockopt(fd, SOL_SOCKET, SO_SNDBUF, (const char *)&zero, sizeof(zero))))
		ret = 1;
#endif /* WIN32 */

	return ret;
}

int json_rpc_call_sockopt_cb(void __maybe_unused *userdata, curl_socket_t fd,
			     curlsocktype __maybe_unused purpose)
{
	return keep_sockalive(fd);
}

static void last_nettime(struct timeval *last)
{
	rd_lock(&netacc_lock);
	last->tv_sec = nettime.tv_sec;
	last->tv_usec = nettime.tv_usec;
	rd_unlock(&netacc_lock);
}

static void set_nettime(void)
{
	wr_lock(&netacc_lock);
	gettimeofday(&nettime, NULL);
	wr_unlock(&netacc_lock);
}

json_t *json_rpc_call(CURL *curl, const char *url,
		      const char *userpass, const char *rpc_req,
		      bool probe, bool longpoll, int *rolltime,
		      struct pool *pool, bool share)
{
	long timeout = longpoll ? (60 * 60) : 60;
	struct data_buffer all_data = {NULL, 0, NULL};
	struct header_info hi = {NULL, 0, NULL, NULL, false, false, false};
	char len_hdr[64], user_agent_hdr[128];
	char curl_err_str[CURL_ERROR_SIZE];
	struct curl_slist *headers = NULL;
	struct upload_buffer upload_data;
	json_t *val, *err_val, *res_val;
	bool probing = false;
	json_error_t err;
	int rc;

	memset(&err, 0, sizeof(err));

	if (longpoll)
		all_data.idlemarker = &pool->lp_socket;

	/* it is assumed that 'curl' is freshly [re]initialized at this pt */

	if (probe)
		probing = !pool->probed;
	curl_easy_setopt(curl, CURLOPT_TIMEOUT, timeout);

#if 0 /* Disable curl debugging since it spews to stderr */
	if (opt_protocol)
		curl_easy_setopt(curl, CURLOPT_VERBOSE, 1);
#endif
	curl_easy_setopt(curl, CURLOPT_NOSIGNAL, 1);
	curl_easy_setopt(curl, CURLOPT_URL, url);
	curl_easy_setopt(curl, CURLOPT_ENCODING, "");
	curl_easy_setopt(curl, CURLOPT_FAILONERROR, 1);

	/* Shares are staggered already and delays in submission can be costly
	 * so do not delay them */
	if (!opt_delaynet || share)
		curl_easy_setopt(curl, CURLOPT_TCP_NODELAY, 1);
	curl_easy_setopt(curl, CURLOPT_WRITEFUNCTION, all_data_cb);
	curl_easy_setopt(curl, CURLOPT_WRITEDATA, &all_data);
	curl_easy_setopt(curl, CURLOPT_READFUNCTION, upload_data_cb);
	curl_easy_setopt(curl, CURLOPT_READDATA, &upload_data);
	curl_easy_setopt(curl, CURLOPT_ERRORBUFFER, curl_err_str);
	curl_easy_setopt(curl, CURLOPT_FOLLOWLOCATION, 1);
	curl_easy_setopt(curl, CURLOPT_HEADERFUNCTION, resp_hdr_cb);
	curl_easy_setopt(curl, CURLOPT_HEADERDATA, &hi);
	curl_easy_setopt(curl, CURLOPT_USE_SSL, CURLUSESSL_TRY);
	if (pool->rpc_proxy) {
		curl_easy_setopt(curl, CURLOPT_PROXY, pool->rpc_proxy);
	} else if (opt_socks_proxy) {
		curl_easy_setopt(curl, CURLOPT_PROXY, opt_socks_proxy);
		curl_easy_setopt(curl, CURLOPT_PROXYTYPE, CURLPROXY_SOCKS4);
	}
	if (userpass) {
		curl_easy_setopt(curl, CURLOPT_USERPWD, userpass);
		curl_easy_setopt(curl, CURLOPT_HTTPAUTH, CURLAUTH_BASIC);
	}
	if (longpoll)
		curl_easy_setopt(curl, CURLOPT_SOCKOPTFUNCTION, json_rpc_call_sockopt_cb);
	curl_easy_setopt(curl, CURLOPT_POST, 1);

	if (opt_protocol)
		applog(LOG_DEBUG, "JSON protocol request:\n%s", rpc_req);

	upload_data.buf = rpc_req;
	upload_data.len = strlen(rpc_req);
	sprintf(len_hdr, "Content-Length: %lu",
		(unsigned long) upload_data.len);
	sprintf(user_agent_hdr, "User-Agent: %s", PACKAGE_STRING);

	headers = curl_slist_append(headers,
		"Content-type: application/json");
	headers = curl_slist_append(headers,
		"X-Mining-Extensions: longpoll midstate rollntime submitold");

	if (longpoll)
		headers = curl_slist_append(headers,
			"X-Minimum-Wait: 0");

	if (likely(global_hashrate)) {
		char ghashrate[255];

		sprintf(ghashrate, "X-Mining-Hashrate: %llu", global_hashrate);
		headers = curl_slist_append(headers, ghashrate);
	}

	headers = curl_slist_append(headers, len_hdr);
	headers = curl_slist_append(headers, user_agent_hdr);
	headers = curl_slist_append(headers, "Expect:"); /* disable Expect hdr*/

	curl_easy_setopt(curl, CURLOPT_HTTPHEADER, headers);

	if (opt_delaynet) {
		/* Don't delay share submission, but still track the nettime */
		if (!share) {
			long long now_msecs, last_msecs;
			struct timeval now, last;

			gettimeofday(&now, NULL);
			last_nettime(&last);
			now_msecs = (long long)now.tv_sec * 1000;
			now_msecs += now.tv_usec / 1000;
			last_msecs = (long long)last.tv_sec * 1000;
			last_msecs += last.tv_usec / 1000;
			if (now_msecs > last_msecs && now_msecs - last_msecs < 250) {
				struct timespec rgtp;

				rgtp.tv_sec = 0;
				rgtp.tv_nsec = (250 - (now_msecs - last_msecs)) * 1000000;
				nanosleep(&rgtp, NULL);
			}
		}
		set_nettime();
	}

	rc = curl_easy_perform(curl);
	if (rc) {
		applog(LOG_INFO, "HTTP request failed: %s", curl_err_str);
		goto err_out;
	}

	if (!all_data.buf) {
		applog(LOG_DEBUG, "Empty data received in json_rpc_call.");
		goto err_out;
	}

	if (probing) {
		pool->probed = true;
		/* If X-Long-Polling was found, activate long polling */
		if (hi.lp_path) {
			if (pool->hdr_path != NULL)
				free(pool->hdr_path);
			pool->hdr_path = hi.lp_path;
		} else
			pool->hdr_path = NULL;
		if (hi.stratum_url) {
			pool->stratum_url = hi.stratum_url;
			hi.stratum_url = NULL;
		}
	} else {
		if (hi.lp_path) {
			free(hi.lp_path);
			hi.lp_path = NULL;
		}
		if (hi.stratum_url) {
			free(hi.stratum_url);
			hi.stratum_url = NULL;
		}
	}

	*rolltime = hi.rolltime;
	pool->cgminer_pool_stats.rolltime = hi.rolltime;
	pool->cgminer_pool_stats.hadrolltime = hi.hadrolltime;
	pool->cgminer_pool_stats.canroll = hi.canroll;
	pool->cgminer_pool_stats.hadexpire = hi.hadexpire;

	val = JSON_LOADS(all_data.buf, &err);
	if (!val) {
		applog(LOG_INFO, "JSON decode failed(%d): %s", err.line, err.text);

		if (opt_protocol)
			applog(LOG_DEBUG, "JSON protocol response:\n%s", all_data.buf);

		goto err_out;
	}

	if (opt_protocol) {
		char *s = json_dumps(val, JSON_INDENT(3));

		applog(LOG_DEBUG, "JSON protocol response:\n%s", s);
		free(s);
	}

	/* JSON-RPC valid response returns a non-null 'result',
	 * and a null 'error'.
	 */
	res_val = json_object_get(val, "result");
	err_val = json_object_get(val, "error");

	if (!res_val ||
	    (err_val && !json_is_null(err_val))) {
		char *s;

		if (err_val)
			s = json_dumps(err_val, JSON_INDENT(3));
		else
			s = strdup("(unknown reason)");

		applog(LOG_INFO, "JSON-RPC call failed: %s", s);

		free(s);

		goto err_out;
	}

	if (hi.reason) {
		json_object_set_new(val, "reject-reason", json_string(hi.reason));
		free(hi.reason);
		hi.reason = NULL;
	}
	successful_connect = true;
	databuf_free(&all_data);
	curl_slist_free_all(headers);
	curl_easy_reset(curl);
	return val;

err_out:
	databuf_free(&all_data);
	curl_slist_free_all(headers);
	curl_easy_reset(curl);
	if (!successful_connect)
		applog(LOG_DEBUG, "Failed to connect in json_rpc_call");
	curl_easy_setopt(curl, CURLOPT_FRESH_CONNECT, 1);
	return NULL;
}

bool our_curl_supports_proxy_uris()
{
	curl_version_info_data *data = curl_version_info(CURLVERSION_NOW);
	return data->age && data->version_num >= (( 7 <<16)|( 21 <<8)| 7);  // 7.21.7
}

/* Returns a malloced array string of a binary value of arbitrary length. The
 * array is rounded up to a 4 byte size to appease architectures that need
 * aligned array  sizes */
char *bin2hex(const unsigned char *p, size_t len)
{
	unsigned int i;
	ssize_t slen;
	char *s;

	slen = len * 2 + 1;
	if (slen % 4)
		slen += 4 - (slen % 4);
	s = calloc(slen, 1);
	if (unlikely(!s))
		quit(1, "Failed to calloc in bin2hex");

	for (i = 0; i < len; i++)
		sprintf(s + (i * 2), "%02x", (unsigned int) p[i]);

	return s;
}

/* Does the reverse of bin2hex but does not allocate any ram */
bool hex2bin(unsigned char *p, const char *hexstr, size_t len)
{
	bool ret = false;

	while (*hexstr && len) {
		char hex_byte[4];
		unsigned int v;

		if (unlikely(!hexstr[1])) {
			applog(LOG_ERR, "hex2bin str truncated");
			return ret;
		}

		memset(hex_byte, 0, 4);
		hex_byte[0] = hexstr[0];
		hex_byte[1] = hexstr[1];

		if (unlikely(sscanf(hex_byte, "%x", &v) != 1)) {
			applog(LOG_ERR, "hex2bin sscanf '%s' failed", hex_byte);
			return ret;
		}

		*p = (unsigned char) v;

		p++;
		hexstr += 2;
		len--;
	}

	if (likely(len == 0 && *hexstr == 0))
		ret = true;
	return ret;
}

bool fulltest(const unsigned char *hash, const unsigned char *target)
{
	unsigned char hash_swap[32], target_swap[32];
	uint32_t *hash32 = (uint32_t *) hash_swap;
	uint32_t *target32 = (uint32_t *) target_swap;
	char *hash_str, *target_str;
	bool rc = true;
	int i;

	swap256(hash_swap, hash);
	swap256(target_swap, target);

	for (i = 0; i < 32/4; i++) {
		uint32_t h32tmp = swab32(hash32[i]);
		uint32_t t32tmp = target32[i];

		target32[i] = swab32(target32[i]);	/* for printing */

		if (h32tmp > t32tmp) {
			rc = false;
			break;
		}
		if (h32tmp < t32tmp) {
			rc = true;
			break;
		}
	}

	if (opt_debug) {
		hash_str = bin2hex(hash_swap, 32);
		target_str = bin2hex(target_swap, 32);

		applog(LOG_DEBUG, " Proof: %s\nTarget: %s\nTrgVal? %s",
			hash_str,
			target_str,
			rc ? "YES (hash < target)" :
			     "no (false positive; hash > target)");

		free(hash_str);
		free(target_str);
	}

	return rc;
}

struct thread_q *tq_new(void)
{
	struct thread_q *tq;

	tq = calloc(1, sizeof(*tq));
	if (!tq)
		return NULL;

	INIT_LIST_HEAD(&tq->q);
	pthread_mutex_init(&tq->mutex, NULL);
	pthread_cond_init(&tq->cond, NULL);

	return tq;
}

void tq_free(struct thread_q *tq)
{
	struct tq_ent *ent, *iter;

	if (!tq)
		return;

	list_for_each_entry_safe(ent, iter, &tq->q, q_node) {
		list_del(&ent->q_node);
		free(ent);
	}

	pthread_cond_destroy(&tq->cond);
	pthread_mutex_destroy(&tq->mutex);

	memset(tq, 0, sizeof(*tq));	/* poison */
	free(tq);
}

static void tq_freezethaw(struct thread_q *tq, bool frozen)
{
	mutex_lock(&tq->mutex);

	tq->frozen = frozen;

	pthread_cond_signal(&tq->cond);
	mutex_unlock(&tq->mutex);
}

void tq_freeze(struct thread_q *tq)
{
	tq_freezethaw(tq, true);
}

void tq_thaw(struct thread_q *tq)
{
	tq_freezethaw(tq, false);
}

bool tq_push(struct thread_q *tq, void *data)
{
	struct tq_ent *ent;
	bool rc = true;

	ent = calloc(1, sizeof(*ent));
	if (!ent)
		return false;

	ent->data = data;
	INIT_LIST_HEAD(&ent->q_node);

	mutex_lock(&tq->mutex);

	if (!tq->frozen) {
		list_add_tail(&ent->q_node, &tq->q);
	} else {
		free(ent);
		rc = false;
	}

	pthread_cond_signal(&tq->cond);
	mutex_unlock(&tq->mutex);

	return rc;
}

void *tq_pop(struct thread_q *tq, const struct timespec *abstime)
{
	struct tq_ent *ent;
	void *rval = NULL;
	int rc;

	mutex_lock(&tq->mutex);

	if (!list_empty(&tq->q))
		goto pop;

	if (abstime)
		rc = pthread_cond_timedwait(&tq->cond, &tq->mutex, abstime);
	else
		rc = pthread_cond_wait(&tq->cond, &tq->mutex);
	if (rc)
		goto out;
	if (list_empty(&tq->q))
		goto out;

pop:
	ent = list_entry(tq->q.next, struct tq_ent, q_node);
	rval = ent->data;

	list_del(&ent->q_node);
	free(ent);

out:
	mutex_unlock(&tq->mutex);
	return rval;
}

int thr_info_create(struct thr_info *thr, pthread_attr_t *attr, void *(*start) (void *), void *arg)
{
	return pthread_create(&thr->pth, attr, start, arg);
}

void thr_info_freeze(struct thr_info *thr)
{
	struct tq_ent *ent, *iter;
	struct thread_q *tq;

	if (!thr)
		return;

	tq = thr->q;
	if (!tq)
		return;

	mutex_lock(&tq->mutex);
	tq->frozen = true;
	list_for_each_entry_safe(ent, iter, &tq->q, q_node) {
		list_del(&ent->q_node);
		free(ent);
	}
	mutex_unlock(&tq->mutex);
}

void thr_info_cancel(struct thr_info *thr)
{
	if (!thr)
		return;

	if (PTH(thr) != 0L) {
		pthread_cancel(thr->pth);
		PTH(thr) = 0L;
	}
}

/* Provide a ms based sleep that uses nanosleep to avoid poor usleep accuracy
 * on SMP machines */
void nmsleep(unsigned int msecs)
{
	struct timespec twait, tleft;
	int ret;
	ldiv_t d;

	d = ldiv(msecs, 1000);
	tleft.tv_sec = d.quot;
	tleft.tv_nsec = d.rem * 1000000;
	do {
		twait.tv_sec = tleft.tv_sec;
		twait.tv_nsec = tleft.tv_nsec;
		ret = nanosleep(&twait, &tleft);
	} while (ret == -1 && errno == EINTR);
}

/* Returns the microseconds difference between end and start times as a double */
double us_tdiff(struct timeval *end, struct timeval *start)
{
	return end->tv_sec * 1000000 + end->tv_usec - start->tv_sec * 1000000 - start->tv_usec;
}

void rename_thr(const char* name) {
#if defined(PR_SET_NAME)
	// Only the first 15 characters are used (16 - NUL terminator)
	prctl(PR_SET_NAME, name, 0, 0, 0);
#elif defined(__APPLE__)
	pthread_setname_np(name);
#elif defined(__FreeBSD__) || defined(__OpenBSD__)
	pthread_set_name_np(pthread_self(), name);
#else
	// Prevent warnings for unused parameters...
	(void)name;
#endif
}

/* Returns the seconds difference between end and start times as a double */
double tdiff(struct timeval *end, struct timeval *start)
{
	return end->tv_sec - start->tv_sec + (end->tv_usec - start->tv_usec) / 1000000.0;
}

bool extract_sockaddr(struct pool *pool, char *url)
{
	char *url_begin, *url_end, *port_start = NULL;
	char url_address[256], port[6];
	struct addrinfo hints, *res;
	int url_len, port_len = 0;

	url_begin = strstr(url, "//");
	if (!url_begin)
		url_begin = url;
	else
		url_begin += 2;
	url_end = strstr(url_begin, ":");
	if (url_end) {
		url_len = url_end - url_begin;
		port_len = strlen(url_begin) - url_len - 1;
		if (port_len < 1)
			return false;
		port_start = url_end + 1;
	} else
		url_len = strlen(url_begin);

	if (url_len < 1)
		return false;

	sprintf(url_address, "%.*s", url_len, url_begin);

	if (port_len)
		snprintf(port, 6, "%.*s", port_len, port_start);
	else
		strcpy(port, "80");

	free(pool->stratum_port);
	pool->stratum_port = strdup(port);

	memset(&hints, 0, sizeof(struct addrinfo));
	hints.ai_family = AF_UNSPEC;
	hints.ai_socktype = SOCK_STREAM;
	hints.ai_protocol = IPPROTO_TCP;

	if (getaddrinfo(url_address, port, &hints, &res)) {
		applog(LOG_DEBUG, "Failed to extract sock addr");
		return false;
	}
	freeaddrinfo(res);

<<<<<<< HEAD
	free(pool->server);
	pool->server = malloc(res->ai_addrlen);
	if (!pool->server) {
		freeaddrinfo(res);
		applog(LOG_ERR, "Malloc failure in extract_sockaddr");
		return false;
	}
	memcpy(pool->server, res->ai_addr, res->ai_addrlen);
	freeaddrinfo(res);

	free(pool->sockaddr_url);
=======
>>>>>>> a2d57835
	pool->sockaddr_url = strdup(url_address);

	return true;
}

/* Send a single command across a socket, appending \n to it. This should all
 * be done under stratum lock except when first establishing the socket */
static bool __stratum_send(struct pool *pool, char *s, ssize_t len)
{
	SOCKETTYPE sock = pool->sock;
	ssize_t ssent = 0;

	if (opt_protocol)
		applog(LOG_DEBUG, "SEND: %s", s);

	strcat(s, "\n");
	len++;

	while (len > 0 ) {
		struct timeval timeout = {0, 0};
		size_t sent = 0;
		CURLcode rc;
		fd_set wd;

		FD_ZERO(&wd);
		FD_SET(sock, &wd);
		if (select(sock + 1, NULL, &wd, NULL, &timeout) < 1) {
			applog(LOG_DEBUG, "Write select failed on pool %d sock", pool->pool_no);
			return false;
		}
		rc = curl_easy_send(pool->stratum_curl, s + ssent, len, &sent);
		if (rc != CURLE_OK) {
			applog(LOG_DEBUG, "Failed to curl_easy_send in stratum_send");
			return false;
		}
		ssent += sent;
		len -= ssent;
	}

	return true;
}

bool stratum_send(struct pool *pool, char *s, ssize_t len)
{
	bool ret = false;

	mutex_lock(&pool->stratum_lock);
	if (pool->stratum_active)
		ret = __stratum_send(pool, s, len);
	else
		applog(LOG_DEBUG, "Stratum send failed due to no pool stratum_active");
	mutex_unlock(&pool->stratum_lock);

	return ret;
}

static void clear_sock(struct pool *pool)
{
	size_t n = 0;

	mutex_lock(&pool->stratum_lock);
	/* Ignore return code of curl_easy_recv since we're just clearing
	 * anything in the socket if it's still alive */
	curl_easy_recv(pool->stratum_curl, pool->sockbuf, RECVSIZE, &n);
	mutex_unlock(&pool->stratum_lock);
	strcpy(pool->sockbuf, "");
}

/* Check to see if Santa's been good to you */
static bool sock_full(struct pool *pool, bool wait)
{
	SOCKETTYPE sock = pool->sock;
	struct timeval timeout;
	fd_set rd;

	if (strlen(pool->sockbuf))
		return true;

	FD_ZERO(&rd);
	FD_SET(sock, &rd);
	timeout.tv_usec = 0;
	if (wait)
		timeout.tv_sec = 60;
	else
		timeout.tv_sec = 0;
	if (select(sock + 1, &rd, NULL, NULL, &timeout) > 0)
		return true;
	return false;
}

/* Peeks at a socket to find the first end of line and then reads just that
 * from the socket and returns that as a malloced char */
char *recv_line(struct pool *pool)
{
	ssize_t len, buflen;
	char *tok, *sret = NULL;
	size_t n = 0;

	if (!strstr(pool->sockbuf, "\n")) {
		char s[RBUFSIZE];
		size_t sspace;
		CURLcode rc;

		if (!sock_full(pool, true)) {
			applog(LOG_DEBUG, "Timed out waiting for data on sock_full");
			goto out;
		}
		memset(s, 0, RBUFSIZE);

		mutex_lock(&pool->stratum_lock);
		rc = curl_easy_recv(pool->stratum_curl, s, RECVSIZE, &n);
		mutex_unlock(&pool->stratum_lock);

		if (rc != CURLE_OK) {
			applog(LOG_DEBUG, "Failed to recv sock in recv_line");
			goto out;
		}
		/* Prevent buffer overflows, but if 8k is still not enough,
		 * likely we have had some comms issues and the data is all
		 * useless anyway */
		sspace = RECVSIZE - strlen(pool->sockbuf);
		strncat(pool->sockbuf, s, sspace);
	}

	buflen = strlen(pool->sockbuf);
	tok = strtok(pool->sockbuf, "\n");
	if (!tok) {
		applog(LOG_DEBUG, "Failed to parse a \\n terminated string in recv_line");
		goto out;
	}
	sret = strdup(tok);
	len = strlen(sret);

	/* Copy what's left in the buffer after the \n, including the
	 * terminating \0 */
	if (buflen > len + 1)
		memmove(pool->sockbuf, pool->sockbuf + len + 1, buflen - len + 1);
	else
		strcpy(pool->sockbuf, "");
out:
	if (!sret)
		clear_sock(pool);
	else if (opt_protocol)
		applog(LOG_DEBUG, "RECVD: %s", sret);
	return sret;
}

/* Extracts a string value from a json array with error checking. To be used
 * when the value of the string returned is only examined and not to be stored.
 * See json_array_string below */
static char *__json_array_string(json_t *val, unsigned int entry)
{
	json_t *arr_entry;

	if (json_is_null(val))
		return NULL;
	if (!json_is_array(val))
		return NULL;
	if (entry > json_array_size(val))
		return NULL;
	arr_entry = json_array_get(val, entry);
	if (!json_is_string(arr_entry))
		return NULL;

	return (char *)json_string_value(arr_entry);
}

/* Creates a freshly malloced dup of __json_array_string */
static char *json_array_string(json_t *val, unsigned int entry)
{
	char *buf = __json_array_string(val, entry);

	if (buf)
		return strdup(buf);
	return NULL;
}

static bool parse_notify(struct pool *pool, json_t *val)
{
	char *job_id, *prev_hash, *coinbase1, *coinbase2, *bbversion, *nbit, *ntime;
	int merkles, i;
	json_t *arr;
	bool clean;

	arr = json_array_get(val, 4);
	if (!arr || !json_is_array(arr))
		return false;

	merkles = json_array_size(arr);

	job_id = json_array_string(val, 0);
	prev_hash = json_array_string(val, 1);
	coinbase1 = json_array_string(val, 2);
	coinbase2 = json_array_string(val, 3);
	bbversion = json_array_string(val, 5);
	nbit = json_array_string(val, 6);
	ntime = json_array_string(val, 7);
	clean = json_is_true(json_array_get(val, 8));

	if (!job_id || !prev_hash || !coinbase1 || !coinbase2 || !bbversion || !nbit || !ntime) {
		/* Annoying but we must not leak memory */
		if (job_id)
			free(job_id);
		if (prev_hash)
			free(prev_hash);
		if (coinbase1)
			free(coinbase1);
		if (coinbase2)
			free(coinbase2);
		if (bbversion)
			free(bbversion);
		if (nbit)
			free(nbit);
		if (ntime)
			free(ntime);
		return false;
	}

	mutex_lock(&pool->pool_lock);
	free(pool->swork.job_id);
	free(pool->swork.prev_hash);
	free(pool->swork.coinbase1);
	free(pool->swork.coinbase2);
	free(pool->swork.bbversion);
	free(pool->swork.nbit);
	free(pool->swork.ntime);
	pool->swork.job_id = job_id;
	pool->swork.prev_hash = prev_hash;
	pool->swork.coinbase1 = coinbase1;
	pool->swork.coinbase2 = coinbase2;
	pool->swork.bbversion = bbversion;
	pool->swork.nbit = nbit;
	pool->swork.ntime = ntime;
	pool->swork.clean = clean;
	for (i = 0; i < pool->swork.merkles; i++)
		free(pool->swork.merkle[i]);
	if (merkles) {
		pool->swork.merkle = realloc(pool->swork.merkle, sizeof(char *) * merkles + 1);
		for (i = 0; i < merkles; i++)
			pool->swork.merkle[i] = json_array_string(arr, i);
	}
	pool->swork.merkles = merkles;
	if (clean)
		pool->nonce2 = 0;
	mutex_unlock(&pool->pool_lock);

	if (opt_protocol) {
		applog(LOG_DEBUG, "job_id: %s", job_id);
		applog(LOG_DEBUG, "prev_hash: %s", prev_hash);
		applog(LOG_DEBUG, "coinbase1: %s", coinbase1);
		applog(LOG_DEBUG, "coinbase2: %s", coinbase2);
		for (i = 0; i < merkles; i++)
			applog(LOG_DEBUG, "merkle%d: %s", i, pool->swork.merkle[i]);
		applog(LOG_DEBUG, "bbversion: %s", bbversion);
		applog(LOG_DEBUG, "nbit: %s", nbit);
		applog(LOG_DEBUG, "ntime: %s", ntime);
		applog(LOG_DEBUG, "clean: %s", clean ? "yes" : "no");
	}

	/* A notify message is the closest stratum gets to a getwork */
	pool->getwork_requested++;
	total_getworks++;
	return true;
}

static bool parse_diff(struct pool *pool, json_t *val)
{
	int diff;

	diff = json_integer_value(json_array_get(val, 0));
	if (diff < 1)
		return false;

	mutex_lock(&pool->pool_lock);
	pool->swork.diff = diff;
	mutex_unlock(&pool->pool_lock);

	applog(LOG_DEBUG, "Pool %d difficulty set to %d", pool->pool_no, diff);

	return true;
}

static bool parse_reconnect(struct pool *pool, json_t *val)
{
	char *url, *port, address[256];

	memset(address, 0, 255);
	url = (char *)json_string_value(json_array_get(val, 0));
	if (!url)
		url = pool->sockaddr_url;

	port = (char *)json_string_value(json_array_get(val, 1));
	if (!port)
		port = pool->stratum_port;

	sprintf(address, "%s:%s", url, port);

	if (!extract_sockaddr(pool, address))
		return false;

	pool->stratum_url = pool->sockaddr_url;

	applog(LOG_NOTICE, "Reconnect requested from pool %d to %s", pool->pool_no, address);

	if (!initiate_stratum(pool) || !auth_stratum(pool))
		return false;

	return true;
}

static bool send_version(struct pool *pool, json_t *val)
{
	char s[RBUFSIZE];
	int id = json_integer_value(json_object_get(val, "id"));
	
	if (!id)
		return false;

	sprintf(s, "{\"id\": %d, \"result\": \""PACKAGE"/"VERSION"\", \"error\": null}", id);
	if (!stratum_send(pool, s, strlen(s)))
		return false;

	return true;
}

bool parse_method(struct pool *pool, char *s)
{
	json_t *val = NULL, *method, *err_val, *params;
	json_error_t err;
	bool ret = false;
	char *buf;

	if (!s)
		goto out;

	val = JSON_LOADS(s, &err);
	if (!val) {
		applog(LOG_INFO, "JSON decode failed(%d): %s", err.line, err.text);
		goto out;
	}

	method = json_object_get(val, "method");
	if (!method)
		goto out;
	err_val = json_object_get(val, "error");
	params = json_object_get(val, "params");

	if (err_val && !json_is_null(err_val)) {
		char *ss;

		if (err_val)
			ss = json_dumps(err_val, JSON_INDENT(3));
		else
			ss = strdup("(unknown reason)");

		applog(LOG_INFO, "JSON-RPC method decode failed: %s", ss);

		free(ss);

		goto out;
	}

	buf = (char *)json_string_value(method);
	if (!buf)
		goto out;

	if (!strncasecmp(buf, "mining.notify", 13) && parse_notify(pool, params)) {
		ret = true;
		goto out;
	}

	if (!strncasecmp(buf, "mining.set_difficulty", 21) && parse_diff(pool, params)) {
		ret = true;
		goto out;
	}

	if (!strncasecmp(buf, "client.reconnect", 16) && parse_reconnect(pool, params)) {
		ret = true;
		goto out;
	}

	if (!strncasecmp(buf, "client.get_version", 18) && send_version(pool, val)) {
		ret = true;
		goto out;
	}
out:
	if (val)
		json_decref(val);

	return ret;
}

bool auth_stratum(struct pool *pool)
{
	json_t *val = NULL, *res_val, *err_val;
	char s[RBUFSIZE], *sret = NULL;
	json_error_t err;
	bool ret = false;

	sprintf(s, "{\"id\": %d, \"method\": \"mining.authorize\", \"params\": [\"%s\", \"%s\"]}",
		swork_id++, pool->rpc_user, pool->rpc_pass);

	/* Parse all data prior sending auth request */
	while (sock_full(pool, false)) {
		sret = recv_line(pool);
		if (!parse_method(pool, sret)) {
			clear_sock(pool);
			applog(LOG_INFO, "Failed to parse stratum buffer");
			free(sret);
			return ret;
		}
		free(sret);
	}

	if (!stratum_send(pool, s, strlen(s)))
		goto out;

	sret = recv_line(pool);
	if (!sret)
		goto out;
	val = JSON_LOADS(sret, &err);
	free(sret);
	res_val = json_object_get(val, "result");
	err_val = json_object_get(val, "error");

	if (!res_val || json_is_false(res_val) || (err_val && !json_is_null(err_val)))  {
		char *ss;

		if (err_val)
			ss = json_dumps(err_val, JSON_INDENT(3));
		else
			ss = strdup("(unknown reason)");
		applog(LOG_WARNING, "JSON stratum auth failed: %s", ss);
		free(ss);

		goto out;
	}
	ret = true;
	applog(LOG_INFO, "Stratum authorisation success for pool %d", pool->pool_no);
out:
	if (val)
		json_decref(val);

	return ret;
}

bool initiate_stratum(struct pool *pool)
{
	json_t *val = NULL, *res_val, *err_val;
	char curl_err_str[CURL_ERROR_SIZE];
	char s[RBUFSIZE], *sret = NULL;
	CURL *curl = NULL;
	json_error_t err;
	bool ret = false;

	mutex_lock(&pool->stratum_lock);
	pool->stratum_active = false;
	if (!pool->stratum_curl) {
		pool->stratum_curl = curl_easy_init();
		if (unlikely(!pool->stratum_curl))
			quit(1, "Failed to curl_easy_init in initiate_stratum");
	}
	mutex_unlock(&pool->stratum_lock);
	curl = pool->stratum_curl;

	/* Create a http url for use with curl */
	memset(s, 0, RBUFSIZE);
	sprintf(s, "http://%s:%s", pool->sockaddr_url, pool->stratum_port);

	curl_easy_setopt(curl, CURLOPT_FRESH_CONNECT, 1);
	curl_easy_setopt(curl, CURLOPT_CONNECTTIMEOUT, 30);
	curl_easy_setopt(curl, CURLOPT_ERRORBUFFER, curl_err_str);
	curl_easy_setopt(curl, CURLOPT_NOSIGNAL, 1);
	curl_easy_setopt(curl, CURLOPT_URL, s);
	curl_easy_setopt(curl, CURLOPT_TCP_NODELAY, 1);
	curl_easy_setopt(curl, CURLOPT_USE_SSL, CURLUSESSL_TRY);
	if (pool->rpc_proxy) {
		curl_easy_setopt(curl, CURLOPT_PROXY, pool->rpc_proxy);
	} else if (opt_socks_proxy) {
		curl_easy_setopt(curl, CURLOPT_PROXY, opt_socks_proxy);
		curl_easy_setopt(curl, CURLOPT_PROXYTYPE, CURLPROXY_SOCKS4);
	}
	curl_easy_setopt(curl, CURLOPT_CONNECT_ONLY, 1);
	if (curl_easy_perform(curl)) {
		applog(LOG_INFO, "Stratum connect failed to pool %d: %s", pool->pool_no, curl_err_str);
		goto out;
	}
	curl_easy_getinfo(curl, CURLINFO_LASTSOCKET, (long *)&pool->sock);
	keep_sockalive(pool->sock);

	sprintf(s, "{\"id\": %d, \"method\": \"mining.subscribe\", \"params\": []}", swork_id++);

	if (!__stratum_send(pool, s, strlen(s))) {
		applog(LOG_DEBUG, "Failed to send s in initiate_stratum");
		goto out;
	}

	if (!sock_full(pool, true)) {
		applog(LOG_DEBUG, "Timed out waiting for response in initiate_stratum");
		goto out;
	}

	sret = recv_line(pool);
	if (!sret)
		goto out;

	val = JSON_LOADS(sret, &err);
	free(sret);
	if (!val) {
		applog(LOG_INFO, "JSON decode failed(%d): %s", err.line, err.text);
		goto out;
	}

	res_val = json_object_get(val, "result");
	err_val = json_object_get(val, "error");

	if (!res_val || json_is_null(res_val) ||
	    (err_val && !json_is_null(err_val))) {
		char *ss;

		if (err_val)
			ss = json_dumps(err_val, JSON_INDENT(3));
		else
			ss = strdup("(unknown reason)");

		applog(LOG_INFO, "JSON-RPC decode failed: %s", ss);

		free(ss);

		goto out;
	}

	pool->nonce1 = json_array_string(res_val, 1);
	if (!pool->nonce1) {
		applog(LOG_INFO, "Failed to get nonce1 in initiate_stratum");
		goto out;
	}
	pool->n2size = json_integer_value(json_array_get(res_val, 2));
	if (!pool->n2size) {
		applog(LOG_INFO, "Failed to get n2size in initiate_stratum");
		goto out;
	}

	ret = true;
out:
	if (val)
		json_decref(val);

	if (ret) {
		if (!pool->stratum_url)
			pool->stratum_url = pool->sockaddr_url;
		pool->stratum_active = true;
		pool->swork.diff = 1;
		if (opt_protocol) {
			applog(LOG_DEBUG, "Pool %d confirmed mining.subscribe with extranonce1 %s extran2size %d",
			       pool->pool_no, pool->nonce1, pool->n2size);
		}
	} else
		applog(LOG_DEBUG, "Initiate stratum failed");

	return ret;
}<|MERGE_RESOLUTION|>--- conflicted
+++ resolved
@@ -862,20 +862,7 @@
 	}
 	freeaddrinfo(res);
 
-<<<<<<< HEAD
-	free(pool->server);
-	pool->server = malloc(res->ai_addrlen);
-	if (!pool->server) {
-		freeaddrinfo(res);
-		applog(LOG_ERR, "Malloc failure in extract_sockaddr");
-		return false;
-	}
-	memcpy(pool->server, res->ai_addr, res->ai_addrlen);
-	freeaddrinfo(res);
-
 	free(pool->sockaddr_url);
-=======
->>>>>>> a2d57835
 	pool->sockaddr_url = strdup(url_address);
 
 	return true;
