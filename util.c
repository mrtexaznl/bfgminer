/*
 * Copyright 2011-2013 Con Kolivas
 * Copyright 2011-2013 Luke Dashjr
 * Copyright 2010 Jeff Garzik
 * Copyright 2012 Giel van Schijndel
 * Copyright 2012 Gavin Andresen
 *
 * This program is free software; you can redistribute it and/or modify it
 * under the terms of the GNU General Public License as published by the Free
 * Software Foundation; either version 3 of the License, or (at your option)
 * any later version.  See COPYING for more details.
 */

#include "config.h"

#include <stdio.h>
#include <stdlib.h>
#include <ctype.h>
#include <stdarg.h>
#include <string.h>
#include <pthread.h>
#include <jansson.h>
#include <curl/curl.h>
#include <time.h>
#include <errno.h>
#include <unistd.h>
#include <sys/types.h>
#ifdef HAVE_SYS_PRCTL_H
# include <sys/prctl.h>
#endif
#if defined(__FreeBSD__) || defined(__OpenBSD__)
# include <pthread_np.h>
#endif
#ifndef WIN32
#include <fcntl.h>
# ifdef __linux
#  include <sys/prctl.h>
# endif
# include <sys/socket.h>
# include <netinet/in.h>
# include <netinet/tcp.h>
# include <netdb.h>
#else
# include <windows.h>
# include <winsock2.h>
# include <mstcpip.h>
# include <ws2tcpip.h>
# include <mmsystem.h>
#endif

#include <utlist.h>

#include "miner.h"
#include "compat.h"
#include "util.h"

#define DEFAULT_SOCKWAIT 60

bool successful_connect = false;
struct timeval nettime;

struct data_buffer {
	void		*buf;
	size_t		len;
	curl_socket_t	*idlemarker;
};

struct upload_buffer {
	const void	*buf;
	size_t		len;
};

struct header_info {
	char		*lp_path;
	int		rolltime;
	char		*reason;
	char		*stratum_url;
	bool		hadrolltime;
	bool		canroll;
	bool		hadexpire;
};

struct tq_ent {
	void			*data;
	struct tq_ent *prev;
	struct tq_ent *next;
};

static void databuf_free(struct data_buffer *db)
{
	if (!db)
		return;

	free(db->buf);
#ifdef DEBUG_DATABUF
	applog(LOG_DEBUG, "databuf_free(%p)", db->buf);
#endif

	memset(db, 0, sizeof(*db));
}

// aka data_buffer_write
static size_t all_data_cb(const void *ptr, size_t size, size_t nmemb,
			  void *user_data)
{
	struct data_buffer *db = user_data;
	size_t oldlen, newlen;

	oldlen = db->len;
	if (unlikely(nmemb == 0 || size == 0 || oldlen >= SIZE_MAX - size))
		return 0;
	if (unlikely(nmemb > (SIZE_MAX - oldlen) / size))
		nmemb = (SIZE_MAX - oldlen) / size;

	size_t len = size * nmemb;
	void *newmem;
	static const unsigned char zero = 0;

	if (db->idlemarker) {
		const unsigned char *cptr = ptr;
		for (size_t i = 0; i < len; ++i)
			if (!(isCspace(cptr[i]) || cptr[i] == '{')) {
				*db->idlemarker = CURL_SOCKET_BAD;
				db->idlemarker = NULL;
				break;
			}
	}

	newlen = oldlen + len;

	newmem = realloc(db->buf, newlen + 1);
#ifdef DEBUG_DATABUF
	applog(LOG_DEBUG, "data_buffer_write realloc(%p, %lu) => %p", db->buf, (long unsigned)(newlen + 1), newmem);
#endif
	if (!newmem)
		return 0;

	db->buf = newmem;
	db->len = newlen;
	memcpy(db->buf + oldlen, ptr, len);
	memcpy(db->buf + newlen, &zero, 1);	/* null terminate */

	return nmemb;
}

static size_t upload_data_cb(void *ptr, size_t size, size_t nmemb,
			     void *user_data)
{
	struct upload_buffer *ub = user_data;
	unsigned int len = size * nmemb;

	if (len > ub->len)
		len = ub->len;

	if (len) {
		memcpy(ptr, ub->buf, len);
		ub->buf += len;
		ub->len -= len;
	}

	return len;
}

static size_t resp_hdr_cb(void *ptr, size_t size, size_t nmemb, void *user_data)
{
	struct header_info *hi = user_data;
	size_t remlen, slen, ptrlen = size * nmemb;
	char *rem, *val = NULL, *key = NULL;
	void *tmp;

	val = calloc(1, ptrlen);
	key = calloc(1, ptrlen);
	if (!key || !val)
		goto out;

	tmp = memchr(ptr, ':', ptrlen);
	if (!tmp || (tmp == ptr))	/* skip empty keys / blanks */
		goto out;
	slen = tmp - ptr;
	if ((slen + 1) == ptrlen)	/* skip key w/ no value */
		goto out;
	memcpy(key, ptr, slen);		/* store & nul term key */
	key[slen] = 0;

	rem = ptr + slen + 1;		/* trim value's leading whitespace */
	remlen = ptrlen - slen - 1;
	while ((remlen > 0) && (isCspace(*rem))) {
		remlen--;
		rem++;
	}

	memcpy(val, rem, remlen);	/* store value, trim trailing ws */
	val[remlen] = 0;
	while ((*val) && (isCspace(val[strlen(val) - 1])))
		val[strlen(val) - 1] = 0;

	if (!*val)			/* skip blank value */
		goto out;

	if (opt_protocol)
		applog(LOG_DEBUG, "HTTP hdr(%s): %s", key, val);

	if (!strcasecmp("X-Roll-Ntime", key)) {
		hi->hadrolltime = true;
		if (!strncasecmp("N", val, 1))
			applog(LOG_DEBUG, "X-Roll-Ntime: N found");
		else {
			hi->canroll = true;

			/* Check to see if expire= is supported and if not, set
			 * the rolltime to the default scantime */
			if (strlen(val) > 7 && !strncasecmp("expire=", val, 7)) {
				sscanf(val + 7, "%d", &hi->rolltime);
				hi->hadexpire = true;
			} else
				hi->rolltime = opt_scantime;
			applog(LOG_DEBUG, "X-Roll-Ntime expiry set to %d", hi->rolltime);
		}
	}

	if (!strcasecmp("X-Long-Polling", key)) {
		hi->lp_path = val;	/* steal memory reference */
		val = NULL;
	}

	if (!strcasecmp("X-Reject-Reason", key)) {
		hi->reason = val;	/* steal memory reference */
		val = NULL;
	}

	if (!strcasecmp("X-Stratum", key)) {
		hi->stratum_url = val;
		val = NULL;
	}

out:
	free(key);
	free(val);
	return ptrlen;
}

static int keep_sockalive(SOCKETTYPE fd)
{
	const int tcp_one = 1;
	const int tcp_keepidle = 45;
	const int tcp_keepintvl = 30;
	int ret = 0;

	if (unlikely(setsockopt(fd, SOL_SOCKET, SO_KEEPALIVE, (const char *)&tcp_one, sizeof(tcp_one))))
		ret = 1;

#ifndef WIN32
	int flags = fcntl(fd, F_GETFL, 0);

	fcntl(fd, F_SETFL, O_NONBLOCK | flags);
#else
	u_long flags = 1;

	ioctlsocket(fd, FIONBIO, &flags);
#endif

	if (!opt_delaynet)
#ifndef __linux
		if (unlikely(setsockopt(fd, IPPROTO_TCP, TCP_NODELAY, (const void *)&tcp_one, sizeof(tcp_one))))
#else /* __linux */
		if (unlikely(setsockopt(fd, SOL_TCP, TCP_NODELAY, (const void *)&tcp_one, sizeof(tcp_one))))
#endif /* __linux */
			ret = 1;

#ifdef __linux

	if (unlikely(setsockopt(fd, SOL_TCP, TCP_KEEPCNT, &tcp_one, sizeof(tcp_one))))
		ret = 1;

	if (unlikely(setsockopt(fd, SOL_TCP, TCP_KEEPIDLE, &tcp_keepidle, sizeof(tcp_keepidle))))
		ret = 1;

	if (unlikely(setsockopt(fd, SOL_TCP, TCP_KEEPINTVL, &tcp_keepintvl, sizeof(tcp_keepintvl))))
		ret = 1;
#endif /* __linux */

#ifdef __APPLE_CC__

	if (unlikely(setsockopt(fd, IPPROTO_TCP, TCP_KEEPALIVE, &tcp_keepintvl, sizeof(tcp_keepintvl))))
		ret = 1;

#endif /* __APPLE_CC__ */

#ifdef WIN32

	const int zero = 0;
	struct tcp_keepalive vals;
	vals.onoff = 1;
	vals.keepalivetime = tcp_keepidle * 1000;
	vals.keepaliveinterval = tcp_keepintvl * 1000;

	DWORD outputBytes;

	if (unlikely(WSAIoctl(fd, SIO_KEEPALIVE_VALS, &vals, sizeof(vals), NULL, 0, &outputBytes, NULL, NULL)))
		ret = 1;

	/* Windows happily submits indefinitely to the send buffer blissfully
	 * unaware nothing is getting there without gracefully failing unless
	 * we disable the send buffer */
	if (unlikely(setsockopt(fd, SOL_SOCKET, SO_SNDBUF, (const char *)&zero, sizeof(zero))))
		ret = 1;
#endif /* WIN32 */

	return ret;
}

int json_rpc_call_sockopt_cb(void __maybe_unused *userdata, curl_socket_t fd,
			     curlsocktype __maybe_unused purpose)
{
	return keep_sockalive(fd);
}

static void last_nettime(struct timeval *last)
{
	rd_lock(&netacc_lock);
	last->tv_sec = nettime.tv_sec;
	last->tv_usec = nettime.tv_usec;
	rd_unlock(&netacc_lock);
}

static void set_nettime(void)
{
	wr_lock(&netacc_lock);
	cgtime(&nettime);
	wr_unlock(&netacc_lock);
}

static int curl_debug_cb(__maybe_unused CURL *handle, curl_infotype type,
			 char *data, size_t size,
			 void *userdata)
{
	struct pool *pool = (struct pool *)userdata;

	switch(type) {
		case CURLINFO_HEADER_IN:
		case CURLINFO_DATA_IN:
		case CURLINFO_SSL_DATA_IN:
			pool->cgminer_pool_stats.bytes_received += size;
			total_bytes_rcvd += size;
			pool->cgminer_pool_stats.net_bytes_received += size;
			break;
		case CURLINFO_HEADER_OUT:
		case CURLINFO_DATA_OUT:
		case CURLINFO_SSL_DATA_OUT:
			pool->cgminer_pool_stats.bytes_sent += size;
			total_bytes_sent += size;
			pool->cgminer_pool_stats.net_bytes_sent += size;
			break;
		case CURLINFO_TEXT:
		{
			if (!opt_protocol)
				break;
			// data is not null-terminated, so we need to copy and terminate it for applog
			char datacp[size + 1];
			memcpy(datacp, data, size);
			while (likely(size) && unlikely(isCspace(datacp[size-1])))
				--size;
			if (unlikely(!size))
				break;
			datacp[size] = '\0';
			applog(LOG_DEBUG, "Pool %u: %s", pool->pool_no, datacp);
			break;
		}
		default:
			break;
	}
	return 0;
}

struct json_rpc_call_state {
	struct data_buffer all_data;
	struct header_info hi;
	void *priv;
	char curl_err_str[CURL_ERROR_SIZE];
	struct curl_slist *headers;
	struct upload_buffer upload_data;
	struct pool *pool;
};

void json_rpc_call_async(CURL *curl, const char *url,
		      const char *userpass, const char *rpc_req,
		      bool longpoll,
		      struct pool *pool, bool share,
		      void *priv)
{
	struct json_rpc_call_state *state = malloc(sizeof(struct json_rpc_call_state));
	*state = (struct json_rpc_call_state){
		.priv = priv,
		.pool = pool,
	};
	long timeout = longpoll ? (60 * 60) : 60;
	char len_hdr[64], user_agent_hdr[128];
	struct curl_slist *headers = NULL;

	if (longpoll)
		state->all_data.idlemarker = &pool->lp_socket;

	/* it is assumed that 'curl' is freshly [re]initialized at this pt */

	curl_easy_setopt(curl, CURLOPT_PRIVATE, state);
	curl_easy_setopt(curl, CURLOPT_TIMEOUT, timeout);

	/* We use DEBUGFUNCTION to count bytes sent/received, and verbose is needed
	 * to enable it */
	curl_easy_setopt(curl, CURLOPT_DEBUGFUNCTION, curl_debug_cb);
	curl_easy_setopt(curl, CURLOPT_DEBUGDATA, (void *)pool);
	curl_easy_setopt(curl, CURLOPT_VERBOSE, 1);

	curl_easy_setopt(curl, CURLOPT_NOSIGNAL, 1);
	curl_easy_setopt(curl, CURLOPT_URL, url);
	curl_easy_setopt(curl, CURLOPT_ENCODING, "");
	curl_easy_setopt(curl, CURLOPT_FAILONERROR, 1);

	/* Shares are staggered already and delays in submission can be costly
	 * so do not delay them */
	if (!opt_delaynet || share)
		curl_easy_setopt(curl, CURLOPT_TCP_NODELAY, 1);
	curl_easy_setopt(curl, CURLOPT_WRITEFUNCTION, all_data_cb);
	curl_easy_setopt(curl, CURLOPT_WRITEDATA, &state->all_data);
	curl_easy_setopt(curl, CURLOPT_READFUNCTION, upload_data_cb);
	curl_easy_setopt(curl, CURLOPT_READDATA, &state->upload_data);
	curl_easy_setopt(curl, CURLOPT_ERRORBUFFER, &state->curl_err_str[0]);
	curl_easy_setopt(curl, CURLOPT_FOLLOWLOCATION, 1);
	curl_easy_setopt(curl, CURLOPT_HEADERFUNCTION, resp_hdr_cb);
	curl_easy_setopt(curl, CURLOPT_HEADERDATA, &state->hi);

	curl_easy_setopt(curl, CURLOPT_USE_SSL, CURLUSESSL_TRY);
	if (pool->rpc_proxy) {
		curl_easy_setopt(curl, CURLOPT_PROXY, pool->rpc_proxy);
	} else if (opt_socks_proxy) {
		curl_easy_setopt(curl, CURLOPT_PROXY, opt_socks_proxy);
		curl_easy_setopt(curl, CURLOPT_PROXYTYPE, CURLPROXY_SOCKS4);
	}
	if (userpass) {
		curl_easy_setopt(curl, CURLOPT_USERPWD, userpass);
		curl_easy_setopt(curl, CURLOPT_HTTPAUTH, CURLAUTH_BASIC);
	}
	if (longpoll)
		curl_easy_setopt(curl, CURLOPT_SOCKOPTFUNCTION, json_rpc_call_sockopt_cb);
	curl_easy_setopt(curl, CURLOPT_POST, 1);

	if (opt_protocol)
		applog(LOG_DEBUG, "JSON protocol request:\n%s", rpc_req);

	state->upload_data.buf = rpc_req;
	state->upload_data.len = strlen(rpc_req);
	sprintf(len_hdr, "Content-Length: %lu",
		(unsigned long) state->upload_data.len);
	sprintf(user_agent_hdr, "User-Agent: %s", PACKAGE"/"VERSION);

	headers = curl_slist_append(headers,
		"Content-type: application/json");
	headers = curl_slist_append(headers,
		"X-Mining-Extensions: longpoll midstate rollntime submitold");

	if (longpoll)
		headers = curl_slist_append(headers,
			"X-Minimum-Wait: 0");

	if (likely(global_hashrate)) {
		char ghashrate[255];

		sprintf(ghashrate, "X-Mining-Hashrate: %"PRIu64, (uint64_t)global_hashrate);
		headers = curl_slist_append(headers, ghashrate);
	}

	headers = curl_slist_append(headers, len_hdr);
	headers = curl_slist_append(headers, user_agent_hdr);
	headers = curl_slist_append(headers, "Expect:"); /* disable Expect hdr*/

	curl_easy_setopt(curl, CURLOPT_HTTPHEADER, headers);
	state->headers = headers;

	if (opt_delaynet) {
		/* Don't delay share submission, but still track the nettime */
		if (!share) {
			long long now_msecs, last_msecs;
			struct timeval now, last;

			cgtime(&now);
			last_nettime(&last);
			now_msecs = (long long)now.tv_sec * 1000;
			now_msecs += now.tv_usec / 1000;
			last_msecs = (long long)last.tv_sec * 1000;
			last_msecs += last.tv_usec / 1000;
			if (now_msecs > last_msecs && now_msecs - last_msecs < 250) {
				struct timespec rgtp;

				rgtp.tv_sec = 0;
				rgtp.tv_nsec = (250 - (now_msecs - last_msecs)) * 1000000;
				nanosleep(&rgtp, NULL);
			}
		}
		set_nettime();
	}
}

json_t *json_rpc_call_completed(CURL *curl, int rc, bool probe, int *rolltime, void *out_priv)
{
	struct json_rpc_call_state *state;
	if (curl_easy_getinfo(curl, CURLINFO_PRIVATE, &state) != CURLE_OK) {
		applog(LOG_ERR, "Failed to get private curl data");
		if (out_priv)
			*(void**)out_priv = NULL;
		goto err_out;
	}
	if (out_priv)
		*(void**)out_priv = state->priv;

	json_t *val, *err_val, *res_val;
	json_error_t err;
	struct pool *pool = state->pool;
	bool probing = probe && !pool->probed;

	if (rc) {
		applog(LOG_INFO, "HTTP request failed: %s", state->curl_err_str);
		goto err_out;
	}

	if (!state->all_data.buf) {
		applog(LOG_DEBUG, "Empty data received in json_rpc_call.");
		goto err_out;
	}

	pool->cgminer_pool_stats.times_sent++;
	pool->cgminer_pool_stats.times_received++;

	if (probing) {
		pool->probed = true;
		/* If X-Long-Polling was found, activate long polling */
		if (state->hi.lp_path) {
			if (pool->hdr_path != NULL)
				free(pool->hdr_path);
			pool->hdr_path = state->hi.lp_path;
		} else
			pool->hdr_path = NULL;
		if (state->hi.stratum_url) {
			pool->stratum_url = state->hi.stratum_url;
			state->hi.stratum_url = NULL;
		}
	} else {
		if (state->hi.lp_path) {
			free(state->hi.lp_path);
			state->hi.lp_path = NULL;
		}
		if (state->hi.stratum_url) {
			free(state->hi.stratum_url);
			state->hi.stratum_url = NULL;
		}
	}

	if (pool->force_rollntime)
	{
		state->hi.canroll = true;
		state->hi.hadexpire = true;
		state->hi.rolltime = pool->force_rollntime;
	}
	
	if (rolltime)
		*rolltime = state->hi.rolltime;
	pool->cgminer_pool_stats.rolltime = state->hi.rolltime;
	pool->cgminer_pool_stats.hadrolltime = state->hi.hadrolltime;
	pool->cgminer_pool_stats.canroll = state->hi.canroll;
	pool->cgminer_pool_stats.hadexpire = state->hi.hadexpire;

	val = JSON_LOADS(state->all_data.buf, &err);
	if (!val) {
		applog(LOG_INFO, "JSON decode failed(%d): %s", err.line, err.text);

		if (opt_protocol)
			applog(LOG_DEBUG, "JSON protocol response:\n%s", (char*)state->all_data.buf);

		goto err_out;
	}

	if (opt_protocol) {
		char *s = json_dumps(val, JSON_INDENT(3));

		applog(LOG_DEBUG, "JSON protocol response:\n%s", s);
		free(s);
	}

	/* JSON-RPC valid response returns a non-null 'result',
	 * and a null 'error'.
	 */
	res_val = json_object_get(val, "result");
	err_val = json_object_get(val, "error");

	if (!res_val ||(err_val && !json_is_null(err_val))) {
		char *s;

		if (err_val)
			s = json_dumps(err_val, JSON_INDENT(3));
		else
			s = strdup("(unknown reason)");

		applog(LOG_INFO, "JSON-RPC call failed: %s", s);

		free(s);
		json_decref(val);

		goto err_out;
	}

	if (state->hi.reason) {
		json_object_set_new(val, "reject-reason", json_string(state->hi.reason));
		free(state->hi.reason);
		state->hi.reason = NULL;
	}
	successful_connect = true;
	databuf_free(&state->all_data);
	curl_slist_free_all(state->headers);
	curl_easy_reset(curl);
	free(state);
	return val;

err_out:
	databuf_free(&state->all_data);
	curl_slist_free_all(state->headers);
	curl_easy_reset(curl);
	if (!successful_connect)
		applog(LOG_DEBUG, "Failed to connect in json_rpc_call");
	curl_easy_setopt(curl, CURLOPT_FRESH_CONNECT, 1);
	free(state);
	return NULL;
}

json_t *json_rpc_call(CURL *curl, const char *url,
		      const char *userpass, const char *rpc_req,
		      bool probe, bool longpoll, int *rolltime,
		      struct pool *pool, bool share)
{
	json_rpc_call_async(curl, url, userpass, rpc_req, longpoll, pool, share, NULL);
	int rc = curl_easy_perform(curl);
	return json_rpc_call_completed(curl, rc, probe, rolltime, NULL);
}

bool our_curl_supports_proxy_uris()
{
	curl_version_info_data *data = curl_version_info(CURLVERSION_NOW);
	return data->age && data->version_num >= (( 7 <<16)|( 21 <<8)| 7);  // 7.21.7
}

// NOTE: This assumes reference URI is a root
char *absolute_uri(char *uri, const char *ref)
{
	if (strstr(uri, "://"))
		return strdup(uri);

	char *copy_start, *abs;
	bool need_slash = false;

	copy_start = (uri[0] == '/') ? &uri[1] : uri;
	if (ref[strlen(ref) - 1] != '/')
		need_slash = true;

	abs = malloc(strlen(ref) + strlen(copy_start) + 2);
	if (!abs) {
		applog(LOG_ERR, "Malloc failure in absolute_uri");
		return NULL;
	}

	sprintf(abs, "%s%s%s", ref, need_slash ? "/" : "", copy_start);

	return abs;
}

static const char _hexchars[0x10] = "0123456789abcdef";

void bin2hex(char *out, const void *in, size_t len)
{
	const unsigned char *p = in;
	while (len--)
	{
		(out++)[0] = _hexchars[p[0] >> 4];
		(out++)[0] = _hexchars[p[0] & 0xf];
		++p;
	}
	out[0] = '\0';
}

static inline
int _hex2bin_char(const char c)
{
	if (c >= '0' && c <= '9')
		return c - '0';
	if (c >= 'a' && c <= 'f')
		return (c - 'a') + 10;
	if (c >= 'A' && c <= 'F')
		return (c - 'A') + 10;
	return -1;
}

/* Does the reverse of bin2hex but does not allocate any ram */
bool hex2bin(unsigned char *p, const char *hexstr, size_t len)
{
	int n, o;
	
	while (len--)
	{
		n = _hex2bin_char((hexstr++)[0]);
		if (unlikely(n == -1))
		{
badchar:
			if (!hexstr[-1])
				applog(LOG_ERR, "hex2bin: str truncated");
			else
				applog(LOG_ERR, "hex2bin: invalid character 0x%02x", (int)hexstr[-1]);
			return false;
		}
		o = _hex2bin_char((hexstr++)[0]);
		if (unlikely(o == -1))
			goto badchar;
		(p++)[0] = (n << 4) | o;
	}
	
	return likely(!hexstr[0]);
}

void hash_data(unsigned char *out_hash, const unsigned char *data)
{
	unsigned char blkheader[80];
	
	// data is past the first SHA256 step (padding and interpreting as big endian on a little endian platform), so we need to flip each 32-bit chunk around to get the original input block header
	swap32yes(blkheader, data, 80 / 4);
	
	// double-SHA256 to get the block hash
	gen_hash(blkheader, out_hash, 80);
}

// Example output: 0000000000000000000000000000000000000000000000000000ffff00000000 (bdiff 1)
void real_block_target(unsigned char *target, const unsigned char *data)
{
	uint8_t targetshift;

	if (unlikely(data[72] < 3 || data[72] > 0x20))
	{
		// Invalid (out of bounds) target
		memset(target, 0xff, 32);
		return;
	}

	targetshift = data[72] - 3;
	memset(target, 0, targetshift);
	target[targetshift++] = data[75];
	target[targetshift++] = data[74];
	target[targetshift++] = data[73];
	memset(&target[targetshift], 0, 0x20 - targetshift);
}

bool hash_target_check(const unsigned char *hash, const unsigned char *target)
{
	const uint32_t *h32 = (uint32_t*)&hash[0];
	const uint32_t *t32 = (uint32_t*)&target[0];
	for (int i = 7; i >= 0; --i) {
		uint32_t h32i = le32toh(h32[i]);
		uint32_t t32i = le32toh(t32[i]);
		if (h32i > t32i)
			return false;
		if (h32i < t32i)
			return true;
	}
	return true;
}

bool hash_target_check_v(const unsigned char *hash, const unsigned char *target)
{
	bool rc;

	rc = hash_target_check(hash, target);

	if (opt_debug) {
		unsigned char hash_swap[32], target_swap[32];
		char hash_str[65];
		char target_str[65];

		for (int i = 0; i < 32; ++i) {
			hash_swap[i] = hash[31-i];
			target_swap[i] = target[31-i];
		}

		bin2hex(hash_str, hash_swap, 32);
		bin2hex(target_str, target_swap, 32);

		applog(LOG_DEBUG, " Proof: %s\nTarget: %s\nTrgVal? %s",
			hash_str,
			target_str,
			rc ? "YES (hash <= target)" :
			     "no (false positive; hash > target)");
	}

	return rc;
}

// This operates on a native-endian SHA256 state
// In other words, on little endian platforms, every 4 bytes are in reverse order
bool fulltest(const unsigned char *hash, const unsigned char *target)
{
	unsigned char hash2[32];
	swap32tobe(hash2, hash, 32 / 4);
	return hash_target_check_v(hash2, target);
}

struct thread_q *tq_new(void)
{
	struct thread_q *tq;

	tq = calloc(1, sizeof(*tq));
	if (!tq)
		return NULL;

	pthread_mutex_init(&tq->mutex, NULL);
	pthread_cond_init(&tq->cond, NULL);

	return tq;
}

void tq_free(struct thread_q *tq)
{
	struct tq_ent *ent, *iter;

	if (!tq)
		return;

	DL_FOREACH_SAFE(tq->q, ent, iter) {
		DL_DELETE(tq->q, ent);
		free(ent);
	}

	pthread_cond_destroy(&tq->cond);
	pthread_mutex_destroy(&tq->mutex);

	memset(tq, 0, sizeof(*tq));	/* poison */
	free(tq);
}

static void tq_freezethaw(struct thread_q *tq, bool frozen)
{
	mutex_lock(&tq->mutex);
	tq->frozen = frozen;
	pthread_cond_signal(&tq->cond);
	mutex_unlock(&tq->mutex);
}

void tq_freeze(struct thread_q *tq)
{
	tq_freezethaw(tq, true);
}

void tq_thaw(struct thread_q *tq)
{
	tq_freezethaw(tq, false);
}

bool tq_push(struct thread_q *tq, void *data)
{
	struct tq_ent *ent;
	bool rc = true;

	ent = calloc(1, sizeof(*ent));
	if (!ent)
		return false;

	ent->data = data;

	mutex_lock(&tq->mutex);
	if (!tq->frozen) {
		DL_APPEND(tq->q, ent);
	} else {
		free(ent);
		rc = false;
	}
	pthread_cond_signal(&tq->cond);
	mutex_unlock(&tq->mutex);

	return rc;
}

void *tq_pop(struct thread_q *tq, const struct timespec *abstime)
{
	struct tq_ent *ent;
	void *rval = NULL;
	int rc;

	mutex_lock(&tq->mutex);
	if (tq->q)
		goto pop;

	if (abstime)
		rc = pthread_cond_timedwait(&tq->cond, &tq->mutex, abstime);
	else
		rc = pthread_cond_wait(&tq->cond, &tq->mutex);
	if (rc)
		goto out;
	if (!tq->q)
		goto out;
pop:
	ent = tq->q;
	rval = ent->data;

	DL_DELETE(tq->q, ent);
	free(ent);
out:
	mutex_unlock(&tq->mutex);

	return rval;
}

int thr_info_create(struct thr_info *thr, pthread_attr_t *attr, void *(*start) (void *), void *arg)
{
	int rv = pthread_create(&thr->pth, attr, start, arg);
	if (likely(!rv))
		thr->has_pth = true;
	return rv;
}

void thr_info_freeze(struct thr_info *thr)
{
	struct tq_ent *ent, *iter;
	struct thread_q *tq;

	if (!thr)
		return;

	tq = thr->q;
	if (!tq)
		return;

	mutex_lock(&tq->mutex);
	tq->frozen = true;
	DL_FOREACH_SAFE(tq->q, ent, iter) {
		DL_DELETE(tq->q, ent);
		free(ent);
	}
	mutex_unlock(&tq->mutex);
}

void thr_info_cancel(struct thr_info *thr)
{
	if (!thr)
		return;

	if (thr->has_pth) {
		pthread_cancel(thr->pth);
		thr->has_pth = false;
	}
}

#ifndef HAVE_PTHREAD_CANCEL

// Bionic (Android) is intentionally missing pthread_cancel, so it is implemented using pthread_kill

enum pthread_cancel_workaround_mode {
	PCWM_DEFAULT   = 0,
	PCWM_TERMINATE = 1,
	PCWM_ASYNC     = 2,
	PCWM_DISABLED  = 4,
	PCWM_CANCELLED = 8,
};

static pthread_key_t key_pcwm;
struct sigaction pcwm_orig_term_handler;

static
void do_pthread_cancel_exit(int flags)
{
	if (!(flags & PCWM_ASYNC))
		// NOTE: Logging disables cancel while mutex held, so this is safe
		applog(LOG_WARNING, "pthread_cancel workaround: Cannot defer cancellation, terminating thread NOW");
	pthread_exit(PTHREAD_CANCELED);
}

static
void sighandler_pthread_cancel(int sig)
{
	int flags = (int)pthread_getspecific(key_pcwm);
	if (flags & PCWM_TERMINATE)  // Main thread
	{
		// Restore original handler and call it
		if (sigaction(sig, &pcwm_orig_term_handler, NULL))
			quit(1, "pthread_cancel workaround: Failed to restore original handler");
		raise(SIGTERM);
		quit(1, "pthread_cancel workaround: Original handler returned");
	}
	if (flags & PCWM_CANCELLED)  // Already pending cancel
		return;
	if (flags & PCWM_DISABLED)
	{
		flags |= PCWM_CANCELLED;
		if (pthread_setspecific(key_pcwm, (void*)flags))
			quit(1, "pthread_cancel workaround: pthread_setspecific failed (setting PCWM_CANCELLED)");
		return;
	}
	do_pthread_cancel_exit(flags);
}

void pthread_testcancel(void)
{
	int flags = (int)pthread_getspecific(key_pcwm);
	if (flags & PCWM_CANCELLED && !(flags & PCWM_DISABLED))
		do_pthread_cancel_exit(flags);
}

int pthread_setcancelstate(int state, int *oldstate)
{
	int flags = (int)pthread_getspecific(key_pcwm);
	if (oldstate)
		*oldstate = (flags & PCWM_DISABLED) ? PTHREAD_CANCEL_DISABLE : PTHREAD_CANCEL_ENABLE;
	if (state == PTHREAD_CANCEL_DISABLE)
		flags |= PCWM_DISABLED;
	else
	{
		if (flags & PCWM_CANCELLED)
			do_pthread_cancel_exit(flags);
		flags &= ~PCWM_DISABLED;
	}
	if (pthread_setspecific(key_pcwm, (void*)flags))
		return -1;
	return 0;
}

int pthread_setcanceltype(int type, int *oldtype)
{
	int flags = (int)pthread_getspecific(key_pcwm);
	if (oldtype)
		*oldtype = (flags & PCWM_ASYNC) ? PTHREAD_CANCEL_ASYNCHRONOUS : PTHREAD_CANCEL_DEFERRED;
	if (type == PTHREAD_CANCEL_ASYNCHRONOUS)
		flags |= PCWM_ASYNC;
	else
		flags &= ~PCWM_ASYNC;
	if (pthread_setspecific(key_pcwm, (void*)flags))
		return -1;
	return 0;
}

void setup_pthread_cancel_workaround()
{
	if (pthread_key_create(&key_pcwm, NULL))
		quit(1, "pthread_cancel workaround: pthread_key_create failed");
	if (pthread_setspecific(key_pcwm, (void*)PCWM_TERMINATE))
		quit(1, "pthread_cancel workaround: pthread_setspecific failed");
	struct sigaction new_sigact = {
		.sa_handler = sighandler_pthread_cancel,
	};
	if (sigaction(SIGTERM, &new_sigact, &pcwm_orig_term_handler))
		quit(1, "pthread_cancel workaround: Failed to install SIGTERM handler");
}

#endif

/* Provide a ms based sleep that uses nanosleep to avoid poor usleep accuracy
 * on SMP machines */
void nmsleep(unsigned int msecs)
{
	struct timespec twait, tleft;
	int ret;
	ldiv_t d;

#ifdef WIN32
	timeBeginPeriod(1);
#endif
	d = ldiv(msecs, 1000);
	tleft.tv_sec = d.quot;
	tleft.tv_nsec = d.rem * 1000000;
	do {
		twait.tv_sec = tleft.tv_sec;
		twait.tv_nsec = tleft.tv_nsec;
		ret = nanosleep(&twait, &tleft);
	} while (ret == -1 && errno == EINTR);
#ifdef WIN32
	timeEndPeriod(1);
#endif
}

/* Same for usecs */
void nusleep(unsigned int usecs)
{
	struct timespec twait, tleft;
	int ret;
	ldiv_t d;

#ifdef WIN32
	timeBeginPeriod(1);
#endif
	d = ldiv(usecs, 1000000);
	tleft.tv_sec = d.quot;
	tleft.tv_nsec = d.rem * 1000;
	do {
		twait.tv_sec = tleft.tv_sec;
		twait.tv_nsec = tleft.tv_nsec;
		ret = nanosleep(&twait, &tleft);
	} while (ret == -1 && errno == EINTR);
#ifdef WIN32
	timeEndPeriod(1);
#endif
}

static
void _now_gettimeofday(struct timeval *tv)
{
#ifdef WIN32
	// Windows' default resolution is only 15ms. This requests 1ms.
	timeBeginPeriod(1);
#endif
	gettimeofday(tv, NULL);
#ifdef WIN32
	timeEndPeriod(1);
#endif
}

#ifdef HAVE_POOR_GETTIMEOFDAY
static struct timeval tv_timeofday_offset;
static struct timeval _tv_timeofday_lastchecked;
static pthread_mutex_t _tv_timeofday_mutex = PTHREAD_MUTEX_INITIALIZER;

static
void bfg_calibrate_timeofday(struct timeval *expected, char *buf)
{
	struct timeval actual, delta;
	timeradd(expected, &tv_timeofday_offset, expected);
	_now_gettimeofday(&actual);
	if (expected->tv_sec >= actual.tv_sec - 1 && expected->tv_sec <= actual.tv_sec + 1)
		// Within reason - no change necessary
		return;
	
	timersub(&actual, expected, &delta);
	timeradd(&tv_timeofday_offset, &delta, &tv_timeofday_offset);
	sprintf(buf, "Recalibrating timeofday offset (delta %ld.%06lds)", (long)delta.tv_sec, (long)delta.tv_usec);
	*expected = actual;
}

void bfg_gettimeofday(struct timeval *out)
{
	char buf[64] = "";
	timer_set_now(out);
	mutex_lock(&_tv_timeofday_mutex);
	if (_tv_timeofday_lastchecked.tv_sec < out->tv_sec - 21)
		bfg_calibrate_timeofday(out, buf);
	else
		timeradd(out, &tv_timeofday_offset, out);
	mutex_unlock(&_tv_timeofday_mutex);
	if (unlikely(buf[0]))
		applog(LOG_WARNING, "%s", buf);
}
#endif

#ifdef WIN32
static LARGE_INTEGER _perffreq;

static
void _now_queryperformancecounter(struct timeval *tv)
{
	LARGE_INTEGER now;
	if (unlikely(!QueryPerformanceCounter(&now)))
		quit(1, "QueryPerformanceCounter failed");
	
	*tv = (struct timeval){
		.tv_sec = now.QuadPart / _perffreq.QuadPart,
		.tv_usec = (now.QuadPart % _perffreq.QuadPart) * 1000000 / _perffreq.QuadPart,
	};
}
#endif

static
void _now_is_not_set(__maybe_unused struct timeval *tv)
{
	// Might be unclean to swap algorithms after getting a timer
	quit(1, "timer_set_now called before bfg_init_time");
}

void (*timer_set_now)(struct timeval *tv) = _now_is_not_set;

#ifdef HAVE_CLOCK_GETTIME_MONOTONIC
static clockid_t bfg_timer_clk;

static
void _now_clock_gettime(struct timeval *tv)
{
	struct timespec ts;
	if (unlikely(clock_gettime(bfg_timer_clk, &ts)))
		quit(1, "clock_gettime failed");
	
	*tv = (struct timeval){
		.tv_sec = ts.tv_sec,
		.tv_usec = ts.tv_nsec / 1000,
	};
}

static
bool _bfg_try_clock_gettime(clockid_t clk)
{
	struct timespec ts;
	if (clock_gettime(clk, &ts))
		return false;
	
	bfg_timer_clk = clk;
	timer_set_now = _now_clock_gettime;
	return true;
}
#endif

void bfg_init_time()
{
	if (timer_set_now != _now_is_not_set)
		return;
	
#ifdef HAVE_CLOCK_GETTIME_MONOTONIC
#ifdef HAVE_CLOCK_GETTIME_MONOTONIC_RAW
	if (_bfg_try_clock_gettime(CLOCK_MONOTONIC_RAW))
		applog(LOG_DEBUG, "Timers: Using clock_gettime(CLOCK_MONOTONIC_RAW)");
	else
#endif
	if (_bfg_try_clock_gettime(CLOCK_MONOTONIC))
		applog(LOG_DEBUG, "Timers: Using clock_gettime(CLOCK_MONOTONIC)");
	else
#endif
#ifdef WIN32
	if (QueryPerformanceFrequency(&_perffreq) && _perffreq.QuadPart)
	{
		timer_set_now = _now_queryperformancecounter;
		applog(LOG_DEBUG, "Timers: Using QueryPerformanceCounter");
	}
	else
#endif
	{
		timer_set_now = _now_gettimeofday;
		applog(LOG_DEBUG, "Timers: Using gettimeofday");
	}
	
#ifdef HAVE_POOR_GETTIMEOFDAY
	char buf[64] = "";
	struct timeval tv;
	timer_set_now(&tv);
	bfg_calibrate_timeofday(&tv, buf);
	applog(LOG_DEBUG, "%s", buf);
#endif
}

void subtime(struct timeval *a, struct timeval *b)
{
	timersub(a, b, b);
}

void addtime(struct timeval *a, struct timeval *b)
{
	timeradd(a, b, b);
}

bool time_more(struct timeval *a, struct timeval *b)
{
	return timercmp(a, b, >);
}

bool time_less(struct timeval *a, struct timeval *b)
{
	return timercmp(a, b, <);
}

void copy_time(struct timeval *dest, const struct timeval *src)
{
	memcpy(dest, src, sizeof(struct timeval));
}

/* Returns the microseconds difference between end and start times as a double */
double us_tdiff(struct timeval *end, struct timeval *start)
{
	return end->tv_sec * 1000000 + end->tv_usec - start->tv_sec * 1000000 - start->tv_usec;
}

/* Returns the seconds difference between end and start times as a double */
double tdiff(struct timeval *end, struct timeval *start)
{
	return end->tv_sec - start->tv_sec + (end->tv_usec - start->tv_usec) / 1000000.0;
}

bool extract_sockaddr(struct pool *pool, char *url)
{
	char *url_begin, *url_end, *ipv6_begin, *ipv6_end, *port_start = NULL;
	char url_address[256], port[6];
	int url_len, port_len = 0;

	url_begin = strstr(url, "//");
	if (!url_begin)
		url_begin = url;
	else
		url_begin += 2;

	/* Look for numeric ipv6 entries */
	ipv6_begin = strstr(url_begin, "[");
	ipv6_end = strstr(url_begin, "]");
	if (ipv6_begin && ipv6_end && ipv6_end > ipv6_begin)
		url_end = strstr(ipv6_end, ":");
	else
		url_end = strstr(url_begin, ":");
	if (url_end) {
		url_len = url_end - url_begin;
		port_len = strlen(url_begin) - url_len - 1;
		if (port_len < 1)
			return false;
		port_start = url_end + 1;
	} else
		url_len = strlen(url_begin);

	if (url_len < 1)
		return false;

	sprintf(url_address, "%.*s", url_len, url_begin);

	if (port_len)
		snprintf(port, 6, "%.*s", port_len, port_start);
	else
		strcpy(port, "80");

	free(pool->stratum_port);
	pool->stratum_port = strdup(port);
	free(pool->sockaddr_url);
	pool->sockaddr_url = strdup(url_address);

	return true;
}

enum send_ret {
	SEND_OK,
	SEND_SELECTFAIL,
	SEND_SENDFAIL,
	SEND_INACTIVE
};

/* Send a single command across a socket, appending \n to it. This should all
 * be done under stratum lock except when first establishing the socket */
static enum send_ret __stratum_send(struct pool *pool, char *s, ssize_t len)
{
	SOCKETTYPE sock = pool->sock;
	ssize_t ssent = 0;

	strcat(s, "\n");
	len++;

	while (len > 0 ) {
		struct timeval timeout = {1, 0};
		ssize_t sent;
		fd_set wd;

		FD_ZERO(&wd);
		FD_SET(sock, &wd);
		if (select(sock + 1, NULL, &wd, NULL, &timeout) < 1)
			return SEND_SELECTFAIL;
#ifdef __APPLE__
		sent = send(pool->sock, s + ssent, len, SO_NOSIGPIPE);
#elif WIN32
		sent = send(pool->sock, s + ssent, len, 0);
#else
		sent = send(pool->sock, s + ssent, len, MSG_NOSIGNAL);
#endif
		if (sent < 0) {
			if (!sock_blocks())
				return SEND_SENDFAIL;
			sent = 0;
		}
		ssent += sent;
		len -= sent;
	}

	pool->cgminer_pool_stats.times_sent++;
	pool->cgminer_pool_stats.bytes_sent += ssent;
	total_bytes_sent += ssent;
	pool->cgminer_pool_stats.net_bytes_sent += ssent;
	return SEND_OK;
}

bool _stratum_send(struct pool *pool, char *s, ssize_t len, bool force)
{
	enum send_ret ret = SEND_INACTIVE;

	if (opt_protocol)
		applog(LOG_DEBUG, "Pool %u: SEND: %s", pool->pool_no, s);

	mutex_lock(&pool->stratum_lock);
	if (pool->stratum_active || force)
		ret = __stratum_send(pool, s, len);
	mutex_unlock(&pool->stratum_lock);

	/* This is to avoid doing applog under stratum_lock */
	switch (ret) {
		default:
		case SEND_OK:
			break;
		case SEND_SELECTFAIL:
			applog(LOG_DEBUG, "Write select failed on pool %d sock", pool->pool_no);
			suspend_stratum(pool);
			break;
		case SEND_SENDFAIL:
			applog(LOG_DEBUG, "Failed to send in stratum_send");
			suspend_stratum(pool);
			break;
		case SEND_INACTIVE:
			applog(LOG_DEBUG, "Stratum send failed due to no pool stratum_active");
			break;
	}
	return (ret == SEND_OK);
}

static bool socket_full(struct pool *pool, int wait)
{
	SOCKETTYPE sock = pool->sock;
	struct timeval timeout;
	fd_set rd;

	FD_ZERO(&rd);
	FD_SET(sock, &rd);
	timeout.tv_usec = 0;
	timeout.tv_sec = wait;
	if (select(sock + 1, &rd, NULL, NULL, &timeout) > 0)
		return true;
	return false;
}

/* Check to see if Santa's been good to you */
bool sock_full(struct pool *pool)
{
	if (strlen(pool->sockbuf))
		return true;

	return (socket_full(pool, 0));
}

static void clear_sockbuf(struct pool *pool)
{
	strcpy(pool->sockbuf, "");
}

static void clear_sock(struct pool *pool)
{
	ssize_t n;

	mutex_lock(&pool->stratum_lock);
	do {
		if (pool->sock)
			n = recv(pool->sock, pool->sockbuf, RECVSIZE, 0);
		else
			n = 0;
	} while (n > 0);
	mutex_unlock(&pool->stratum_lock);

	clear_sockbuf(pool);
}

/* Make sure the pool sockbuf is large enough to cope with any coinbase size
 * by reallocing it to a large enough size rounded up to a multiple of RBUFSIZE
 * and zeroing the new memory */
static void recalloc_sock(struct pool *pool, size_t len)
{
	size_t old, new;

	old = strlen(pool->sockbuf);
	new = old + len + 1;
	if (new < pool->sockbuf_size)
		return;
	new = new + (RBUFSIZE - (new % RBUFSIZE));
	// Avoid potentially recursive locking
	// applog(LOG_DEBUG, "Recallocing pool sockbuf to %lu", (unsigned long)new);
	pool->sockbuf = realloc(pool->sockbuf, new);
	if (!pool->sockbuf)
		quit(1, "Failed to realloc pool sockbuf in recalloc_sock");
	memset(pool->sockbuf + old, 0, new - old);
	pool->sockbuf_size = new;
}

/* Peeks at a socket to find the first end of line and then reads just that
 * from the socket and returns that as a malloced char */
char *recv_line(struct pool *pool)
{
	char *tok, *sret = NULL;
	ssize_t len, buflen;
	int waited = 0;

	if (!strstr(pool->sockbuf, "\n")) {
		struct timeval rstart, now;

		cgtime(&rstart);
		if (!socket_full(pool, DEFAULT_SOCKWAIT)) {
			applog(LOG_DEBUG, "Timed out waiting for data on socket_full");
			goto out;
		}

		do {
			char s[RBUFSIZE];
			size_t slen;
			ssize_t n;

			memset(s, 0, RBUFSIZE);
			n = recv(pool->sock, s, RECVSIZE, 0);
			if (!n) {
				applog(LOG_DEBUG, "Socket closed waiting in recv_line");
				suspend_stratum(pool);
				break;
			}
			cgtime(&now);
			waited = tdiff(&now, &rstart);
			if (n < 0) {
<<<<<<< HEAD
				//Save errno from being overweitten bei socket_ commands 
				int socket_recv_errno;
				socket_recv_errno = SOCKERR;
				if (!sock_blocks() || !socket_full(pool, true)) {
					applog(LOG_DEBUG, "Failed to recv sock in recv_line: %s", bfg_strerror(socket_recv_errno, BST_SOCKET));
=======
				if (!sock_blocks() || !socket_full(pool, DEFAULT_SOCKWAIT - waited)) {
					applog(LOG_DEBUG, "Failed to recv sock in recv_line");
>>>>>>> f2ae7fad
					suspend_stratum(pool);
					break;
				}
			} else {
				slen = strlen(s);
				recalloc_sock(pool, slen);
				strcat(pool->sockbuf, s);
			}
		} while (waited < DEFAULT_SOCKWAIT && !strstr(pool->sockbuf, "\n"));
	}

	buflen = strlen(pool->sockbuf);
	tok = strtok(pool->sockbuf, "\n");
	if (!tok) {
		applog(LOG_DEBUG, "Failed to parse a \\n terminated string in recv_line");
		goto out;
	}
	sret = strdup(tok);
	len = strlen(sret);

	/* Copy what's left in the buffer after the \n, including the
	 * terminating \0 */
	if (buflen > len + 1)
		memmove(pool->sockbuf, pool->sockbuf + len + 1, buflen - len + 1);
	else
		strcpy(pool->sockbuf, "");

	pool->cgminer_pool_stats.times_received++;
	pool->cgminer_pool_stats.bytes_received += len;
	total_bytes_rcvd += len;
	pool->cgminer_pool_stats.net_bytes_received += len;

out:
	if (!sret)
		clear_sock(pool);
	else if (opt_protocol)
		applog(LOG_DEBUG, "Pool %u: RECV: %s", pool->pool_no, sret);
	return sret;
}

/* Dumps any JSON value as a string. Just like jansson 2.1's JSON_ENCODE_ANY
 * flag, but this is compatible with 2.0. */
char *json_dumps_ANY(json_t *json, size_t flags)
{
	switch (json_typeof(json))
	{
		case JSON_ARRAY:
		case JSON_OBJECT:
			return json_dumps(json, flags);
		default:
			break;
	}
	char *rv;
#ifdef JSON_ENCODE_ANY
	rv = json_dumps(json, JSON_ENCODE_ANY | flags);
	if (rv)
		return rv;
#endif
	json_t *tmp = json_array();
	char *s;
	int i;
	size_t len;
	
	if (!tmp)
		quit(1, "json_dumps_ANY failed to allocate json array");
	if (json_array_append(tmp, json))
		quit(1, "json_dumps_ANY failed to append temporary array");
	s = json_dumps(tmp, flags);
	if (!s)
		return NULL;
	for (i = 0; s[i] != '['; ++i)
		if (unlikely(!(s[i] && isCspace(s[i]))))
			quit(1, "json_dumps_ANY failed to find opening bracket in array dump");
	len = strlen(&s[++i]) - 1;
	if (unlikely(s[i+len] != ']'))
		quit(1, "json_dumps_ANY failed to find closing bracket in array dump");
	rv = malloc(len + 1);
	memcpy(rv, &s[i], len);
	rv[len] = '\0';
	free(s);
	json_decref(tmp);
	return rv;
}

/* Extracts a string value from a json array with error checking. To be used
 * when the value of the string returned is only examined and not to be stored.
 * See json_array_string below */
char *__json_array_string(json_t *val, unsigned int entry)
{
	json_t *arr_entry;

	if (json_is_null(val))
		return NULL;
	if (!json_is_array(val))
		return NULL;
	if (entry > json_array_size(val))
		return NULL;
	arr_entry = json_array_get(val, entry);
	if (!json_is_string(arr_entry))
		return NULL;

	return (char *)json_string_value(arr_entry);
}

/* Creates a freshly malloced dup of __json_array_string */
static char *json_array_string(json_t *val, unsigned int entry)
{
	char *buf = __json_array_string(val, entry);

	if (buf)
		return strdup(buf);
	return NULL;
}

void stratum_probe_transparency(struct pool *pool)
{
	// Request transaction data to discourage pools from doing anything shady
	char s[1024];
	int sLen;
	sLen = sprintf(s, "{\"params\": [\"%s\"], \"id\": \"txlist%s\", \"method\": \"mining.get_transactions\"}",
	        pool->swork.job_id,
	        pool->swork.job_id);
	stratum_send(pool, s, sLen);
	if ((!pool->swork.opaque) && !timer_isset(&pool->swork.tv_transparency))
		cgtime(&pool->swork.tv_transparency);
	pool->swork.transparency_probed = true;
}

static bool parse_notify(struct pool *pool, json_t *val)
{
	char *job_id, *prev_hash, *coinbase1, *coinbase2, *bbversion, *nbit, *ntime;
	bool clean, ret = false;
	int merkles, i;
	size_t cb1_len, cb2_len;
	json_t *arr;

	arr = json_array_get(val, 4);
	if (!arr || !json_is_array(arr))
		goto out;

	merkles = json_array_size(arr);
	for (i = 0; i < merkles; i++)
		if (!json_is_string(json_array_get(arr, i)))
			goto out;

	prev_hash = __json_array_string(val, 1);
	coinbase1 = __json_array_string(val, 2);
	coinbase2 = __json_array_string(val, 3);
	bbversion = __json_array_string(val, 5);
	nbit = __json_array_string(val, 6);
	ntime = __json_array_string(val, 7);
	clean = json_is_true(json_array_get(val, 8));

	if (!prev_hash || !coinbase1 || !coinbase2 || !bbversion || !nbit || !ntime)
		goto out;
	
	job_id = json_array_string(val, 0);
	if (!job_id)
		goto out;

	cg_wlock(&pool->data_lock);
	cgtime(&pool->swork.tv_received);
	free(pool->swork.job_id);
	pool->swork.job_id = job_id;
	pool->submit_old = !clean;
	pool->swork.clean = true;
	
	hex2bin(&pool->swork.header1[0], bbversion,  4);
	hex2bin(&pool->swork.header1[4], prev_hash, 32);
	hex2bin((void*)&pool->swork.ntime, ntime, 4);
	pool->swork.ntime = be32toh(pool->swork.ntime);
	hex2bin(&pool->swork.diffbits[0], nbit, 4);
	
	cb1_len = strlen(coinbase1) / 2;
	pool->swork.nonce2_offset = cb1_len + pool->n1_len;
	cb2_len = strlen(coinbase2) / 2;

	bytes_resize(&pool->swork.coinbase, pool->swork.nonce2_offset + pool->n2size + cb2_len);
	uint8_t *coinbase = bytes_buf(&pool->swork.coinbase);
	hex2bin(coinbase, coinbase1, cb1_len);
	hex2bin(&coinbase[cb1_len], pool->nonce1, pool->n1_len);
	// NOTE: gap for nonce2, filled at work generation time
	hex2bin(&coinbase[pool->swork.nonce2_offset + pool->n2size], coinbase2, cb2_len);
	
	bytes_resize(&pool->swork.merkle_bin, 32 * merkles);
	for (i = 0; i < merkles; i++)
		hex2bin(&bytes_buf(&pool->swork.merkle_bin)[i * 32], json_string_value(json_array_get(arr, i)), 32);
	pool->swork.merkles = merkles;
	if (clean)
		pool->nonce2 = 0;
	cg_wunlock(&pool->data_lock);

	applog(LOG_DEBUG, "Received stratum notify from pool %u with job_id=%s",
	       pool->pool_no, job_id);
	if (opt_debug && opt_protocol)
	{
		applog(LOG_DEBUG, "job_id: %s", job_id);
		applog(LOG_DEBUG, "prev_hash: %s", prev_hash);
		applog(LOG_DEBUG, "coinbase1: %s", coinbase1);
		applog(LOG_DEBUG, "coinbase2: %s", coinbase2);
		for (i = 0; i < merkles; i++)
			applog(LOG_DEBUG, "merkle%d: %s", i, json_string_value(json_array_get(arr, i)));
		applog(LOG_DEBUG, "bbversion: %s", bbversion);
		applog(LOG_DEBUG, "nbit: %s", nbit);
		applog(LOG_DEBUG, "ntime: %s", ntime);
		applog(LOG_DEBUG, "clean: %s", clean ? "yes" : "no");
	}

	/* A notify message is the closest stratum gets to a getwork */
	pool->getwork_requested++;
	total_getworks++;

	if ((merkles && (!pool->swork.transparency_probed || rand() <= RAND_MAX / (opt_skip_checks + 1))) || timer_isset(&pool->swork.tv_transparency))
		if (pool->probed)
			stratum_probe_transparency(pool);

	ret = true;
out:
	return ret;
}

static bool parse_diff(struct pool *pool, json_t *val)
{
	double diff;

	diff = json_number_value(json_array_get(val, 0));
	if (diff == 0)
		return false;

	cg_wlock(&pool->data_lock);
	pool->swork.diff = diff;
	cg_wunlock(&pool->data_lock);

	applog(LOG_DEBUG, "Pool %d stratum bdifficulty set to %f", pool->pool_no, diff);

	return true;
}

static bool parse_reconnect(struct pool *pool, json_t *val)
{
	char *url, *port, address[256];

	memset(address, 0, 255);
	url = (char *)json_string_value(json_array_get(val, 0));
	if (!url)
		url = pool->sockaddr_url;

	port = (char *)json_string_value(json_array_get(val, 1));
	if (!port)
		port = pool->stratum_port;

	sprintf(address, "%s:%s", url, port);

	if (!extract_sockaddr(pool, address))
		return false;

	pool->stratum_url = pool->sockaddr_url;

	applog(LOG_NOTICE, "Reconnect requested from pool %d to %s", pool->pool_no, address);

	if (!restart_stratum(pool))
		return false;

	return true;
}

static bool send_version(struct pool *pool, json_t *val)
{
	char s[RBUFSIZE], *idstr;
	json_t *id = json_object_get(val, "id");
	
	if (!(id && !json_is_null(id)))
		return false;

	idstr = json_dumps_ANY(id, 0);
	sprintf(s, "{\"id\": %s, \"result\": \""PACKAGE"/"VERSION"\", \"error\": null}", idstr);
	free(idstr);
	if (!stratum_send(pool, s, strlen(s)))
		return false;

	return true;
}

static bool stratum_show_message(struct pool *pool, json_t *val, json_t *params)
{
	char *msg;
	char s[RBUFSIZE], *idstr;
	json_t *id = json_object_get(val, "id");
	msg = json_array_string(params, 0);
	
	if (likely(msg))
	{
		free(pool->admin_msg);
		pool->admin_msg = msg;
		applog(LOG_NOTICE, "Message from pool %u: %s", pool->pool_no, msg);
	}
	
	if (!(id && !json_is_null(id)))
		return true;
	
	idstr = json_dumps_ANY(id, 0);
	if (likely(msg))
		sprintf(s, "{\"id\": %s, \"result\": true, \"error\": null}", idstr);
	else
		sprintf(s, "{\"id\": %s, \"result\": null, \"error\": [-1, \"Failed to parse message\", null]}", idstr);
	free(idstr);
	if (!stratum_send(pool, s, strlen(s)))
		return false;
	
	return true;
}

bool parse_method(struct pool *pool, char *s)
{
	json_t *val = NULL, *method, *err_val, *params;
	json_error_t err;
	bool ret = false;
	char *buf;

	if (!s)
		goto out;

	val = JSON_LOADS(s, &err);
	if (!val) {
		applog(LOG_INFO, "JSON decode failed(%d): %s", err.line, err.text);
		goto out;
	}

	method = json_object_get(val, "method");
	if (!method)
		goto out;
	err_val = json_object_get(val, "error");
	params = json_object_get(val, "params");

	if (err_val && !json_is_null(err_val)) {
		char *ss;

		if (err_val)
			ss = json_dumps(err_val, JSON_INDENT(3));
		else
			ss = strdup("(unknown reason)");

		applog(LOG_INFO, "JSON-RPC method decode failed: %s", ss);

		free(ss);

		goto out;
	}

	buf = (char *)json_string_value(method);
	if (!buf)
		goto out;

	if (!strncasecmp(buf, "mining.notify", 13)) {
		if (parse_notify(pool, params))
			pool->stratum_notify = ret = true;
		else
			pool->stratum_notify = ret = false;
		goto out;
	}

	if (!strncasecmp(buf, "mining.set_difficulty", 21) && parse_diff(pool, params)) {
		ret = true;
		goto out;
	}

	if (!strncasecmp(buf, "client.reconnect", 16) && parse_reconnect(pool, params)) {
		ret = true;
		goto out;
	}

	if (!strncasecmp(buf, "client.get_version", 18) && send_version(pool, val)) {
		ret = true;
		goto out;
	}

	if (!strncasecmp(buf, "client.show_message", 19) && stratum_show_message(pool, val, params)) {
		ret = true;
		goto out;
	}
out:
	if (val)
		json_decref(val);

	return ret;
}

extern bool parse_stratum_response(struct pool *, char *s);

bool auth_stratum(struct pool *pool)
{
	json_t *val = NULL, *res_val, *err_val;
	char s[RBUFSIZE], *sret = NULL;
	json_error_t err;
	bool ret = false;

	sprintf(s, "{\"id\": \"auth\", \"method\": \"mining.authorize\", \"params\": [\"%s\", \"%s\"]}",
	        pool->rpc_user, pool->rpc_pass);

	if (!stratum_send(pool, s, strlen(s)))
		goto out;

	/* Parse all data in the queue and anything left should be auth */
	while (42) {
		sret = recv_line(pool);
		if (!sret)
			goto out;
		if (parse_method(pool, sret))
			free(sret);
		else
			break;
	}

	val = JSON_LOADS(sret, &err);
	free(sret);
	res_val = json_object_get(val, "result");
	err_val = json_object_get(val, "error");

	if (!res_val || json_is_false(res_val) || (err_val && !json_is_null(err_val)))  {
		char *ss;

		if (err_val)
			ss = json_dumps(err_val, JSON_INDENT(3));
		else
			ss = strdup("(unknown reason)");
		applog(LOG_WARNING, "pool %d JSON stratum auth failed: %s", pool->pool_no, ss);
		free(ss);

		goto out;
	}

	ret = true;
	applog(LOG_INFO, "Stratum authorisation success for pool %d", pool->pool_no);
	pool->probed = true;
	successful_connect = true;
out:
	if (val)
		json_decref(val);

	if (pool->stratum_notify)
		stratum_probe_transparency(pool);

	return ret;
}

curl_socket_t grab_socket_opensocket_cb(void *clientp, __maybe_unused curlsocktype purpose, struct curl_sockaddr *addr)
{
	struct pool *pool = clientp;
	curl_socket_t sck = socket(addr->family, addr->socktype, addr->protocol);
	pool->sock = sck;
	return sck;
}

static bool setup_stratum_curl(struct pool *pool)
{
	char curl_err_str[CURL_ERROR_SIZE];
	CURL *curl = NULL;
	char s[RBUFSIZE];
	bool ret = false;

	applog(LOG_DEBUG, "initiate_stratum with sockbuf=%p", pool->sockbuf);
	mutex_lock(&pool->stratum_lock);
	timer_unset(&pool->swork.tv_transparency);
	pool->stratum_active = false;
	pool->stratum_notify = false;
	pool->swork.transparency_probed = false;
	if (pool->stratum_curl)
		curl_easy_cleanup(pool->stratum_curl);
	pool->stratum_curl = curl_easy_init();
	if (unlikely(!pool->stratum_curl))
		quit(1, "Failed to curl_easy_init in initiate_stratum");
	if (pool->sockbuf)
		pool->sockbuf[0] = '\0';

	curl = pool->stratum_curl;

	if (!pool->sockbuf) {
		pool->sockbuf = calloc(RBUFSIZE, 1);
		if (!pool->sockbuf)
			quit(1, "Failed to calloc pool sockbuf in initiate_stratum");
		pool->sockbuf_size = RBUFSIZE;
	}

	/* Create a http url for use with curl */
	sprintf(s, "http://%s:%s", pool->sockaddr_url, pool->stratum_port);

	curl_easy_setopt(curl, CURLOPT_FRESH_CONNECT, 1);
	curl_easy_setopt(curl, CURLOPT_CONNECTTIMEOUT, 30);
	curl_easy_setopt(curl, CURLOPT_ERRORBUFFER, curl_err_str);
	curl_easy_setopt(curl, CURLOPT_NOSIGNAL, 1);
	curl_easy_setopt(curl, CURLOPT_URL, s);
	if (!opt_delaynet)
		curl_easy_setopt(curl, CURLOPT_TCP_NODELAY, 1);

	/* We use DEBUGFUNCTION to count bytes sent/received, and verbose is needed
	 * to enable it */
	curl_easy_setopt(curl, CURLOPT_DEBUGFUNCTION, curl_debug_cb);
	curl_easy_setopt(curl, CURLOPT_DEBUGDATA, (void *)pool);
	curl_easy_setopt(curl, CURLOPT_VERBOSE, 1);

	// CURLINFO_LASTSOCKET is broken on Win64 (which has a wider SOCKET type than curl_easy_getinfo returns), so we use this hack for now
	curl_easy_setopt(curl, CURLOPT_OPENSOCKETFUNCTION, grab_socket_opensocket_cb);
	curl_easy_setopt(curl, CURLOPT_OPENSOCKETDATA, pool);
	
	curl_easy_setopt(curl, CURLOPT_USE_SSL, CURLUSESSL_TRY);
	if (pool->rpc_proxy) {
		curl_easy_setopt(curl, CURLOPT_PROXY, pool->rpc_proxy);
	} else if (opt_socks_proxy) {
		curl_easy_setopt(curl, CURLOPT_PROXY, opt_socks_proxy);
		curl_easy_setopt(curl, CURLOPT_PROXYTYPE, CURLPROXY_SOCKS4);
	}
	curl_easy_setopt(curl, CURLOPT_CONNECT_ONLY, 1);
	pool->sock = INVSOCK;
	if (curl_easy_perform(curl)) {
		applog(LOG_INFO, "Stratum connect failed to pool %d: %s", pool->pool_no, curl_err_str);
errout:
		curl_easy_cleanup(curl);
		pool->stratum_curl = NULL;
		goto out;
	}
	if (pool->sock == INVSOCK)
	{
		applog(LOG_ERR, "Stratum connect succeeded, but technical problem extracting socket (pool %u)", pool->pool_no);
		goto errout;
	}
	keep_sockalive(pool->sock);

	pool->cgminer_pool_stats.times_sent++;
	pool->cgminer_pool_stats.times_received++;
	ret = true;

out:
	mutex_unlock(&pool->stratum_lock);
	
	return ret;
}

static char *get_sessionid(json_t *val)
{
	char *ret = NULL;
	json_t *arr_val;
	int arrsize, i;

	arr_val = json_array_get(val, 0);
	if (!arr_val || !json_is_array(arr_val))
		goto out;
	arrsize = json_array_size(arr_val);
	for (i = 0; i < arrsize; i++) {
		json_t *arr = json_array_get(arr_val, i);
		char *notify;

		if (!arr | !json_is_array(arr))
			break;
		notify = __json_array_string(arr, 0);
		if (!notify)
			continue;
		if (!strncasecmp(notify, "mining.notify", 13)) {
			ret = json_array_string(arr, 1);
			break;
		}
	}
out:
	return ret;
}

void suspend_stratum(struct pool *pool)
{
	clear_sockbuf(pool);
	applog(LOG_INFO, "Closing socket for stratum pool %d", pool->pool_no);

	mutex_lock(&pool->stratum_lock);
	pool->stratum_active = pool->stratum_notify = false;
	if (pool->stratum_curl) {
		curl_easy_cleanup(pool->stratum_curl);
	}
	pool->stratum_curl = NULL;
	pool->sock = INVSOCK;
	mutex_unlock(&pool->stratum_lock);
}

bool initiate_stratum(struct pool *pool)
{
	bool ret = false, recvd = false, noresume = false, sockd = false;
	bool trysuggest = request_target_str;
	char s[RBUFSIZE], *sret = NULL, *nonce1, *sessionid;
	json_t *val = NULL, *res_val, *err_val;
	json_error_t err;
	int n2size;

resend:
	if (!setup_stratum_curl(pool)) {
		sockd = false;
		goto out;
	}

	sockd = true;

	clear_sock(pool);
	
	if (trysuggest)
	{
		int sz = sprintf(s, "{\"id\": null, \"method\": \"mining.suggest_target\", \"params\": [\"%s\"]}", request_target_str);
		if (!_stratum_send(pool, s, sz, true))
		{
			applog(LOG_DEBUG, "Pool %u: Failed to send suggest_target in initiate_stratum", pool->pool_no);
			goto out;
		}
		recvd = true;
	}
	
	if (noresume) {
		sprintf(s, "{\"id\": %d, \"method\": \"mining.subscribe\", \"params\": []}", swork_id++);
	} else {
		if (pool->sessionid)
			sprintf(s, "{\"id\": %d, \"method\": \"mining.subscribe\", \"params\": [\""PACKAGE"/"VERSION"\", \"%s\"]}", swork_id++, pool->sessionid);
		else
			sprintf(s, "{\"id\": %d, \"method\": \"mining.subscribe\", \"params\": [\""PACKAGE"/"VERSION"\"]}", swork_id++);
	}

	if (!_stratum_send(pool, s, strlen(s), true)) {
		applog(LOG_DEBUG, "Failed to send s in initiate_stratum");
		goto out;
	}

<<<<<<< HEAD
	recvd = true;
	
	if (!socket_full(pool, true)) {
=======
	if (!socket_full(pool, DEFAULT_SOCKWAIT)) {
>>>>>>> f2ae7fad
		applog(LOG_DEBUG, "Timed out waiting for response in initiate_stratum");
		goto out;
	}

	sret = recv_line(pool);
	if (!sret)
		goto out;

	val = JSON_LOADS(sret, &err);
	free(sret);
	if (!val) {
		applog(LOG_INFO, "JSON decode failed(%d): %s", err.line, err.text);
		goto out;
	}

	res_val = json_object_get(val, "result");
	err_val = json_object_get(val, "error");

	if (!res_val || json_is_null(res_val) ||
	    (err_val && !json_is_null(err_val))) {
		char *ss;

		if (err_val)
			ss = json_dumps(err_val, JSON_INDENT(3));
		else
			ss = strdup("(unknown reason)");

		applog(LOG_INFO, "JSON-RPC decode failed: %s", ss);

		free(ss);

		goto out;
	}

	sessionid = get_sessionid(res_val);
	if (!sessionid)
		applog(LOG_DEBUG, "Failed to get sessionid in initiate_stratum");
	nonce1 = json_array_string(res_val, 1);
	if (!nonce1) {
		applog(LOG_INFO, "Failed to get nonce1 in initiate_stratum");
		free(sessionid);
		goto out;
	}
	n2size = json_integer_value(json_array_get(res_val, 2));
	if (!n2size) {
		applog(LOG_INFO, "Failed to get n2size in initiate_stratum");
		free(sessionid);
		free(nonce1);
		goto out;
	}

	cg_wlock(&pool->data_lock);
	free(pool->sessionid);
	pool->sessionid = sessionid;
	free(pool->nonce1);
	pool->nonce1 = nonce1;
	pool->n1_len = strlen(nonce1) / 2;
	pool->n2size = n2size;
	pool->nonce2sz  = (n2size > sizeof(pool->nonce2)) ? sizeof(pool->nonce2) : n2size;
#ifdef WORDS_BIGENDIAN
	pool->nonce2off = (n2size < sizeof(pool->nonce2)) ? (sizeof(pool->nonce2) - n2size) : 0;
#endif
	cg_wunlock(&pool->data_lock);

	if (sessionid)
		applog(LOG_DEBUG, "Pool %d stratum session id: %s", pool->pool_no, pool->sessionid);

	ret = true;
out:
	if (val)
		json_decref(val);

	if (ret) {
		if (!pool->stratum_url)
			pool->stratum_url = pool->sockaddr_url;
		pool->stratum_active = true;
		pool->swork.diff = 1;
		if (opt_protocol) {
			applog(LOG_DEBUG, "Pool %d confirmed mining.subscribe with extranonce1 %s extran2size %d",
			       pool->pool_no, pool->nonce1, pool->n2size);
		}
	} else {
		if (recvd)
		{
			if (trysuggest)
			{
				applog(LOG_DEBUG, "Pool %u: Failed to connect stratum with mining.suggest_target, retrying without", pool->pool_no);
				trysuggest = false;
				goto resend;
			}
			if (!noresume)
			{
				applog(LOG_DEBUG, "Failed to resume stratum, trying afresh");
				noresume = true;
				goto resend;
			}
		}
		applog(LOG_DEBUG, "Initiate stratum failed");
		if (sockd)
			suspend_stratum(pool);
	}

	return ret;
}

bool restart_stratum(struct pool *pool)
{
	if (pool->stratum_active)
		suspend_stratum(pool);
	if (!initiate_stratum(pool))
		return false;
	if (!auth_stratum(pool))
		return false;
	return true;
}

void dev_error_update(struct cgpu_info *dev, enum dev_reason reason)
{
	dev->device_last_not_well = time(NULL);
	cgtime(&dev->tv_device_last_not_well);
	dev->device_not_well_reason = reason;
}

void dev_error(struct cgpu_info *dev, enum dev_reason reason)
{
	dev_error_update(dev, reason);

	switch (reason) {
		case REASON_THREAD_FAIL_INIT:
			dev->thread_fail_init_count++;
			break;
		case REASON_THREAD_ZERO_HASH:
			dev->thread_zero_hash_count++;
			break;
		case REASON_THREAD_FAIL_QUEUE:
			dev->thread_fail_queue_count++;
			break;
		case REASON_DEV_SICK_IDLE_60:
			dev->dev_sick_idle_60_count++;
			break;
		case REASON_DEV_DEAD_IDLE_600:
			dev->dev_dead_idle_600_count++;
			break;
		case REASON_DEV_NOSTART:
			dev->dev_nostart_count++;
			break;
		case REASON_DEV_OVER_HEAT:
			dev->dev_over_heat_count++;
			break;
		case REASON_DEV_THERMAL_CUTOFF:
			dev->dev_thermal_cutoff_count++;
			break;
		case REASON_DEV_COMMS_ERROR:
			dev->dev_comms_error_count++;
			break;
		case REASON_DEV_THROTTLE:
			dev->dev_throttle_count++;
			break;
	}
}

/* Realloc an existing string to fit an extra string s, appending s to it. */
void *realloc_strcat(char *ptr, char *s)
{
	size_t old = strlen(ptr), len = strlen(s);
	char *ret;

	if (!len)
		return ptr;

	len += old + 1;
	align_len(&len);

	ret = malloc(len);
	if (unlikely(!ret))
		quit(1, "Failed to malloc in realloc_strcat");

	sprintf(ret, "%s%s", ptr, s);
	free(ptr);
	return ret;
}

static
bool sanechars[] = {
	false, false, false, false, false, false, false, false,
	false, false, false, false, false, false, false, false,
	false, false, false, false, false, false, false, false,
	false, false, false, false, false, false, false, false,
	false, false, false, false, false, false, false, false,
	false, false, false, false, false, false, false, false,
	true , true , true , true , true , true , true , true ,
	true , true , false, false, false, false, false, false,
	false, true , true , true , true , true , true , true ,
	true , true , true , true , true , true , true , true ,
	true , true , true , true , true , true , true , true ,
	true , true , true , false, false, false, false, false,
	false, true , true , true , true , true , true , true ,
	true , true , true , true , true , true , true , true ,
	true , true , true , true , true , true , true , true ,
	true , true , true , false, false, false, false, false,
};

char *sanestr(char *o, char *s)
{
	char *rv = o;
	bool br = false;
	
	for ( ; s[0]; ++s)
	{
		if (sanechars[s[0] & 0x7f])
		{
			if (br)
			{
				br = false;
				if (s[0] >= '0' && s[0] <= '9')
					(o++)[0] = '_';
			}
			(o++)[0] = s[0];
		}
		else
		if (o != s && o[-1] >= '0' && o[-1] <= '9')
			br = true;
	}
	o[0] = '\0';
	return rv;
}

void RenameThread(const char* name)
{
#if defined(PR_SET_NAME)
	// Only the first 15 characters are used (16 - NUL terminator)
	prctl(PR_SET_NAME, name, 0, 0, 0);
#elif defined(__APPLE__)
	pthread_setname_np(name);
#elif (defined(__FreeBSD__) || defined(__OpenBSD__))
	pthread_set_name_np(pthread_self(), name);
#else
	// Prevent warnings for unused parameters...
	(void)name;
#endif
}

static pthread_key_t key_bfgtls;
struct bfgtls_data {
	char *bfg_strerror_result;
	size_t bfg_strerror_resultsz;
#ifdef WIN32
	LPSTR bfg_strerror_socketresult;
#endif
};

static
struct bfgtls_data *get_bfgtls()
{
	struct bfgtls_data *bfgtls = pthread_getspecific(key_bfgtls);
	if (bfgtls)
		return bfgtls;
	
	void *p;
	
	bfgtls = malloc(sizeof(*bfgtls));
	if (!bfgtls)
		quit(1, "malloc bfgtls failed");
	p = malloc(64);
	if (!p)
		quit(1, "malloc bfg_strerror_result failed");
	*bfgtls = (struct bfgtls_data){
		.bfg_strerror_resultsz = 64,
		.bfg_strerror_result = p,
	};
	if (pthread_setspecific(key_bfgtls, bfgtls))
		quit(1, "pthread_setspecific failed");
	
	return bfgtls;
}

void bfg_init_threadlocal()
{
	if (pthread_key_create(&key_bfgtls, NULL))
		quit(1, "pthread_key_create failed");
}

static
bool bfg_grow_buffer(char ** const bufp, size_t * const bufszp, size_t minimum)
{
	if (minimum <= *bufszp)
		return false;
	
	while (minimum > *bufszp)
		*bufszp = 2;
	*bufp = realloc(*bufp, *bufszp);
	if (unlikely(!*bufp))
		quit(1, "realloc failed in bfg_grow_buffer");
	
	return true;
}

static
const char *bfg_strcpy_growing_buffer(char ** const bufp, size_t * const bufszp, const char *src)
{
	if (!src)
		return NULL;
	
	const size_t srcsz = strlen(src) + 1;
	
	bfg_grow_buffer(bufp, bufszp, srcsz);
	memcpy(*bufp, src, srcsz);
	
	return *bufp;
}

// Guaranteed to always return some string (or quit)
const char *bfg_strerror(int e, enum bfg_strerror_type type)
{
	static __maybe_unused pthread_mutex_t mutex = PTHREAD_MUTEX_INITIALIZER;
	struct bfgtls_data *bfgtls = get_bfgtls();
	size_t * const bufszp = &bfgtls->bfg_strerror_resultsz;
	char ** const bufp = &bfgtls->bfg_strerror_result;
	const char *have = NULL;
	
	switch (type) {
		case BST_LIBUSB:
// NOTE: Nested preprocessor checks since the latter isn't defined at all without the former
#ifdef HAVE_LIBUSB
#	if HAVE_DECL_LIBUSB_ERROR_NAME
			// libusb makes no guarantees for thread-safety or persistence
			mutex_lock(&mutex);
			have = bfg_strcpy_growing_buffer(bufp, bufszp, libusb_error_name(e));
			mutex_unlock(&mutex);
#	endif
#endif
			break;
		case BST_SOCKET:
		{
#ifdef WIN32
			// Windows has a different namespace for socket errors
			LPSTR *msg = &bfgtls->bfg_strerror_socketresult;
			if (*msg)
				LocalFree(*msg);
			if (FormatMessage(FORMAT_MESSAGE_ALLOCATE_BUFFER | FORMAT_MESSAGE_FROM_SYSTEM, 0, e, 0, (LPSTR)msg, 0, 0))
				return *msg;
			*msg = NULL;
			
			break;
#endif
		}
			// Fallthru on non-WIN32
		case BST_ERRNO:
		{
#ifdef __STRERROR_S_WORKS
			// FIXME: Not sure how to get this on MingW64
retry:
			if (likely(!strerror_s(*bufp, *bufszp, e)))
			{
				if (bfg_grow_buffer(bufp, bufszp, strlen(*bufp) + 2))
					goto retry;
				return *bufp;
			}
// TODO: XSI strerror_r
// TODO: GNU strerror_r
#else
			mutex_lock(&mutex);
			have = bfg_strcpy_growing_buffer(bufp, bufszp, strerror(e));
			mutex_unlock(&mutex);
#endif
		}
	}
	
	if (have)
		return *bufp;
	
	// Failback: Stringify the number
	static const char fmt[] = "%s error #%d", *typestr;
	switch (type) {
		case BST_ERRNO:
			typestr = "System";
			break;
		case BST_SOCKET:
			typestr = "Socket";
			break;
		case BST_LIBUSB:
			typestr = "libusb";
			break;
		default:
			typestr = "Unexpected";
	}
	int sz = snprintf((char*)bfgtls, 0, fmt, typestr, e) + 1;
	bfg_grow_buffer(bufp, bufszp, sz);
	sprintf(*bufp, fmt, typestr, e);
	return *bufp;
}

void notifier_init(notifier_t pipefd)
{
#ifdef WIN32
#define WindowsErrorStr(e)  bfg_strerror(e, BST_SOCKET)
	SOCKET listener, connecter, acceptor;
	listener = socket(AF_INET, SOCK_STREAM, 0);
	if (listener == INVALID_SOCKET)
		quit(1, "Failed to create listener socket in create_notifier: %s", WindowsErrorStr(WSAGetLastError()));
	connecter = socket(AF_INET, SOCK_STREAM, 0);
	if (connecter == INVALID_SOCKET)
		quit(1, "Failed to create connect socket in create_notifier: %s", WindowsErrorStr(WSAGetLastError()));
	struct sockaddr_in inaddr = {
		.sin_family = AF_INET,
		.sin_addr = {
			.s_addr = htonl(INADDR_LOOPBACK),
		},
		.sin_port = 0,
	};
	{
		static const int reuse = 1;
		setsockopt(listener, SOL_SOCKET, SO_REUSEADDR, (const char*)&reuse, sizeof(reuse));
	}
	if (bind(listener, (struct sockaddr*)&inaddr, sizeof(inaddr)) == SOCKET_ERROR)
		quit(1, "Failed to bind listener socket in create_notifier: %s", WindowsErrorStr(WSAGetLastError()));
	socklen_t inaddr_sz = sizeof(inaddr);
	if (getsockname(listener, (struct sockaddr*)&inaddr, &inaddr_sz) == SOCKET_ERROR)
		quit(1, "Failed to getsockname in create_notifier: %s", WindowsErrorStr(WSAGetLastError()));
	if (listen(listener, 1) == SOCKET_ERROR)
		quit(1, "Failed to listen in create_notifier: %s", WindowsErrorStr(WSAGetLastError()));
	inaddr.sin_family = AF_INET;
	inaddr.sin_addr.s_addr = htonl(INADDR_LOOPBACK);
	if (connect(connecter, (struct sockaddr*)&inaddr, inaddr_sz) == SOCKET_ERROR)
		quit(1, "Failed to connect in create_notifier: %s", WindowsErrorStr(WSAGetLastError()));
	acceptor = accept(listener, NULL, NULL);
	if (acceptor == INVALID_SOCKET)
		quit(1, "Failed to accept in create_notifier: %s", WindowsErrorStr(WSAGetLastError()));
	closesocket(listener);
	pipefd[0] = connecter;
	pipefd[1] = acceptor;
#else
	if (pipe(pipefd))
		quit(1, "Failed to create pipe in create_notifier");
#endif
}

void notifier_wake(notifier_t fd)
{
	if (fd[1] == INVSOCK)
		return;
#ifdef WIN32
	(void)send(fd[1], "\0", 1, 0);
#else
	(void)write(fd[1], "\0", 1);
#endif
}

void notifier_read(notifier_t fd)
{
	char buf[0x10];
#ifdef WIN32
	(void)recv(fd[0], buf, sizeof(buf), 0);
#else
	(void)read(fd[0], buf, sizeof(buf));
#endif
}

void notifier_destroy(notifier_t fd)
{
#ifdef WIN32
	closesocket(fd[0]);
	closesocket(fd[1]);
#else
	close(fd[0]);
	close(fd[1]);
#endif
	fd[0] = fd[1] = INVSOCK;
}

void _bytes_alloc_failure(size_t sz)
{
	quit(1, "bytes_resize failed to allocate %lu bytes", (unsigned long)sz);
}


void *cmd_thread(void *cmdp)
{
	const char *cmd = cmdp;
	applog(LOG_DEBUG, "Executing command: %s", cmd);
	system(cmd);
	return NULL;
}

void run_cmd(const char *cmd)
{
	if (!cmd)
		return;
	pthread_t pth;
	pthread_create(&pth, NULL, cmd_thread, (void*)cmd);
}<|MERGE_RESOLUTION|>--- conflicted
+++ resolved
@@ -1503,16 +1503,11 @@
 			cgtime(&now);
 			waited = tdiff(&now, &rstart);
 			if (n < 0) {
-<<<<<<< HEAD
 				//Save errno from being overweitten bei socket_ commands 
 				int socket_recv_errno;
 				socket_recv_errno = SOCKERR;
-				if (!sock_blocks() || !socket_full(pool, true)) {
+				if (!sock_blocks() || !socket_full(pool, DEFAULT_SOCKWAIT - waited)) {
 					applog(LOG_DEBUG, "Failed to recv sock in recv_line: %s", bfg_strerror(socket_recv_errno, BST_SOCKET));
-=======
-				if (!sock_blocks() || !socket_full(pool, DEFAULT_SOCKWAIT - waited)) {
-					applog(LOG_DEBUG, "Failed to recv sock in recv_line");
->>>>>>> f2ae7fad
 					suspend_stratum(pool);
 					break;
 				}
@@ -2137,13 +2132,9 @@
 		goto out;
 	}
 
-<<<<<<< HEAD
 	recvd = true;
 	
-	if (!socket_full(pool, true)) {
-=======
 	if (!socket_full(pool, DEFAULT_SOCKWAIT)) {
->>>>>>> f2ae7fad
 		applog(LOG_DEBUG, "Timed out waiting for response in initiate_stratum");
 		goto out;
 	}
