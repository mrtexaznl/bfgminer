--- conflicted
+++ resolved
@@ -7,15 +7,11 @@
 	patch -p1 < debian/patches/bfgminer-bitforce.diff
 * Build the package using pbuilder:
 	pdebuild
-<<<<<<< HEAD
-* The built package should end up in /var/cache/pbuilder/results
+* The built package should end up in /var/cache/pbuilder/result
 
 Debian packaging depends on new release versions being entered into debian/changelog. The versions in that file need
 the Debian/Ubuntu release specific suffix (0precise1) as all packages go into a shared pool, and so they need to have distinct
 names for different releases.
 
 When a new release happens, just add it with some brief changelog notes to that file, and it should be ready
-to generate a new source package and upload to the Launchpad PPA.
-=======
-* The built package should end up in /var/cache/pbuilder/result
->>>>>>> f8aec5e2
+to generate a new source package and upload to the Launchpad PPA.