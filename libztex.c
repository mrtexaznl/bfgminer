--- conflicted
+++ resolved
@@ -769,11 +769,7 @@
 			err = libztex_checkDevice(list[i]);
 			switch (err) {
 			case CHECK_ERROR:
-<<<<<<< HEAD
-				applog(LOG_ERR, "Ztex: Can not check device: %s", bfg_strerror(err, BST_LIBUSB));
-=======
 				applog(LOG_ERR, "Ztex: Can not check device %ld", (long)i);
->>>>>>> 9df747c4
 				continue;
 			case CHECK_IS_NOT_ZTEX:
 				continue;
