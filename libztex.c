/**
 *   libztex.c - Ztex 1.15x/1.15y fpga board support library
 *
 *   Copyright (c) 2012 nelisky.btc@gmail.com
 *   Copyright (c) 2012 Denis Ahrens <denis@h3q.com>
 *   Copyright (c) 2012 Peter Stuge <peter@stuge.se>
 *
 *   This work is based upon the Java SDK provided by ztex which is
 *   Copyright (C) 2009-2011 ZTEX GmbH.
 *   http://www.ztex.de
 *
 *   This program is free software; you can redistribute it and/or modify
 *   it under the terms of the GNU General Public License version 2 as
 *   published by the Free Software Foundation.
 *
 *   This program is distributed in the hope that it will be useful, but
 *   WITHOUT ANY WARRANTY; without even the implied warranty of
 *   MERCHANTABILITY or FITNESS FOR A PARTICULAR PURPOSE. See the GNU
 *   General Public License for more details.
 *
 *   You should have received a copy of the GNU General Public License
 *   along with this program; if not, see http://www.gnu.org/licenses/.
**/

#define _GNU_SOURCE

#include "config.h"

#include <stdio.h>
#include <unistd.h>
#include <string.h>

#include "compat.h"
#include "dynclock.h"
#include "miner.h"
#include "fpgautils.h"
#include "libztex.h"

//* Capability index for EEPROM support.
#define CAPABILITY_EEPROM 0,0
//* Capability index for FPGA configuration support. 
#define CAPABILITY_FPGA 0,1
//* Capability index for FLASH memory support.
#define CAPABILITY_FLASH 0,2
//* Capability index for DEBUG helper support.
#define CAPABILITY_DEBUG 0,3
//* Capability index for AVR XMEGA support.
#define CAPABILITY_XMEGA 0,4
//* Capability index for AVR XMEGA support.
#define CAPABILITY_HS_FPGA 0,5
//* Capability index for AVR XMEGA support.
#define CAPABILITY_MAC_EEPROM 0,6
//* Capability index for multi FPGA support.
#define CAPABILITY_MULTI_FPGA 0,7

static int libztex_get_string_descriptor_ascii(libusb_device_handle *dev, uint8_t desc_index,
		unsigned char *data, int length)
{
	int i, cnt;
	uint16_t langid;
	unsigned char buf[260];

	/* We open code string descriptor retrieval and ASCII decoding here
	 * in order to work around that libusb_get_string_descriptor_ascii()
	 * in the FreeBSD libusb implementation hits a bug in ZTEX firmware,
	 * where the device returns more bytes than requested, causing babble,
	 * which makes FreeBSD return an error to us.
	 *
	 * Avoid the mess by doing it manually the same way as libusb-1.0.
	 */

	cnt = libusb_control_transfer(dev, LIBUSB_ENDPOINT_IN,
	    LIBUSB_REQUEST_GET_DESCRIPTOR, (LIBUSB_DT_STRING << 8) | 0,
	    0x0000, buf, sizeof(buf), 1000);
	if (cnt < 0) {
		applog(LOG_ERR, "%s: Failed to read LANGIDs: %s", __func__, libusb_error_name(cnt));
		return cnt;
	}

	langid = libusb_le16_to_cpu(((uint16_t *)buf)[1]);

	cnt = libusb_control_transfer(dev, LIBUSB_ENDPOINT_IN,
	    LIBUSB_REQUEST_GET_DESCRIPTOR, (LIBUSB_DT_STRING << 8) | desc_index,
	    langid, buf, sizeof(buf), 1000);
	if (cnt < 0) {
		applog(LOG_ERR, "%s: Failed to read string descriptor: %s", __func__, libusb_error_name(cnt));
		return cnt;
	}

	/* num chars = (all bytes except bLength and bDescriptorType) / 2 */
	for (i = 0; i <= (cnt - 2) / 2 && i < length-1; i++)
		data[i] = buf[2 + i*2];

	data[i] = 0;

	return LIBUSB_SUCCESS;
}

enum check_result
{
	CHECK_ERROR,
	CHECK_IS_NOT_ZTEX,
	CHECK_OK,
	CHECK_RESCAN,
};

static bool libztex_firmwareReset(struct libusb_device_handle *hndl, bool enable)
{
	uint8_t reset = enable ? 1 : 0;
	int cnt = libusb_control_transfer(hndl, 0x40, 0xA0, 0xE600, 0, &reset, 1, 1000);
	if (cnt < 0)
	{
		applog(LOG_ERR, "Ztex reset %d failed: %s", enable, libusb_error_name(cnt));
		return 1;
	}

	return 0;
}

static enum check_result libztex_checkDevice(struct libusb_device *dev)
{
	FILE *fp = NULL;
	libusb_device_handle *hndl = NULL;
	struct libusb_device_descriptor desc;
	int ret = CHECK_ERROR, err, cnt;
	size_t got_bytes, length;
	unsigned char buf[64], *fw_buf;
	unsigned int i;

	err = libusb_get_device_descriptor(dev, &desc);
	if (unlikely(err != 0)) {
		applog(LOG_ERR, "Ztex check device: Failed to open read descriptor with error %d", err);
		return CHECK_ERROR;
	}

	if (desc.idVendor != LIBZTEX_IDVENDOR || desc.idProduct != LIBZTEX_IDPRODUCT) {
		applog(LOG_DEBUG, "Not a ZTEX device %04x:%04x", desc.idVendor, desc.idProduct);
		return CHECK_IS_NOT_ZTEX;
	}

	err = libusb_open(dev, &hndl);
	if (err != LIBUSB_SUCCESS) {
		applog(LOG_ERR, "%s: Can not open ZTEX device: %s", __func__, libusb_error_name(err));
		goto done;
	}

	cnt = libusb_control_transfer(hndl, 0xc0, 0x22, 0, 0, buf, 40, 500);
	if (unlikely(cnt < 0)) {
		applog(LOG_ERR, "Ztex check device: Failed to read ztex descriptor with err %d", cnt);
		goto done;
	}

	if (buf[0] != 40 || buf[1] != 1 || buf[2] != 'Z' || buf[3] != 'T' || buf[4] != 'E' || buf[5] != 'X') {
		applog(LOG_ERR, "Ztex check device: Error reading ztex descriptor");
		goto done;
	}

	if (buf[6] != 10)
	{
		ret = CHECK_IS_NOT_ZTEX;
		goto done;
	}

	// 15 = 1.15y   13 = 1.15d or 1.15x
	switch(buf[7])
	{
		case 13:
			applog(LOG_ERR, "Found ztex board 1.15d or 1.15x");
			break;
		case 15:
			applog(LOG_ERR, "Found ztex board 1.15y");
			break;
		default:
			applog(LOG_ERR, "Found unknown ztex board");
			ret = CHECK_IS_NOT_ZTEX;
			goto done;
	}

	// testing for dummy firmware
	if (buf[8] != 0) {
		ret = CHECK_OK;
		goto done;
	}

	applog(LOG_ERR, "Found dummy firmware, trying to send mining firmware");

	char productString[32];

	cnt = libztex_get_string_descriptor_ascii(hndl, desc.iProduct, (unsigned char*)productString, sizeof(productString));
	if (unlikely(cnt < 0)) {
		applog(LOG_ERR, "Ztex check device: Failed to read device productString with err %d", cnt);
		return cnt;
	}

	applog(LOG_ERR, "productString: %s", productString);

	unsigned char productID2 = buf[7];
	char *firmware = NULL;

	if (strcmp("USB-FPGA Module 1.15d (default)", productString) == 0 && productID2 == 13)
	{
		firmware = "ztex_ufm1_15d4.bin";
	}
	else if (strcmp("USB-FPGA Module 1.15x (default)", productString) == 0 && productID2 == 13)
	{
		firmware = "ztex_ufm1_15d4.bin";
	}
	else if (strcmp("USB-FPGA Module 1.15y (default)", productString) == 0 && productID2 == 15)
	{
		firmware = "ztex_ufm1_15y1.bin";
	}

	if (firmware == NULL)
	{
		applog(LOG_ERR, "could not figure out which firmware to use");
		goto done;
	}

	applog(LOG_ERR, "Mining firmware filename: %s", firmware);

	fp = open_bitstream("ztex", firmware);
	if (!fp) {
		applog(LOG_ERR, "failed to open firmware file '%s'", firmware);
		goto done;
	}

	if (0 != fseek(fp, 0, SEEK_END)) {
		applog(LOG_ERR, "Ztex firmware fseek: %s", strerror(errno));
		goto done;
	}

	length = ftell(fp);
	rewind(fp);
	fw_buf = malloc(length);
	if (!fw_buf) {
		applog(LOG_ERR, "%s: Can not allocate memory: %s", __func__, strerror(errno));
		goto done;
	}

	got_bytes = fread(fw_buf, 1, length, fp);
	fclose(fp);
	fp = NULL;

	if (got_bytes < length) {
		applog(LOG_ERR, "%s: Incomplete firmware read: %d/%d", __func__, got_bytes, length);
		goto done;
	}

	// in buf[] is still the identifier of the dummy firmware
	// use it to compare it with the new firmware
	char *rv = memmem(fw_buf, got_bytes, buf, 8);
	if (rv == NULL)
	{
		applog(LOG_ERR, "%s: found firmware is not ZTEX", __func__);
		goto done;
	}

	// check for dummy firmware
	if (rv[8] == 0)
	{
		applog(LOG_ERR, "%s: found a ZTEX dummy firmware", __func__);
		goto done;
	}

	if (libztex_firmwareReset(hndl, true))
		goto done;

	for (i = 0; i < length; i+= 256) {
		// firmware wants data in small chunks like 256 bytes
		int numbytes = (length - i) < 256 ? (length - i) : 256;
		int k = libusb_control_transfer(hndl, 0x40, 0xA0, i, 0, fw_buf + i, numbytes, 1000);
		if (k < numbytes)
		{
			applog(LOG_ERR, "Ztex device: Failed to write firmware at %d with: %s", i, libusb_error_name(k));
			goto done;
		}
	}

	if (libztex_firmwareReset(hndl, false))
		goto done;

	applog(LOG_ERR, "Ztex device: succesfully wrote firmware");
	ret = CHECK_RESCAN;

done:
	if (fp)
		fclose(fp);
	if (hndl)
		libusb_close(hndl);
	return ret;
}

static bool libztex_checkCapability(struct libztex_device *ztex, int i, int j)
{
	if (!((i >= 0) && (i <= 5) && (j >= 0) && (j < 8) &&
	     (((ztex->interfaceCapabilities[i] & 255) & (1 << j)) != 0))) {
		applog(LOG_ERR, "%s: capability missing: %d %d", ztex->repr, i, j);
		return false;
	}
	return true;
}

static char libztex_detectBitstreamBitOrder(const unsigned char *buf, int size)
{
	int i;

	for (i = 0; i < size - 4; i++) {
		if (((buf[i] & 255) == 0xaa) && ((buf[i + 1] & 255) == 0x99) && ((buf[i + 2] & 255) == 0x55) && ((buf[i + 3] & 255) == 0x66))
			return 1;
		if (((buf[i] & 255) == 0x55) && ((buf[i + 1] & 255) == 0x99) && ((buf[i + 2] & 255) == 0xaa) && ((buf[i + 3] & 255) == 0x66))
			return 0;
	} 
	applog(LOG_WARNING, "Unable to determine bitstream bit order: no signature found");
	return 0;
}

static void libztex_swapBits(unsigned char *buf, int size)
{
	unsigned char c;
	int i;

	for (i = 0; i < size; i++) {
		c = buf[i];
		buf[i] = ((c & 128) >> 7) |
		         ((c & 64) >> 5) |
		         ((c & 32) >> 3) |
		         ((c & 16) >> 1) |
		         ((c & 8) << 1) |
		         ((c & 4) << 3) |
		         ((c & 2) << 5) |
		         ((c & 1) << 7);
	}
}

static int libztex_getFpgaState(struct libztex_device *ztex, struct libztex_fpgastate *state)
{
	unsigned char buf[9];
	int cnt;

	if (!libztex_checkCapability(ztex, CAPABILITY_FPGA))
		return -1;
	cnt = libusb_control_transfer(ztex->hndl, 0xc0, 0x30, 0, 0, buf, 9, 1000);
	if (unlikely(cnt < 0)) {
		applog(LOG_ERR, "%s: Failed getFpgaState with err %d", ztex->repr, cnt);
		return cnt;
	}
	state->fpgaConfigured = (buf[0] == 0);
	state->fpgaChecksum = buf[1] & 0xff;
	state->fpgaBytes = ((buf[5] & 0xff) << 24) | ((buf[4] & 0xff) << 16) | ((buf[3] & 0xff) << 8) | (buf[2] & 0xff);
	state->fpgaInitB = buf[6] & 0xff;
	state->fpgaFlashResult = buf[7];
	state->fpgaFlashBitSwap = (buf[8] != 0);
	return 0;
}

static int libztex_configureFpgaHS(struct libztex_device *ztex, const char* firmware, bool force, char bs)
{
	struct libztex_fpgastate state;
	const int transactionBytes = 65536;
	unsigned char buf[transactionBytes], settings[2];
	int tries, cnt, err;
	FILE *fp;

	if (!libztex_checkCapability(ztex, CAPABILITY_HS_FPGA))
		return -1;
	libztex_getFpgaState(ztex, &state);
	if (!force && state.fpgaConfigured) {
		applog(LOG_INFO, "Bitstream already configured");
		return 0;
	}
	cnt = libusb_control_transfer(ztex->hndl, 0xc0, 0x33, 0, 0, settings, 2, 1000);
	if (unlikely(cnt < 0)) {
		applog(LOG_ERR, "%s: Failed getHSFpgaSettings with err %d", ztex->repr, cnt);
		return cnt;
	}

	err = libusb_claim_interface(ztex->hndl, settings[1]);
	if (err != LIBUSB_SUCCESS) {
		applog(LOG_ERR, "%s: failed to claim interface for hs transfer", ztex->repr);
		return -4;
	}

	for (tries = 3; tries > 0; tries--) {
		fp = open_bitstream("ztex", firmware);
		if (!fp) {
			applog(LOG_ERR, "%s: failed to read bitstream '%s'", ztex->repr, firmware);
			libusb_release_interface(ztex->hndl, settings[1]);
			return -2;
		}

		libusb_control_transfer(ztex->hndl, 0x40, 0x34, 0, 0, NULL, 0, 1000);
		// 0x34 - initHSFPGAConfiguration

		do
		{
			int length = fread(buf,1,transactionBytes,fp);

			if (bs != 0 && bs != 1)
				bs = libztex_detectBitstreamBitOrder(buf, length);
			if (bs == 1)
				libztex_swapBits(buf, length);

			err = libusb_bulk_transfer(ztex->hndl, settings[0], buf, length, &cnt, 1000);
			if (cnt != length)
				applog(LOG_ERR, "%s: cnt != length", ztex->repr);
			if (err != 0)
				applog(LOG_ERR, "%s: Failed send hs fpga data", ztex->repr);
		}
		while (!feof(fp));

		libusb_control_transfer(ztex->hndl, 0x40, 0x35, 0, 0, NULL, 0, 1000);
		// 0x35 - finishHSFPGAConfiguration
		if (cnt >= 0)
			tries = 0;

		fclose(fp);

		libztex_getFpgaState(ztex, &state);
		if (!state.fpgaConfigured) {
			applog(LOG_ERR, "%s: HS FPGA configuration failed: DONE pin does not go high", ztex->repr);
			libusb_release_interface(ztex->hndl, settings[1]);
			return -3;
		}
	}

	libusb_release_interface(ztex->hndl, settings[1]);

	nmsleep(200);
	applog(LOG_INFO, "%s: HS FPGA configuration done", ztex->repr);
	return 0;
}

static int libztex_configureFpgaLS(struct libztex_device *ztex, const char* firmware, bool force, char bs)
{
	struct libztex_fpgastate state;
	const int transactionBytes = 2048;
	unsigned char buf[transactionBytes];
	int tries, cnt;
	FILE *fp;

	if (!libztex_checkCapability(ztex, CAPABILITY_FPGA))
		return -1;

	libztex_getFpgaState(ztex, &state);
	if (!force && state.fpgaConfigured) {
		applog(LOG_DEBUG, "Bitstream already configured");
		return 0;
	}

	for (tries = 10; tries > 0; tries--) {
		fp = open_bitstream("ztex", firmware);
		if (!fp) {
			applog(LOG_ERR, "%s: failed to read bitstream '%s'", ztex->repr, firmware);
			return -2;
		}

		//* Reset fpga
		cnt = libztex_resetFpga(ztex);
		if (unlikely(cnt < 0)) {
			applog(LOG_ERR, "%s: Failed reset fpga with err %d", ztex->repr, cnt);
			continue;
		}

		do
		{
			int length = fread(buf, 1, transactionBytes, fp);

			if (bs != 0 && bs != 1)
				bs = libztex_detectBitstreamBitOrder(buf, length);
			if (bs == 1)
				libztex_swapBits(buf, length);
			cnt = libusb_control_transfer(ztex->hndl, 0x40, 0x32, 0, 0, buf, length, 5000);
			if (cnt != length)
			{
				applog(LOG_ERR, "%s: Failed send ls fpga data", ztex->repr);
				break;
			}
		}
		while (!feof(fp));

		if (cnt > 0)
			tries = 0;

		fclose(fp);
	}

	libztex_getFpgaState(ztex, &state);
	if (!state.fpgaConfigured) {
		applog(LOG_ERR, "%s: LS FPGA configuration failed: DONE pin does not go high", ztex->repr);
		return -3;
	}

	nmsleep(200);
	applog(LOG_INFO, "%s: FPGA configuration done", ztex->repr);
	return 0;
}

int libztex_configureFpga(struct libztex_device *ztex)
{
	char buf[256];
	int rv;

	strcpy(buf, ztex->bitFileName);
	strcat(buf, ".bit");
	rv = libztex_configureFpgaHS(ztex, buf, true, 2);
	if (rv != 0)
		rv = libztex_configureFpgaLS(ztex, buf, true, 2);
	return rv;
}

int libztex_numberOfFpgas(struct libztex_device *ztex)
{
	int cnt;
	unsigned char buf[3];

	if (ztex->numberOfFpgas < 0) {
		if (libztex_checkCapability(ztex, CAPABILITY_MULTI_FPGA)) {
			cnt = libusb_control_transfer(ztex->hndl, 0xc0, 0x50, 0, 0, buf, 3, 1000);
			if (unlikely(cnt < 0)) {
				applog(LOG_ERR, "%s: Failed getMultiFpgaInfo with err %d", ztex->repr, cnt);
				return cnt;
			}
			ztex->numberOfFpgas = buf[0] + 1;
			ztex->selectedFpga = -1;//buf[1];
			ztex->parallelConfigSupport = (buf[2] == 1);
		} else {
			ztex->numberOfFpgas = 1;
			ztex->selectedFpga = -1;//0;
			ztex->parallelConfigSupport = false;
		}
	}
	return ztex->numberOfFpgas;
}

int libztex_selectFpga(struct libztex_device *ztex)
{
	int cnt, fpgacnt = libztex_numberOfFpgas(ztex->root);
	int16_t number = ztex->fpgaNum;

	if (number < 0 || number >= fpgacnt) {
		applog(LOG_WARNING, "%s: Trying to select wrong fpga (%d in %d)", ztex->repr, number, fpgacnt);
		return 1;
	}
	if (ztex->root->selectedFpga != number && libztex_checkCapability(ztex->root, CAPABILITY_MULTI_FPGA)) {
		cnt = libusb_control_transfer(ztex->root->hndl, 0x40, 0x51, (uint16_t)number, 0, NULL, 0, 500);
		if (unlikely(cnt < 0)) {
			applog(LOG_ERR, "Ztex check device: Failed to set fpga with err %d", cnt);
			ztex->root->selectedFpga = -1;
			return cnt;
		}
		ztex->root->selectedFpga = number;
	}
	return 0;
}

int libztex_setFreq(struct libztex_device *ztex, uint16_t freq)
{
	int cnt;
	uint16_t oldfreq = ztex->dclk.freqM;

	if (freq > ztex->dclk.freqMaxM)
		freq = ztex->dclk.freqMaxM;

	cnt = libusb_control_transfer(ztex->hndl, 0x40, 0x83, freq, 0, NULL, 0, 500);
	if (unlikely(cnt < 0)) {
		applog(LOG_ERR, "Ztex check device: Failed to set frequency with err %d", cnt);
		return cnt;
	}
	ztex->dclk.freqM = freq;
	if (oldfreq > ztex->dclk.freqMaxM)
		applog(LOG_WARNING, "%s: Frequency set to %u MHz (range: %u-%u)",
		       ztex->repr,
		       (unsigned)(ztex->freqM1 * (ztex->dclk.freqM + 1)),
		       (unsigned)ztex->freqM1,
		       (unsigned)(ztex->freqM1 * (ztex->dclk.freqMaxM + 1))
		);
	else
		dclk_msg_freqchange(ztex->repr,
		                    ztex->freqM1 * (oldfreq + 1),
		                    ztex->freqM1 * (ztex->dclk.freqM + 1),
		                    NULL);

	return 0;
}

int libztex_resetFpga(struct libztex_device *ztex)
{
	return libusb_control_transfer(ztex->hndl, 0x40, 0x31, 0, 0, NULL, 0, 1000);
}

int libztex_suspend(struct libztex_device *ztex)
{
	if (ztex->suspendSupported) {
		return libusb_control_transfer(ztex->hndl, 0x40, 0x84, 0, 0, NULL, 0, 1000);
	} else {
		return 0;
	}
}

int libztex_prepare_device(struct libusb_device *dev, struct libztex_device** ztex)
{
	struct libztex_device *newdev = *ztex;
	int i, cnt, err;
	unsigned char buf[64];

	dclk_prepare(&newdev->dclk);
	err = libusb_open(dev, &newdev->hndl);
	if (err != LIBUSB_SUCCESS) {
		applog(LOG_ERR, "%s: Can not open ZTEX device: %s", __func__, libusb_error_name(err));
		return CHECK_ERROR;
	}

	err = libusb_get_device_descriptor(dev, &newdev->descriptor);
	if (unlikely(err != 0)) {
		applog(LOG_ERR, "Ztex check device: Failed to open read descriptor with error %d", err);
		return CHECK_ERROR;
	}

	cnt = libztex_get_string_descriptor_ascii(newdev->hndl, newdev->descriptor.iSerialNumber, newdev->snString, sizeof(newdev->snString));
	if (unlikely(cnt < 0)) {
		applog(LOG_ERR, "Ztex check device: Failed to read device snString with err %d", cnt);
		return cnt;
	}

	cnt = libusb_control_transfer(newdev->hndl, 0xc0, 0x22, 0, 0, buf, 40, 500);
	if (unlikely(cnt < 0)) {
		applog(LOG_ERR, "Ztex check device: Failed to read ztex descriptor with err %d", cnt);
		return cnt;
	}

	if (buf[0] != 40 || buf[1] != 1 || buf[2] != 'Z' || buf[3] != 'T' || buf[4] != 'E' || buf[5] != 'X') {
		applog(LOG_ERR, "Ztex check device: Error reading ztex descriptor");
		return 2;
	}

	newdev->productId[0] = buf[6];
	newdev->productId[1] = buf[7];
	newdev->productId[2] = buf[8];
	newdev->productId[3] = buf[9];
	newdev->fwVersion = buf[10];
	newdev->interfaceVersion = buf[11];
	newdev->interfaceCapabilities[0] = buf[12];
	newdev->interfaceCapabilities[1] = buf[13];
	newdev->interfaceCapabilities[2] = buf[14];
	newdev->interfaceCapabilities[3] = buf[15];
	newdev->interfaceCapabilities[4] = buf[16];
	newdev->interfaceCapabilities[5] = buf[17];
	newdev->moduleReserved[0] = buf[18];
	newdev->moduleReserved[1] = buf[19];
	newdev->moduleReserved[2] = buf[20];
	newdev->moduleReserved[3] = buf[21];
	newdev->moduleReserved[4] = buf[22];
	newdev->moduleReserved[5] = buf[23];
	newdev->moduleReserved[6] = buf[24];
	newdev->moduleReserved[7] = buf[25];
	newdev->moduleReserved[8] = buf[26];
	newdev->moduleReserved[9] = buf[27];
	newdev->moduleReserved[10] = buf[28];
	newdev->moduleReserved[11] = buf[29];

	cnt = libusb_control_transfer(newdev->hndl, 0xc0, 0x82, 0, 0, buf, 64, 500);
	if (unlikely(cnt < 0)) {
		applog(LOG_ERR, "Ztex check device: Failed to read ztex descriptor with err %d", cnt);
		return cnt;
	}

	if (unlikely(buf[0] != 5)) {
		if (unlikely(buf[0] != 2 && buf[0] != 4)) {
			applog(LOG_ERR, "Invalid BTCMiner descriptor version. Firmware must be updated (%d).", buf[0]);
			return 3;
		}
		applog(LOG_WARNING, "Firmware out of date (%d).", buf[0]);
	}

	i = buf[0] > 4? 11: (buf[0] > 2? 10: 8);

	while (cnt < 64 && buf[cnt] != 0)
		cnt++;
	if (cnt < i + 1) {
		applog(LOG_ERR, "Invalid bitstream file name .");
		return 4;
	}

	newdev->bitFileName = malloc(sizeof(char) * (cnt + 1));
	memcpy(newdev->bitFileName, &buf[i], cnt);
	newdev->bitFileName[cnt] = 0;	

	newdev->numNonces = buf[1] + 1;
	newdev->offsNonces = ((buf[2] & 255) | ((buf[3] & 255) << 8)) - 10000;
	newdev->freqM1 = ((buf[4] & 255) | ((buf[5] & 255) << 8) ) * 0.01;
	newdev->dclk.freqMaxM = (buf[7] & 255);
	newdev->dclk.freqM = (buf[6] & 255);
	newdev->dclk.freqMDefault = newdev->dclk.freqM;
	newdev->suspendSupported = (buf[0] == 5);
	newdev->hashesPerClock = buf[0] > 2? (((buf[8] & 255) | ((buf[9] & 255) << 8)) + 1) / 128.0: 1.0;
	newdev->extraSolutions = buf[0] > 4? buf[10]: 0;

	applog(LOG_DEBUG, "PID: %d numNonces: %d offsNonces: %d freqM1: %f freqMaxM: %d freqM: %d suspendSupported: %s hashesPerClock: %f extraSolutions: %d",
	                 buf[0], newdev->numNonces, newdev->offsNonces, newdev->freqM1, newdev->dclk.freqMaxM, newdev->dclk.freqM, newdev->suspendSupported ? "T": "F",
	                 newdev->hashesPerClock, newdev->extraSolutions);

	if (buf[0] < 4) {
		if (strncmp(newdev->bitFileName, "ztex_ufm1_15b", 13) != 0)
			newdev->hashesPerClock = 0.5;
		applog(LOG_WARNING, "HASHES_PER_CLOCK not defined, assuming %0.2f", newdev->hashesPerClock);
	}

	newdev->usbbus = libusb_get_bus_number(dev);
	newdev->usbaddress = libusb_get_device_address(dev);
	sprintf(newdev->repr, "ZTEX %s-1", newdev->snString);
	return 0;
}

void libztex_destroy_device(struct libztex_device* ztex)
{
	if (ztex->hndl != NULL) {
		libusb_close(ztex->hndl);
		ztex->hndl = NULL;
	}
	if (ztex->bitFileName != NULL) {
		free(ztex->bitFileName);
		ztex->bitFileName = NULL;
	}
	free(ztex);
}

int libztex_scanDevices(struct libztex_dev_list*** devs_p)
{
	int usbdevices[LIBZTEX_MAX_DESCRIPTORS];
<<<<<<< HEAD
	struct libztex_dev_list **devs = NULL;
	struct libztex_device *ztex = NULL;
	int found, max_found = 0, pos = 0, err, rescan, ret = 0;
	libusb_device **list = NULL;
	ssize_t cnt, i;

	do {
		cnt = libusb_get_device_list(NULL, &list);
		if (unlikely(cnt < 0)) {
			applog(LOG_ERR, "Ztex scan devices: Failed to list usb devices with err %d", cnt);
			goto done;
		}
=======
	struct libztex_dev_list **devs;
	struct libztex_device *ztex;
	int found = 0, pos = 0, err;
	libusb_device **list;
	ssize_t cnt, i = 0;

	cnt = libusb_get_device_list(NULL, &list);
	if (unlikely(cnt < 0)) {
		applog(LOG_ERR, "Ztex scan devices: Failed to list usb devices with err %"PRId64, (int64_t)cnt);
		return 0;
	}
>>>>>>> c4393590

		for (found = rescan = i = 0; i < cnt; i++) {
			err = libztex_checkDevice(list[i]);
			switch (err) {
			case CHECK_ERROR:
				applog(LOG_ERR, "Ztex: Can not check device: %s", libusb_error_name(err));
				continue;
			case CHECK_IS_NOT_ZTEX:
				continue;
			case CHECK_OK:
				// Got one!
				usbdevices[found++] = i;
				break;
			case CHECK_RESCAN:
				rescan = 1;
				found++;
				break;
			}
		}

		if (found < max_found)
			rescan = 1;
		else if (found > max_found)
			max_found = found;

		if (rescan)
			libusb_free_device_list(list, 1);
	} while (rescan);

	if (0 == found)
		goto done;

	devs = malloc(sizeof(struct libztex_dev_list *) * found);
	if (devs == NULL) {
		applog(LOG_ERR, "Ztex scan devices: Failed to allocate memory");
		goto done;
	}

	for (i = 0; i < found; i++) {
		if (!ztex) {
			ztex = malloc(sizeof(*ztex));
			if (!ztex) {
				applog(LOG_ERR, "%s: Can not allocate memory for device struct: %s", __func__, strerror(errno));
				goto done;
			}
		}

		ztex->bitFileName = NULL;
		ztex->numberOfFpgas = -1;

		err = libztex_prepare_device(list[usbdevices[i]], &ztex);
		if (unlikely(err != 0)) {
			applog(LOG_ERR, "prepare device: %d", err);
			libztex_destroy_device(ztex);
			ztex = NULL;
			continue;
		}

		devs[pos] = malloc(sizeof(struct libztex_dev_list));
		if (NULL == devs[pos]) {
			applog(LOG_ERR, "%s: Can not allocate memory for device: %s", __func__, strerror(errno));
			libztex_destroy_device(ztex);
			ztex = NULL;
			continue;
		}

		devs[pos]->dev = ztex;
		ztex = NULL;
		devs[pos]->next = NULL;
		if (pos > 0)
			devs[pos - 1]->next = devs[pos];
		pos++;
	}

	ret = pos;

done:
	if (ret > 0)
		*devs_p = devs;
	else if (devs)
		free(devs);
	if (list)
		libusb_free_device_list(list, 1);
	return ret;
}

int libztex_sendHashData(struct libztex_device *ztex, unsigned char *sendbuf)
{
	int cnt = 0, ret, len;

	if (ztex == NULL || ztex->hndl == NULL)
		return 0;
	ret = 44; len = 0;
	while (ret > 0) {
		cnt = libusb_control_transfer(ztex->hndl, 0x40, 0x80, 0, 0, sendbuf + len, ret, 1000);
		if (cnt >= 0) {
			ret -= cnt;
			len += cnt;
		} else
			break;
	}
	if (unlikely(cnt < 0))
		applog(LOG_ERR, "%s: Failed sendHashData with err %d", ztex->repr, cnt);

	return cnt;
}

int libztex_readHashData(struct libztex_device *ztex, struct libztex_hash_data nonces[])
{
	int bufsize = 12 + ztex->extraSolutions * 4;
	int cnt = 0, i, j, ret, len;
	unsigned char *rbuf;

	if (ztex->hndl == NULL)
		return 0;

	rbuf = malloc(sizeof(unsigned char) * (ztex->numNonces * bufsize));
	if (rbuf == NULL) {
		applog(LOG_ERR, "%s: Failed to allocate memory for reading nonces", ztex->repr);
		return 0;
	}
	ret = bufsize * ztex->numNonces; len = 0;
	while (ret > 0) {
		cnt = libusb_control_transfer(ztex->hndl, 0xc0, 0x81, 0, 0, rbuf + len, ret, 1000);
		if (cnt >= 0) {
			ret -= cnt;
			len += cnt;
		} else
			break;
	}

	if (unlikely(cnt < 0)) {
		applog(LOG_ERR, "%s: Failed readHashData with err %d", ztex->repr, cnt);
		free(rbuf);
		return cnt;
	}

	for (i=0; i<ztex->numNonces; i++) {
		memcpy((char*)&nonces[i].goldenNonce[0], &rbuf[i*bufsize], 4);
		nonces[i].goldenNonce[0] -= ztex->offsNonces;
		//applog(LOG_DEBUG, "W %d:0 %0.8x", i, nonces[i].goldenNonce[0]);

		memcpy((char*)&nonces[i].nonce, &rbuf[(i*bufsize)+4], 4);
		nonces[i].nonce -= ztex->offsNonces;
		memcpy((char*)&nonces[i].hash7, &rbuf[(i*bufsize)+8], 4);

		for (j=0; j<ztex->extraSolutions; j++) {
			memcpy((char*)&nonces[i].goldenNonce[j+1], &rbuf[(i*bufsize)+12+(j*4)], 4);
			nonces[i].goldenNonce[j+1] -= ztex->offsNonces;
			//applog(LOG_DEBUG, "W %d:%d %0.8x", i, j+1, nonces[i].goldenNonce[j+1]);
		}
	}

	free(rbuf);
	return cnt;
}

void libztex_freeDevList(struct libztex_dev_list **devs)
{
	bool done = false;
	ssize_t cnt = 0;

	while (!done) {
		if (devs[cnt]->next == NULL)
			done = true;
		free(devs[cnt++]);
	}
	free(devs);
}
<|MERGE_RESOLUTION|>--- conflicted
+++ resolved
@@ -727,7 +727,6 @@
 int libztex_scanDevices(struct libztex_dev_list*** devs_p)
 {
 	int usbdevices[LIBZTEX_MAX_DESCRIPTORS];
-<<<<<<< HEAD
 	struct libztex_dev_list **devs = NULL;
 	struct libztex_device *ztex = NULL;
 	int found, max_found = 0, pos = 0, err, rescan, ret = 0;
@@ -737,22 +736,9 @@
 	do {
 		cnt = libusb_get_device_list(NULL, &list);
 		if (unlikely(cnt < 0)) {
-			applog(LOG_ERR, "Ztex scan devices: Failed to list usb devices with err %d", cnt);
+			applog(LOG_ERR, "Ztex scan devices: Failed to list usb devices with err %"PRId64, (int64_t)cnt);
 			goto done;
 		}
-=======
-	struct libztex_dev_list **devs;
-	struct libztex_device *ztex;
-	int found = 0, pos = 0, err;
-	libusb_device **list;
-	ssize_t cnt, i = 0;
-
-	cnt = libusb_get_device_list(NULL, &list);
-	if (unlikely(cnt < 0)) {
-		applog(LOG_ERR, "Ztex scan devices: Failed to list usb devices with err %"PRId64, (int64_t)cnt);
-		return 0;
-	}
->>>>>>> c4393590
 
 		for (found = rescan = i = 0; i < cnt; i++) {
 			err = libztex_checkDevice(list[i]);
