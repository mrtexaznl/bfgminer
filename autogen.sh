--- conflicted
+++ resolved
@@ -3,7 +3,10 @@
 
 if test -z "$NOSUBMODULES" ; then
 	echo 'Getting submodules...'
-	git submodule update --init
+	(
+		cd "${bs_dir}"
+		git submodule update --init
+	)
 fi
 
 echo 'Running autoreconf -if...'
@@ -16,14 +19,5 @@
 
 if test -z "$NOCONFIGURE" ; then
 	echo 'Configuring...'
-<<<<<<< HEAD
-	cd "${bs_dir}" &> /dev/null
-	test "$?" = "0" || e=1
-	test "$cwd" != "$bs_dir" && cd "$bs_dir" &> /dev/null
-	./configure "$@"
-	test "$e" = "1" && exit 1
-	cd "$cwd"
-=======
 	"${bs_dir}"/configure "$@"
->>>>>>> d8cbe1e1
 fi