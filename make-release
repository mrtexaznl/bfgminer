--- conflicted
+++ resolved
@@ -55,13 +55,8 @@
 find . -name autom4te.cache |
  xargs rm -r
 cd ..
-<<<<<<< HEAD
-zip -r "$OUTDIR/${sw}.zip" "$sw"
+zip -y -r "$OUTDIR/${sw}.zip" "$sw"
 tar -cJvpf "$OUTDIR/${sw}.txz" "$sw"
-=======
-zip -y -r "$OUTDIR/${sw}.zip" "$sw"
-tar cjvpf "$OUTDIR/${sw}.tbz2" "$sw"
->>>>>>> 57da59f2
 SRCDIR="$TMPDIR/$sw"
 
 docs='
