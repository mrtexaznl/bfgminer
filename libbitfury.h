#ifndef __LIBBITFURY_H__
#define __LIBBITFURY_H__

#include "miner.h"
#include "spidevc.h"

#define BITFURY_STAT_N 1024

struct bitfury_payload {
	unsigned char midstate[32];
	unsigned int junk[8];
	unsigned m7;
	unsigned ntime;
	unsigned nbits;
	unsigned nnonce;
};

struct bitfury_device {
	struct spi_port *spi;
<<<<<<< HEAD
	unsigned char osc6_bits;
=======
	int chip;
	unsigned char osc[8];
>>>>>>> de860a59
	unsigned newbuf[17];
	unsigned oldbuf[17];
	struct work * work;
	struct work * owork;
	struct work * o2work;
	int job_switched;
	struct bitfury_payload payload;
	struct bitfury_payload opayload;
	struct bitfury_payload o2payload;
	unsigned int results[16];
	int results_n;
	time_t stat_ts[BITFURY_STAT_N];
	unsigned int stat_counter;
	unsigned int future_nonce;
	unsigned int old_nonce;
	struct timespec timer1;
	struct timespec timer2;
	struct timespec otimer1;
	struct timespec otimer2;
	struct timespec predict1;
	struct timespec predict2;
	unsigned int counter1, counter2;
	unsigned int ocounter1, ocounter2;
	int rate; //per msec
	int osc_slow;
	int osc_fast;
	int req1_done, req2_done;
	double mhz;
	double ns;
	unsigned slot;
	unsigned fasync;
};

int libbitfury_readHashData(unsigned int *res);
extern void libbitfury_sendHashData1(struct bitfury_device *d, bool want_results);
void libbitfury_sendHashData(struct bitfury_device *bf, int chip_n);
void work_to_payload(struct bitfury_payload *p, struct work *w);
struct timespec t_diff(struct timespec start, struct timespec end);
extern void send_reinit(struct spi_port *, int slot, int chip_n, int n);
extern void send_freq(struct spi_port *, int slot, int chip_n, int bits);
extern int libbitfury_detectChips(struct spi_port *, struct bitfury_device *devices);
void libbitfury_shutdownChips(struct bitfury_device *devices, int chip_n);

#endif /* __LIBBITFURY_H__ */<|MERGE_RESOLUTION|>--- conflicted
+++ resolved
@@ -17,12 +17,7 @@
 
 struct bitfury_device {
 	struct spi_port *spi;
-<<<<<<< HEAD
 	unsigned char osc6_bits;
-=======
-	int chip;
-	unsigned char osc[8];
->>>>>>> de860a59
 	unsigned newbuf[17];
 	unsigned oldbuf[17];
 	struct work * work;
@@ -57,12 +52,13 @@
 };
 
 int libbitfury_readHashData(unsigned int *res);
-extern void libbitfury_sendHashData1(struct bitfury_device *d, bool want_results);
+extern void libbitfury_sendHashData1(int chip_id, struct bitfury_device *d, bool second_run);
 void libbitfury_sendHashData(struct bitfury_device *bf, int chip_n);
 void work_to_payload(struct bitfury_payload *p, struct work *w);
 struct timespec t_diff(struct timespec start, struct timespec end);
 extern void send_reinit(struct spi_port *, int slot, int chip_n, int n);
 extern void send_freq(struct spi_port *, int slot, int chip_n, int bits);
+extern int libbitfury_detectChips1(struct spi_port *);
 extern int libbitfury_detectChips(struct spi_port *, struct bitfury_device *devices);
 void libbitfury_shutdownChips(struct bitfury_device *devices, int chip_n);
 
