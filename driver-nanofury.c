/*
 * Copyright 2013 Luke Dashjr
 * Copyright 2013 Vladimir Strinski
 *
 * This program is free software; you can redistribute it and/or modify it
 * under the terms of the GNU General Public License as published by the Free
 * Software Foundation; either version 3 of the License, or (at your option)
 * any later version.  See COPYING for more details.
 */

#include "config.h"

#include <stdbool.h>
#include <stdint.h>

#include "deviceapi.h"
#include "driver-bitfury.h"
#include "libbitfury.h"
#include "logging.h"
#include "lowlevel.h"
#include "mcp2210.h"
#include "miner.h"
#include "util.h"

#define NANOFURY_USB_PRODUCT "NanoFury"

#define NANOFURY_GP_PIN_LED 0
#define NANOFURY_GP_PIN_SCK_OVR 5
#define NANOFURY_GP_PIN_PWR_EN 6
#define NANOFURY_GP_PIN_PWR_EN0 7

#define NANOFURY_MAX_BYTES_PER_SPI_TRANSFER 60			// due to MCP2210 limitation

BFG_REGISTER_DRIVER(nanofury_drv)
static const struct bfg_set_device_definition nanofury_set_device_funcs[];

struct nanofury_state {
	struct lowlevel_device_info *lowl_info;
	struct mcp2210_device *mcp;
	struct timeval identify_started;
	bool identify_requested;
	unsigned long current_baud;
	bool ledalternating;
	bool ledvalue;
};

// Bit-banging reset, to reset more chips in chain - toggle for longer period... Each 3 reset cycles reset first chip in chain
static
bool nanofury_spi_reset(struct mcp2210_device * const mcp)
{
	int r;
	char tx[1] = {0x81};  // will send this waveform: - _ _ _  _ _ _ -
	char buf[1];
	
	// SCK_OVRRIDE
	if (!mcp2210_set_gpio_output(mcp, NANOFURY_GP_PIN_SCK_OVR, BGV_HIGH))
		return false;
	
	for (r = 0; r < 16; ++r)
		if (!mcp2210_spi_transfer(mcp, tx, buf, 1))
			return false;
	
	if (mcp2210_get_gpio_input(mcp, NANOFURY_GP_PIN_SCK_OVR) == BGV_ERROR)
		return false;
	
	return true;
}

static void nanofury_device_off(struct mcp2210_device *);

static
bool nanofury_spi_txrx(struct spi_port * const port)
{
	struct cgpu_info * const cgpu = port->cgpu;
	struct nanofury_state * const state = port->userp;
	struct mcp2210_device * const mcp = state->mcp;
	const void *wrbuf = spi_gettxbuf(port);
	void *rdbuf = spi_getrxbuf(port);
	size_t bufsz = spi_getbufsz(port);
	const uint8_t *ptrwrbuf = wrbuf;
	uint8_t *ptrrdbuf = rdbuf;
	
	if (state->current_baud != port->speed)
	{
		applog(LOG_NOTICE, "%"PRIpreprv": Changing baud from %lu to %lu",
		       cgpu ? cgpu->proc_repr : nanofury_drv.dname,
		       (unsigned long)state->current_baud, (unsigned long)port->speed);
		if (!mcp2210_configure_spi(mcp, port->speed, 0xffff, 0xffef, 0, 0, 0))
			goto err;
		state->current_baud = port->speed;
	}
	
	nanofury_spi_reset(mcp);
	
	// start by sending chunks of 60 bytes...
	while (bufsz >= NANOFURY_MAX_BYTES_PER_SPI_TRANSFER)
	{
		if (!mcp2210_spi_transfer(mcp, ptrwrbuf, ptrrdbuf, NANOFURY_MAX_BYTES_PER_SPI_TRANSFER))
			goto err;
		ptrrdbuf += NANOFURY_MAX_BYTES_PER_SPI_TRANSFER;
		ptrwrbuf += NANOFURY_MAX_BYTES_PER_SPI_TRANSFER;
		bufsz -= NANOFURY_MAX_BYTES_PER_SPI_TRANSFER;
	}
	
	// send any remaining bytes...
	if (bufsz > 0)
	{
		if (!mcp2210_spi_transfer(mcp, ptrwrbuf, ptrrdbuf, bufsz))
			goto err;
	}
	
	return true;

err:
	mcp2210_spi_cancel(mcp);
	nanofury_device_off(mcp);
	if (cgpu)
	{
		struct thr_info * const thr = cgpu->thr[0];
		hashes_done2(thr, -1, NULL);
	}
	return false;
}

static
void nanofury_send_led_gpio(struct nanofury_state * const state)
{
	struct mcp2210_device * const mcp = state->mcp;
	mcp2210_set_gpio_output(mcp, NANOFURY_GP_PIN_LED, state->ledvalue ? BGV_HIGH : BGV_LOW);
}

static
void nanofury_do_led_alternating(struct nanofury_state * const state)
{
	state->ledvalue = !state->ledvalue;
	nanofury_send_led_gpio(state);
}

static
void nanofury_device_off(struct mcp2210_device * const mcp)
{
	// Try to reset everything back to input
	for (int i = 0; i < 9; ++i)
		mcp2210_get_gpio_input(mcp, i);
}

static
bool nanofury_power_enable(struct mcp2210_device * const mcp, const bool poweron)
{
	if (!mcp2210_set_gpio_output(mcp, NANOFURY_GP_PIN_PWR_EN, poweron ? MGV_HIGH : MGV_LOW))
		return false;
	
	if (!mcp2210_set_gpio_output(mcp, NANOFURY_GP_PIN_PWR_EN0, poweron ? MGV_LOW : MGV_HIGH))
		return false;
	
	return true;
}

static
bool nanofury_checkport(struct mcp2210_device * const mcp, const unsigned long baud)
{
	int i;
	const char tmp = 0;
	char tmprx;
	
	// default: set everything to input
	for (i = 0; i < 9; ++i)
		if (BGV_ERROR == mcp2210_get_gpio_input(mcp, i))
			goto fail;
	
	// configure the pins that we need:
	
	// LED
	if (!mcp2210_set_gpio_output(mcp, NANOFURY_GP_PIN_LED, BGV_HIGH))
		goto fail;
	
<<<<<<< HEAD
	nanofury_power_enable(mcp, true);
=======
	// PWR_EN
	if (!mcp2210_set_gpio_output(mcp, NANOFURY_GP_PIN_PWR_EN, BGV_HIGH))
		goto fail;
>>>>>>> 98f5e931
	
	// cancel any outstanding SPI transfers
	mcp2210_spi_cancel(mcp);
	
	// configure SPI
	// This is the only place where speed, mode and other settings are configured!!!
	if (!mcp2210_configure_spi(mcp, baud, 0xffff, 0xffef, 0, 0, 0))
		goto fail;
	if (!mcp2210_set_spimode(mcp, 0))
		goto fail;
	
	if (!mcp2210_spi_transfer(mcp, &tmp, &tmprx, 1))
		goto fail;
	
	// after this command SCK_OVRRIDE should read the same as current SCK value (which for mode 0 should be 0)
	
	if (mcp2210_get_gpio_input(mcp, NANOFURY_GP_PIN_SCK_OVR) != BGV_LOW)
		goto fail;
	
	// switch SCK to polarity (default SCK=1 in mode 2)
	if (!mcp2210_set_spimode(mcp, 2))
		goto fail;
	if (!mcp2210_spi_transfer(mcp, &tmp, &tmprx, 1))
		goto fail;
	
	// after this command SCK_OVRRIDE should read the same as current SCK value (which for mode 2 should be 1)
	
	if (mcp2210_get_gpio_input(mcp, NANOFURY_GP_PIN_SCK_OVR) != BGV_HIGH)
		goto fail;
	
	// switch SCK to polarity (default SCK=0 in mode 0)
	if (!mcp2210_set_spimode(mcp, 0))
		goto fail;
	if (!mcp2210_spi_transfer(mcp, &tmp, &tmprx, 1))
		goto fail;
	
	if (mcp2210_get_gpio_input(mcp, NANOFURY_GP_PIN_SCK_OVR) != BGV_LOW)
		goto fail;
	
	return true;

fail:
	nanofury_device_off(mcp);
	return false;
}

static
bool nanofury_lowl_match(const struct lowlevel_device_info * const info)
{
	return lowlevel_match_lowlproduct(info, &lowl_mcp2210, NANOFURY_USB_PRODUCT);
}

static
bool nanofury_lowl_probe(const struct lowlevel_device_info * const info)
{
	const char * const product = info->product;
	const char * const serial = info->serial;
	struct mcp2210_device *mcp;
	struct spi_port *port;
	struct nanofury_state *state;
	int chips;
	
	if (info->lowl != &lowl_mcp2210)
	{
		if (info->lowl != &lowl_hid && info->lowl != &lowl_usb)
			applog(LOG_DEBUG, "%s: Matched \"%s\" serial \"%s\", but lowlevel driver is not mcp2210!",
			       __func__, product, serial);
		return false;
	}
	
	mcp = mcp2210_open(info);
	if (!mcp)
	{
		applog(LOG_WARNING, "%s: Matched \"%s\" serial \"%s\", but mcp2210 lowlevel driver failed to open it",
		       __func__, product, serial);
		return false;
	}
	
	state = malloc(sizeof(*state));
	*state = (struct nanofury_state){
		.mcp = mcp,
		.ledvalue = true,
	};
	port = calloc(1, sizeof(*port));
	port->userp = state;
	port->txrx = nanofury_spi_txrx;
	port->repr = nanofury_drv.dname;
	port->logprio = LOG_DEBUG;
	port->speed = 200000;
	
	{
		struct bitfury_device dummy_bitfury = {
			.spi = port,
		};
		drv_set_defaults(&nanofury_drv, bitfury_set_device_funcs_probe, &dummy_bitfury, NULL, NULL, 1);
	}
	
	if (!nanofury_checkport(mcp, port->speed))
	{
		applog(LOG_WARNING, "%s: Matched \"%s\" serial \"%s\", but failed to detect nanofury",
		       __func__, product, serial);
		mcp2210_close(mcp);
		return false;
	}
	state->current_baud = port->speed;
	
	chips = libbitfury_detectChips1(port);
	free(port);
	
	nanofury_device_off(mcp);
	mcp2210_close(mcp);
	
	if (lowlevel_claim(&nanofury_drv, true, info))
	{
		free(state);
		return false;
	}
	
	state->lowl_info = lowlevel_ref(info);
	
	struct cgpu_info *cgpu;
	cgpu = malloc(sizeof(*cgpu));
	*cgpu = (struct cgpu_info){
		.drv = &nanofury_drv,
		.set_device_funcs = nanofury_set_device_funcs,
		.device_data = state,
		.threads = 1,
		.procs = chips,
		// TODO: .name
		.device_path = strdup(info->path),
		.dev_manufacturer = maybe_strdup(info->manufacturer),
		.dev_product = maybe_strdup(product),
		.dev_serial = maybe_strdup(serial),
		.deven = DEV_ENABLED,
		// TODO: .cutofftemp
	};

	return add_cgpu(cgpu);
}

static
bool nanofury_init(struct thr_info * const thr)
{
	struct cgpu_info * const cgpu = thr->cgpu, *proc;
	struct nanofury_state * const state = cgpu->device_data;
	struct lowlevel_device_info * const info = state->lowl_info;
	struct spi_port *port;
	struct bitfury_device *bitfury;
	struct mcp2210_device *mcp;
	
	mcp = mcp2210_open(info);
	lowlevel_devinfo_free(info);
	if (!mcp)
	{
		applog(LOG_ERR, "%"PRIpreprv": Failed to open mcp2210 device", cgpu->proc_repr);
		return false;
	}
	if (!nanofury_checkport(mcp, state->current_baud))
	{
		applog(LOG_ERR, "%"PRIpreprv": checkport failed", cgpu->proc_repr);
		mcp2210_close(mcp);
		return false;
	}
	
	port = malloc(sizeof(*port));
	bitfury = malloc(sizeof(*bitfury) * cgpu->procs);
	
	if (!(port && bitfury && state))
	{
		applog(LOG_ERR, "%"PRIpreprv": Failed to allocate structures", cgpu->proc_repr);
		free(port);
		free(bitfury);
		free(state);
		mcp2210_close(mcp);
		return false;
	}
	
	/* Be careful, read lowl-spi.h comments for warnings */
	memset(port, 0, sizeof(*port));
	port->txrx = nanofury_spi_txrx;
	port->cgpu = cgpu;
	port->repr = cgpu->proc_repr;
	port->logprio = LOG_ERR;
	port->speed = state->current_baud;
		
	state->mcp = mcp;
	port->userp = state;
	for (proc = cgpu; proc; (proc = proc->next_proc), ++bitfury)
	{
		struct thr_info * const mythr = proc->thr[0];
		*bitfury = (struct bitfury_device){
			.spi = port,
			.fasync = proc->proc_id,
		};
		proc->device_data = bitfury;
		mythr->cgpu_data = state;
		bitfury->osc6_bits = 50;
		bitfury_send_reinit(bitfury->spi, bitfury->slot, bitfury->fasync, bitfury->osc6_bits);
		bitfury_init_chip(proc);
		proc->status = LIFE_INIT2;
	}
	
	nanofury_send_led_gpio(state);
	timer_set_now(&thr->tv_poll);
	return true;
}

static
void nanofury_disable(struct thr_info * const thr)
{
	struct nanofury_state * const state = thr->cgpu_data;
	struct mcp2210_device * const mcp = state->mcp;
	
	bitfury_disable(thr);
	nanofury_device_off(mcp);
}

static
void nanofury_enable(struct thr_info * const thr)
{
	struct nanofury_state * const state = thr->cgpu_data;
	struct mcp2210_device * const mcp = state->mcp;
	
	nanofury_checkport(mcp, state->current_baud);
	nanofury_send_led_gpio(state);
	bitfury_enable(thr);
}

static
void nanofury_reinit(struct cgpu_info * const cgpu)
{
	struct thr_info * const thr = cgpu->thr[0];
	struct nanofury_state * const state = thr->cgpu_data;
	struct mcp2210_device * const mcp = state->mcp;
	
	nanofury_device_off(mcp);
	cgsleep_ms(1);
	nanofury_enable(thr);
}

static
double _nanofury_total_diff1(struct cgpu_info * const dev)
{
	double d = 0.;
	for (struct cgpu_info *proc = dev; proc; proc = proc->next_proc)
		d += proc->diff1;
	return d;
}

static
void nanofury_poll(struct thr_info * const thr)
{
	struct cgpu_info * const dev = thr->cgpu;
	struct nanofury_state * const state = thr->cgpu_data;
	struct mcp2210_device * const mcp = state->mcp;
	double diff1_before = 0.;
	
	if (state->identify_requested)
	{
		if (!timer_isset(&state->identify_started))
			mcp2210_set_gpio_output(mcp, NANOFURY_GP_PIN_LED, state->ledvalue ? BGV_LOW : BGV_HIGH);
		timer_set_delay_from_now(&state->identify_started, 5000000);
		state->identify_requested = false;
	}
	
	if (state->ledalternating && !timer_isset(&state->identify_started))
		diff1_before = _nanofury_total_diff1(dev);
	
	bitfury_do_io(thr);
	
	if (state->ledalternating && (timer_isset(&state->identify_started) || diff1_before != _nanofury_total_diff1(dev)))
		nanofury_do_led_alternating(state);
	
	if (timer_passed(&state->identify_started, NULL))
	{
		// Also used when setting ledmode
		nanofury_send_led_gpio(state);
		timer_unset(&state->identify_started);
	}
}

static
bool nanofury_identify(struct cgpu_info * const cgpu)
{
	struct nanofury_state * const state = cgpu->thr[0]->cgpu_data;
	state->identify_requested = true;
	return true;
}

static
void nanofury_shutdown(struct thr_info * const thr)
{
	struct nanofury_state * const state = thr->cgpu_data;
	struct mcp2210_device * const mcp = state->mcp;
	
	if (mcp)
		nanofury_device_off(mcp);
}

const char *nanofury_set_ledmode(struct cgpu_info * const proc, const char * const option, const char * const setting, char * const replybuf, enum bfg_set_device_replytype * const success)
{
	struct thr_info * const thr = proc->thr[0];
	struct nanofury_state * const state = thr->cgpu_data;
	
	if (!strcasecmp(setting, "on"))
	{
		state->ledvalue = true;
		state->ledalternating = false;
	}
	else
	if (!strcasecmp(setting, "off"))
		state->ledvalue = state->ledalternating = false;
	else
	if (!strcasecmp(setting, "alternating"))
		state->ledalternating = true;
	else
		return "Invalid LED mode; must be on/off/alternating";
	
	if (!timer_isset(&state->identify_started))
		timer_set_now(&state->identify_started);
	
	return NULL;
}

static const struct bfg_set_device_definition nanofury_set_device_funcs[] = {
	{"baud", bitfury_set_baud, "SPI baud rate"},
	{"osc6_bits", bitfury_set_osc6_bits, "range 1-"BITFURY_MAX_OSC6_BITS_S" (slow to fast)"},
	{"ledmode", nanofury_set_ledmode, "on/off/alternating"},
	{NULL},
};

struct device_drv nanofury_drv = {
	.dname = "nanofury",
	.name = "NFY",
	.lowl_match = nanofury_lowl_match,
	.lowl_probe = nanofury_lowl_probe,
	
	.thread_init = nanofury_init,
	.thread_disable = nanofury_disable,
	.thread_enable = nanofury_enable,
	.reinit_device = nanofury_reinit,
	.thread_shutdown = nanofury_shutdown,
	
	.minerloop = minerloop_async,
	.job_prepare = bitfury_job_prepare,
	.job_start = bitfury_noop_job_start,
	.poll = nanofury_poll,
	.job_process_results = bitfury_job_process_results,
	
	.get_api_extra_device_detail = bitfury_api_device_detail,
	.get_api_extra_device_status = bitfury_api_device_status,
	.identify_device = nanofury_identify,
	
#ifdef HAVE_CURSES
	.proc_wlogprint_status = bitfury_wlogprint_status,
	.proc_tui_wlogprint_choices = bitfury_tui_wlogprint_choices,
	.proc_tui_handle_choice = bitfury_tui_handle_choice,
#endif
};<|MERGE_RESOLUTION|>--- conflicted
+++ resolved
@@ -147,10 +147,10 @@
 static
 bool nanofury_power_enable(struct mcp2210_device * const mcp, const bool poweron)
 {
-	if (!mcp2210_set_gpio_output(mcp, NANOFURY_GP_PIN_PWR_EN, poweron ? MGV_HIGH : MGV_LOW))
-		return false;
-	
-	if (!mcp2210_set_gpio_output(mcp, NANOFURY_GP_PIN_PWR_EN0, poweron ? MGV_LOW : MGV_HIGH))
+	if (!mcp2210_set_gpio_output(mcp, NANOFURY_GP_PIN_PWR_EN, poweron ? BGV_HIGH : BGV_LOW))
+		return false;
+	
+	if (!mcp2210_set_gpio_output(mcp, NANOFURY_GP_PIN_PWR_EN0, poweron ? BGV_LOW : BGV_HIGH))
 		return false;
 	
 	return true;
@@ -174,13 +174,7 @@
 	if (!mcp2210_set_gpio_output(mcp, NANOFURY_GP_PIN_LED, BGV_HIGH))
 		goto fail;
 	
-<<<<<<< HEAD
 	nanofury_power_enable(mcp, true);
-=======
-	// PWR_EN
-	if (!mcp2210_set_gpio_output(mcp, NANOFURY_GP_PIN_PWR_EN, BGV_HIGH))
-		goto fail;
->>>>>>> 98f5e931
 	
 	// cancel any outstanding SPI transfers
 	mcp2210_spi_cancel(mcp);
