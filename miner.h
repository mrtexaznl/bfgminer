#ifndef __MINER_H__
#define __MINER_H__

#include "config.h"

#ifdef WIN32
#include <winsock2.h>
#endif

#include <stdbool.h>
#include <stdint.h>
#include <sys/time.h>
#include <pthread.h>
#include <jansson.h>
#include <curl/curl.h>

#include <blkmaker.h>
#include <blktemplate.h>

#if defined(WORDS_BIGENDIAN) && !defined(__BIG_ENDIAN__)
/* uthash.h depends on __BIG_ENDIAN__ on BE platforms */
#define __BIG_ENDIAN__ 1
#endif

#include "elist.h"
#include "uthash.h"
#include "logging.h"
#include "util.h"

#ifdef HAVE_OPENCL
#include "CL/cl.h"
#endif /* HAVE_OPENCL */

#ifdef STDC_HEADERS
# include <stdlib.h>
# include <stddef.h>
#else
# ifdef HAVE_STDLIB_H
#  include <stdlib.h>
# endif
#endif
#ifdef HAVE_ALLOCA_H
# include <alloca.h>
#elif defined __GNUC__
# ifndef WIN32
#  define alloca __builtin_alloca
# else
#  include <malloc.h>
# endif
#elif defined _AIX
# define alloca __alloca
#elif defined _MSC_VER
# include <malloc.h>
# define alloca _alloca
#else
# ifndef HAVE_ALLOCA
#  ifdef  __cplusplus
extern "C"
#  endif
void *alloca (size_t);
# endif
#endif

#ifdef __MINGW32__
#include <windows.h>
#include <io.h>
static inline int fsync (int fd)
{
	return (FlushFileBuffers ((HANDLE) _get_osfhandle (fd))) ? 0 : -1;
}

#ifndef EWOULDBLOCK
# define EWOULDBLOCK EAGAIN
#endif

#ifndef MSG_DONTWAIT
# define MSG_DONTWAIT 0x1000000
#endif
#endif /* __MINGW32__ */

#if defined (__linux)
 #ifndef LINUX
  #define LINUX
 #endif
#endif


#ifdef HAVE_ADL
 #include "ADL/adl_sdk.h"
#endif

#ifdef HAVE_LIBUSB
  #include <libusb.h>
#endif

#ifdef USE_ZTEX
  #include "libztex.h"
#endif

#ifdef HAVE_BYTESWAP_H
#include <byteswap.h>
#endif
#ifdef HAVE_ENDIAN_H
#include <endian.h>
#endif
#ifdef HAVE_SYS_ENDIAN_H
#include <sys/endian.h>
#endif
#ifdef HAVE_LIBKERN_OSBYTEORDER_H
#include <libkern/OSByteOrder.h>
#endif
#ifndef bswap_16
#define	bswap_16(value)  \
 	((((value) & 0xff) << 8) | ((value) >> 8))

#define	bswap_32(value)	\
 	(((uint32_t)bswap_16((uint16_t)((value) & 0xffff)) << 16) | \
 	(uint32_t)bswap_16((uint16_t)((value) >> 16)))

#define	bswap_64(value)	\
 	(((uint64_t)bswap_32((uint32_t)((value) & 0xffffffff)) \
 	    << 32) | \
 	(uint64_t)bswap_32((uint32_t)((value) >> 32)))
#endif

/* This assumes htobe32 is a macro and that if it doesn't exist, then the
 * also won't exist */
#ifndef htobe32
# ifndef WORDS_BIGENDIAN
#  define htole16(x) (x)
#  define htole32(x) (x)
#  define htole64(x) (x)
#  define htobe32(x) bswap_32(x)
#  define htobe64(x) bswap_64(x)
# else
#  define htole16(x) bswap_16(x)
#  define htole32(x) bswap_32(x)
#  define htole64(x) bswap_64(x)
#  define htobe32(x) (x)
#  define htobe64(x) (x)
# endif
#endif
#ifndef be32toh
# define le32toh(x) htole32(x)
# define le64toh(x) htole64(x)
# define be32toh(x) htobe32(x)
# define be64toh(x) htobe64(x)
#endif

#ifndef max
#  define max(a, b)  ((a) > (b) ? (a) : (b))
#endif

#undef unlikely
#undef likely
#if defined(__GNUC__) && (__GNUC__ > 2) && defined(__OPTIMIZE__)
#define unlikely(expr) (__builtin_expect(!!(expr), 0))
#define likely(expr) (__builtin_expect(!!(expr), 1))
#else
#define unlikely(expr) (expr)
#define likely(expr) (expr)
#endif
#ifndef __maybe_unused
#define __maybe_unused		__attribute__((unused))
#endif

#define uninitialised_var(x) x = x

#if defined(__i386__)
#define WANT_CRYPTOPP_ASM32
#endif

#ifndef ARRAY_SIZE
#define ARRAY_SIZE(arr) (sizeof(arr) / sizeof((arr)[0]))
#endif

#ifdef HAVE_CURSES
	extern int my_cancellable_getch(void);
#	ifdef getch
		// getch() is a macro
		static int __maybe_unused __real_getch(void) {
			return getch();
		}
#		undef getch
#		define getch()  my_cancellable_getch()
#	else
		// getch() is a real function
#		define __real_getch  getch
#		define getch()  my_cancellable_getch()
#	endif
#endif

#ifdef NEED_ROUNDL
#define roundl(x)   (long double)((long long)((x==0)?0.0:((x)+(((x)>0)?0.5:-0.5))))
#endif

enum alive {
	LIFE_WELL,
	LIFE_SICK,
	LIFE_DEAD,
	LIFE_NOSTART,
	LIFE_INIT,
	LIFE_WAIT,
};


enum pool_strategy {
	POOL_FAILOVER,
	POOL_ROUNDROBIN,
	POOL_ROTATE,
	POOL_LOADBALANCE,
	POOL_BALANCE,
};

#define TOP_STRATEGY (POOL_BALANCE)

struct strategies {
	const char *s;
};

struct cgpu_info;

#ifdef HAVE_ADL
struct gpu_adl {
	ADLTemperature lpTemperature;
	int iAdapterIndex;
	int lpAdapterID;
	int iBusNumber;
	char strAdapterName[256];

	ADLPMActivity lpActivity;
	ADLODParameters lpOdParameters;
	ADLODPerformanceLevels *DefPerfLev;
	ADLFanSpeedInfo lpFanSpeedInfo;
	ADLFanSpeedValue lpFanSpeedValue;
	ADLFanSpeedValue DefFanSpeedValue;

	int iEngineClock;
	int iMemoryClock;
	int iVddc;
	int iPercentage;

	bool autofan;
	bool autoengine;
	bool managed; /* Were the values ever changed on this card */

	int lastengine;
	int lasttemp;
	int targetfan;
	int overtemp;
	int minspeed;
	int maxspeed;

	int gpu;
	bool has_fanspeed;
	struct gpu_adl *twin;
};
#endif

struct api_data;
struct thr_info;
struct work;

struct device_drv {
	const char *dname;
	const char *name;

	// DRV-global functions
	void (*drv_detect)();

	// Device-specific functions
	void (*get_dev_statline_before)(char *, struct cgpu_info *);
	void (*get_dev_statline_after)(char *, struct cgpu_info *);

	// Processor-specific functions
	void (*reinit_device)(struct cgpu_info *);
	void (*get_statline_before)(char *, struct cgpu_info *);
	void (*get_statline)(char *, struct cgpu_info *);
	struct api_data* (*get_api_extra_device_detail)(struct cgpu_info *);
	struct api_data* (*get_api_extra_device_status)(struct cgpu_info *);
	struct api_data *(*get_api_stats)(struct cgpu_info *);
	bool (*get_stats)(struct cgpu_info *);
	bool (*identify_device)(struct cgpu_info *);  // e.g. to flash a led
	char *(*set_device)(struct cgpu_info *, char *option, char *setting, char *replybuf);

	// Thread-specific functions
	bool (*thread_prepare)(struct thr_info *);
	void (*minerloop)(struct thr_info *);
	uint64_t (*can_limit_work)(struct thr_info *);
	bool (*thread_init)(struct thr_info *);
	bool (*prepare_work)(struct thr_info *, struct work *);
#ifdef USE_AVALON
	int64_t (*scanhash_queue)(struct thr_info *, struct work **, int64_t);
#endif
	int64_t (*scanhash)(struct thr_info *, struct work *, int64_t);
	int64_t (*scanwork)(struct thr_info *);

	/* Used to extract work from the hash table of queued work and tell
	 * the main loop that it should not add any further work to the table.
	 */
	bool (*queue_full)(struct cgpu_info *);
	void (*flush_work)(struct cgpu_info *);

	void (*hw_error)(struct thr_info *);
	void (*thread_shutdown)(struct thr_info *);
	void (*thread_enable)(struct thr_info *);

	// Can be used per-thread or per-processor (only with minerloop async or queue!)
	void (*poll)(struct thr_info *);

	// === Implemented by minerloop_async ===
	bool (*job_prepare)(struct thr_info*, struct work*, uint64_t);
	void (*job_start)(struct thr_info*);
	void (*job_get_results)(struct thr_info*, struct work*);
	int64_t (*job_process_results)(struct thr_info*, struct work*, bool stopping);

	// === Implemented by minerloop_queue ===
	bool (*queue_append)(struct thr_info *, struct work *);
	void (*queue_flush)(struct thr_info *);
};

enum dev_enable {
	DEV_ENABLED,
	DEV_DISABLED,
	DEV_RECOVER,
	DEV_RECOVER_ERR,
};

enum cl_kernels {
	KL_NONE,
	KL_POCLBM,
	KL_PHATK,
	KL_DIAKGCN,
	KL_DIABLO,
	KL_SCRYPT,
};

enum dev_reason {
	REASON_THREAD_FAIL_INIT,
	REASON_THREAD_ZERO_HASH,
	REASON_THREAD_FAIL_QUEUE,
	REASON_DEV_SICK_IDLE_60,
	REASON_DEV_DEAD_IDLE_600,
	REASON_DEV_NOSTART,
	REASON_DEV_OVER_HEAT,
	REASON_DEV_THERMAL_CUTOFF,
	REASON_DEV_COMMS_ERROR,
	REASON_DEV_THROTTLE,
};

#define REASON_NONE			"None"
#define REASON_THREAD_FAIL_INIT_STR	"Thread failed to init"
#define REASON_THREAD_ZERO_HASH_STR	"Thread got zero hashes"
#define REASON_THREAD_FAIL_QUEUE_STR	"Thread failed to queue work"
#define REASON_DEV_SICK_IDLE_60_STR	"Device idle for 60s"
#define REASON_DEV_DEAD_IDLE_600_STR	"Device dead - idle for 600s"
#define REASON_DEV_NOSTART_STR		"Device failed to start"
#define REASON_DEV_OVER_HEAT_STR	"Device over heated"
#define REASON_DEV_THERMAL_CUTOFF_STR	"Device reached thermal cutoff"
#define REASON_DEV_COMMS_ERROR_STR	"Device comms error"
#define REASON_DEV_THROTTLE_STR		"Device throttle"
#define REASON_UNKNOWN_STR		"Unknown reason - code bug"

#define MIN_SEC_UNSET 99999999

enum {
	MSG_NOPOOL		= 8,
	MSG_MISPID		= 25,
	MSG_INVPID		= 26,
	MSG_DUPPID		= 74,
	MSG_POOLPRIO	= 73,
};

struct cgminer_stats {
	uint32_t getwork_calls;
	struct timeval getwork_wait;
	struct timeval getwork_wait_max;
	struct timeval getwork_wait_min;

	struct timeval _get_start;
};

// Just the actual network getworks to the pool
struct cgminer_pool_stats {
	uint32_t getwork_calls;
	uint32_t getwork_attempts;
	struct timeval getwork_wait;
	struct timeval getwork_wait_max;
	struct timeval getwork_wait_min;
	double getwork_wait_rolling;
	bool hadrolltime;
	bool canroll;
	bool hadexpire;
	uint32_t rolltime;
	double min_diff;
	double max_diff;
	double last_diff;
	uint32_t min_diff_count;
	uint32_t max_diff_count;
	uint64_t times_sent;
	uint64_t bytes_sent;
	uint64_t net_bytes_sent;
	uint64_t times_received;
	uint64_t bytes_received;
	uint64_t net_bytes_received;
};

#define PRIprepr "-6s"
#define PRIpreprv "s"

struct cgpu_info {
	int cgminer_id;
	int device_line_id;
	struct device_drv *drv;
	const char *devtype;
	int device_id;
	char *dev_repr;
	char *dev_repr_ns;
	const char *name;
	
	int procs;
	int proc_id;
	char proc_repr[8];
	char proc_repr_ns[8];
	struct cgpu_info *device;
	struct cgpu_info *next_proc;
	
	const char *device_path;
	FILE *device_file;
	union {
#ifdef USE_ZTEX
		struct libztex_device *device_ztex;
#endif
		int device_fd;
#ifdef USE_X6500
		struct ft232r_device_handle *device_ft232r;
#endif
	};
#ifdef USE_BITFORCE
	struct timeval work_start_tv;
	unsigned int wait_ms;
	unsigned int sleep_ms;
	double avg_wait_f;
	unsigned int avg_wait_d;
	uint32_t nonces;
	bool polling;
#endif
#if defined(USE_BITFORCE) || defined(USE_ICARUS)
	bool flash_led;
#endif
	void *cgpu_data;
	pthread_mutex_t		device_mutex;
	pthread_cond_t	device_cond;

	enum dev_enable deven;
	int accepted;
	int rejected;
	int hw_errors;
	double rolling;
	double total_mhashes;
	double utility;
	double utility_diff1;
	enum alive status;
	char init[40];
	struct timeval last_message_tv;

	int threads;
	struct thr_info **thr;

	int64_t max_hashes;

	const char *kname;
#ifdef HAVE_OPENCL
	bool mapped;
	int virtual_gpu;
	int virtual_adl;
	int intensity;
	bool dynamic;

	cl_uint vwidth;
	size_t work_size;
	enum cl_kernels kernel;
	cl_ulong max_alloc;

#ifdef USE_SCRYPT
	int opt_lg, lookup_gap;
	size_t opt_tc, thread_concurrency;
	size_t shaders;
#endif
	struct timeval tv_gpustart;
	int intervals;
#endif

	float temp;
	int cutofftemp;
	int targettemp;

#ifdef HAVE_ADL
	bool has_adl;
	struct gpu_adl adl;

	int gpu_engine;
	int min_engine;
	int gpu_fan;
	int min_fan;
	int gpu_memclock;
	int gpu_memdiff;
	int gpu_powertune;
	float gpu_vddc;
#endif
	int diff1;
	double diff_accepted;
	double diff_rejected;
	int last_share_pool;
	time_t last_share_pool_time;
	double last_share_diff;
	time_t last_device_valid_work;

	time_t device_last_well;
	time_t device_last_not_well;
	enum dev_reason device_not_well_reason;
	float reinit_backoff;
	int thread_fail_init_count;
	int thread_zero_hash_count;
	int thread_fail_queue_count;
	int dev_sick_idle_60_count;
	int dev_dead_idle_600_count;
	int dev_nostart_count;
	int dev_over_heat_count;	// It's a warning but worth knowing
	int dev_thermal_cutoff_count;
	int dev_comms_error_count;
	int dev_throttle_count;

	struct cgminer_stats cgminer_stats;

	pthread_rwlock_t qlock;
	struct work *queued_work;
};

extern void renumber_cgpu(struct cgpu_info *);
extern bool add_cgpu(struct cgpu_info*);

struct thread_q {
	struct list_head	q;

	bool frozen;

	pthread_mutex_t		mutex;
	pthread_cond_t		cond;
};

enum thr_busy_state {
	TBS_IDLE,
	TBS_GETTING_RESULTS,
	TBS_STARTING_JOB,
};

struct thr_info {
	int		id;
	int		device_thread;
	bool		primary_thread;

	pthread_t	pth;
	struct thread_q	*q;
	struct cgpu_info *cgpu;
	void *cgpu_data;
	struct timeval last;
	struct timeval sick;

	bool	scanhash_working;
	uint64_t hashes_done;
	struct timeval tv_hashes_done;
	struct timeval tv_lastupdate;

	bool	pause;
	time_t	getwork;
	double	rolling;

	// Used by minerloop_async
	struct work *prev_work;
	struct work *work;
	struct work *next_work;
	enum thr_busy_state busy_state;
	struct timeval tv_morework;
	struct work *results_work;
	bool _job_transition_in_progress;
	bool _proceed_with_new_job;
	struct timeval tv_results_jobstart;
	struct timeval tv_jobstart;
	struct timeval tv_poll;
	notifier_t notifier;
	bool starting_next_work;
	uint32_t _max_nonce;
	notifier_t mutex_request;

	// Used by minerloop_queue
	struct list_head work_list;
	bool queue_full;
	bool _last_sbr_state;

	bool	work_restart;
	notifier_t work_restart_notifier;
};

extern int thr_info_create(struct thr_info *thr, pthread_attr_t *attr, void *(*start) (void *), void *arg);
extern void thr_info_cancel(struct thr_info *thr);
extern void thr_info_freeze(struct thr_info *thr);
extern void nmsleep(unsigned int msecs);
extern double us_tdiff(struct timeval *end, struct timeval *start);
extern double tdiff(struct timeval *end, struct timeval *start);

struct string_elist {
	char *string;
	bool free_me;

	struct list_head list;
};

static inline void string_elist_add(const char *s, struct list_head *head)
{
	struct string_elist *n;

	n = calloc(1, sizeof(*n));
	n->string = strdup(s);
	n->free_me = true;
	list_add_tail(&n->list, head);
}

static inline void string_elist_del(struct string_elist *item)
{
	if (item->free_me)
		free(item->string);
	list_del(&item->list);
	free(item);
}


static inline uint32_t swab32(uint32_t v)
{
	return bswap_32(v);
}

static inline void swap256(void *dest_p, const void *src_p)
{
	uint32_t *dest = dest_p;
	const uint32_t *src = src_p;

	dest[0] = src[7];
	dest[1] = src[6];
	dest[2] = src[5];
	dest[3] = src[4];
	dest[4] = src[3];
	dest[5] = src[2];
	dest[6] = src[1];
	dest[7] = src[0];
}

static inline void swap32yes(void*out, const void*in, size_t sz) {
	size_t swapcounter = 0;
	for (swapcounter = 0; swapcounter < sz; ++swapcounter)
		(((uint32_t*)out)[swapcounter]) = swab32(((uint32_t*)in)[swapcounter]);
}

#define LOCAL_swap32(type, var, sz)  \
	type __swapped_ ## var[sz * 4 / sizeof(type)];  \
	swap32yes(__swapped_ ## var, var, sz);  \
	var = __swapped_ ## var;  \
// end

#ifdef WORDS_BIGENDIAN
#  define swap32tobe(out, in, sz)  ((out == in) ? (void)0 : memmove(out, in, sz))
#  define LOCAL_swap32be(type, var, sz)  ;
#  define swap32tole(out, in, sz)  swap32yes(out, in, sz)
#  define LOCAL_swap32le(type, var, sz)  LOCAL_swap32(type, var, sz)
#else
#  define swap32tobe(out, in, sz)  swap32yes(out, in, sz)
#  define LOCAL_swap32be(type, var, sz)  LOCAL_swap32(type, var, sz)
#  define swap32tole(out, in, sz)  ((out == in) ? (void)0 : memmove(out, in, sz))
#  define LOCAL_swap32le(type, var, sz)  ;
#endif

static inline void swab256(void *dest_p, const void *src_p)
{
	uint32_t *dest = dest_p;
	const uint32_t *src = src_p;

	dest[0] = swab32(src[7]);
	dest[1] = swab32(src[6]);
	dest[2] = swab32(src[5]);
	dest[3] = swab32(src[4]);
	dest[4] = swab32(src[3]);
	dest[5] = swab32(src[2]);
	dest[6] = swab32(src[1]);
	dest[7] = swab32(src[0]);
}

#define flip32(dest_p, src_p) swap32yes(dest_p, src_p, 32 / 4)

extern void quit(int status, const char *format, ...) NORETURN FORMAT_SYNTAX_CHECK(printf, 2, 3);

static inline void mutex_lock(pthread_mutex_t *lock)
{
	if (unlikely(pthread_mutex_lock(lock)))
		quit(1, "WTF MUTEX ERROR ON LOCK!");
}

static inline void mutex_unlock(pthread_mutex_t *lock)
{
	if (unlikely(pthread_mutex_unlock(lock)))
		quit(1, "WTF MUTEX ERROR ON UNLOCK!");
}

static inline int mutex_trylock(pthread_mutex_t *lock)
{
	return pthread_mutex_trylock(lock);
}

static inline void wr_lock(pthread_rwlock_t *lock)
{
	if (unlikely(pthread_rwlock_wrlock(lock)))
		quit(1, "WTF WRLOCK ERROR ON LOCK!");
}

static inline void rd_lock(pthread_rwlock_t *lock)
{
	if (unlikely(pthread_rwlock_rdlock(lock)))
		quit(1, "WTF RDLOCK ERROR ON LOCK!");
}

static inline void rw_unlock(pthread_rwlock_t *lock)
{
	if (unlikely(pthread_rwlock_unlock(lock)))
		quit(1, "WTF RWLOCK ERROR ON UNLOCK!");
}

static inline void rd_unlock(pthread_rwlock_t *lock)
{
	rw_unlock(lock);
}

static inline void wr_unlock(pthread_rwlock_t *lock)
{
	rw_unlock(lock);
}

static inline void mutex_init(pthread_mutex_t *lock)
{
	if (unlikely(pthread_mutex_init(lock, NULL)))
		quit(1, "Failed to pthread_mutex_init");
}

static inline void rwlock_init(pthread_rwlock_t *lock)
{
	if (unlikely(pthread_rwlock_init(lock, NULL)))
		quit(1, "Failed to pthread_rwlock_init");
}

/* cgminer locks, a write biased variant of rwlocks */
struct cglock {
	pthread_mutex_t mutex;
	pthread_rwlock_t rwlock;
};

typedef struct cglock cglock_t;

static inline void cglock_init(cglock_t *lock)
{
	mutex_init(&lock->mutex);
	rwlock_init(&lock->rwlock);
}

static inline void cg_rlock(cglock_t *lock)
{
	mutex_lock(&lock->mutex);
	rd_lock(&lock->rwlock);
	mutex_unlock(&lock->mutex);
}

static inline void cg_wlock(cglock_t *lock)
{
	mutex_lock(&lock->mutex);
	wr_lock(&lock->rwlock);
	mutex_unlock(&lock->mutex);
}

static inline void cg_runlock(cglock_t *lock)
{
	rd_unlock(&lock->rwlock);
}

static inline void cg_wunlock(cglock_t *lock)
{
	wr_unlock(&lock->rwlock);
}

struct pool;

extern bool opt_protocol;
extern char *opt_coinbase_sig;
extern bool have_longpoll;
extern int opt_skip_checks;
extern char *opt_kernel_path;
extern char *opt_socks_proxy;
extern char *cgminer_path;
extern bool opt_fail_only;
extern bool opt_autofan;
extern bool opt_autoengine;
extern bool use_curses;
extern char *opt_api_allow;
extern char *opt_api_groups;
extern char *opt_api_description;
extern int opt_api_port;
extern bool opt_api_listen;
extern bool opt_api_network;
extern bool opt_delaynet;
extern bool opt_restart;
extern char *opt_icarus_options;
extern char *opt_icarus_timing;
extern bool opt_worktime;
extern char *opt_avalon_options;
#ifdef USE_BITFORCE
extern bool opt_bfl_noncerange;
#endif
extern int swork_id;

extern pthread_rwlock_t netacc_lock;

extern const uint32_t sha256_init_state[];
extern json_t *json_rpc_call(CURL *curl, const char *url, const char *userpass,
			     const char *rpc_req, bool, bool, int *,
			     struct pool *pool, bool);
extern bool our_curl_supports_proxy_uris();
extern char *bin2hex(const unsigned char *p, size_t len);
extern bool hex2bin(unsigned char *p, const char *hexstr, size_t len);

typedef bool (*sha256_func)(struct thr_info*, const unsigned char *pmidstate,
	unsigned char *pdata,
	unsigned char *phash1, unsigned char *phash,
	const unsigned char *ptarget,
	uint32_t max_nonce,
	uint32_t *last_nonce,
	uint32_t nonce);

extern bool fulltest(const unsigned char *hash, const unsigned char *target);

extern int opt_queue;
extern int opt_scantime;
extern int opt_expiry;

<<<<<<< HEAD
extern pthread_mutex_t control_lock;
=======
#ifdef HAVE_LIBUSB
extern pthread_mutex_t cgusb_lock;
#endif

extern cglock_t control_lock;
>>>>>>> 0bbaaa97
extern pthread_mutex_t hash_lock;
extern pthread_mutex_t console_lock;
extern pthread_mutex_t ch_lock;
extern pthread_rwlock_t mining_thr_lock;
extern pthread_rwlock_t devices_lock;

extern void thread_reportin(struct thr_info *thr);
extern void thread_reportout(struct thr_info *);
extern void clear_stratum_shares(struct pool *pool);
extern void hashmeter2(struct thr_info *);
extern bool stale_work(struct work *, bool share);
extern bool stale_work_future(struct work *, bool share, unsigned long ustime);

extern void kill_work(void);
extern void app_restart(void);

extern void mt_enable(struct thr_info *thr);
extern void proc_enable(struct cgpu_info *);
extern void reinit_device(struct cgpu_info *cgpu);

#ifdef HAVE_ADL
extern bool gpu_stats(int gpu, float *temp, int *engineclock, int *memclock, float *vddc, int *activity, int *fanspeed, int *fanpercent, int *powertune);
extern int set_fanspeed(int gpu, int iFanSpeed);
extern int set_vddc(int gpu, float fVddc);
extern int set_engineclock(int gpu, int iEngineClock);
extern int set_memoryclock(int gpu, int iMemoryClock);
#endif

extern void api(int thr_id);

extern struct pool *current_pool(void);
extern int enabled_pools;
extern bool detect_stratum(struct pool *pool, char *url);
extern void print_summary(void);
extern struct pool *add_pool(void);
extern void add_pool_details(struct pool *pool, bool live, char *url, char *user, char *pass);

#define MAX_GPUDEVICES 16

#define MIN_INTENSITY -10
#define _MIN_INTENSITY_STR "-10"
#ifdef USE_SCRYPT
#define MAX_INTENSITY 20
#define _MAX_INTENSITY_STR "20"
#else
#define MAX_INTENSITY 14
#define _MAX_INTENSITY_STR "14"
#endif

extern struct list_head scan_devices;
extern bool opt_force_dev_init;
extern int nDevs;
extern int opt_n_threads;
extern int num_processors;
extern int hw_errors;
extern bool use_syslog;
extern bool opt_quiet;
extern struct thr_info *control_thr;
extern struct thr_info **mining_thr;
extern struct cgpu_info gpus[MAX_GPUDEVICES];
extern int gpu_threads;
#ifdef USE_SCRYPT
extern bool opt_scrypt;
#else
#define opt_scrypt (0)
#endif
extern double total_secs;
extern int mining_threads;
extern struct cgpu_info *cpus;
extern int total_devices;
extern struct cgpu_info **devices;
extern int total_pools;
extern struct pool **pools;
extern const char *algo_names[];
extern enum sha256_algos opt_algo;
extern struct strategies strategies[];
extern enum pool_strategy pool_strategy;
extern int opt_rotate_period;
extern double total_mhashes_done;
extern unsigned int new_blocks;
extern unsigned int found_blocks;
extern int total_accepted, total_rejected, total_diff1;;
extern int total_getworks, total_stale, total_discarded;
extern uint64_t total_bytes_xfer;
extern double total_diff_accepted, total_diff_rejected, total_diff_stale;
extern unsigned int local_work;
extern unsigned int total_go, total_ro;
extern const int opt_cutofftemp;
extern int opt_hysteresis;
extern int opt_fail_pause;
extern int opt_log_interval;
extern unsigned long long global_hashrate;
extern char *current_fullhash;
extern double current_diff;
extern uint64_t best_diff;
extern struct timeval block_timeval;

#ifdef HAVE_OPENCL
typedef struct {
	cl_uint ctx_a; cl_uint ctx_b; cl_uint ctx_c; cl_uint ctx_d;
	cl_uint ctx_e; cl_uint ctx_f; cl_uint ctx_g; cl_uint ctx_h;
	cl_uint cty_a; cl_uint cty_b; cl_uint cty_c; cl_uint cty_d;
	cl_uint cty_e; cl_uint cty_f; cl_uint cty_g; cl_uint cty_h;
	cl_uint merkle; cl_uint ntime; cl_uint nbits; cl_uint nonce;
	cl_uint fW0; cl_uint fW1; cl_uint fW2; cl_uint fW3; cl_uint fW15;
	cl_uint fW01r; cl_uint fcty_e; cl_uint fcty_e2;
	cl_uint W16; cl_uint W17; cl_uint W2;
	cl_uint PreVal4; cl_uint T1;
	cl_uint C1addK5; cl_uint D1A; cl_uint W2A; cl_uint W17_2;
	cl_uint PreVal4addT1; cl_uint T1substate0;
	cl_uint PreVal4_2;
	cl_uint PreVal0;
	cl_uint PreW18;
	cl_uint PreW19;
	cl_uint PreW31;
	cl_uint PreW32;

	/* For diakgcn */
	cl_uint B1addK6, PreVal0addK7, W16addK16, W17addK17;
	cl_uint zeroA, zeroB;
	cl_uint oneA, twoA, threeA, fourA, fiveA, sixA, sevenA;
#ifdef USE_SCRYPT
	struct work *work;
#endif
} dev_blk_ctx;
#else
typedef struct {
	uint32_t nonce;
} dev_blk_ctx;
#endif

struct curl_ent {
	CURL *curl;
	struct list_head node;
	struct timeval tv;
};

/* Disabled needs to be the lowest enum as a freshly calloced value will then
 * equal disabled */
enum pool_enable {
	POOL_DISABLED,
	POOL_ENABLED,
	POOL_REJECTING,
};

enum pool_protocol {
	PLP_NONE,
	PLP_GETWORK,
	PLP_GETBLOCKTEMPLATE,
};

struct stratum_work {
	char *job_id;
	char *prev_hash;
	char *coinbase1;
	char *coinbase2;
	char **merkle;
	char *bbversion;
	char *nbit;
	char *ntime;
	bool clean;

	size_t cb1_len;
	size_t cb2_len;
	size_t cb_len;

	size_t header_len;
	int merkles;
	double diff;

	bool transparency_probed;
	time_t transparency_time;
	bool opaque;
};

#define RBUFSIZE 8192
#define RECVSIZE (RBUFSIZE - 4)

struct pool {
	int pool_no;
	int prio;
	int accepted, rejected;
	int seq_rejects;
	int seq_getfails;
	int solved;
	int diff1;
	char diff[8];

	double diff_accepted;
	double diff_rejected;
	double diff_stale;

	bool submit_fail;
	bool idle;
	bool lagging;
	bool probed;
	int force_rollntime;
	enum pool_enable enabled;
	bool submit_old;
	bool removed;
	bool lp_started;
	unsigned char	work_restart_id;
	uint32_t	block_id;

	enum pool_protocol proto;

	char *hdr_path;
	char *lp_url;
	char *lp_id;
	enum pool_protocol lp_proto;
	curl_socket_t lp_socket;

	unsigned int getwork_requested;
	unsigned int stale_shares;
	unsigned int discarded_work;
	unsigned int getfail_occasions;
	unsigned int remotefail_occasions;
	struct timeval tv_idle;

	double utility;
	int last_shares, shares;

	char *rpc_url;
	char *rpc_userpass;
	char *rpc_user, *rpc_pass;
	char *rpc_proxy;

	pthread_mutex_t pool_lock;

	struct thread_q *submit_q;
	struct thread_q *getwork_q;

	pthread_t longpoll_thread;
	pthread_t test_thread;
	bool testing;

	int curls;
	pthread_cond_t cr_cond;
	struct list_head curlring;
	struct submit_work_state *sws_waiting_on_curl;

	time_t last_work_time;
	time_t last_share_time;
	double last_share_diff;
	uint64_t best_diff;

	struct cgminer_stats cgminer_stats;
	struct cgminer_pool_stats cgminer_pool_stats;

	/* Stratum variables */
	char *stratum_url;
	char *stratum_port;
	CURL *stratum_curl;
	SOCKETTYPE sock;
	char *sockbuf;
	size_t sockbuf_size;
	char *sockaddr_url; /* stripped url used for sockaddr */
	char *nonce1;
	size_t n1_len;
	uint32_t nonce2;
	int n2size;
	char *sessionid;
	bool has_stratum;
	bool stratum_active;
	bool stratum_init;
	bool stratum_notify;
	struct stratum_work swork;
	pthread_t stratum_thread;
	pthread_mutex_t stratum_lock;
	char *admin_msg;

	pthread_mutex_t last_work_lock;
	struct work *last_work_copy;
};

#define GETWORK_MODE_TESTPOOL 'T'
#define GETWORK_MODE_POOL 'P'
#define GETWORK_MODE_LP 'L'
#define GETWORK_MODE_BENCHMARK 'B'
#define GETWORK_MODE_STRATUM 'S'
#define GETWORK_MODE_GBT 'G'

struct work {
	unsigned char	data[128];
	unsigned char	midstate[32];
	unsigned char	target[32];
	unsigned char	hash[32];

	int		rolls;

	dev_blk_ctx	blk;

	struct thr_info	*thr;
	int		thr_id;
	struct pool	*pool;
	struct timeval	tv_staged;

	bool		mined;
	bool		clone;
	bool		cloned;
	int		rolltime;
	bool		longpoll;
	bool		stale;
	bool		mandatory;
	bool		block;
	bool		queued;

	bool		stratum;
	char 		*job_id;
	char		*nonce2;
	char		*ntime;
	double		sdiff;
	char		*nonce1;

	unsigned char	work_restart_id;
	int		id;
	UT_hash_handle hh;
	
	double		work_difficulty;

	blktemplate_t	*tmpl;
	int		*tmpl_refcount;
	unsigned int	dataid;
	bool		do_foreign_submit;

	struct timeval	tv_getwork;
	struct timeval	tv_getwork_reply;
	struct timeval	tv_cloned;
	struct timeval	tv_work_start;
	struct timeval	tv_work_found;
	char		getwork_mode;

	/* Used to queue shares in submit_waiting */
	struct list_head list;
};

extern void get_datestamp(char *, struct timeval *);
enum test_nonce2_result {
	TNR_GOOD,
	TNR_HIGH,
	TNR_BAD,
};
extern enum test_nonce2_result _test_nonce2(struct work *, uint32_t nonce, bool checktarget);
#define test_nonce(work, nonce, checktarget)  (_test_nonce2(work, nonce, checktarget) == TNR_GOOD)
#define test_nonce2(work, nonce)  (_test_nonce2(work, nonce, true))
extern void submit_nonce(struct thr_info *thr, struct work *work, uint32_t nonce);
extern struct work *get_queued(struct cgpu_info *cgpu);
extern struct work *__find_work_bymidstate(struct work *que, char *midstate, size_t midstatelen, char *data, int offset, size_t datalen);
struct work *find_queued_work_bymidstate(struct cgpu_info *cgpu, char *midstate, size_t midstatelen, char *data, int offset, size_t datalen);
extern void work_completed(struct cgpu_info *cgpu, struct work *work);
extern bool abandon_work(struct work *, struct timeval *work_runtime, uint64_t hashes);
extern void hash_queued_work(struct thr_info *mythr);
extern void tailsprintf(char *f, const char *fmt, ...) FORMAT_SYNTAX_CHECK(printf, 2, 3);
extern void wlog(const char *f, ...) FORMAT_SYNTAX_CHECK(printf, 1, 2);
extern void wlogprint(const char *f, ...) FORMAT_SYNTAX_CHECK(printf, 1, 2);
extern int curses_int(const char *query);
extern char *curses_input(const char *query);
extern void kill_work(void);
extern int prioritize_pools(char *param, int *pid);
extern void validate_pool_priorities(void);
extern void switch_pools(struct pool *selected);
extern void remove_pool(struct pool *pool);
extern void write_config(FILE *fcfg);
extern void zero_bestshare(void);
extern void zero_stats(void);
extern void default_save_file(char *filename);
extern bool log_curses_only(int prio, const char *f, va_list ap) FORMAT_SYNTAX_CHECK(printf, 2, 0);
extern void clear_logwin(void);
extern bool pool_tclear(struct pool *pool, bool *var);
extern struct thread_q *tq_new(void);
extern void tq_free(struct thread_q *tq);
extern bool tq_push(struct thread_q *tq, void *data);
extern void *tq_pop(struct thread_q *tq, const struct timespec *abstime);
extern void tq_freeze(struct thread_q *tq);
extern void tq_thaw(struct thread_q *tq);
extern bool successful_connect;
extern void adl(void);
extern void clean_work(struct work *work);
extern void free_work(struct work *work);
extern void __copy_work(struct work *work, const struct work *base_work);
extern struct work *copy_work(const struct work *base_work);
extern struct thr_info *get_thread(int thr_id);
extern struct cgpu_info *get_devices(int id);

enum api_data_type {
	API_ESCAPE,
	API_STRING,
	API_CONST,
	API_INT,
	API_UINT,
	API_UINT32,
	API_UINT64,
	API_DOUBLE,
	API_ELAPSED,
	API_BOOL,
	API_TIMEVAL,
	API_TIME,
	API_MHS,
	API_MHTOTAL,
	API_TEMP,
	API_UTILITY,
	API_FREQ,
	API_VOLTS,
	API_HS,
	API_DIFF,
	API_JSON,
};

struct api_data {
	enum api_data_type type;
	char *name;
	void *data;
	bool data_was_malloc;
	struct api_data *prev;
	struct api_data *next;
};

extern struct api_data *api_add_escape(struct api_data *root, char *name, char *data, bool copy_data);
extern struct api_data *api_add_string(struct api_data *root, char *name, const char *data, bool copy_data);
extern struct api_data *api_add_const(struct api_data *root, char *name, const char *data, bool copy_data);
extern struct api_data *api_add_int(struct api_data *root, char *name, int *data, bool copy_data);
extern struct api_data *api_add_uint(struct api_data *root, char *name, unsigned int *data, bool copy_data);
extern struct api_data *api_add_uint32(struct api_data *root, char *name, uint32_t *data, bool copy_data);
extern struct api_data *api_add_uint64(struct api_data *root, char *name, uint64_t *data, bool copy_data);
extern struct api_data *api_add_double(struct api_data *root, char *name, double *data, bool copy_data);
extern struct api_data *api_add_elapsed(struct api_data *root, char *name, double *data, bool copy_data);
extern struct api_data *api_add_bool(struct api_data *root, char *name, bool *data, bool copy_data);
extern struct api_data *api_add_timeval(struct api_data *root, char *name, struct timeval *data, bool copy_data);
extern struct api_data *api_add_time(struct api_data *root, char *name, time_t *data, bool copy_data);
extern struct api_data *api_add_mhs(struct api_data *root, char *name, double *data, bool copy_data);
extern struct api_data *api_add_mhstotal(struct api_data *root, char *name, double *data, bool copy_data);
extern struct api_data *api_add_temp(struct api_data *root, char *name, float *data, bool copy_data);
extern struct api_data *api_add_utility(struct api_data *root, char *name, double *data, bool copy_data);
extern struct api_data *api_add_freq(struct api_data *root, char *name, double *data, bool copy_data);
extern struct api_data *api_add_volts(struct api_data *root, char *name, float *data, bool copy_data);
extern struct api_data *api_add_hs(struct api_data *root, char *name, double *data, bool copy_data);
extern struct api_data *api_add_diff(struct api_data *root, char *name, double *data, bool copy_data);
extern struct api_data *api_add_json(struct api_data *root, char *name, json_t *data, bool copy_data);

#endif /* __MINER_H__ */<|MERGE_RESOLUTION|>--- conflicted
+++ resolved
@@ -847,15 +847,7 @@
 extern int opt_scantime;
 extern int opt_expiry;
 
-<<<<<<< HEAD
-extern pthread_mutex_t control_lock;
-=======
-#ifdef HAVE_LIBUSB
-extern pthread_mutex_t cgusb_lock;
-#endif
-
 extern cglock_t control_lock;
->>>>>>> 0bbaaa97
 extern pthread_mutex_t hash_lock;
 extern pthread_mutex_t console_lock;
 extern pthread_mutex_t ch_lock;
