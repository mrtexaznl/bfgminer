/*
 * Copyright 2012-2013 Luke Dashjr
 * Copyright 2011-2013 Con Kolivas
 * Copyright 2012-2013 Andrew Smith
 * Copyright 2011 Glenn Francis Murray
 * Copyright 2010-2011 Jeff Garzik
 *
 * This program is free software; you can redistribute it and/or modify it
 * under the terms of the GNU General Public License as published by the Free
 * Software Foundation; either version 3 of the License, or (at your option)
 * any later version.  See COPYING for more details.
 */

#ifndef __MINER_H__
#define __MINER_H__

#include "config.h"

#ifdef WIN32
#include <winsock2.h>
#endif

#include <stdbool.h>
#include <stdint.h>
#include <sys/time.h>
#include <pthread.h>
#include <jansson.h>
#include <curl/curl.h>

#include <blkmaker.h>
#include <blktemplate.h>

#if defined(WORDS_BIGENDIAN) && !defined(__BIG_ENDIAN__)
/* uthash.h depends on __BIG_ENDIAN__ on BE platforms */
#define __BIG_ENDIAN__ 1
#endif

#include <uthash.h>
#include <utlist.h>

#include "logging.h"
#include "util.h"

#ifdef HAVE_OPENCL
#include "CL/cl.h"
#endif /* HAVE_OPENCL */

#ifdef STDC_HEADERS
# include <stdlib.h>
# include <stddef.h>
#else
# ifdef HAVE_STDLIB_H
#  include <stdlib.h>
# endif
#endif
#ifdef HAVE_ALLOCA_H
# include <alloca.h>
#elif defined __GNUC__
# ifndef WIN32
#  define alloca __builtin_alloca
# else
#  include <malloc.h>
# endif
#elif defined _AIX
# define alloca __alloca
#elif defined _MSC_VER
# include <malloc.h>
# define alloca _alloca
#else
# ifndef HAVE_ALLOCA
#  ifdef  __cplusplus
extern "C"
#  endif
void *alloca (size_t);
# endif
#endif

#ifdef __MINGW32__
#include <windows.h>
#include <io.h>
static inline int fsync (int fd)
{
	return (FlushFileBuffers ((HANDLE) _get_osfhandle (fd))) ? 0 : -1;
}

#ifndef EWOULDBLOCK
# define EWOULDBLOCK EAGAIN
#endif

#ifndef MSG_DONTWAIT
# define MSG_DONTWAIT 0x1000000
#endif
#endif /* __MINGW32__ */

#if defined (__linux)
 #ifndef LINUX
  #define LINUX
 #endif
#endif


#ifdef HAVE_ADL
 #include "ADL/adl_sdk.h"
#endif

#ifdef HAVE_LIBUSB
  #include <libusb.h>
#endif

#ifdef USE_ZTEX
  #include "libztex.h"
#endif

#ifdef HAVE_BYTESWAP_H
#include <byteswap.h>
#endif
#ifdef HAVE_ENDIAN_H
#include <endian.h>
#endif
#ifdef HAVE_SYS_ENDIAN_H
#include <sys/endian.h>
#endif
#ifdef HAVE_LIBKERN_OSBYTEORDER_H
#include <libkern/OSByteOrder.h>
#endif
#ifndef bswap_16
#define	bswap_16(value)  \
 	((((value) & 0xff) << 8) | ((value) >> 8))

#define	bswap_32(value)	\
 	(((uint32_t)bswap_16((uint16_t)((value) & 0xffff)) << 16) | \
 	(uint32_t)bswap_16((uint16_t)((value) >> 16)))

#define	bswap_64(value)	\
 	(((uint64_t)bswap_32((uint32_t)((value) & 0xffffffff)) \
 	    << 32) | \
 	(uint64_t)bswap_32((uint32_t)((value) >> 32)))
#endif

/* This assumes htobe32 is a macro and that if it doesn't exist, then the
 * also won't exist */
#ifndef htobe32
# ifndef WORDS_BIGENDIAN
#  define htole16(x) (x)
#  define htole32(x) (x)
#  define htole64(x) (x)
#  define htobe16(x) bswap_16(x)
#  define htobe32(x) bswap_32(x)
#  define htobe64(x) bswap_64(x)
# else
#  define htole16(x) bswap_16(x)
#  define htole32(x) bswap_32(x)
#  define htole64(x) bswap_64(x)
#  define htobe16(x) (x)
#  define htobe32(x) (x)
#  define htobe64(x) (x)
# endif
#endif
#ifndef be32toh
# define le16toh(x) htole16(x)
# define le32toh(x) htole32(x)
# define le64toh(x) htole64(x)
# define be16toh(x) htobe16(x)
# define be32toh(x) htobe32(x)
# define be64toh(x) htobe64(x)
#endif

#ifndef max
#  define max(a, b)  ((a) > (b) ? (a) : (b))
#endif

#undef unlikely
#undef likely
#if defined(__GNUC__) && (__GNUC__ > 2) && defined(__OPTIMIZE__)
#define unlikely(expr) (__builtin_expect(!!(expr), 0))
#define likely(expr) (__builtin_expect(!!(expr), 1))
#else
#define unlikely(expr) (expr)
#define likely(expr) (expr)
#endif
#ifndef __maybe_unused
#define __maybe_unused		__attribute__((unused))
#endif

#define uninitialised_var(x) x = x

#if defined(__i386__)
#define WANT_CRYPTOPP_ASM32
#endif

#ifndef ARRAY_SIZE
#define ARRAY_SIZE(arr) (sizeof(arr) / sizeof((arr)[0]))
#endif

#ifdef HAVE_CURSES
	extern int my_cancellable_getch(void);
#	ifdef getch
		// getch() is a macro
		static int __maybe_unused __real_getch(void) {
			return getch();
		}
#		undef getch
#		define getch()  my_cancellable_getch()
#	else
		// getch() is a real function
#		define __real_getch  getch
#		define getch()  my_cancellable_getch()
#	endif
#endif

#ifdef NEED_ROUNDL
#define roundl(x)   (long double)((long long)((x==0)?0.0:((x)+(((x)>0)?0.5:-0.5))))
#endif

enum alive {
	LIFE_WELL,
	LIFE_SICK,
	LIFE_DEAD,
	LIFE_NOSTART,
	LIFE_INIT,
	LIFE_WAIT,
	LIFE_INIT2,  // Still initializing, but safe to call functions
	LIFE_DEAD2,  // Totally dead, NOT safe to call functions
};


enum pool_strategy {
	POOL_FAILOVER,
	POOL_ROUNDROBIN,
	POOL_ROTATE,
	POOL_LOADBALANCE,
	POOL_BALANCE,
};

#define TOP_STRATEGY (POOL_BALANCE)

struct strategies {
	const char *s;
};

struct cgpu_info;

#ifdef HAVE_ADL
struct gpu_adl {
	ADLTemperature lpTemperature;
	int iAdapterIndex;
	int lpAdapterID;
	int iBusNumber;
	char strAdapterName[256];

	ADLPMActivity lpActivity;
	ADLODParameters lpOdParameters;
	ADLODPerformanceLevels *DefPerfLev;
	ADLFanSpeedInfo lpFanSpeedInfo;
	ADLFanSpeedValue lpFanSpeedValue;
	ADLFanSpeedValue DefFanSpeedValue;

	int iEngineClock;
	int iMemoryClock;
	int iVddc;
	int iPercentage;

	bool autofan;
	bool autoengine;
	bool managed; /* Were the values ever changed on this card */

	int lastengine;
	int lasttemp;
	int targetfan;
	int overtemp;
	int minspeed;
	int maxspeed;

	int gpu;
	bool has_fanspeed;
	struct gpu_adl *twin;
};
#endif

struct api_data;
struct thr_info;
struct work;

struct device_drv {
	const char *dname;
	const char *name;

	// DRV-global functions
	void (*drv_detect)();

	// Processor-specific functions
	void (*reinit_device)(struct cgpu_info *);
	bool (*override_statline_temp2)(char *buf, size_t bufsz, struct cgpu_info *, bool per_processor);
	struct api_data* (*get_api_extra_device_detail)(struct cgpu_info *);
	struct api_data* (*get_api_extra_device_status)(struct cgpu_info *);
	struct api_data *(*get_api_stats)(struct cgpu_info *);
	bool (*get_stats)(struct cgpu_info *);
	bool (*identify_device)(struct cgpu_info *);  // e.g. to flash a led
	char *(*set_device)(struct cgpu_info *, char *option, char *setting, char *replybuf);
	void (*proc_wlogprint_status)(struct cgpu_info *);
	void (*proc_tui_wlogprint_choices)(struct cgpu_info *);
	const char *(*proc_tui_handle_choice)(struct cgpu_info *, int input);

	// Thread-specific functions
	bool (*thread_prepare)(struct thr_info *);
	void (*minerloop)(struct thr_info *);
	uint64_t (*can_limit_work)(struct thr_info *);
	bool (*thread_init)(struct thr_info *);
	bool (*prepare_work)(struct thr_info *, struct work *);
	int64_t (*scanhash)(struct thr_info *, struct work *, int64_t);
	int64_t (*scanwork)(struct thr_info *);

	/* Used to extract work from the hash table of queued work and tell
	 * the main loop that it should not add any further work to the table.
	 */
	bool (*queue_full)(struct cgpu_info *);
	void (*flush_work)(struct cgpu_info *);

	void (*hw_error)(struct thr_info *);
	void (*thread_shutdown)(struct thr_info *);
	void (*thread_disable)(struct thr_info *);
	void (*thread_enable)(struct thr_info *);

	// Can be used per-thread or per-processor (only with minerloop async or queue!)
	void (*poll)(struct thr_info *);

	// === Implemented by minerloop_async ===
	bool (*job_prepare)(struct thr_info*, struct work*, uint64_t);
	void (*job_start)(struct thr_info*);
	void (*job_get_results)(struct thr_info*, struct work*);
	int64_t (*job_process_results)(struct thr_info*, struct work*, bool stopping);

	// === Implemented by minerloop_queue ===
	bool (*queue_append)(struct thr_info *, struct work *);
	void (*queue_flush)(struct thr_info *);
};

enum dev_enable {
	DEV_ENABLED,
	DEV_DISABLED,
	DEV_RECOVER,
	DEV_RECOVER_ERR,
};

enum cl_kernels {
	KL_NONE,
	KL_POCLBM,
	KL_PHATK,
	KL_DIAKGCN,
	KL_DIABLO,
	KL_SCRYPT,
};

enum dev_reason {
	REASON_THREAD_FAIL_INIT,
	REASON_THREAD_ZERO_HASH,
	REASON_THREAD_FAIL_QUEUE,
	REASON_DEV_SICK_IDLE_60,
	REASON_DEV_DEAD_IDLE_600,
	REASON_DEV_NOSTART,
	REASON_DEV_OVER_HEAT,
	REASON_DEV_THERMAL_CUTOFF,
	REASON_DEV_COMMS_ERROR,
	REASON_DEV_THROTTLE,
};

#define REASON_NONE			"None"
#define REASON_THREAD_FAIL_INIT_STR	"Thread failed to init"
#define REASON_THREAD_ZERO_HASH_STR	"Thread got zero hashes"
#define REASON_THREAD_FAIL_QUEUE_STR	"Thread failed to queue work"
#define REASON_DEV_SICK_IDLE_60_STR	"Device idle for 60s"
#define REASON_DEV_DEAD_IDLE_600_STR	"Device dead - idle for 600s"
#define REASON_DEV_NOSTART_STR		"Device failed to start"
#define REASON_DEV_OVER_HEAT_STR	"Device over heated"
#define REASON_DEV_THERMAL_CUTOFF_STR	"Device reached thermal cutoff"
#define REASON_DEV_COMMS_ERROR_STR	"Device comms error"
#define REASON_DEV_THROTTLE_STR		"Device throttle"
#define REASON_UNKNOWN_STR		"Unknown reason - code bug"

#define MIN_SEC_UNSET 99999999

enum {
	MSG_NOPOOL		= 8,
	MSG_MISPID		= 25,
	MSG_INVPID		= 26,
	MSG_DUPPID		= 74,
	MSG_POOLPRIO	= 73,
};

struct cgminer_stats {
	struct timeval start_tv;
	
	uint32_t getwork_calls;
	struct timeval getwork_wait;
	struct timeval getwork_wait_max;
	struct timeval getwork_wait_min;

	struct timeval _get_start;
};

// Just the actual network getworks to the pool
struct cgminer_pool_stats {
	uint32_t getwork_calls;
	uint32_t getwork_attempts;
	struct timeval getwork_wait;
	struct timeval getwork_wait_max;
	struct timeval getwork_wait_min;
	double getwork_wait_rolling;
	bool hadrolltime;
	bool canroll;
	bool hadexpire;
	uint32_t rolltime;
	double min_diff;
	double max_diff;
	double last_diff;
	uint32_t min_diff_count;
	uint32_t max_diff_count;
	uint64_t times_sent;
	uint64_t bytes_sent;
	uint64_t net_bytes_sent;
	uint64_t times_received;
	uint64_t bytes_received;
	uint64_t net_bytes_received;
};

#define PRIprepr "-6s"
#define PRIpreprv "s"

struct cgpu_info {
	int cgminer_id;
	int device_line_id;
	struct device_drv *drv;
	const char *devtype;
	int device_id;
	char *dev_repr;
	char *dev_repr_ns;
	const char *name;
	
	int procs;
	int proc_id;
	char proc_repr[8];
	char proc_repr_ns[8];
	struct cgpu_info *device;
	struct cgpu_info *next_proc;
	
	const char *device_path;
	void *device_data;
	const char *dev_manufacturer;
	const char *dev_product;
	const char *dev_serial;
	union {
#ifdef USE_ZTEX
		struct libztex_device *device_ztex;
#endif
		int device_fd;
#ifdef USE_X6500
		struct ft232r_device_handle *device_ft232r;
#endif
	};
#ifdef USE_AVALON
	struct work **works;
	int work_array;
	int queued;
	int results;
#endif
#ifdef USE_BITFORCE
	struct timeval work_start_tv;
	unsigned int wait_ms;
	unsigned int sleep_ms;
	double avg_wait_f;
	unsigned int avg_wait_d;
	uint32_t nonces;
	bool polling;
#endif
#if defined(USE_BITFORCE) || defined(USE_ICARUS)
	bool flash_led;
#endif
	pthread_mutex_t		device_mutex;
	pthread_cond_t	device_cond;

	enum dev_enable deven;
	int accepted;
	int rejected;
	int stale;
	int bad_nonces;
	int hw_errors;
	double rolling;
	double total_mhashes;
	double utility;
	double utility_diff1;
	enum alive status;
	char init[40];
	struct timeval last_message_tv;

	int threads;
	struct thr_info **thr;

	int64_t max_hashes;

	const char *kname;
#ifdef HAVE_OPENCL
	bool mapped;
	int virtual_gpu;
	int virtual_adl;
	int intensity;
	bool dynamic;

	cl_uint vwidth;
	size_t work_size;
	enum cl_kernels kernel;
	cl_ulong max_alloc;

#ifdef USE_SCRYPT
	int opt_lg, lookup_gap;
	size_t opt_tc, thread_concurrency;
	size_t shaders;
#endif
	struct timeval tv_gpustart;
	int intervals;
#endif

	float temp;
	int cutofftemp;
	int targettemp;

#ifdef HAVE_ADL
	bool has_adl;
	struct gpu_adl adl;

	int gpu_engine;
	int min_engine;
	int gpu_fan;
	int min_fan;
	int gpu_memclock;
	int gpu_memdiff;
	int gpu_powertune;
	float gpu_vddc;
#endif
	int diff1;
	double diff_accepted;
	double diff_rejected;
	double diff_stale;
	int last_share_pool;
	time_t last_share_pool_time;
	double last_share_diff;
	time_t last_device_valid_work;

	time_t device_last_well;
	time_t device_last_not_well;
	struct timeval tv_device_last_not_well;
	enum dev_reason device_not_well_reason;
	float reinit_backoff;
	int thread_fail_init_count;
	int thread_zero_hash_count;
	int thread_fail_queue_count;
	int dev_sick_idle_60_count;
	int dev_dead_idle_600_count;
	int dev_nostart_count;
	int dev_over_heat_count;	// It's a warning but worth knowing
	int dev_thermal_cutoff_count;
	int dev_comms_error_count;
	int dev_throttle_count;

	struct cgminer_stats cgminer_stats;

	pthread_rwlock_t qlock;
	struct work *queued_work;
	unsigned int queued_count;

	bool shutdown;
};

extern void renumber_cgpu(struct cgpu_info *);
extern bool add_cgpu(struct cgpu_info*);

struct tq_ent;

struct thread_q {
	struct tq_ent *q;

	bool frozen;

	pthread_mutex_t		mutex;
	pthread_cond_t		cond;
};

enum thr_busy_state {
	TBS_IDLE,
	TBS_GETTING_RESULTS,
	TBS_STARTING_JOB,
};

struct thr_info {
	int		id;
	int		device_thread;
	bool		primary_thread;

	bool		has_pth;
	pthread_t	pth;
	struct thread_q	*q;
	struct cgpu_info *cgpu;
	void *cgpu_data;
	struct timeval last;
	struct timeval sick;

	bool	scanhash_working;
	uint64_t hashes_done;
	struct timeval tv_hashes_done;
	struct timeval tv_lastupdate;

	bool	pause;
	time_t	getwork;
	double	rolling;

	// Used by minerloop_async
	struct work *prev_work;
	struct work *work;
	struct work *next_work;
	enum thr_busy_state busy_state;
	struct timeval tv_morework;
	struct work *results_work;
	bool _job_transition_in_progress;
	bool _proceed_with_new_job;
	struct timeval tv_results_jobstart;
	struct timeval tv_jobstart;
	struct timeval tv_poll;
	notifier_t notifier;
	bool starting_next_work;
	uint32_t _max_nonce;
	notifier_t mutex_request;

	// Used by minerloop_queue
	struct work *work_list;
	bool queue_full;
	bool _last_sbr_state;

	bool	work_restart;
	notifier_t work_restart_notifier;
};

struct string_elist {
	char *string;
	bool free_me;

	struct string_elist *prev;
	struct string_elist *next;
};

static inline void string_elist_add(const char *s, struct string_elist **head)
{
	struct string_elist *n;

	n = calloc(1, sizeof(*n));
	n->string = strdup(s);
	n->free_me = true;
	DL_APPEND(*head, n);
}

static inline void string_elist_del(struct string_elist **head, struct string_elist *item)
{
	if (item->free_me)
		free(item->string);
	DL_DELETE(*head, item);
	free(item);
}


static inline uint32_t swab32(uint32_t v)
{
	return bswap_32(v);
}

static inline void swap256(void *dest_p, const void *src_p)
{
	uint32_t *dest = dest_p;
	const uint32_t *src = src_p;

	dest[0] = src[7];
	dest[1] = src[6];
	dest[2] = src[5];
	dest[3] = src[4];
	dest[4] = src[3];
	dest[5] = src[2];
	dest[6] = src[1];
	dest[7] = src[0];
}

static inline void swap32yes(void*out, const void*in, size_t sz) {
	size_t swapcounter = 0;
	for (swapcounter = 0; swapcounter < sz; ++swapcounter)
		(((uint32_t*)out)[swapcounter]) = swab32(((uint32_t*)in)[swapcounter]);
}

#define LOCAL_swap32(type, var, sz)  \
	type __swapped_ ## var[sz * 4 / sizeof(type)];  \
	swap32yes(__swapped_ ## var, var, sz);  \
	var = __swapped_ ## var;  \
// end

#ifdef WORDS_BIGENDIAN
#  define swap32tobe(out, in, sz)  ((out == in) ? (void)0 : memmove(out, in, sz))
#  define LOCAL_swap32be(type, var, sz)  ;
#  define swap32tole(out, in, sz)  swap32yes(out, in, sz)
#  define LOCAL_swap32le(type, var, sz)  LOCAL_swap32(type, var, sz)
#else
#  define swap32tobe(out, in, sz)  swap32yes(out, in, sz)
#  define LOCAL_swap32be(type, var, sz)  LOCAL_swap32(type, var, sz)
#  define swap32tole(out, in, sz)  ((out == in) ? (void)0 : memmove(out, in, sz))
#  define LOCAL_swap32le(type, var, sz)  ;
#endif

static inline void swab256(void *dest_p, const void *src_p)
{
	uint32_t *dest = dest_p;
	const uint32_t *src = src_p;

	dest[0] = swab32(src[7]);
	dest[1] = swab32(src[6]);
	dest[2] = swab32(src[5]);
	dest[3] = swab32(src[4]);
	dest[4] = swab32(src[3]);
	dest[5] = swab32(src[2]);
	dest[6] = swab32(src[1]);
	dest[7] = swab32(src[0]);
}

#define flip32(dest_p, src_p) swap32yes(dest_p, src_p, 32 / 4)

extern void _quit(int status);

static inline void mutex_lock(pthread_mutex_t *lock)
{
	if (unlikely(pthread_mutex_lock(lock)))
		quit(1, "WTF MUTEX ERROR ON LOCK!");
}

static inline void mutex_unlock(pthread_mutex_t *lock)
{
	if (unlikely(pthread_mutex_unlock(lock)))
		quit(1, "WTF MUTEX ERROR ON UNLOCK!");
}

static inline int mutex_trylock(pthread_mutex_t *lock)
{
	return pthread_mutex_trylock(lock);
}

static inline void wr_lock(pthread_rwlock_t *lock)
{
	if (unlikely(pthread_rwlock_wrlock(lock)))
		quit(1, "WTF WRLOCK ERROR ON LOCK!");
}

static inline void rd_lock(pthread_rwlock_t *lock)
{
	if (unlikely(pthread_rwlock_rdlock(lock)))
		quit(1, "WTF RDLOCK ERROR ON LOCK!");
}

static inline void rw_unlock(pthread_rwlock_t *lock)
{
	if (unlikely(pthread_rwlock_unlock(lock)))
		quit(1, "WTF RWLOCK ERROR ON UNLOCK!");
}

static inline void rd_unlock(pthread_rwlock_t *lock)
{
	rw_unlock(lock);
}

static inline void wr_unlock(pthread_rwlock_t *lock)
{
	rw_unlock(lock);
}

static inline void mutex_init(pthread_mutex_t *lock)
{
	if (unlikely(pthread_mutex_init(lock, NULL)))
		quit(1, "Failed to pthread_mutex_init");
}

static inline void rwlock_init(pthread_rwlock_t *lock)
{
	if (unlikely(pthread_rwlock_init(lock, NULL)))
		quit(1, "Failed to pthread_rwlock_init");
}

/* cgminer locks, a write biased variant of rwlocks */
struct cglock {
	pthread_mutex_t mutex;
	pthread_rwlock_t rwlock;
};

typedef struct cglock cglock_t;

static inline void cglock_init(cglock_t *lock)
{
	mutex_init(&lock->mutex);
	rwlock_init(&lock->rwlock);
}

/* Read lock variant of cglock */
static inline void cg_rlock(cglock_t *lock)
{
	mutex_lock(&lock->mutex);
	rd_lock(&lock->rwlock);
	mutex_unlock(&lock->mutex);
}

/* Intermediate variant of cglock */
static inline void cg_ilock(cglock_t *lock)
{
	mutex_lock(&lock->mutex);
}

/* Upgrade intermediate variant to a write lock */
static inline void cg_ulock(cglock_t *lock)
{
	wr_lock(&lock->rwlock);
}

/* Write lock variant of cglock */
static inline void cg_wlock(cglock_t *lock)
{
	mutex_lock(&lock->mutex);
	wr_lock(&lock->rwlock);
}

/* Downgrade intermediate variant to a read lock */
static inline void cg_dlock(cglock_t *lock)
{
	rd_lock(&lock->rwlock);
	mutex_unlock(&lock->mutex);
}

static inline void cg_runlock(cglock_t *lock)
{
	rd_unlock(&lock->rwlock);
}

static inline void cg_wunlock(cglock_t *lock)
{
	wr_unlock(&lock->rwlock);
	mutex_unlock(&lock->mutex);
}

struct pool;

extern bool opt_protocol;
extern bool opt_dev_protocol;
extern char *opt_coinbase_sig;
extern char *request_target_str;
extern bool have_longpoll;
extern int opt_skip_checks;
extern char *opt_kernel_path;
extern char *opt_socks_proxy;
extern char *cmd_idle, *cmd_sick, *cmd_dead;
extern char *cgminer_path;
extern bool opt_fail_only;
extern bool opt_autofan;
extern bool opt_autoengine;
extern bool use_curses;
extern int httpsrv_port;
extern char *opt_api_allow;
extern char *opt_api_groups;
extern char *opt_api_description;
extern int opt_api_port;
extern bool opt_api_listen;
extern bool opt_api_network;
extern bool opt_delaynet;
extern bool opt_restart;
extern char *opt_icarus_options;
extern char *opt_icarus_timing;
extern bool opt_worktime;
#ifdef USE_AVALON
extern char *opt_avalon_options;
#endif
#ifdef USE_BITFORCE
extern bool opt_bfl_noncerange;
#endif
extern int swork_id;

extern pthread_rwlock_t netacc_lock;

extern const uint32_t sha256_init_state[];
extern json_t *json_rpc_call(CURL *curl, const char *url, const char *userpass,
			     const char *rpc_req, bool, bool, int *,
			     struct pool *pool, bool);
extern bool our_curl_supports_proxy_uris();
extern void bin2hex(char *out, const void *in, size_t len);
extern bool hex2bin(unsigned char *p, const char *hexstr, size_t len);

typedef bool (*sha256_func)(struct thr_info*, const unsigned char *pmidstate,
	unsigned char *pdata,
	unsigned char *phash1, unsigned char *phash,
	const unsigned char *ptarget,
	uint32_t max_nonce,
	uint32_t *last_nonce,
	uint32_t nonce);

extern bool fulltest(const unsigned char *hash, const unsigned char *target);

extern int opt_queue;
extern int opt_scantime;
extern int opt_expiry;

extern cglock_t control_lock;
extern pthread_mutex_t stats_lock;
extern pthread_mutex_t hash_lock;
extern pthread_mutex_t console_lock;
extern cglock_t ch_lock;
extern pthread_rwlock_t mining_thr_lock;
extern pthread_rwlock_t devices_lock;


extern bool _bfg_console_cancel_disabled;
extern int _bfg_console_prev_cancelstate;

static inline
void bfg_console_lock(void)
{
	_bfg_console_cancel_disabled = !pthread_setcancelstate(PTHREAD_CANCEL_DISABLE, &_bfg_console_prev_cancelstate);
	mutex_lock(&console_lock);
}

static inline
void bfg_console_unlock(void)
{
	mutex_unlock(&console_lock);
	if (_bfg_console_cancel_disabled)
		pthread_setcancelstate(_bfg_console_prev_cancelstate, &_bfg_console_prev_cancelstate);
}


extern void thread_reportin(struct thr_info *thr);
extern void thread_reportout(struct thr_info *);
extern void clear_stratum_shares(struct pool *pool);
extern void hashmeter2(struct thr_info *);
extern bool stale_work(struct work *, bool share);
extern bool stale_work_future(struct work *, bool share, unsigned long ustime);
extern void set_target(unsigned char *dest_target, double diff);

extern void kill_work(void);
extern void app_restart(void);

extern void __thr_being_msg(int prio, struct thr_info *, const char *);
extern void mt_enable(struct thr_info *thr);
extern void proc_enable(struct cgpu_info *);
extern void reinit_device(struct cgpu_info *cgpu);

#ifdef HAVE_ADL
extern bool gpu_stats(int gpu, float *temp, int *engineclock, int *memclock, float *vddc, int *activity, int *fanspeed, int *fanpercent, int *powertune);
extern int set_fanspeed(int gpu, int iFanSpeed);
extern int set_vddc(int gpu, float fVddc);
extern int set_engineclock(int gpu, int iEngineClock);
extern int set_memoryclock(int gpu, int iMemoryClock);
#endif

extern void api(int thr_id);

extern struct pool *current_pool(void);
extern int enabled_pools;
extern bool get_intrange(const char *arg, int *val1, int *val2);
extern bool detect_stratum(struct pool *pool, char *url);
extern void print_summary(void);
extern struct pool *add_pool(void);
extern bool add_pool_details(struct pool *pool, bool live, char *url, char *user, char *pass);

#define MAX_GPUDEVICES 16
#define MAX_DEVICES 4096

#define MIN_INTENSITY -10
#define _MIN_INTENSITY_STR "-10"
#ifdef USE_SCRYPT
#define MAX_INTENSITY 20
#define _MAX_INTENSITY_STR "20"
#else
#define MAX_INTENSITY 14
#define _MAX_INTENSITY_STR "14"
#endif

extern struct string_elist *scan_devices;
extern bool opt_force_dev_init;
extern int nDevs;
extern int opt_n_threads;
extern int num_processors;
extern int hw_errors;
extern bool use_syslog;
extern bool opt_quiet;
extern struct thr_info *control_thr;
extern struct thr_info **mining_thr;
extern struct cgpu_info gpus[MAX_GPUDEVICES];
extern int gpu_threads;
#ifdef USE_SCRYPT
extern bool opt_scrypt;
#else
#define opt_scrypt (0)
#endif
extern double total_secs;
extern int mining_threads;
extern struct cgpu_info *cpus;
extern int total_devices;
extern struct cgpu_info **devices;
extern int total_devices_new;
extern struct cgpu_info **devices_new;
extern int total_pools;
extern struct pool **pools;
extern const char *algo_names[];
extern enum sha256_algos opt_algo;
extern struct strategies strategies[];
extern enum pool_strategy pool_strategy;
extern int opt_rotate_period;
extern double total_mhashes_done;
extern unsigned int new_blocks;
extern unsigned int found_blocks;
extern int total_accepted, total_rejected, total_diff1;;
extern int total_getworks, total_stale, total_discarded;
extern uint64_t total_bytes_rcvd, total_bytes_sent;
#define total_bytes_xfer (total_bytes_rcvd + total_bytes_sent)
extern double total_diff_accepted, total_diff_rejected, total_diff_stale;
extern unsigned int local_work;
extern unsigned int total_go, total_ro;
extern const int opt_cutofftemp;
extern int opt_hysteresis;
extern int opt_fail_pause;
extern int opt_log_interval;
extern unsigned long long global_hashrate;
extern char *current_fullhash;
extern double current_diff;
extern uint64_t best_diff;
extern time_t block_time;

#ifdef HAVE_OPENCL
typedef struct {
	cl_uint ctx_a; cl_uint ctx_b; cl_uint ctx_c; cl_uint ctx_d;
	cl_uint ctx_e; cl_uint ctx_f; cl_uint ctx_g; cl_uint ctx_h;
	cl_uint cty_a; cl_uint cty_b; cl_uint cty_c; cl_uint cty_d;
	cl_uint cty_e; cl_uint cty_f; cl_uint cty_g; cl_uint cty_h;
	cl_uint merkle; cl_uint ntime; cl_uint nbits; cl_uint nonce;
	cl_uint fW0; cl_uint fW1; cl_uint fW2; cl_uint fW3; cl_uint fW15;
	cl_uint fW01r; cl_uint fcty_e; cl_uint fcty_e2;
	cl_uint W16; cl_uint W17; cl_uint W2;
	cl_uint PreVal4; cl_uint T1;
	cl_uint C1addK5; cl_uint D1A; cl_uint W2A; cl_uint W17_2;
	cl_uint PreVal4addT1; cl_uint T1substate0;
	cl_uint PreVal4_2;
	cl_uint PreVal0;
	cl_uint PreW18;
	cl_uint PreW19;
	cl_uint PreW31;
	cl_uint PreW32;

	/* For diakgcn */
	cl_uint B1addK6, PreVal0addK7, W16addK16, W17addK17;
	cl_uint zeroA, zeroB;
	cl_uint oneA, twoA, threeA, fourA, fiveA, sixA, sevenA;
#ifdef USE_SCRYPT
	struct work *work;
#endif
} dev_blk_ctx;
#else
typedef struct {
	uint32_t nonce;
} dev_blk_ctx;
#endif

struct curl_ent {
	CURL *curl;
	struct curl_ent *next;
	struct timeval tv;
};

/* Disabled needs to be the lowest enum as a freshly calloced value will then
 * equal disabled */
enum pool_enable {
	POOL_DISABLED,
	POOL_ENABLED,
	POOL_REJECTING,
};

enum pool_protocol {
	PLP_NONE,
	PLP_GETWORK,
	PLP_GETBLOCKTEMPLATE,
};

struct stratum_work {
	char *job_id;
	bool clean;
	
	bytes_t coinbase;
	size_t nonce2_offset;
	
	int merkles;
	bytes_t merkle_bin;
	
	uint8_t header1[36];
	uint8_t diffbits[4];
	uint32_t ntime;
	struct timeval tv_received;

	double diff;

	bool transparency_probed;
	struct timeval tv_transparency;
	bool opaque;
};

#define RBUFSIZE 8192
#define RECVSIZE (RBUFSIZE - 4)

struct pool {
	int pool_no;
	int prio;
	int accepted, rejected;
	int seq_rejects;
	int seq_getfails;
	int solved;
	int diff1;
	char diff[8];

	double diff_accepted;
	double diff_rejected;
	double diff_stale;

	bool submit_fail;
	bool idle;
	bool lagging;
	bool probed;
	int force_rollntime;
	enum pool_enable enabled;
	bool submit_old;
	bool removed;
	bool lp_started;
	unsigned char	work_restart_id;
	uint32_t	block_id;

	enum pool_protocol proto;

	char *hdr_path;
	char *lp_url;
	char *lp_id;
	enum pool_protocol lp_proto;
	curl_socket_t lp_socket;

	unsigned int getwork_requested;
	unsigned int stale_shares;
	unsigned int discarded_work;
	unsigned int getfail_occasions;
	unsigned int remotefail_occasions;
	struct timeval tv_idle;

	double utility;
	int last_shares, shares;

	char *rpc_url;
	char *rpc_userpass;
	char *rpc_user, *rpc_pass;
	char *rpc_proxy;

	pthread_mutex_t pool_lock;
	cglock_t data_lock;

	struct thread_q *submit_q;
	struct thread_q *getwork_q;

	pthread_t longpoll_thread;
	pthread_t test_thread;
	bool testing;

	int curls;
	pthread_cond_t cr_cond;
	struct curl_ent *curllist;
	struct submit_work_state *sws_waiting_on_curl;

	time_t last_work_time;
	struct timeval tv_last_work_time;
	time_t last_share_time;
	double last_share_diff;
	uint64_t best_diff;

	struct cgminer_stats cgminer_stats;
	struct cgminer_pool_stats cgminer_pool_stats;

	/* Stratum variables */
	char *stratum_url;
	char *stratum_port;
	CURL *stratum_curl;
	SOCKETTYPE sock;
	char *sockbuf;
	size_t sockbuf_size;
	char *sockaddr_url; /* stripped url used for sockaddr */
	char *nonce1;
	size_t n1_len;
	uint32_t nonce2;
	int nonce2sz;
#ifdef WORDS_BIGENDIAN
	int nonce2off;
#endif
	int n2size;
	char *sessionid;
	bool has_stratum;
	bool stratum_active;
	bool stratum_init;
	bool stratum_notify;
	struct stratum_work swork;
	pthread_t stratum_thread;
	pthread_mutex_t stratum_lock;
	char *admin_msg;

	pthread_mutex_t last_work_lock;
	struct work *last_work_copy;
};

#define GETWORK_MODE_TESTPOOL 'T'
#define GETWORK_MODE_POOL 'P'
#define GETWORK_MODE_LP 'L'
#define GETWORK_MODE_BENCHMARK 'B'
#define GETWORK_MODE_STRATUM 'S'
#define GETWORK_MODE_GBT 'G'

struct work {
	unsigned char	data[128];
	unsigned char	midstate[32];
	unsigned char	target[32];
	unsigned char	hash[32];

	uint64_t	share_diff;

	int		rolls;

	dev_blk_ctx	blk;

	struct thr_info	*thr;
	int		thr_id;
	struct pool	*pool;
	struct timeval	tv_staged;

	bool		mined;
	bool		clone;
	bool		cloned;
	int		rolltime;
	bool		longpoll;
	bool		stale;
	bool		mandatory;
	bool		block;
	bool		queued;

	bool		stratum;
	char 		*job_id;
	bytes_t		nonce2;
	double		sdiff;
	char		*nonce1;

	unsigned char	work_restart_id;
	int		id;
	UT_hash_handle hh;
	
	double		work_difficulty;

	// Allow devices to identify work if multiple sub-devices
	// DEPRECATED: New code should be using multiple processors instead
	unsigned char	subid;

	blktemplate_t	*tmpl;
	int		*tmpl_refcount;
	unsigned int	dataid;
	bool		do_foreign_submit;

	struct timeval	tv_getwork;
	time_t		ts_getwork;
	struct timeval	tv_getwork_reply;
	struct timeval	tv_cloned;
	struct timeval	tv_work_start;
	struct timeval	tv_work_found;
	char		getwork_mode;

	/* Used to queue shares in submit_waiting */
	struct work *prev;
	struct work *next;
};

<<<<<<< HEAD
extern void get_datestamp(char *, time_t);
#define get_now_datestamp(buf)  get_datestamp(buf, INVALID_TIMESTAMP)
extern void inc_hw_errors2(struct thr_info *thr, const struct work *work, const uint32_t *bad_nonce_p);
extern void inc_hw_errors(struct thr_info *, const struct work *, const uint32_t bad_nonce);
#define inc_hw_errors_only(thr)  inc_hw_errors(thr, NULL, 0)
enum test_nonce2_result {
	TNR_GOOD = 1,
	TNR_HIGH = 0,
	TNR_BAD = -1,
};
extern enum test_nonce2_result _test_nonce2(struct work *, uint32_t nonce, bool checktarget);
#define test_nonce(work, nonce, checktarget)  (_test_nonce2(work, nonce, checktarget) == TNR_GOOD)
#define test_nonce2(work, nonce)  (_test_nonce2(work, nonce, true))
=======
#define TAILBUFSIZ 64

#define tailsprintf(buf, bufsiz, fmt, ...) do { \
	char tmp13[TAILBUFSIZ]; \
	size_t len13, buflen = strlen(buf); \
	snprintf(tmp13, sizeof(tmp13), fmt, ##__VA_ARGS__); \
	len13 = strlen(tmp13); \
	if ((buflen + len13) >= bufsiz) \
		quit(1, "tailsprintf buffer overflow in %s %s line %d", __FILE__, __func__, __LINE__); \
	strcat(buf, tmp13); \
} while (0)

extern void get_datestamp(char *, size_t, struct timeval *);
extern void inc_hw_errors(struct thr_info *thr);
>>>>>>> ad1572f7
extern bool submit_nonce(struct thr_info *thr, struct work *work, uint32_t nonce);
extern struct work *get_queued(struct cgpu_info *cgpu);
extern struct work *__find_work_bymidstate(struct work *que, char *midstate, size_t midstatelen, char *data, int offset, size_t datalen);
extern struct work *find_queued_work_bymidstate(struct cgpu_info *cgpu, char *midstate, size_t midstatelen, char *data, int offset, size_t datalen);
extern void work_completed(struct cgpu_info *cgpu, struct work *work);
extern bool abandon_work(struct work *, struct timeval *work_runtime, uint64_t hashes);
extern void hash_queued_work(struct thr_info *mythr);
extern void get_statline3(char *buf, size_t bufsz, struct cgpu_info *, bool for_curses, bool opt_show_procs);
extern void tailsprintf(char *buf, size_t bufsz, const char *fmt, ...) FORMAT_SYNTAX_CHECK(printf, 3, 4);
extern void _wlog(const char *str);
extern void _wlogprint(const char *str);
extern int curses_int(const char *query);
extern char *curses_input(const char *query);
extern double stats_elapsed(struct cgminer_stats *);
#define cgpu_runtime(cgpu)  stats_elapsed(&((cgpu)->cgminer_stats))
extern double cgpu_utility(struct cgpu_info *);
extern void kill_work(void);
extern int prioritize_pools(char *param, int *pid);
extern void validate_pool_priorities(void);
extern void switch_pools(struct pool *selected);
extern void remove_pool(struct pool *pool);
extern void write_config(FILE *fcfg);
extern void zero_bestshare(void);
extern void zero_stats(void);
extern void default_save_file(char *filename);
extern bool _log_curses_only(int prio, const char *datetime, const char *str);
extern void clear_logwin(void);
extern void logwin_update(void);
extern bool pool_tclear(struct pool *pool, bool *var);
extern struct thread_q *tq_new(void);
extern void tq_free(struct thread_q *tq);
extern bool tq_push(struct thread_q *tq, void *data);
extern void *tq_pop(struct thread_q *tq, const struct timespec *abstime);
extern void tq_freeze(struct thread_q *tq);
extern void tq_thaw(struct thread_q *tq);
extern bool successful_connect;
extern void adl(void);
extern void clean_work(struct work *work);
extern void free_work(struct work *work);
extern void __copy_work(struct work *work, const struct work *base_work);
extern struct work *copy_work(const struct work *base_work);
extern struct thr_info *get_thread(int thr_id);
extern struct cgpu_info *get_devices(int id);
extern int create_new_cgpus(void (*addfunc)(void*), void *arg);
extern int scan_serial(const char *);

enum api_data_type {
	API_ESCAPE,
	API_STRING,
	API_CONST,
	API_INT,
	API_UINT,
	API_UINT32,
	API_UINT64,
	API_DOUBLE,
	API_ELAPSED,
	API_BOOL,
	API_TIMEVAL,
	API_TIME,
	API_MHS,
	API_MHTOTAL,
	API_TEMP,
	API_UTILITY,
	API_FREQ,
	API_VOLTS,
	API_HS,
	API_DIFF,
	API_JSON,
};

struct api_data {
	enum api_data_type type;
	char *name;
	void *data;
	bool data_was_malloc;
	struct api_data *prev;
	struct api_data *next;
};

extern struct api_data *api_add_escape(struct api_data *root, char *name, char *data, bool copy_data);
extern struct api_data *api_add_string(struct api_data *root, char *name, const char *data, bool copy_data);
extern struct api_data *api_add_const(struct api_data *root, char *name, const char *data, bool copy_data);
extern struct api_data *api_add_int(struct api_data *root, char *name, int *data, bool copy_data);
extern struct api_data *api_add_uint(struct api_data *root, char *name, unsigned int *data, bool copy_data);
extern struct api_data *api_add_uint32(struct api_data *root, char *name, uint32_t *data, bool copy_data);
extern struct api_data *api_add_uint64(struct api_data *root, char *name, uint64_t *data, bool copy_data);
extern struct api_data *api_add_double(struct api_data *root, char *name, double *data, bool copy_data);
extern struct api_data *api_add_elapsed(struct api_data *root, char *name, double *data, bool copy_data);
extern struct api_data *api_add_bool(struct api_data *root, char *name, bool *data, bool copy_data);
extern struct api_data *api_add_timeval(struct api_data *root, char *name, struct timeval *data, bool copy_data);
extern struct api_data *api_add_time(struct api_data *root, char *name, time_t *data, bool copy_data);
extern struct api_data *api_add_mhs(struct api_data *root, char *name, double *data, bool copy_data);
extern struct api_data *api_add_mhstotal(struct api_data *root, char *name, double *data, bool copy_data);
extern struct api_data *api_add_temp(struct api_data *root, char *name, float *data, bool copy_data);
extern struct api_data *api_add_utility(struct api_data *root, char *name, double *data, bool copy_data);
extern struct api_data *api_add_freq(struct api_data *root, char *name, double *data, bool copy_data);
extern struct api_data *api_add_volts(struct api_data *root, char *name, float *data, bool copy_data);
extern struct api_data *api_add_hs(struct api_data *root, char *name, double *data, bool copy_data);
extern struct api_data *api_add_diff(struct api_data *root, char *name, double *data, bool copy_data);
extern struct api_data *api_add_json(struct api_data *root, char *name, json_t *data, bool copy_data);

#endif /* __MINER_H__ */<|MERGE_RESOLUTION|>--- conflicted
+++ resolved
@@ -1280,9 +1280,8 @@
 	struct work *next;
 };
 
-<<<<<<< HEAD
-extern void get_datestamp(char *, time_t);
-#define get_now_datestamp(buf)  get_datestamp(buf, INVALID_TIMESTAMP)
+extern void get_datestamp(char *, size_t, time_t);
+#define get_now_datestamp(buf, bufsz)  get_datestamp(buf, bufsz, INVALID_TIMESTAMP)
 extern void inc_hw_errors2(struct thr_info *thr, const struct work *work, const uint32_t *bad_nonce_p);
 extern void inc_hw_errors(struct thr_info *, const struct work *, const uint32_t bad_nonce);
 #define inc_hw_errors_only(thr)  inc_hw_errors(thr, NULL, 0)
@@ -1294,22 +1293,6 @@
 extern enum test_nonce2_result _test_nonce2(struct work *, uint32_t nonce, bool checktarget);
 #define test_nonce(work, nonce, checktarget)  (_test_nonce2(work, nonce, checktarget) == TNR_GOOD)
 #define test_nonce2(work, nonce)  (_test_nonce2(work, nonce, true))
-=======
-#define TAILBUFSIZ 64
-
-#define tailsprintf(buf, bufsiz, fmt, ...) do { \
-	char tmp13[TAILBUFSIZ]; \
-	size_t len13, buflen = strlen(buf); \
-	snprintf(tmp13, sizeof(tmp13), fmt, ##__VA_ARGS__); \
-	len13 = strlen(tmp13); \
-	if ((buflen + len13) >= bufsiz) \
-		quit(1, "tailsprintf buffer overflow in %s %s line %d", __FILE__, __func__, __LINE__); \
-	strcat(buf, tmp13); \
-} while (0)
-
-extern void get_datestamp(char *, size_t, struct timeval *);
-extern void inc_hw_errors(struct thr_info *thr);
->>>>>>> ad1572f7
 extern bool submit_nonce(struct thr_info *thr, struct work *work, uint32_t nonce);
 extern struct work *get_queued(struct cgpu_info *cgpu);
 extern struct work *__find_work_bymidstate(struct work *que, char *midstate, size_t midstatelen, char *data, int offset, size_t datalen);
