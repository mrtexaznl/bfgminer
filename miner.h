/*
 * Copyright 2012-2013 Luke Dashjr
 * Copyright 2011-2013 Con Kolivas
 * Copyright 2012-2013 Andrew Smith
 * Copyright 2011 Glenn Francis Murray
 * Copyright 2010-2011 Jeff Garzik
 *
 * This program is free software; you can redistribute it and/or modify it
 * under the terms of the GNU General Public License as published by the Free
 * Software Foundation; either version 3 of the License, or (at your option)
 * any later version.  See COPYING for more details.
 */

#ifndef __MINER_H__
#define __MINER_H__

#include "config.h"

#ifdef WIN32
#include <winsock2.h>
#endif

#include <stdbool.h>
#include <stdint.h>
#include <sys/time.h>
#include <pthread.h>
#include <jansson.h>
#include <curl/curl.h>
#include <sched.h>

#include <blkmaker.h>
#include <blktemplate.h>

#if defined(WORDS_BIGENDIAN) && !defined(__BIG_ENDIAN__)
/* uthash.h depends on __BIG_ENDIAN__ on BE platforms */
#define __BIG_ENDIAN__ 1
#endif

#include <uthash.h>
#include <utlist.h>

#include "logging.h"
#include "util.h"

#ifdef HAVE_OPENCL
#include "CL/cl.h"
#endif /* HAVE_OPENCL */

#ifdef STDC_HEADERS
# include <stdlib.h>
# include <stddef.h>
#else
# ifdef HAVE_STDLIB_H
#  include <stdlib.h>
# endif
#endif
#ifdef HAVE_ALLOCA_H
# include <alloca.h>
#elif defined __GNUC__
# ifndef WIN32
#  define alloca __builtin_alloca
# else
#  include <malloc.h>
# endif
#elif defined _AIX
# define alloca __alloca
#elif defined _MSC_VER
# include <malloc.h>
# define alloca _alloca
#else
# ifndef HAVE_ALLOCA
#  ifdef  __cplusplus
extern "C"
#  endif
void *alloca (size_t);
# endif
#endif

#ifdef __MINGW32__
#include <windows.h>
#include <io.h>
static inline int fsync (int fd)
{
	return (FlushFileBuffers ((HANDLE) _get_osfhandle (fd))) ? 0 : -1;
}

#ifndef EWOULDBLOCK
# define EWOULDBLOCK EAGAIN
#endif

#ifndef MSG_DONTWAIT
# define MSG_DONTWAIT 0x1000000
#endif
#endif /* __MINGW32__ */

#if defined (__linux)
 #ifndef LINUX
  #define LINUX
 #endif
#endif


#ifdef HAVE_ADL
 #include "ADL/adl_sdk.h"
#endif

#ifdef HAVE_LIBUSB
  #include <libusb.h>
#endif

#ifdef USE_ZTEX
  #include "libztex.h"
#endif

#ifdef USE_BITFURY
  #include "libbitfury.h"
#endif

#ifdef HAVE_BYTESWAP_H
#include <byteswap.h>
#endif
#ifdef HAVE_ENDIAN_H
#include <endian.h>
#endif
#ifdef HAVE_SYS_ENDIAN_H
#include <sys/endian.h>
#endif
#ifdef HAVE_LIBKERN_OSBYTEORDER_H
#include <libkern/OSByteOrder.h>
#endif
#ifndef bswap_16
#define	bswap_16(value)  \
 	((((value) & 0xff) << 8) | ((value) >> 8))

#define	bswap_32(value)	\
 	(((uint32_t)bswap_16((uint16_t)((value) & 0xffff)) << 16) | \
 	(uint32_t)bswap_16((uint16_t)((value) >> 16)))

#define	bswap_64(value)	\
 	(((uint64_t)bswap_32((uint32_t)((value) & 0xffffffff)) \
 	    << 32) | \
 	(uint64_t)bswap_32((uint32_t)((value) >> 32)))
#endif

/* This assumes htobe32 is a macro and that if it doesn't exist, then the
 * also won't exist */
#ifndef htobe32
# ifndef WORDS_BIGENDIAN
#  define htole16(x) (x)
#  define htole32(x) (x)
#  define htole64(x) (x)
#  define htobe16(x) bswap_16(x)
#  define htobe32(x) bswap_32(x)
#  define htobe64(x) bswap_64(x)
# else
#  define htole16(x) bswap_16(x)
#  define htole32(x) bswap_32(x)
#  define htole64(x) bswap_64(x)
#  define htobe16(x) (x)
#  define htobe32(x) (x)
#  define htobe64(x) (x)
# endif
#endif
#ifndef be32toh
# define le16toh(x) htole16(x)
# define le32toh(x) htole32(x)
# define le64toh(x) htole64(x)
# define be16toh(x) htobe16(x)
# define be32toh(x) htobe32(x)
# define be64toh(x) htobe64(x)
#endif

#ifndef max
#  define max(a, b)  ((a) > (b) ? (a) : (b))
#endif

#undef unlikely
#undef likely
#if defined(__GNUC__) && (__GNUC__ > 2) && defined(__OPTIMIZE__)
#define unlikely(expr) (__builtin_expect(!!(expr), 0))
#define likely(expr) (__builtin_expect(!!(expr), 1))
#else
#define unlikely(expr) (expr)
#define likely(expr) (expr)
#endif
#ifndef __maybe_unused
#define __maybe_unused		__attribute__((unused))
#endif

#define uninitialised_var(x) x = x

#if defined(__i386__)
#define WANT_CRYPTOPP_ASM32
#endif

#ifndef ARRAY_SIZE
#define ARRAY_SIZE(arr) (sizeof(arr) / sizeof((arr)[0]))
#endif

#ifdef HAVE_CURSES
	extern int my_cancellable_getch(void);
#	ifdef getch
		// getch() is a macro
		static int __maybe_unused __real_getch(void) {
			return getch();
		}
#		undef getch
#		define getch()  my_cancellable_getch()
#	else
		// getch() is a real function
#		define __real_getch  getch
#		define getch()  my_cancellable_getch()
#	endif
#endif

#ifdef NEED_ROUNDL
#define roundl(x)   (long double)((long long)((x==0)?0.0:((x)+(((x)>0)?0.5:-0.5))))
#endif

enum alive {
	LIFE_WELL,
	LIFE_SICK,
	LIFE_DEAD,
	LIFE_NOSTART,
	LIFE_INIT,
	LIFE_WAIT,
	LIFE_INIT2,  // Still initializing, but safe to call functions
	LIFE_DEAD2,  // Totally dead, NOT safe to call functions
};


enum pool_strategy {
	POOL_FAILOVER,
	POOL_ROUNDROBIN,
	POOL_ROTATE,
	POOL_LOADBALANCE,
	POOL_BALANCE,
};

#define TOP_STRATEGY (POOL_BALANCE)

struct strategies {
	const char *s;
};

struct cgpu_info;

#ifdef HAVE_ADL
struct gpu_adl {
	ADLTemperature lpTemperature;
	int iAdapterIndex;
	int lpAdapterID;
	int iBusNumber;
	char strAdapterName[256];

	ADLPMActivity lpActivity;
	ADLODParameters lpOdParameters;
	ADLODPerformanceLevels *DefPerfLev;
	ADLFanSpeedInfo lpFanSpeedInfo;
	ADLFanSpeedValue lpFanSpeedValue;
	ADLFanSpeedValue DefFanSpeedValue;

	int iEngineClock;
	int iMemoryClock;
	int iVddc;
	int iPercentage;

	bool autofan;
	bool autoengine;
	bool managed; /* Were the values ever changed on this card */

	int lastengine;
	int lasttemp;
	int targetfan;
	int overtemp;
	int minspeed;
	int maxspeed;

	int gpu;
	bool has_fanspeed;
	struct gpu_adl *twin;
};
#endif

struct api_data;
struct thr_info;
struct work;

struct device_drv {
	const char *dname;
	const char *name;

	// DRV-global functions
	void (*drv_detect)();

	// Processor-specific functions
	void (*reinit_device)(struct cgpu_info *);
	bool (*override_statline_temp2)(char *buf, size_t bufsz, struct cgpu_info *, bool per_processor);
	struct api_data* (*get_api_extra_device_detail)(struct cgpu_info *);
	struct api_data* (*get_api_extra_device_status)(struct cgpu_info *);
	struct api_data *(*get_api_stats)(struct cgpu_info *);
	bool (*get_stats)(struct cgpu_info *);
	bool (*identify_device)(struct cgpu_info *);  // e.g. to flash a led
	char *(*set_device)(struct cgpu_info *, char *option, char *setting, char *replybuf);
	void (*proc_wlogprint_status)(struct cgpu_info *);
	void (*proc_tui_wlogprint_choices)(struct cgpu_info *);
	const char *(*proc_tui_handle_choice)(struct cgpu_info *, int input);

	// Thread-specific functions
	bool (*thread_prepare)(struct thr_info *);
	void (*minerloop)(struct thr_info *);
	uint64_t (*can_limit_work)(struct thr_info *);
	bool (*thread_init)(struct thr_info *);
	bool (*prepare_work)(struct thr_info *, struct work *);
	int64_t (*scanhash)(struct thr_info *, struct work *, int64_t);
	int64_t (*scanwork)(struct thr_info *);

	/* Used to extract work from the hash table of queued work and tell
	 * the main loop that it should not add any further work to the table.
	 */
	bool (*queue_full)(struct cgpu_info *);
	void (*flush_work)(struct cgpu_info *);

	void (*hw_error)(struct thr_info *);
	void (*thread_shutdown)(struct thr_info *);
	void (*thread_disable)(struct thr_info *);
	void (*thread_enable)(struct thr_info *);

	// Can be used per-thread or per-processor (only with minerloop async or queue!)
	void (*poll)(struct thr_info *);

	// === Implemented by minerloop_async ===
	bool (*job_prepare)(struct thr_info*, struct work*, uint64_t);
	void (*job_start)(struct thr_info*);
	void (*job_get_results)(struct thr_info*, struct work*);
	int64_t (*job_process_results)(struct thr_info*, struct work*, bool stopping);

	// === Implemented by minerloop_queue ===
	bool (*queue_append)(struct thr_info *, struct work *);
	void (*queue_flush)(struct thr_info *);
};

enum dev_enable {
	DEV_ENABLED,
	DEV_DISABLED,
	DEV_RECOVER,
	DEV_RECOVER_ERR,
};

enum cl_kernels {
	KL_NONE,
	KL_POCLBM,
	KL_PHATK,
	KL_DIAKGCN,
	KL_DIABLO,
	KL_SCRYPT,
};

enum dev_reason {
	REASON_THREAD_FAIL_INIT,
	REASON_THREAD_ZERO_HASH,
	REASON_THREAD_FAIL_QUEUE,
	REASON_DEV_SICK_IDLE_60,
	REASON_DEV_DEAD_IDLE_600,
	REASON_DEV_NOSTART,
	REASON_DEV_OVER_HEAT,
	REASON_DEV_THERMAL_CUTOFF,
	REASON_DEV_COMMS_ERROR,
	REASON_DEV_THROTTLE,
};

#define REASON_NONE			"None"
#define REASON_THREAD_FAIL_INIT_STR	"Thread failed to init"
#define REASON_THREAD_ZERO_HASH_STR	"Thread got zero hashes"
#define REASON_THREAD_FAIL_QUEUE_STR	"Thread failed to queue work"
#define REASON_DEV_SICK_IDLE_60_STR	"Device idle for 60s"
#define REASON_DEV_DEAD_IDLE_600_STR	"Device dead - idle for 600s"
#define REASON_DEV_NOSTART_STR		"Device failed to start"
#define REASON_DEV_OVER_HEAT_STR	"Device over heated"
#define REASON_DEV_THERMAL_CUTOFF_STR	"Device reached thermal cutoff"
#define REASON_DEV_COMMS_ERROR_STR	"Device comms error"
#define REASON_DEV_THROTTLE_STR		"Device throttle"
#define REASON_UNKNOWN_STR		"Unknown reason - code bug"

#define MIN_SEC_UNSET 99999999

enum {
	MSG_NOPOOL		= 8,
	MSG_MISPID		= 25,
	MSG_INVPID		= 26,
	MSG_DUPPID		= 74,
	MSG_POOLPRIO	= 73,
};

struct cgminer_stats {
	struct timeval start_tv;
	
	uint32_t getwork_calls;
	struct timeval getwork_wait;
	struct timeval getwork_wait_max;
	struct timeval getwork_wait_min;

	struct timeval _get_start;
};

// Just the actual network getworks to the pool
struct cgminer_pool_stats {
	uint32_t getwork_calls;
	uint32_t getwork_attempts;
	struct timeval getwork_wait;
	struct timeval getwork_wait_max;
	struct timeval getwork_wait_min;
	double getwork_wait_rolling;
	bool hadrolltime;
	bool canroll;
	bool hadexpire;
	uint32_t rolltime;
	double min_diff;
	double max_diff;
	double last_diff;
	uint32_t min_diff_count;
	uint32_t max_diff_count;
	uint64_t times_sent;
	uint64_t bytes_sent;
	uint64_t net_bytes_sent;
	uint64_t times_received;
	uint64_t bytes_received;
	uint64_t net_bytes_received;
};

#define PRIprepr "-6s"
#define PRIpreprv "s"

struct cgpu_info {
	int cgminer_id;
	int device_line_id;
	struct device_drv *drv;
	const char *devtype;
	int device_id;
	char *dev_repr;
	char *dev_repr_ns;
	const char *name;
	
	int procs;
	int proc_id;
	char proc_repr[8];
	char proc_repr_ns[8];
	struct cgpu_info *device;
	struct cgpu_info *next_proc;
	
	const char *device_path;
	void *device_data;
	const char *dev_manufacturer;
	const char *dev_product;
	const char *dev_serial;
	union {
#ifdef USE_ZTEX
		struct libztex_device *device_ztex;
#endif
		int device_fd;
#ifdef USE_X6500
		struct ft232r_device_handle *device_ft232r;
#endif
	};
#ifdef USE_AVALON
	struct work **works;
	int work_array;
	int queued;
	int results;
#endif
#ifdef USE_BITFORCE
	struct timeval work_start_tv;
	unsigned int wait_ms;
	unsigned int sleep_ms;
	double avg_wait_f;
	unsigned int avg_wait_d;
	uint32_t nonces;
	bool polling;
#endif
#if defined(USE_BITFORCE) || defined(USE_ICARUS)
	bool flash_led;
#endif
	pthread_mutex_t		device_mutex;
	pthread_cond_t	device_cond;

<<<<<<< HEAD
#ifdef USE_BITFURY
	int chip_n;
	struct bitfury_device devices[200]; // TODO Move somewhere to appropriate place
#endif

=======
>>>>>>> 9ceef9c1
	enum dev_enable deven;
	int accepted;
	int rejected;
	int stale;
	int bad_nonces;
	int hw_errors;
	double rolling;
	double total_mhashes;
	double utility;
	double utility_diff1;
	enum alive status;
	char init[40];
	struct timeval last_message_tv;

	int threads;
	struct thr_info **thr;

	int64_t max_hashes;

	const char *kname;
#ifdef HAVE_OPENCL
	bool mapped;
	int virtual_gpu;
	int virtual_adl;
	int intensity;
	bool dynamic;

	cl_uint vwidth;
	size_t work_size;
	enum cl_kernels kernel;
	cl_ulong max_alloc;

#ifdef USE_SCRYPT
	int opt_lg, lookup_gap;
	size_t opt_tc, thread_concurrency;
	size_t shaders;
#endif
	struct timeval tv_gpustart;
	int intervals;
#endif

	float temp;
	int cutofftemp;
	int targettemp;

#ifdef HAVE_ADL
	bool has_adl;
	struct gpu_adl adl;

	int gpu_engine;
	int min_engine;
	int gpu_fan;
	int min_fan;
	int gpu_memclock;
	int gpu_memdiff;
	int gpu_powertune;
	float gpu_vddc;
#endif
	int diff1;
	double diff_accepted;
	double diff_rejected;
	double diff_stale;
	int last_share_pool;
	time_t last_share_pool_time;
	double last_share_diff;
	time_t last_device_valid_work;

	time_t device_last_well;
	time_t device_last_not_well;
	struct timeval tv_device_last_not_well;
	enum dev_reason device_not_well_reason;
	float reinit_backoff;
	int thread_fail_init_count;
	int thread_zero_hash_count;
	int thread_fail_queue_count;
	int dev_sick_idle_60_count;
	int dev_dead_idle_600_count;
	int dev_nostart_count;
	int dev_over_heat_count;	// It's a warning but worth knowing
	int dev_thermal_cutoff_count;
	int dev_comms_error_count;
	int dev_throttle_count;

	struct cgminer_stats cgminer_stats;

	pthread_rwlock_t qlock;
	struct work *queued_work;
	unsigned int queued_count;

	bool shutdown;
};

extern void renumber_cgpu(struct cgpu_info *);
extern bool add_cgpu(struct cgpu_info*);

struct tq_ent;

struct thread_q {
	struct tq_ent *q;

	bool frozen;

	pthread_mutex_t		mutex;
	pthread_cond_t		cond;
};

enum thr_busy_state {
	TBS_IDLE,
	TBS_GETTING_RESULTS,
	TBS_STARTING_JOB,
};

struct thr_info {
	int		id;
	int		device_thread;
	bool		primary_thread;

	bool		has_pth;
	pthread_t	pth;
	struct thread_q	*q;
	struct cgpu_info *cgpu;
	void *cgpu_data;
	struct timeval last;
	struct timeval sick;

	bool	scanhash_working;
	uint64_t hashes_done;
	struct timeval tv_hashes_done;
	struct timeval tv_lastupdate;
	struct timeval _tv_last_hashes_done_call;

	bool	pause;
	time_t	getwork;
	double	rolling;

	// Used by minerloop_async
	struct work *prev_work;
	struct work *work;
	struct work *next_work;
	enum thr_busy_state busy_state;
	struct timeval tv_morework;
	struct work *results_work;
	bool _job_transition_in_progress;
	bool _proceed_with_new_job;
	struct timeval tv_results_jobstart;
	struct timeval tv_jobstart;
	struct timeval tv_poll;
	notifier_t notifier;
	bool starting_next_work;
	uint32_t _max_nonce;
	notifier_t mutex_request;

	// Used by minerloop_queue
	struct work *work_list;
	bool queue_full;
	bool _last_sbr_state;

	bool	work_restart;
	notifier_t work_restart_notifier;
};

struct string_elist {
	char *string;
	bool free_me;

	struct string_elist *prev;
	struct string_elist *next;
};

static inline void string_elist_add(const char *s, struct string_elist **head)
{
	struct string_elist *n;

	n = calloc(1, sizeof(*n));
	n->string = strdup(s);
	n->free_me = true;
	DL_APPEND(*head, n);
}

static inline void string_elist_del(struct string_elist **head, struct string_elist *item)
{
	if (item->free_me)
		free(item->string);
	DL_DELETE(*head, item);
	free(item);
}


static inline uint32_t swab32(uint32_t v)
{
	return bswap_32(v);
}

static inline void swap256(void *dest_p, const void *src_p)
{
	uint32_t *dest = dest_p;
	const uint32_t *src = src_p;

	dest[0] = src[7];
	dest[1] = src[6];
	dest[2] = src[5];
	dest[3] = src[4];
	dest[4] = src[3];
	dest[5] = src[2];
	dest[6] = src[1];
	dest[7] = src[0];
}

static inline void swap32yes(void*out, const void*in, size_t sz) {
	size_t swapcounter = 0;
	for (swapcounter = 0; swapcounter < sz; ++swapcounter)
		(((uint32_t*)out)[swapcounter]) = swab32(((uint32_t*)in)[swapcounter]);
}

#define LOCAL_swap32(type, var, sz)  \
	type __swapped_ ## var[sz * 4 / sizeof(type)];  \
	swap32yes(__swapped_ ## var, var, sz);  \
	var = __swapped_ ## var;  \
// end

#ifdef WORDS_BIGENDIAN
#  define swap32tobe(out, in, sz)  ((out == in) ? (void)0 : memmove(out, in, sz))
#  define LOCAL_swap32be(type, var, sz)  ;
#  define swap32tole(out, in, sz)  swap32yes(out, in, sz)
#  define LOCAL_swap32le(type, var, sz)  LOCAL_swap32(type, var, sz)
#else
#  define swap32tobe(out, in, sz)  swap32yes(out, in, sz)
#  define LOCAL_swap32be(type, var, sz)  LOCAL_swap32(type, var, sz)
#  define swap32tole(out, in, sz)  ((out == in) ? (void)0 : memmove(out, in, sz))
#  define LOCAL_swap32le(type, var, sz)  ;
#endif

static inline void swab256(void *dest_p, const void *src_p)
{
	uint32_t *dest = dest_p;
	const uint32_t *src = src_p;

	dest[0] = swab32(src[7]);
	dest[1] = swab32(src[6]);
	dest[2] = swab32(src[5]);
	dest[3] = swab32(src[4]);
	dest[4] = swab32(src[3]);
	dest[5] = swab32(src[2]);
	dest[6] = swab32(src[1]);
	dest[7] = swab32(src[0]);
}

#define flip32(dest_p, src_p) swap32yes(dest_p, src_p, 32 / 4)

extern void _quit(int status);

static inline void mutex_lock(pthread_mutex_t *lock)
{
	if (unlikely(pthread_mutex_lock(lock)))
		quit(1, "WTF MUTEX ERROR ON LOCK!");
}

static inline void mutex_unlock_noyield(pthread_mutex_t *lock)
{
	if (unlikely(pthread_mutex_unlock(lock)))
		quit(1, "WTF MUTEX ERROR ON UNLOCK!");
}

static inline void mutex_unlock(pthread_mutex_t *lock)
{
	mutex_unlock_noyield(lock);
	sched_yield();
}

static inline int mutex_trylock(pthread_mutex_t *lock)
{
	return pthread_mutex_trylock(lock);
}

static inline void wr_lock(pthread_rwlock_t *lock)
{
	if (unlikely(pthread_rwlock_wrlock(lock)))
		quit(1, "WTF WRLOCK ERROR ON LOCK!");
}

static inline void rd_lock(pthread_rwlock_t *lock)
{
	if (unlikely(pthread_rwlock_rdlock(lock)))
		quit(1, "WTF RDLOCK ERROR ON LOCK!");
}

static inline void rw_unlock(pthread_rwlock_t *lock)
{
	if (unlikely(pthread_rwlock_unlock(lock)))
		quit(1, "WTF RWLOCK ERROR ON UNLOCK!");
}

static inline void rd_unlock_noyield(pthread_rwlock_t *lock)
{
	rw_unlock(lock);
}

static inline void wr_unlock_noyield(pthread_rwlock_t *lock)
{
	rw_unlock(lock);
}

static inline void rd_unlock(pthread_rwlock_t *lock)
{
	rw_unlock(lock);
	sched_yield();
}

static inline void wr_unlock(pthread_rwlock_t *lock)
{
	rw_unlock(lock);
	sched_yield();
}

static inline void mutex_init(pthread_mutex_t *lock)
{
	if (unlikely(pthread_mutex_init(lock, NULL)))
		quit(1, "Failed to pthread_mutex_init");
}

static inline void rwlock_init(pthread_rwlock_t *lock)
{
	if (unlikely(pthread_rwlock_init(lock, NULL)))
		quit(1, "Failed to pthread_rwlock_init");
}

/* cgminer locks, a write biased variant of rwlocks */
struct cglock {
	pthread_mutex_t mutex;
	pthread_rwlock_t rwlock;
};

typedef struct cglock cglock_t;

static inline void cglock_init(cglock_t *lock)
{
	mutex_init(&lock->mutex);
	rwlock_init(&lock->rwlock);
}

/* Read lock variant of cglock */
static inline void cg_rlock(cglock_t *lock)
{
	mutex_lock(&lock->mutex);
	rd_lock(&lock->rwlock);
	mutex_unlock_noyield(&lock->mutex);
}

/* Intermediate variant of cglock */
static inline void cg_ilock(cglock_t *lock)
{
	mutex_lock(&lock->mutex);
}

/* Upgrade intermediate variant to a write lock */
static inline void cg_ulock(cglock_t *lock)
{
	wr_lock(&lock->rwlock);
}

/* Write lock variant of cglock */
static inline void cg_wlock(cglock_t *lock)
{
	mutex_lock(&lock->mutex);
	wr_lock(&lock->rwlock);
}

/* Downgrade write variant to a read lock */
static inline void cg_dwlock(cglock_t *lock)
{
	wr_unlock_noyield(&lock->rwlock);
	rd_lock(&lock->rwlock);
	mutex_unlock_noyield(&lock->mutex);
}

/* Downgrade intermediate variant to a read lock */
static inline void cg_dlock(cglock_t *lock)
{
	rd_lock(&lock->rwlock);
	mutex_unlock(&lock->mutex);
}

static inline void cg_runlock(cglock_t *lock)
{
	rd_unlock(&lock->rwlock);
}

static inline void cg_wunlock(cglock_t *lock)
{
	wr_unlock(&lock->rwlock);
	mutex_unlock(&lock->mutex);
}

struct pool;

#define API_MCAST_CODE "FTW"
#define API_MCAST_ADDR "224.0.0.75"

extern bool opt_protocol;
extern bool opt_dev_protocol;
extern char *opt_coinbase_sig;
extern char *request_target_str;
extern bool have_longpoll;
extern int opt_skip_checks;
extern char *opt_kernel_path;
extern char *opt_socks_proxy;
extern char *cmd_idle, *cmd_sick, *cmd_dead;
extern char *cgminer_path;
extern bool opt_fail_only;
extern bool opt_autofan;
extern bool opt_autoengine;
extern bool use_curses;
extern int httpsrv_port;
extern char *opt_api_allow;
extern bool opt_api_mcast;
extern char *opt_api_mcast_addr;
extern char *opt_api_mcast_code;
extern int opt_api_mcast_port;
extern char *opt_api_groups;
extern char *opt_api_description;
extern int opt_api_port;
extern bool opt_api_listen;
extern bool opt_api_network;
extern bool opt_delaynet;
extern bool opt_restart;
extern char *opt_icarus_options;
extern char *opt_icarus_timing;
extern bool opt_worktime;
#ifdef USE_AVALON
extern char *opt_avalon_options;
#endif
#ifdef USE_BITFORCE
extern bool opt_bfl_noncerange;
#endif
extern int swork_id;

extern pthread_rwlock_t netacc_lock;

extern const uint32_t sha256_init_state[];
extern json_t *json_rpc_call(CURL *curl, const char *url, const char *userpass,
			     const char *rpc_req, bool, bool, int *,
			     struct pool *pool, bool);
extern bool our_curl_supports_proxy_uris();
extern void bin2hex(char *out, const void *in, size_t len);
extern bool hex2bin(unsigned char *p, const char *hexstr, size_t len);

typedef bool (*sha256_func)(struct thr_info*, const unsigned char *pmidstate,
	unsigned char *pdata,
	unsigned char *phash1, unsigned char *phash,
	const unsigned char *ptarget,
	uint32_t max_nonce,
	uint32_t *last_nonce,
	uint32_t nonce);

extern bool fulltest(const unsigned char *hash, const unsigned char *target);

extern int opt_queue;
extern int opt_scantime;
extern int opt_expiry;

extern cglock_t control_lock;
extern pthread_mutex_t stats_lock;
extern pthread_mutex_t hash_lock;
extern pthread_mutex_t console_lock;
extern cglock_t ch_lock;
extern pthread_rwlock_t mining_thr_lock;
extern pthread_rwlock_t devices_lock;


extern bool _bfg_console_cancel_disabled;
extern int _bfg_console_prev_cancelstate;

static inline
void bfg_console_lock(void)
{
	_bfg_console_cancel_disabled = !pthread_setcancelstate(PTHREAD_CANCEL_DISABLE, &_bfg_console_prev_cancelstate);
	mutex_lock(&console_lock);
}

static inline
void bfg_console_unlock(void)
{
	mutex_unlock(&console_lock);
	if (_bfg_console_cancel_disabled)
		pthread_setcancelstate(_bfg_console_prev_cancelstate, &_bfg_console_prev_cancelstate);
}


extern void thread_reportin(struct thr_info *thr);
extern void thread_reportout(struct thr_info *);
extern void clear_stratum_shares(struct pool *pool);
extern void hashmeter2(struct thr_info *);
extern bool stale_work(struct work *, bool share);
extern bool stale_work_future(struct work *, bool share, unsigned long ustime);
extern void set_target(unsigned char *dest_target, double diff);

extern void kill_work(void);
extern void app_restart(void);

extern void __thr_being_msg(int prio, struct thr_info *, const char *);
extern void mt_enable(struct thr_info *thr);
extern void proc_enable(struct cgpu_info *);
extern void reinit_device(struct cgpu_info *cgpu);

#ifdef HAVE_ADL
extern bool gpu_stats(int gpu, float *temp, int *engineclock, int *memclock, float *vddc, int *activity, int *fanspeed, int *fanpercent, int *powertune);
extern int set_fanspeed(int gpu, int iFanSpeed);
extern int set_vddc(int gpu, float fVddc);
extern int set_engineclock(int gpu, int iEngineClock);
extern int set_memoryclock(int gpu, int iMemoryClock);
#endif

extern void api(int thr_id);

extern struct pool *current_pool(void);
extern int enabled_pools;
extern bool get_intrange(const char *arg, int *val1, int *val2);
extern bool detect_stratum(struct pool *pool, char *url);
extern void print_summary(void);
extern struct pool *add_pool(void);
extern bool add_pool_details(struct pool *pool, bool live, char *url, char *user, char *pass);

#define MAX_GPUDEVICES 16
#define MAX_DEVICES 4096

#define MIN_SHA_INTENSITY -10
#define MIN_SHA_INTENSITY_STR "-10"
#define MAX_SHA_INTENSITY 14
#define MAX_SHA_INTENSITY_STR "14"
#define MIN_SCRYPT_INTENSITY 8
#define MIN_SCRYPT_INTENSITY_STR "8"
#define MAX_SCRYPT_INTENSITY 20
#define MAX_SCRYPT_INTENSITY_STR "20"
#ifdef USE_SCRYPT
#define MIN_INTENSITY (opt_scrypt ? MIN_SCRYPT_INTENSITY : MIN_SHA_INTENSITY)
#define MIN_INTENSITY_STR (opt_scrypt ? MIN_SCRYPT_INTENSITY_STR : MIN_SHA_INTENSITY_STR)
#define MAX_INTENSITY (opt_scrypt ? MAX_SCRYPT_INTENSITY : MAX_SHA_INTENSITY)
#define MAX_INTENSITY_STR (opt_scrypt ? MAX_SCRYPT_INTENSITY_STR : MAX_SHA_INTENSITY_STR)
#define MAX_GPU_INTENSITY MAX_SCRYPT_INTENSITY
#else
#define MIN_INTENSITY MIN_SHA_INTENSITY
#define MIN_INTENSITY_STR MIN_SHA_INTENSITY_STR
#define MAX_INTENSITY MAX_SHA_INTENSITY
#define MAX_INTENSITY_STR MAX_SHA_INTENSITY_STR
#define MAX_GPU_INTENSITY MAX_SHA_INTENSITY
#endif

extern struct string_elist *scan_devices;
extern bool opt_force_dev_init;
extern int nDevs;
extern int opt_n_threads;
extern int num_processors;
extern int hw_errors;
extern bool use_syslog;
extern bool opt_quiet;
extern struct thr_info *control_thr;
extern struct thr_info **mining_thr;
extern struct cgpu_info gpus[MAX_GPUDEVICES];
extern int gpu_threads;
#ifdef USE_SCRYPT
extern bool opt_scrypt;
#else
#define opt_scrypt (0)
#endif
extern double total_secs;
extern int mining_threads;
extern struct cgpu_info *cpus;
extern int total_devices;
extern struct cgpu_info **devices;
extern int total_devices_new;
extern struct cgpu_info **devices_new;
extern int total_pools;
extern struct pool **pools;
extern const char *algo_names[];
extern enum sha256_algos opt_algo;
extern struct strategies strategies[];
extern enum pool_strategy pool_strategy;
extern int opt_rotate_period;
extern double total_mhashes_done;
extern unsigned int new_blocks;
extern unsigned int found_blocks;
extern int total_accepted, total_rejected, total_diff1;;
extern int total_getworks, total_stale, total_discarded;
extern uint64_t total_bytes_rcvd, total_bytes_sent;
#define total_bytes_xfer (total_bytes_rcvd + total_bytes_sent)
extern double total_diff_accepted, total_diff_rejected, total_diff_stale;
extern unsigned int local_work;
extern unsigned int total_go, total_ro;
extern const int opt_cutofftemp;
extern int opt_hysteresis;
extern int opt_fail_pause;
extern int opt_log_interval;
extern unsigned long long global_hashrate;
extern char *current_fullhash;
extern double current_diff;
extern uint64_t best_diff;
extern time_t block_time;

#ifdef HAVE_OPENCL
typedef struct {
	cl_uint ctx_a; cl_uint ctx_b; cl_uint ctx_c; cl_uint ctx_d;
	cl_uint ctx_e; cl_uint ctx_f; cl_uint ctx_g; cl_uint ctx_h;
	cl_uint cty_a; cl_uint cty_b; cl_uint cty_c; cl_uint cty_d;
	cl_uint cty_e; cl_uint cty_f; cl_uint cty_g; cl_uint cty_h;
	cl_uint merkle; cl_uint ntime; cl_uint nbits; cl_uint nonce;
	cl_uint fW0; cl_uint fW1; cl_uint fW2; cl_uint fW3; cl_uint fW15;
	cl_uint fW01r; cl_uint fcty_e; cl_uint fcty_e2;
	cl_uint W16; cl_uint W17; cl_uint W2;
	cl_uint PreVal4; cl_uint T1;
	cl_uint C1addK5; cl_uint D1A; cl_uint W2A; cl_uint W17_2;
	cl_uint PreVal4addT1; cl_uint T1substate0;
	cl_uint PreVal4_2;
	cl_uint PreVal0;
	cl_uint PreW18;
	cl_uint PreW19;
	cl_uint PreW31;
	cl_uint PreW32;

	/* For diakgcn */
	cl_uint B1addK6, PreVal0addK7, W16addK16, W17addK17;
	cl_uint zeroA, zeroB;
	cl_uint oneA, twoA, threeA, fourA, fiveA, sixA, sevenA;
#ifdef USE_SCRYPT
	struct work *work;
#endif
} dev_blk_ctx;
#else
typedef struct {
	uint32_t nonce;
} dev_blk_ctx;
#endif

struct curl_ent {
	CURL *curl;
	struct curl_ent *next;
	struct timeval tv;
};

/* Disabled needs to be the lowest enum as a freshly calloced value will then
 * equal disabled */
enum pool_enable {
	POOL_DISABLED,
	POOL_ENABLED,
	POOL_REJECTING,
};

enum pool_protocol {
	PLP_NONE,
	PLP_GETWORK,
	PLP_GETBLOCKTEMPLATE,
};

struct stratum_work {
	char *job_id;
	bool clean;
	
	bytes_t coinbase;
	size_t nonce2_offset;
	
	int merkles;
	bytes_t merkle_bin;
	
	uint8_t header1[36];
	uint8_t diffbits[4];
	uint32_t ntime;
	struct timeval tv_received;

	double diff;

	bool transparency_probed;
	struct timeval tv_transparency;
	bool opaque;
};

#define RBUFSIZE 8192
#define RECVSIZE (RBUFSIZE - 4)

struct pool {
	int pool_no;
	int prio;
	int accepted, rejected;
	int seq_rejects;
	int seq_getfails;
	int solved;
	int diff1;
	char diff[8];

	double diff_accepted;
	double diff_rejected;
	double diff_stale;

	bool submit_fail;
	bool idle;
	bool lagging;
	bool probed;
	int force_rollntime;
	enum pool_enable enabled;
	bool submit_old;
	bool removed;
	bool lp_started;
	unsigned char	work_restart_id;
	uint32_t	block_id;

	enum pool_protocol proto;

	char *hdr_path;
	char *lp_url;
	char *lp_id;
	enum pool_protocol lp_proto;
	curl_socket_t lp_socket;

	unsigned int getwork_requested;
	unsigned int stale_shares;
	unsigned int discarded_work;
	unsigned int getfail_occasions;
	unsigned int remotefail_occasions;
	struct timeval tv_idle;

	double utility;
	int last_shares, shares;

	char *rpc_url;
	char *rpc_userpass;
	char *rpc_user, *rpc_pass;
	char *rpc_proxy;

	pthread_mutex_t pool_lock;
	cglock_t data_lock;

	struct thread_q *submit_q;
	struct thread_q *getwork_q;

	pthread_t longpoll_thread;
	pthread_t test_thread;
	bool testing;

	int curls;
	pthread_cond_t cr_cond;
	struct curl_ent *curllist;
	struct submit_work_state *sws_waiting_on_curl;

	time_t last_work_time;
	struct timeval tv_last_work_time;
	time_t last_share_time;
	double last_share_diff;
	uint64_t best_diff;

	struct cgminer_stats cgminer_stats;
	struct cgminer_pool_stats cgminer_pool_stats;

	/* Stratum variables */
	char *stratum_url;
	char *stratum_port;
	CURL *stratum_curl;
	SOCKETTYPE sock;
	char *sockbuf;
	size_t sockbuf_size;
	char *sockaddr_url; /* stripped url used for sockaddr */
	char *nonce1;
	size_t n1_len;
	uint32_t nonce2;
	int nonce2sz;
#ifdef WORDS_BIGENDIAN
	int nonce2off;
#endif
	int n2size;
	char *sessionid;
	bool has_stratum;
	bool stratum_active;
	bool stratum_init;
	bool stratum_notify;
	struct stratum_work swork;
	pthread_t stratum_thread;
	pthread_mutex_t stratum_lock;
	char *admin_msg;

	pthread_mutex_t last_work_lock;
	struct work *last_work_copy;
};

#define GETWORK_MODE_TESTPOOL 'T'
#define GETWORK_MODE_POOL 'P'
#define GETWORK_MODE_LP 'L'
#define GETWORK_MODE_BENCHMARK 'B'
#define GETWORK_MODE_STRATUM 'S'
#define GETWORK_MODE_GBT 'G'

struct work {
	unsigned char	data[128];
	unsigned char	midstate[32];
	unsigned char	target[32];
	unsigned char	hash[32];

	uint64_t	share_diff;

	int		rolls;

	dev_blk_ctx	blk;

	struct thr_info	*thr;
	int		thr_id;
	struct pool	*pool;
	struct timeval	tv_staged;

	bool		mined;
	bool		clone;
	bool		cloned;
	int		rolltime;
	bool		longpoll;
	bool		stale;
	bool		mandatory;
	bool		block;
	bool		queued;

	bool		stratum;
	char 		*job_id;
	bytes_t		nonce2;
	double		sdiff;
	char		*nonce1;

	unsigned char	work_restart_id;
	int		id;
	UT_hash_handle hh;
	
	double		work_difficulty;

	// Allow devices to identify work if multiple sub-devices
	// DEPRECATED: New code should be using multiple processors instead
	unsigned char	subid;

	blktemplate_t	*tmpl;
	int		*tmpl_refcount;
	unsigned int	dataid;
	bool		do_foreign_submit;

	struct timeval	tv_getwork;
	time_t		ts_getwork;
	struct timeval	tv_getwork_reply;
	struct timeval	tv_cloned;
	struct timeval	tv_work_start;
	struct timeval	tv_work_found;
	char		getwork_mode;

	/* Used to queue shares in submit_waiting */
	struct work *prev;
	struct work *next;
};

extern void get_datestamp(char *, size_t, time_t);
#define get_now_datestamp(buf, bufsz)  get_datestamp(buf, bufsz, INVALID_TIMESTAMP)
extern void inc_hw_errors2(struct thr_info *thr, const struct work *work, const uint32_t *bad_nonce_p);
extern void inc_hw_errors(struct thr_info *, const struct work *, const uint32_t bad_nonce);
#define inc_hw_errors_only(thr)  inc_hw_errors(thr, NULL, 0)
enum test_nonce2_result {
	TNR_GOOD = 1,
	TNR_HIGH = 0,
	TNR_BAD = -1,
};
extern enum test_nonce2_result _test_nonce2(struct work *, uint32_t nonce, bool checktarget);
#define test_nonce(work, nonce, checktarget)  (_test_nonce2(work, nonce, checktarget) == TNR_GOOD)
#define test_nonce2(work, nonce)  (_test_nonce2(work, nonce, true))
extern bool submit_nonce(struct thr_info *thr, struct work *work, uint32_t nonce);
extern struct work *get_queued(struct cgpu_info *cgpu);
extern struct work *__find_work_bymidstate(struct work *que, char *midstate, size_t midstatelen, char *data, int offset, size_t datalen);
extern struct work *find_queued_work_bymidstate(struct cgpu_info *cgpu, char *midstate, size_t midstatelen, char *data, int offset, size_t datalen);
extern struct work *clone_queued_work_bymidstate(struct cgpu_info *cgpu, char *midstate, size_t midstatelen, char *data, int offset, size_t datalen);
extern void work_completed(struct cgpu_info *cgpu, struct work *work);
extern bool abandon_work(struct work *, struct timeval *work_runtime, uint64_t hashes);
extern void hash_queued_work(struct thr_info *mythr);
extern void get_statline3(char *buf, size_t bufsz, struct cgpu_info *, bool for_curses, bool opt_show_procs);
extern void tailsprintf(char *buf, size_t bufsz, const char *fmt, ...) FORMAT_SYNTAX_CHECK(printf, 3, 4);
extern void _wlog(const char *str);
extern void _wlogprint(const char *str);
extern int curses_int(const char *query);
extern char *curses_input(const char *query);
extern double stats_elapsed(struct cgminer_stats *);
#define cgpu_runtime(cgpu)  stats_elapsed(&((cgpu)->cgminer_stats))
extern double cgpu_utility(struct cgpu_info *);
extern void kill_work(void);
extern int prioritize_pools(char *param, int *pid);
extern void validate_pool_priorities(void);
extern void switch_pools(struct pool *selected);
extern void remove_pool(struct pool *pool);
extern void write_config(FILE *fcfg);
extern void zero_bestshare(void);
extern void zero_stats(void);
extern void default_save_file(char *filename);
extern bool _log_curses_only(int prio, const char *datetime, const char *str);
extern void clear_logwin(void);
extern void logwin_update(void);
extern bool pool_tclear(struct pool *pool, bool *var);
extern struct thread_q *tq_new(void);
extern void tq_free(struct thread_q *tq);
extern bool tq_push(struct thread_q *tq, void *data);
extern void *tq_pop(struct thread_q *tq, const struct timespec *abstime);
extern void tq_freeze(struct thread_q *tq);
extern void tq_thaw(struct thread_q *tq);
extern bool successful_connect;
extern void adl(void);
extern void clean_work(struct work *work);
extern void free_work(struct work *work);
extern void __copy_work(struct work *work, const struct work *base_work);
extern struct work *copy_work(const struct work *base_work);
extern struct thr_info *get_thread(int thr_id);
extern struct cgpu_info *get_devices(int id);
extern int create_new_cgpus(void (*addfunc)(void*), void *arg);
extern int scan_serial(const char *);

enum api_data_type {
	API_ESCAPE,
	API_STRING,
	API_CONST,
	API_INT,
	API_UINT,
	API_UINT32,
	API_UINT64,
	API_DOUBLE,
	API_ELAPSED,
	API_BOOL,
	API_TIMEVAL,
	API_TIME,
	API_MHS,
	API_MHTOTAL,
	API_TEMP,
	API_UTILITY,
	API_FREQ,
	API_VOLTS,
	API_HS,
	API_DIFF,
	API_JSON,
	API_PERCENT
};

struct api_data {
	enum api_data_type type;
	char *name;
	void *data;
	bool data_was_malloc;
	struct api_data *prev;
	struct api_data *next;
};

extern struct api_data *api_add_escape(struct api_data *root, char *name, char *data, bool copy_data);
extern struct api_data *api_add_string(struct api_data *root, char *name, const char *data, bool copy_data);
extern struct api_data *api_add_const(struct api_data *root, char *name, const char *data, bool copy_data);
extern struct api_data *api_add_int(struct api_data *root, char *name, int *data, bool copy_data);
extern struct api_data *api_add_uint(struct api_data *root, char *name, unsigned int *data, bool copy_data);
extern struct api_data *api_add_uint32(struct api_data *root, char *name, uint32_t *data, bool copy_data);
extern struct api_data *api_add_uint64(struct api_data *root, char *name, uint64_t *data, bool copy_data);
extern struct api_data *api_add_double(struct api_data *root, char *name, double *data, bool copy_data);
extern struct api_data *api_add_elapsed(struct api_data *root, char *name, double *data, bool copy_data);
extern struct api_data *api_add_bool(struct api_data *root, char *name, bool *data, bool copy_data);
extern struct api_data *api_add_timeval(struct api_data *root, char *name, struct timeval *data, bool copy_data);
extern struct api_data *api_add_time(struct api_data *root, char *name, time_t *data, bool copy_data);
extern struct api_data *api_add_mhs(struct api_data *root, char *name, double *data, bool copy_data);
extern struct api_data *api_add_mhstotal(struct api_data *root, char *name, double *data, bool copy_data);
extern struct api_data *api_add_temp(struct api_data *root, char *name, float *data, bool copy_data);
extern struct api_data *api_add_utility(struct api_data *root, char *name, double *data, bool copy_data);
extern struct api_data *api_add_freq(struct api_data *root, char *name, double *data, bool copy_data);
extern struct api_data *api_add_volts(struct api_data *root, char *name, float *data, bool copy_data);
extern struct api_data *api_add_hs(struct api_data *root, char *name, double *data, bool copy_data);
extern struct api_data *api_add_diff(struct api_data *root, char *name, double *data, bool copy_data);
extern struct api_data *api_add_json(struct api_data *root, char *name, json_t *data, bool copy_data);

#endif /* __MINER_H__ */<|MERGE_RESOLUTION|>--- conflicted
+++ resolved
@@ -483,14 +483,6 @@
 	pthread_mutex_t		device_mutex;
 	pthread_cond_t	device_cond;
 
-<<<<<<< HEAD
-#ifdef USE_BITFURY
-	int chip_n;
-	struct bitfury_device devices[200]; // TODO Move somewhere to appropriate place
-#endif
-
-=======
->>>>>>> 9ceef9c1
 	enum dev_enable deven;
 	int accepted;
 	int rejected;
