/*
 * Copyright 2012-2013 Luke Dashjr
 * Copyright 2011-2013 Con Kolivas
 * Copyright 2012-2013 Andrew Smith
 * Copyright 2011 Glenn Francis Murray
 * Copyright 2010-2011 Jeff Garzik
 *
 * This program is free software; you can redistribute it and/or modify it
 * under the terms of the GNU General Public License as published by the Free
 * Software Foundation; either version 3 of the License, or (at your option)
 * any later version.  See COPYING for more details.
 */

#ifndef __MINER_H__
#define __MINER_H__

#include "config.h"

#ifdef WIN32
#include <winsock2.h>
#endif

#include <stdbool.h>
#include <stdint.h>
#include <sys/time.h>
#include <pthread.h>
#include <jansson.h>
#include <curl/curl.h>

#include <blkmaker.h>
#include <blktemplate.h>

#if defined(WORDS_BIGENDIAN) && !defined(__BIG_ENDIAN__)
/* uthash.h depends on __BIG_ENDIAN__ on BE platforms */
#define __BIG_ENDIAN__ 1
#endif

#include <uthash.h>
#include <utlist.h>

#include "logging.h"
#include "util.h"

#ifdef HAVE_OPENCL
#include "CL/cl.h"
#endif /* HAVE_OPENCL */

#ifdef STDC_HEADERS
# include <stdlib.h>
# include <stddef.h>
#else
# ifdef HAVE_STDLIB_H
#  include <stdlib.h>
# endif
#endif
#ifdef HAVE_ALLOCA_H
# include <alloca.h>
#elif defined __GNUC__
# ifndef WIN32
#  define alloca __builtin_alloca
# else
#  include <malloc.h>
# endif
#elif defined _AIX
# define alloca __alloca
#elif defined _MSC_VER
# include <malloc.h>
# define alloca _alloca
#else
# ifndef HAVE_ALLOCA
#  ifdef  __cplusplus
extern "C"
#  endif
void *alloca (size_t);
# endif
#endif

#ifdef __MINGW32__
#include <windows.h>
#include <io.h>
static inline int fsync (int fd)
{
	return (FlushFileBuffers ((HANDLE) _get_osfhandle (fd))) ? 0 : -1;
}

#ifndef EWOULDBLOCK
# define EWOULDBLOCK EAGAIN
#endif

#ifndef MSG_DONTWAIT
# define MSG_DONTWAIT 0x1000000
#endif
#endif /* __MINGW32__ */

#if defined (__linux)
 #ifndef LINUX
  #define LINUX
 #endif
#endif


#ifdef HAVE_ADL
 #include "ADL/adl_sdk.h"
#endif

#ifdef HAVE_LIBUSB
  #include <libusb.h>
#endif

#ifdef USE_ZTEX
  #include "libztex.h"
#endif

#ifdef HAVE_BYTESWAP_H
#include <byteswap.h>
#endif
#ifdef HAVE_ENDIAN_H
#include <endian.h>
#endif
#ifdef HAVE_SYS_ENDIAN_H
#include <sys/endian.h>
#endif
#ifdef HAVE_LIBKERN_OSBYTEORDER_H
#include <libkern/OSByteOrder.h>
#endif
#ifndef bswap_16
#define	bswap_16(value)  \
 	((((value) & 0xff) << 8) | ((value) >> 8))

#define	bswap_32(value)	\
 	(((uint32_t)bswap_16((uint16_t)((value) & 0xffff)) << 16) | \
 	(uint32_t)bswap_16((uint16_t)((value) >> 16)))

#define	bswap_64(value)	\
 	(((uint64_t)bswap_32((uint32_t)((value) & 0xffffffff)) \
 	    << 32) | \
 	(uint64_t)bswap_32((uint32_t)((value) >> 32)))
#endif

/* This assumes htobe32 is a macro and that if it doesn't exist, then the
 * also won't exist */
#ifndef htobe32
# ifndef WORDS_BIGENDIAN
#  define htole16(x) (x)
#  define htole32(x) (x)
#  define htole64(x) (x)
#  define htobe32(x) bswap_32(x)
#  define htobe64(x) bswap_64(x)
# else
#  define htole16(x) bswap_16(x)
#  define htole32(x) bswap_32(x)
#  define htole64(x) bswap_64(x)
#  define htobe32(x) (x)
#  define htobe64(x) (x)
# endif
#endif
#ifndef be32toh
# define le32toh(x) htole32(x)
# define le64toh(x) htole64(x)
# define be32toh(x) htobe32(x)
# define be64toh(x) htobe64(x)
#endif

#ifndef max
#  define max(a, b)  ((a) > (b) ? (a) : (b))
#endif

#undef unlikely
#undef likely
#if defined(__GNUC__) && (__GNUC__ > 2) && defined(__OPTIMIZE__)
#define unlikely(expr) (__builtin_expect(!!(expr), 0))
#define likely(expr) (__builtin_expect(!!(expr), 1))
#else
#define unlikely(expr) (expr)
#define likely(expr) (expr)
#endif
#ifndef __maybe_unused
#define __maybe_unused		__attribute__((unused))
#endif

#define uninitialised_var(x) x = x

#if defined(__i386__)
#define WANT_CRYPTOPP_ASM32
#endif

#ifndef ARRAY_SIZE
#define ARRAY_SIZE(arr) (sizeof(arr) / sizeof((arr)[0]))
#endif

#ifdef HAVE_CURSES
	extern int my_cancellable_getch(void);
#	ifdef getch
		// getch() is a macro
		static int __maybe_unused __real_getch(void) {
			return getch();
		}
#		undef getch
#		define getch()  my_cancellable_getch()
#	else
		// getch() is a real function
#		define __real_getch  getch
#		define getch()  my_cancellable_getch()
#	endif
#endif

#ifdef NEED_ROUNDL
#define roundl(x)   (long double)((long long)((x==0)?0.0:((x)+(((x)>0)?0.5:-0.5))))
#endif

enum alive {
	LIFE_WELL,
	LIFE_SICK,
	LIFE_DEAD,
	LIFE_NOSTART,
	LIFE_INIT,
	LIFE_WAIT,
};


enum pool_strategy {
	POOL_FAILOVER,
	POOL_ROUNDROBIN,
	POOL_ROTATE,
	POOL_LOADBALANCE,
	POOL_BALANCE,
};

#define TOP_STRATEGY (POOL_BALANCE)

struct strategies {
	const char *s;
};

struct cgpu_info;

#ifdef HAVE_ADL
struct gpu_adl {
	ADLTemperature lpTemperature;
	int iAdapterIndex;
	int lpAdapterID;
	int iBusNumber;
	char strAdapterName[256];

	ADLPMActivity lpActivity;
	ADLODParameters lpOdParameters;
	ADLODPerformanceLevels *DefPerfLev;
	ADLFanSpeedInfo lpFanSpeedInfo;
	ADLFanSpeedValue lpFanSpeedValue;
	ADLFanSpeedValue DefFanSpeedValue;

	int iEngineClock;
	int iMemoryClock;
	int iVddc;
	int iPercentage;

	bool autofan;
	bool autoengine;
	bool managed; /* Were the values ever changed on this card */

	int lastengine;
	int lasttemp;
	int targetfan;
	int overtemp;
	int minspeed;
	int maxspeed;

	int gpu;
	bool has_fanspeed;
	struct gpu_adl *twin;
};
#endif

struct api_data;
struct thr_info;
struct work;

struct device_drv {
	const char *dname;
	const char *name;

	// DRV-global functions
	void (*drv_detect)();

	// Device-specific functions
	void (*get_dev_statline_before)(char *, struct cgpu_info *);
	void (*get_dev_statline_after)(char *, struct cgpu_info *);

	// Processor-specific functions
	void (*reinit_device)(struct cgpu_info *);
	void (*get_statline_before)(char *, struct cgpu_info *);
	void (*get_statline)(char *, struct cgpu_info *);
	struct api_data* (*get_api_extra_device_detail)(struct cgpu_info *);
	struct api_data* (*get_api_extra_device_status)(struct cgpu_info *);
	struct api_data *(*get_api_stats)(struct cgpu_info *);
	bool (*get_stats)(struct cgpu_info *);
	bool (*identify_device)(struct cgpu_info *);  // e.g. to flash a led
	char *(*set_device)(struct cgpu_info *, char *option, char *setting, char *replybuf);

	// Thread-specific functions
	bool (*thread_prepare)(struct thr_info *);
	void (*minerloop)(struct thr_info *);
	uint64_t (*can_limit_work)(struct thr_info *);
	bool (*thread_init)(struct thr_info *);
	bool (*prepare_work)(struct thr_info *, struct work *);
	int64_t (*scanhash)(struct thr_info *, struct work *, int64_t);
	int64_t (*scanwork)(struct thr_info *);

	/* Used to extract work from the hash table of queued work and tell
	 * the main loop that it should not add any further work to the table.
	 */
	bool (*queue_full)(struct cgpu_info *);
	void (*flush_work)(struct cgpu_info *);

	void (*hw_error)(struct thr_info *);
	void (*thread_shutdown)(struct thr_info *);
	void (*thread_disable)(struct thr_info *);
	void (*thread_enable)(struct thr_info *);

	// Can be used per-thread or per-processor (only with minerloop async or queue!)
	void (*poll)(struct thr_info *);

	// === Implemented by minerloop_async ===
	bool (*job_prepare)(struct thr_info*, struct work*, uint64_t);
	void (*job_start)(struct thr_info*);
	void (*job_get_results)(struct thr_info*, struct work*);
	int64_t (*job_process_results)(struct thr_info*, struct work*, bool stopping);

	// === Implemented by minerloop_queue ===
	bool (*queue_append)(struct thr_info *, struct work *);
	void (*queue_flush)(struct thr_info *);
};

enum dev_enable {
	DEV_ENABLED,
	DEV_DISABLED,
	DEV_RECOVER,
	DEV_RECOVER_ERR,
};

enum cl_kernels {
	KL_NONE,
	KL_POCLBM,
	KL_PHATK,
	KL_DIAKGCN,
	KL_DIABLO,
	KL_SCRYPT,
};

enum dev_reason {
	REASON_THREAD_FAIL_INIT,
	REASON_THREAD_ZERO_HASH,
	REASON_THREAD_FAIL_QUEUE,
	REASON_DEV_SICK_IDLE_60,
	REASON_DEV_DEAD_IDLE_600,
	REASON_DEV_NOSTART,
	REASON_DEV_OVER_HEAT,
	REASON_DEV_THERMAL_CUTOFF,
	REASON_DEV_COMMS_ERROR,
	REASON_DEV_THROTTLE,
};

#define REASON_NONE			"None"
#define REASON_THREAD_FAIL_INIT_STR	"Thread failed to init"
#define REASON_THREAD_ZERO_HASH_STR	"Thread got zero hashes"
#define REASON_THREAD_FAIL_QUEUE_STR	"Thread failed to queue work"
#define REASON_DEV_SICK_IDLE_60_STR	"Device idle for 60s"
#define REASON_DEV_DEAD_IDLE_600_STR	"Device dead - idle for 600s"
#define REASON_DEV_NOSTART_STR		"Device failed to start"
#define REASON_DEV_OVER_HEAT_STR	"Device over heated"
#define REASON_DEV_THERMAL_CUTOFF_STR	"Device reached thermal cutoff"
#define REASON_DEV_COMMS_ERROR_STR	"Device comms error"
#define REASON_DEV_THROTTLE_STR		"Device throttle"
#define REASON_UNKNOWN_STR		"Unknown reason - code bug"

#define MIN_SEC_UNSET 99999999

enum {
	MSG_NOPOOL		= 8,
	MSG_MISPID		= 25,
	MSG_INVPID		= 26,
	MSG_DUPPID		= 74,
	MSG_POOLPRIO	= 73,
};

struct cgminer_stats {
	struct timeval start_tv;
	
	uint32_t getwork_calls;
	struct timeval getwork_wait;
	struct timeval getwork_wait_max;
	struct timeval getwork_wait_min;

	struct timeval _get_start;
};

// Just the actual network getworks to the pool
struct cgminer_pool_stats {
	uint32_t getwork_calls;
	uint32_t getwork_attempts;
	struct timeval getwork_wait;
	struct timeval getwork_wait_max;
	struct timeval getwork_wait_min;
	double getwork_wait_rolling;
	bool hadrolltime;
	bool canroll;
	bool hadexpire;
	uint32_t rolltime;
	double min_diff;
	double max_diff;
	double last_diff;
	uint32_t min_diff_count;
	uint32_t max_diff_count;
	uint64_t times_sent;
	uint64_t bytes_sent;
	uint64_t net_bytes_sent;
	uint64_t times_received;
	uint64_t bytes_received;
	uint64_t net_bytes_received;
};

#define PRIprepr "-6s"
#define PRIpreprv "s"

struct cgpu_info {
	int cgminer_id;
	int device_line_id;
	struct device_drv *drv;
	const char *devtype;
	int device_id;
	char *dev_repr;
	char *dev_repr_ns;
	const char *name;
	
	int procs;
	int proc_id;
	char proc_repr[8];
	char proc_repr_ns[8];
	struct cgpu_info *device;
	struct cgpu_info *next_proc;
	
	const char *device_path;
	void *device_data;
	union {
#ifdef USE_ZTEX
		struct libztex_device *device_ztex;
#endif
		int device_fd;
#ifdef USE_X6500
		struct ft232r_device_handle *device_ft232r;
#endif
	};
#ifdef USE_AVALON
	struct work **works;
	int work_array;
	int queued;
	int results;
#endif
#ifdef USE_BITFORCE
	struct timeval work_start_tv;
	unsigned int wait_ms;
	unsigned int sleep_ms;
	double avg_wait_f;
	unsigned int avg_wait_d;
	uint32_t nonces;
	bool polling;
#endif
#if defined(USE_BITFORCE) || defined(USE_ICARUS)
	bool flash_led;
#endif
	pthread_mutex_t		device_mutex;
	pthread_cond_t	device_cond;

	enum dev_enable deven;
	int accepted;
	int rejected;
	int stale;
	int hw_errors;
	double rolling;
	double total_mhashes;
	double utility;
	double utility_diff1;
	enum alive status;
	char init[40];
	struct timeval last_message_tv;

	int threads;
	struct thr_info **thr;

	int64_t max_hashes;

	const char *kname;
#ifdef HAVE_OPENCL
	bool mapped;
	int virtual_gpu;
	int virtual_adl;
	int intensity;
	bool dynamic;

	cl_uint vwidth;
	size_t work_size;
	enum cl_kernels kernel;
	cl_ulong max_alloc;

#ifdef USE_SCRYPT
	int opt_lg, lookup_gap;
	size_t opt_tc, thread_concurrency;
	size_t shaders;
#endif
	struct timeval tv_gpustart;
	int intervals;
#endif

	float temp;
	int cutofftemp;
	int targettemp;

#ifdef HAVE_ADL
	bool has_adl;
	struct gpu_adl adl;

	int gpu_engine;
	int min_engine;
	int gpu_fan;
	int min_fan;
	int gpu_memclock;
	int gpu_memdiff;
	int gpu_powertune;
	float gpu_vddc;
#endif
	int diff1;
	double diff_accepted;
	double diff_rejected;
	double diff_stale;
	int last_share_pool;
	time_t last_share_pool_time;
	double last_share_diff;
	time_t last_device_valid_work;

	time_t device_last_well;
	time_t device_last_not_well;
	enum dev_reason device_not_well_reason;
	float reinit_backoff;
	int thread_fail_init_count;
	int thread_zero_hash_count;
	int thread_fail_queue_count;
	int dev_sick_idle_60_count;
	int dev_dead_idle_600_count;
	int dev_nostart_count;
	int dev_over_heat_count;	// It's a warning but worth knowing
	int dev_thermal_cutoff_count;
	int dev_comms_error_count;
	int dev_throttle_count;

	struct cgminer_stats cgminer_stats;

	pthread_rwlock_t qlock;
	struct work *queued_work;
	unsigned int queued_count;

	bool shutdown;
};

extern void renumber_cgpu(struct cgpu_info *);
extern bool add_cgpu(struct cgpu_info*);

struct tq_ent;

struct thread_q {
	struct tq_ent *q;

	bool frozen;

	pthread_mutex_t		mutex;
	pthread_cond_t		cond;
};

enum thr_busy_state {
	TBS_IDLE,
	TBS_GETTING_RESULTS,
	TBS_STARTING_JOB,
};

struct thr_info {
	int		id;
	int		device_thread;
	bool		primary_thread;

	bool		has_pth;
	pthread_t	pth;
	struct thread_q	*q;
	struct cgpu_info *cgpu;
	void *cgpu_data;
	struct timeval last;
	struct timeval sick;

	bool	scanhash_working;
	uint64_t hashes_done;
	struct timeval tv_hashes_done;
	struct timeval tv_lastupdate;

	bool	pause;
	time_t	getwork;
	double	rolling;

	// Used by minerloop_async
	struct work *prev_work;
	struct work *work;
	struct work *next_work;
	enum thr_busy_state busy_state;
	struct timeval tv_morework;
	struct work *results_work;
	bool _job_transition_in_progress;
	bool _proceed_with_new_job;
	struct timeval tv_results_jobstart;
	struct timeval tv_jobstart;
	struct timeval tv_poll;
	notifier_t notifier;
	bool starting_next_work;
	uint32_t _max_nonce;
	notifier_t mutex_request;

	// Used by minerloop_queue
	struct work *work_list;
	bool queue_full;
	bool _last_sbr_state;

	bool	work_restart;
	notifier_t work_restart_notifier;
};

struct string_elist {
	char *string;
	bool free_me;

	struct string_elist *prev;
	struct string_elist *next;
};

static inline void string_elist_add(const char *s, struct string_elist **head)
{
	struct string_elist *n;

	n = calloc(1, sizeof(*n));
	n->string = strdup(s);
	n->free_me = true;
	DL_APPEND(*head, n);
}

static inline void string_elist_del(struct string_elist **head, struct string_elist *item)
{
	if (item->free_me)
		free(item->string);
	DL_DELETE(*head, item);
	free(item);
}


static inline uint32_t swab32(uint32_t v)
{
	return bswap_32(v);
}

static inline void swap256(void *dest_p, const void *src_p)
{
	uint32_t *dest = dest_p;
	const uint32_t *src = src_p;

	dest[0] = src[7];
	dest[1] = src[6];
	dest[2] = src[5];
	dest[3] = src[4];
	dest[4] = src[3];
	dest[5] = src[2];
	dest[6] = src[1];
	dest[7] = src[0];
}

static inline void swap32yes(void*out, const void*in, size_t sz) {
	size_t swapcounter = 0;
	for (swapcounter = 0; swapcounter < sz; ++swapcounter)
		(((uint32_t*)out)[swapcounter]) = swab32(((uint32_t*)in)[swapcounter]);
}

#define LOCAL_swap32(type, var, sz)  \
	type __swapped_ ## var[sz * 4 / sizeof(type)];  \
	swap32yes(__swapped_ ## var, var, sz);  \
	var = __swapped_ ## var;  \
// end

#ifdef WORDS_BIGENDIAN
#  define swap32tobe(out, in, sz)  ((out == in) ? (void)0 : memmove(out, in, sz))
#  define LOCAL_swap32be(type, var, sz)  ;
#  define swap32tole(out, in, sz)  swap32yes(out, in, sz)
#  define LOCAL_swap32le(type, var, sz)  LOCAL_swap32(type, var, sz)
#else
#  define swap32tobe(out, in, sz)  swap32yes(out, in, sz)
#  define LOCAL_swap32be(type, var, sz)  LOCAL_swap32(type, var, sz)
#  define swap32tole(out, in, sz)  ((out == in) ? (void)0 : memmove(out, in, sz))
#  define LOCAL_swap32le(type, var, sz)  ;
#endif

static inline void swab256(void *dest_p, const void *src_p)
{
	uint32_t *dest = dest_p;
	const uint32_t *src = src_p;

	dest[0] = swab32(src[7]);
	dest[1] = swab32(src[6]);
	dest[2] = swab32(src[5]);
	dest[3] = swab32(src[4]);
	dest[4] = swab32(src[3]);
	dest[5] = swab32(src[2]);
	dest[6] = swab32(src[1]);
	dest[7] = swab32(src[0]);
}

#define flip32(dest_p, src_p) swap32yes(dest_p, src_p, 32 / 4)

<<<<<<< HEAD
extern void quit(int status, const char *format, ...) NORETURN FORMAT_SYNTAX_CHECK(printf, 2, 3);
=======
	for (i = 0; i < 8; i++)
		dest[i] = swab32(src[i]);
}

static inline void flip64(void *dest_p, const void *src_p)
{
	uint32_t *dest = dest_p;
	const uint32_t *src = src_p;
	int i;

	for (i = 0; i < 16; i++)
		dest[i] = swab32(src[i]);
}

static inline void flip80(void *dest_p, const void *src_p)
{
	uint32_t *dest = dest_p;
	const uint32_t *src = src_p;
	int i;

	for (i = 0; i < 20; i++)
		dest[i] = swab32(src[i]);
}

static inline void flip128(void *dest_p, const void *src_p)
{
	uint32_t *dest = dest_p;
	const uint32_t *src = src_p;
	int i;

	for (i = 0; i < 32; i++)
		dest[i] = swab32(src[i]);
}

/* For flipping to the correct endianness if necessary */
#if defined(__BIG_ENDIAN__) || defined(MIPSEB)
static inline void endian_flip32(void *dest_p, const void *src_p)
{
	flip32(dest_p, src_p);
}

static inline void endian_flip128(void *dest_p, const void *src_p)
{
	flip128(dest_p, src_p);
}
#else
static inline void
endian_flip32(void __maybe_unused *dest_p, const void __maybe_unused *src_p)
{
}

static inline void
endian_flip128(void __maybe_unused *dest_p, const void __maybe_unused *src_p)
{
}
#endif

extern void _quit(int status);
>>>>>>> e2b4d490

static inline void mutex_lock(pthread_mutex_t *lock)
{
	if (unlikely(pthread_mutex_lock(lock)))
		quit(1, "WTF MUTEX ERROR ON LOCK!");
}

static inline void mutex_unlock(pthread_mutex_t *lock)
{
	if (unlikely(pthread_mutex_unlock(lock)))
		quit(1, "WTF MUTEX ERROR ON UNLOCK!");
}

static inline int mutex_trylock(pthread_mutex_t *lock)
{
	return pthread_mutex_trylock(lock);
}

static inline void wr_lock(pthread_rwlock_t *lock)
{
	if (unlikely(pthread_rwlock_wrlock(lock)))
		quit(1, "WTF WRLOCK ERROR ON LOCK!");
}

static inline void rd_lock(pthread_rwlock_t *lock)
{
	if (unlikely(pthread_rwlock_rdlock(lock)))
		quit(1, "WTF RDLOCK ERROR ON LOCK!");
}

static inline void rw_unlock(pthread_rwlock_t *lock)
{
	if (unlikely(pthread_rwlock_unlock(lock)))
		quit(1, "WTF RWLOCK ERROR ON UNLOCK!");
}

static inline void rd_unlock(pthread_rwlock_t *lock)
{
	rw_unlock(lock);
}

static inline void wr_unlock(pthread_rwlock_t *lock)
{
	rw_unlock(lock);
}

static inline void mutex_init(pthread_mutex_t *lock)
{
	if (unlikely(pthread_mutex_init(lock, NULL)))
		quit(1, "Failed to pthread_mutex_init");
}

static inline void rwlock_init(pthread_rwlock_t *lock)
{
	if (unlikely(pthread_rwlock_init(lock, NULL)))
		quit(1, "Failed to pthread_rwlock_init");
}

/* cgminer locks, a write biased variant of rwlocks */
struct cglock {
	pthread_mutex_t mutex;
	pthread_rwlock_t rwlock;
};

typedef struct cglock cglock_t;

static inline void cglock_init(cglock_t *lock)
{
	mutex_init(&lock->mutex);
	rwlock_init(&lock->rwlock);
}

/* Read lock variant of cglock */
static inline void cg_rlock(cglock_t *lock)
{
	mutex_lock(&lock->mutex);
	rd_lock(&lock->rwlock);
	mutex_unlock(&lock->mutex);
}

/* Intermediate variant of cglock */
static inline void cg_ilock(cglock_t *lock)
{
	mutex_lock(&lock->mutex);
}

/* Upgrade intermediate variant to a write lock */
static inline void cg_ulock(cglock_t *lock)
{
	wr_lock(&lock->rwlock);
}

/* Write lock variant of cglock */
static inline void cg_wlock(cglock_t *lock)
{
	mutex_lock(&lock->mutex);
	wr_lock(&lock->rwlock);
}

/* Downgrade intermediate variant to a read lock */
static inline void cg_dlock(cglock_t *lock)
{
	rd_lock(&lock->rwlock);
	mutex_unlock(&lock->mutex);
}

static inline void cg_runlock(cglock_t *lock)
{
	rd_unlock(&lock->rwlock);
}

static inline void cg_wunlock(cglock_t *lock)
{
	wr_unlock(&lock->rwlock);
	mutex_unlock(&lock->mutex);
}

struct pool;

extern bool opt_protocol;
extern bool opt_dev_protocol;
extern char *opt_coinbase_sig;
extern bool have_longpoll;
extern int opt_skip_checks;
extern char *opt_kernel_path;
extern char *opt_socks_proxy;
extern char *cgminer_path;
extern bool opt_fail_only;
extern bool opt_autofan;
extern bool opt_autoengine;
extern bool use_curses;
extern char *opt_api_allow;
extern char *opt_api_groups;
extern char *opt_api_description;
extern int opt_api_port;
extern bool opt_api_listen;
extern bool opt_api_network;
extern bool opt_delaynet;
extern bool opt_restart;
extern char *opt_icarus_options;
extern char *opt_icarus_timing;
extern bool opt_worktime;
#ifdef USE_AVALON
extern char *opt_avalon_options;
#endif
#ifdef USE_BITFORCE
extern bool opt_bfl_noncerange;
#endif
extern int swork_id;

extern pthread_rwlock_t netacc_lock;

extern const uint32_t sha256_init_state[];
extern json_t *json_rpc_call(CURL *curl, const char *url, const char *userpass,
			     const char *rpc_req, bool, bool, int *,
			     struct pool *pool, bool);
extern bool our_curl_supports_proxy_uris();
extern char *bin2hex(const unsigned char *p, size_t len);
extern bool hex2bin(unsigned char *p, const char *hexstr, size_t len);

typedef bool (*sha256_func)(struct thr_info*, const unsigned char *pmidstate,
	unsigned char *pdata,
	unsigned char *phash1, unsigned char *phash,
	const unsigned char *ptarget,
	uint32_t max_nonce,
	uint32_t *last_nonce,
	uint32_t nonce);

extern bool fulltest(const unsigned char *hash, const unsigned char *target);

extern int opt_queue;
extern int opt_scantime;
extern int opt_expiry;

extern cglock_t control_lock;
extern pthread_mutex_t stats_lock;
extern pthread_mutex_t hash_lock;
extern pthread_mutex_t console_lock;
extern cglock_t ch_lock;
extern pthread_rwlock_t mining_thr_lock;
extern pthread_rwlock_t devices_lock;

extern void thread_reportin(struct thr_info *thr);
extern void thread_reportout(struct thr_info *);
extern void clear_stratum_shares(struct pool *pool);
extern void hashmeter2(struct thr_info *);
extern bool stale_work(struct work *, bool share);
extern bool stale_work_future(struct work *, bool share, unsigned long ustime);
extern void set_target(unsigned char *dest_target, double diff);

extern void kill_work(void);
extern void app_restart(void);

extern void __thr_being_msg(int prio, struct thr_info *, const char *);
extern void mt_enable(struct thr_info *thr);
extern void proc_enable(struct cgpu_info *);
extern void reinit_device(struct cgpu_info *cgpu);

#ifdef HAVE_ADL
extern bool gpu_stats(int gpu, float *temp, int *engineclock, int *memclock, float *vddc, int *activity, int *fanspeed, int *fanpercent, int *powertune);
extern int set_fanspeed(int gpu, int iFanSpeed);
extern int set_vddc(int gpu, float fVddc);
extern int set_engineclock(int gpu, int iEngineClock);
extern int set_memoryclock(int gpu, int iMemoryClock);
#endif

extern void api(int thr_id);

extern struct pool *current_pool(void);
extern int enabled_pools;
extern void get_intrange(char *arg, int *val1, int *val2);
extern bool detect_stratum(struct pool *pool, char *url);
extern void print_summary(void);
extern struct pool *add_pool(void);
extern bool add_pool_details(struct pool *pool, bool live, char *url, char *user, char *pass);

#define MAX_GPUDEVICES 16
#define MAX_DEVICES 4096

#define MIN_INTENSITY -10
#define _MIN_INTENSITY_STR "-10"
#ifdef USE_SCRYPT
#define MAX_INTENSITY 20
#define _MAX_INTENSITY_STR "20"
#else
#define MAX_INTENSITY 14
#define _MAX_INTENSITY_STR "14"
#endif

extern struct string_elist *scan_devices;
extern bool opt_force_dev_init;
extern int nDevs;
extern int opt_n_threads;
extern int num_processors;
extern int hw_errors;
extern bool use_syslog;
extern bool opt_quiet;
extern struct thr_info *control_thr;
extern struct thr_info **mining_thr;
extern struct cgpu_info gpus[MAX_GPUDEVICES];
extern int gpu_threads;
#ifdef USE_SCRYPT
extern bool opt_scrypt;
#else
#define opt_scrypt (0)
#endif
extern double total_secs;
extern int mining_threads;
extern struct cgpu_info *cpus;
extern int total_devices;
extern struct cgpu_info **devices;
extern int total_pools;
extern struct pool **pools;
extern const char *algo_names[];
extern enum sha256_algos opt_algo;
extern struct strategies strategies[];
extern enum pool_strategy pool_strategy;
extern int opt_rotate_period;
extern double total_mhashes_done;
extern unsigned int new_blocks;
extern unsigned int found_blocks;
extern int total_accepted, total_rejected, total_diff1;;
extern int total_getworks, total_stale, total_discarded;
extern uint64_t total_bytes_xfer;
extern double total_diff_accepted, total_diff_rejected, total_diff_stale;
extern unsigned int local_work;
extern unsigned int total_go, total_ro;
extern const int opt_cutofftemp;
extern int opt_hysteresis;
extern int opt_fail_pause;
extern int opt_log_interval;
extern unsigned long long global_hashrate;
extern char *current_fullhash;
extern double current_diff;
extern uint64_t best_diff;
extern struct timeval block_timeval;

#ifdef HAVE_OPENCL
typedef struct {
	cl_uint ctx_a; cl_uint ctx_b; cl_uint ctx_c; cl_uint ctx_d;
	cl_uint ctx_e; cl_uint ctx_f; cl_uint ctx_g; cl_uint ctx_h;
	cl_uint cty_a; cl_uint cty_b; cl_uint cty_c; cl_uint cty_d;
	cl_uint cty_e; cl_uint cty_f; cl_uint cty_g; cl_uint cty_h;
	cl_uint merkle; cl_uint ntime; cl_uint nbits; cl_uint nonce;
	cl_uint fW0; cl_uint fW1; cl_uint fW2; cl_uint fW3; cl_uint fW15;
	cl_uint fW01r; cl_uint fcty_e; cl_uint fcty_e2;
	cl_uint W16; cl_uint W17; cl_uint W2;
	cl_uint PreVal4; cl_uint T1;
	cl_uint C1addK5; cl_uint D1A; cl_uint W2A; cl_uint W17_2;
	cl_uint PreVal4addT1; cl_uint T1substate0;
	cl_uint PreVal4_2;
	cl_uint PreVal0;
	cl_uint PreW18;
	cl_uint PreW19;
	cl_uint PreW31;
	cl_uint PreW32;

	/* For diakgcn */
	cl_uint B1addK6, PreVal0addK7, W16addK16, W17addK17;
	cl_uint zeroA, zeroB;
	cl_uint oneA, twoA, threeA, fourA, fiveA, sixA, sevenA;
#ifdef USE_SCRYPT
	struct work *work;
#endif
} dev_blk_ctx;
#else
typedef struct {
	uint32_t nonce;
} dev_blk_ctx;
#endif

struct curl_ent {
	CURL *curl;
	struct curl_ent *next;
	struct timeval tv;
};

/* Disabled needs to be the lowest enum as a freshly calloced value will then
 * equal disabled */
enum pool_enable {
	POOL_DISABLED,
	POOL_ENABLED,
	POOL_REJECTING,
};

enum pool_protocol {
	PLP_NONE,
	PLP_GETWORK,
	PLP_GETBLOCKTEMPLATE,
};

struct stratum_work {
	char *job_id;
	char *prev_hash;
	char *coinbase1;
	char *coinbase2;
	char **merkle;
	char *bbversion;
	char *nbit;
	char *ntime;
	bool clean;

	size_t cb1_len;
	size_t cb2_len;
	size_t cb_len;

	size_t header_len;
	int merkles;
	double diff;

	bool transparency_probed;
	time_t transparency_time;
	bool opaque;
};

#define RBUFSIZE 8192
#define RECVSIZE (RBUFSIZE - 4)

struct pool {
	int pool_no;
	int prio;
	int accepted, rejected;
	int seq_rejects;
	int seq_getfails;
	int solved;
	int diff1;
	char diff[8];

	double diff_accepted;
	double diff_rejected;
	double diff_stale;

	bool submit_fail;
	bool idle;
	bool lagging;
	bool probed;
	int force_rollntime;
	enum pool_enable enabled;
	bool submit_old;
	bool removed;
	bool lp_started;
	unsigned char	work_restart_id;
	uint32_t	block_id;

	enum pool_protocol proto;

	char *hdr_path;
	char *lp_url;
	char *lp_id;
	enum pool_protocol lp_proto;
	curl_socket_t lp_socket;

	unsigned int getwork_requested;
	unsigned int stale_shares;
	unsigned int discarded_work;
	unsigned int getfail_occasions;
	unsigned int remotefail_occasions;
	struct timeval tv_idle;

	double utility;
	int last_shares, shares;

	char *rpc_url;
	char *rpc_userpass;
	char *rpc_user, *rpc_pass;
	char *rpc_proxy;

	pthread_mutex_t pool_lock;
	cglock_t data_lock;

	struct thread_q *submit_q;
	struct thread_q *getwork_q;

	pthread_t longpoll_thread;
	pthread_t test_thread;
	bool testing;

	int curls;
	pthread_cond_t cr_cond;
	struct curl_ent *curllist;
	struct submit_work_state *sws_waiting_on_curl;

	time_t last_work_time;
	time_t last_share_time;
	double last_share_diff;
	uint64_t best_diff;

	struct cgminer_stats cgminer_stats;
	struct cgminer_pool_stats cgminer_pool_stats;

	/* Stratum variables */
	char *stratum_url;
	char *stratum_port;
	CURL *stratum_curl;
	SOCKETTYPE sock;
	char *sockbuf;
	size_t sockbuf_size;
	char *sockaddr_url; /* stripped url used for sockaddr */
	char *nonce1;
	size_t n1_len;
	uint32_t nonce2;
	int n2size;
	char *sessionid;
	bool has_stratum;
	bool stratum_active;
	bool stratum_init;
	bool stratum_notify;
	struct stratum_work swork;
	pthread_t stratum_thread;
	pthread_mutex_t stratum_lock;
	char *admin_msg;

	pthread_mutex_t last_work_lock;
	struct work *last_work_copy;
};

#define GETWORK_MODE_TESTPOOL 'T'
#define GETWORK_MODE_POOL 'P'
#define GETWORK_MODE_LP 'L'
#define GETWORK_MODE_BENCHMARK 'B'
#define GETWORK_MODE_STRATUM 'S'
#define GETWORK_MODE_GBT 'G'

struct work {
	unsigned char	data[128];
	unsigned char	midstate[32];
	unsigned char	target[32];
	unsigned char	hash[32];

	uint64_t	share_diff;

	int		rolls;

	dev_blk_ctx	blk;

	struct thr_info	*thr;
	int		thr_id;
	struct pool	*pool;
	struct timeval	tv_staged;

	bool		mined;
	bool		clone;
	bool		cloned;
	int		rolltime;
	bool		longpoll;
	bool		stale;
	bool		mandatory;
	bool		block;
	bool		queued;

	bool		stratum;
	char 		*job_id;
	char		*nonce2;
	char		*ntime;
	double		sdiff;
	char		*nonce1;

	unsigned char	work_restart_id;
	int		id;
	UT_hash_handle hh;
	
	double		work_difficulty;

	// Allow devices to identify work if multiple sub-devices
	// DEPRECATED: New code should be using multiple processors instead
	unsigned char	subid;

	blktemplate_t	*tmpl;
	int		*tmpl_refcount;
	unsigned int	dataid;
	bool		do_foreign_submit;

	struct timeval	tv_getwork;
	struct timeval	tv_getwork_reply;
	struct timeval	tv_cloned;
	struct timeval	tv_work_start;
	struct timeval	tv_work_found;
	char		getwork_mode;

	/* Used to queue shares in submit_waiting */
	struct work *prev;
	struct work *next;
};

extern void get_datestamp(char *, struct timeval *);
extern void inc_hw_errors(struct thr_info *thr);
enum test_nonce2_result {
	TNR_GOOD = 1,
	TNR_HIGH = 0,
	TNR_BAD = -1,
};
extern enum test_nonce2_result _test_nonce2(struct work *, uint32_t nonce, bool checktarget);
#define test_nonce(work, nonce, checktarget)  (_test_nonce2(work, nonce, checktarget) == TNR_GOOD)
#define test_nonce2(work, nonce)  (_test_nonce2(work, nonce, true))
extern bool submit_nonce(struct thr_info *thr, struct work *work, uint32_t nonce);
extern struct work *get_queued(struct cgpu_info *cgpu);
extern struct work *__find_work_bymidstate(struct work *que, char *midstate, size_t midstatelen, char *data, int offset, size_t datalen);
extern struct work *find_queued_work_bymidstate(struct cgpu_info *cgpu, char *midstate, size_t midstatelen, char *data, int offset, size_t datalen);
extern void work_completed(struct cgpu_info *cgpu, struct work *work);
extern bool abandon_work(struct work *, struct timeval *work_runtime, uint64_t hashes);
extern void hash_queued_work(struct thr_info *mythr);
<<<<<<< HEAD
extern void tailsprintf(char *f, const char *fmt, ...) FORMAT_SYNTAX_CHECK(printf, 2, 3);
extern void wlog(const char *f, ...) FORMAT_SYNTAX_CHECK(printf, 1, 2);
extern void wlogprint(const char *f, ...) FORMAT_SYNTAX_CHECK(printf, 1, 2);
=======
extern void tailsprintf(char *f, const char *fmt, ...);
extern void _wlog(const char *str);
extern void _wlogprint(const char *str);
>>>>>>> e2b4d490
extern int curses_int(const char *query);
extern char *curses_input(const char *query);
extern double stats_elapsed(struct cgminer_stats *);
#define cgpu_runtime(cgpu)  stats_elapsed(&((cgpu)->cgminer_stats))
extern double cgpu_utility(struct cgpu_info *);
extern void kill_work(void);
extern int prioritize_pools(char *param, int *pid);
extern void validate_pool_priorities(void);
extern void switch_pools(struct pool *selected);
extern void remove_pool(struct pool *pool);
extern void write_config(FILE *fcfg);
extern void zero_bestshare(void);
extern void zero_stats(void);
extern void default_save_file(char *filename);
<<<<<<< HEAD
extern bool log_curses_only(int prio, const char *f, va_list ap) FORMAT_SYNTAX_CHECK(printf, 2, 0);
=======
extern bool log_curses_only(int prio, const char *datetime, const char *str);
>>>>>>> e2b4d490
extern void clear_logwin(void);
extern void logwin_update(void);
extern bool pool_tclear(struct pool *pool, bool *var);
extern struct thread_q *tq_new(void);
extern void tq_free(struct thread_q *tq);
extern bool tq_push(struct thread_q *tq, void *data);
extern void *tq_pop(struct thread_q *tq, const struct timespec *abstime);
extern void tq_freeze(struct thread_q *tq);
extern void tq_thaw(struct thread_q *tq);
extern bool successful_connect;
extern void adl(void);
extern void clean_work(struct work *work);
extern void free_work(struct work *work);
extern void __copy_work(struct work *work, const struct work *base_work);
extern struct work *copy_work(const struct work *base_work);
extern struct thr_info *get_thread(int thr_id);
extern struct cgpu_info *get_devices(int id);

enum api_data_type {
	API_ESCAPE,
	API_STRING,
	API_CONST,
	API_INT,
	API_UINT,
	API_UINT32,
	API_UINT64,
	API_DOUBLE,
	API_ELAPSED,
	API_BOOL,
	API_TIMEVAL,
	API_TIME,
	API_MHS,
	API_MHTOTAL,
	API_TEMP,
	API_UTILITY,
	API_FREQ,
	API_VOLTS,
	API_HS,
	API_DIFF,
	API_JSON,
};

struct api_data {
	enum api_data_type type;
	char *name;
	void *data;
	bool data_was_malloc;
	struct api_data *prev;
	struct api_data *next;
};

extern struct api_data *api_add_escape(struct api_data *root, char *name, char *data, bool copy_data);
extern struct api_data *api_add_string(struct api_data *root, char *name, const char *data, bool copy_data);
extern struct api_data *api_add_const(struct api_data *root, char *name, const char *data, bool copy_data);
extern struct api_data *api_add_int(struct api_data *root, char *name, int *data, bool copy_data);
extern struct api_data *api_add_uint(struct api_data *root, char *name, unsigned int *data, bool copy_data);
extern struct api_data *api_add_uint32(struct api_data *root, char *name, uint32_t *data, bool copy_data);
extern struct api_data *api_add_uint64(struct api_data *root, char *name, uint64_t *data, bool copy_data);
extern struct api_data *api_add_double(struct api_data *root, char *name, double *data, bool copy_data);
extern struct api_data *api_add_elapsed(struct api_data *root, char *name, double *data, bool copy_data);
extern struct api_data *api_add_bool(struct api_data *root, char *name, bool *data, bool copy_data);
extern struct api_data *api_add_timeval(struct api_data *root, char *name, struct timeval *data, bool copy_data);
extern struct api_data *api_add_time(struct api_data *root, char *name, time_t *data, bool copy_data);
extern struct api_data *api_add_mhs(struct api_data *root, char *name, double *data, bool copy_data);
extern struct api_data *api_add_mhstotal(struct api_data *root, char *name, double *data, bool copy_data);
extern struct api_data *api_add_temp(struct api_data *root, char *name, float *data, bool copy_data);
extern struct api_data *api_add_utility(struct api_data *root, char *name, double *data, bool copy_data);
extern struct api_data *api_add_freq(struct api_data *root, char *name, double *data, bool copy_data);
extern struct api_data *api_add_volts(struct api_data *root, char *name, float *data, bool copy_data);
extern struct api_data *api_add_hs(struct api_data *root, char *name, double *data, bool copy_data);
extern struct api_data *api_add_diff(struct api_data *root, char *name, double *data, bool copy_data);
extern struct api_data *api_add_json(struct api_data *root, char *name, json_t *data, bool copy_data);

#endif /* __MINER_H__ */<|MERGE_RESOLUTION|>--- conflicted
+++ resolved
@@ -717,68 +717,7 @@
 
 #define flip32(dest_p, src_p) swap32yes(dest_p, src_p, 32 / 4)
 
-<<<<<<< HEAD
-extern void quit(int status, const char *format, ...) NORETURN FORMAT_SYNTAX_CHECK(printf, 2, 3);
-=======
-	for (i = 0; i < 8; i++)
-		dest[i] = swab32(src[i]);
-}
-
-static inline void flip64(void *dest_p, const void *src_p)
-{
-	uint32_t *dest = dest_p;
-	const uint32_t *src = src_p;
-	int i;
-
-	for (i = 0; i < 16; i++)
-		dest[i] = swab32(src[i]);
-}
-
-static inline void flip80(void *dest_p, const void *src_p)
-{
-	uint32_t *dest = dest_p;
-	const uint32_t *src = src_p;
-	int i;
-
-	for (i = 0; i < 20; i++)
-		dest[i] = swab32(src[i]);
-}
-
-static inline void flip128(void *dest_p, const void *src_p)
-{
-	uint32_t *dest = dest_p;
-	const uint32_t *src = src_p;
-	int i;
-
-	for (i = 0; i < 32; i++)
-		dest[i] = swab32(src[i]);
-}
-
-/* For flipping to the correct endianness if necessary */
-#if defined(__BIG_ENDIAN__) || defined(MIPSEB)
-static inline void endian_flip32(void *dest_p, const void *src_p)
-{
-	flip32(dest_p, src_p);
-}
-
-static inline void endian_flip128(void *dest_p, const void *src_p)
-{
-	flip128(dest_p, src_p);
-}
-#else
-static inline void
-endian_flip32(void __maybe_unused *dest_p, const void __maybe_unused *src_p)
-{
-}
-
-static inline void
-endian_flip128(void __maybe_unused *dest_p, const void __maybe_unused *src_p)
-{
-}
-#endif
-
 extern void _quit(int status);
->>>>>>> e2b4d490
 
 static inline void mutex_lock(pthread_mutex_t *lock)
 {
@@ -1320,15 +1259,9 @@
 extern void work_completed(struct cgpu_info *cgpu, struct work *work);
 extern bool abandon_work(struct work *, struct timeval *work_runtime, uint64_t hashes);
 extern void hash_queued_work(struct thr_info *mythr);
-<<<<<<< HEAD
 extern void tailsprintf(char *f, const char *fmt, ...) FORMAT_SYNTAX_CHECK(printf, 2, 3);
-extern void wlog(const char *f, ...) FORMAT_SYNTAX_CHECK(printf, 1, 2);
-extern void wlogprint(const char *f, ...) FORMAT_SYNTAX_CHECK(printf, 1, 2);
-=======
-extern void tailsprintf(char *f, const char *fmt, ...);
 extern void _wlog(const char *str);
 extern void _wlogprint(const char *str);
->>>>>>> e2b4d490
 extern int curses_int(const char *query);
 extern char *curses_input(const char *query);
 extern double stats_elapsed(struct cgminer_stats *);
@@ -1343,11 +1276,7 @@
 extern void zero_bestshare(void);
 extern void zero_stats(void);
 extern void default_save_file(char *filename);
-<<<<<<< HEAD
-extern bool log_curses_only(int prio, const char *f, va_list ap) FORMAT_SYNTAX_CHECK(printf, 2, 0);
-=======
 extern bool log_curses_only(int prio, const char *datetime, const char *str);
->>>>>>> e2b4d490
 extern void clear_logwin(void);
 extern void logwin_update(void);
 extern bool pool_tclear(struct pool *pool, bool *var);
