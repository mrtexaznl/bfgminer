--- conflicted
+++ resolved
@@ -112,17 +112,12 @@
   #include "libztex.h"
 #endif
 
-<<<<<<< HEAD
+#ifdef USE_BITFURY
+  #include "libbitfury.h"
+#endif
+
 #ifdef HAVE_BYTESWAP_H
 #include <byteswap.h>
-=======
-#ifdef USE_BITFURY
-  #include "libbitfury.h"
-#endif
-
-#ifdef USE_USBUTILS
-  #include "usbutils.h"
->>>>>>> 639f7e3e
 #endif
 #ifdef HAVE_ENDIAN_H
 #include <endian.h>
@@ -222,24 +217,6 @@
 #define roundl(x)   (long double)((long long)((x==0)?0.0:((x)+(((x)>0)?0.5:-0.5))))
 #endif
 
-<<<<<<< HEAD
-=======
-#define MIN(x, y)	((x) > (y) ? (y) : (x))
-#define MAX(x, y)	((x) > (y) ? (x) : (y))
-
-enum drv_driver {
-	DRIVER_OPENCL = 0,
-	DRIVER_ICARUS,
-	DRIVER_BITFORCE,
-	DRIVER_MODMINER,
-	DRIVER_ZTEX,
-	DRIVER_BITFURY,
-	DRIVER_BFLSC,
-	DRIVER_AVALON,
-	DRIVER_MAX
-};
-
->>>>>>> 639f7e3e
 enum alive {
 	LIFE_WELL,
 	LIFE_SICK,
@@ -480,17 +457,12 @@
 #ifdef USE_ZTEX
 		struct libztex_device *device_ztex;
 #endif
-<<<<<<< HEAD
+/*#ifdef USE_BITFURY
+		struct libbitfury_device *device_bitfury;
+#endif */
 		int device_fd;
 #ifdef USE_X6500
 		struct ft232r_device_handle *device_ft232r;
-=======
-/*#ifdef USE_BITFURY
-		struct libbitfury_device *device_bitfury;
-#endif */
-#ifdef USE_USBUTILS
-		struct cg_usb_device *usbdev;
->>>>>>> 639f7e3e
 #endif
 	};
 #ifdef USE_AVALON
