--- conflicted
+++ resolved
@@ -784,15 +784,11 @@
 extern pthread_mutex_t ch_lock;
 
 extern void thread_reportin(struct thr_info *thr);
-<<<<<<< HEAD
 extern void thread_reportout(struct thr_info *);
+extern void clear_stratum_shares(struct pool *pool);
 extern void hashmeter2(struct thr_info *);
 extern bool stale_work(struct work *, bool share);
 extern bool stale_work_future(struct work *, bool share, unsigned long ustime);
-=======
-extern void clear_stratum_shares(struct pool *pool);
-extern int restart_wait(unsigned int mstime);
->>>>>>> be4705a0
 
 extern void kill_work(void);
 extern void app_restart(void);
