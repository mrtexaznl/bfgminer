#ifndef __MINER_H__
#define __MINER_H__

#include "config.h"

#include <stdbool.h>
#include <stdint.h>
#include <sys/time.h>
#include <pthread.h>
#include <jansson.h>
#include <curl/curl.h>
#include "elist.h"
#include "uthash.h"
#include "logging.h"

#ifdef HAVE_OPENCL
#include "CL/cl.h"
#endif /* HAVE_OPENCL */

#ifdef STDC_HEADERS
# include <stdlib.h>
# include <stddef.h>
#else
# ifdef HAVE_STDLIB_H
#  include <stdlib.h>
# endif
#endif
#ifdef HAVE_ALLOCA_H
# include <alloca.h>
#elif defined __GNUC__
# ifndef WIN32
#  define alloca __builtin_alloca
# else
#  include <malloc.h>
# endif
#elif defined _AIX
# define alloca __alloca
#elif defined _MSC_VER
# include <malloc.h>
# define alloca _alloca
#else
# ifndef HAVE_ALLOCA
#  ifdef  __cplusplus
extern "C"
#  endif
void *alloca (size_t);
# endif
#endif

#if defined (__linux)
 #ifndef LINUX
  #define LINUX
 #endif
#endif

#ifdef WIN32
  #ifndef timersub
    #define timersub(a, b, result)                     \
    do {                                               \
      (result)->tv_sec = (a)->tv_sec - (b)->tv_sec;    \
      (result)->tv_usec = (a)->tv_usec - (b)->tv_usec; \
      if ((result)->tv_usec < 0) {                     \
        --(result)->tv_sec;                            \
        (result)->tv_usec += 1000000;                  \
      }                                                \
    } while (0)
  #endif
 #ifndef timeradd
 # define timeradd(a, b, result)			      \
   do {							      \
    (result)->tv_sec = (a)->tv_sec + (b)->tv_sec;	      \
    (result)->tv_usec = (a)->tv_usec + (b)->tv_usec;	      \
    if ((result)->tv_usec >= 1000000)			      \
      {							      \
	++(result)->tv_sec;				      \
	(result)->tv_usec -= 1000000;			      \
      }							      \
   } while (0)
 #endif
#endif


#ifdef HAVE_ADL
 #include "ADL_SDK/adl_sdk.h"
#endif

#ifdef HAVE_LIBUSB
  #include <libusb-1.0/libusb.h>
#endif

#ifdef USE_ZTEX
  #include "libztex.h"
#endif

#if !defined(WIN32) && ((__GNUC__ > 4) || (__GNUC__ == 4 && __GNUC_MINOR__ >= 3))
#define bswap_16 __builtin_bswap16
#define bswap_32 __builtin_bswap32
#define bswap_64 __builtin_bswap64
#else
#if HAVE_BYTESWAP_H
#include <byteswap.h>
#elif defined(USE_SYS_ENDIAN_H)
#include <sys/endian.h>
#elif defined(__APPLE__)
#include <libkern/OSByteOrder.h>
#define bswap_16 OSSwapInt16
#define bswap_32 OSSwapInt32
#define bswap_64 OSSwapInt64
#else
#define	bswap_16(value)  \
 	((((value) & 0xff) << 8) | ((value) >> 8))

#define	bswap_32(value)	\
 	(((uint32_t)bswap_16((uint16_t)((value) & 0xffff)) << 16) | \
 	(uint32_t)bswap_16((uint16_t)((value) >> 16)))

#define	bswap_64(value)	\
 	(((uint64_t)bswap_32((uint32_t)((value) & 0xffffffff)) \
 	    << 32) | \
 	(uint64_t)bswap_32((uint32_t)((value) >> 32)))
#endif
#endif /* !defined(__GLXBYTEORDER_H__) */

/* This assumes htobe32 is a macro in endian.h */
#ifndef htobe32
# if __BYTE_ORDER == __LITTLE_ENDIAN
#  define be32toh(x) bswap_32(x)
#  define htobe32(x) bswap_32(x)
# elif __BYTE_ORDER == __BIG_ENDIAN
#  define be32toh(x) (x)
#  define htobe32(x) (x)
#else
#error UNKNOWN BYTE ORDER
#endif
#endif

#undef unlikely
#undef likely
#if defined(__GNUC__) && (__GNUC__ > 2) && defined(__OPTIMIZE__)
#define unlikely(expr) (__builtin_expect(!!(expr), 0))
#define likely(expr) (__builtin_expect(!!(expr), 1))
#else
#define unlikely(expr) (expr)
#define likely(expr) (expr)
#endif
#define __maybe_unused		__attribute__((unused))

#define uninitialised_var(x) x = x

#if defined(__i386__)
#define WANT_CRYPTOPP_ASM32
#endif

#ifndef ARRAY_SIZE
#define ARRAY_SIZE(arr) (sizeof(arr) / sizeof((arr)[0]))
#endif

enum alive {
	LIFE_WELL,
	LIFE_SICK,
	LIFE_DEAD,
	LIFE_NOSTART,
	LIFE_INIT,
<<<<<<< HEAD
	LIFE_WAIT,
=======
>>>>>>> 2fb95c00
};


enum pool_strategy {
	POOL_FAILOVER,
	POOL_ROUNDROBIN,
	POOL_ROTATE,
	POOL_LOADBALANCE,
};

#define TOP_STRATEGY (POOL_LOADBALANCE)

struct strategies {
	const char *s;
};

struct cgpu_info;

#ifdef HAVE_ADL
struct gpu_adl {
	ADLTemperature lpTemperature;
	int iAdapterIndex;
	int lpAdapterID;
	int iBusNumber;
	char strAdapterName[256];

	ADLPMActivity lpActivity;
	ADLODParameters lpOdParameters;
	ADLODPerformanceLevels *DefPerfLev;
	ADLFanSpeedInfo lpFanSpeedInfo;
	ADLFanSpeedValue lpFanSpeedValue;
	ADLFanSpeedValue DefFanSpeedValue;

	int iEngineClock;
	int iMemoryClock;
	int iVddc;
	int iPercentage;

	bool autofan;
	bool autoengine;
	bool managed; /* Were the values ever changed on this card */

	int lastengine;
	int lasttemp;
	int targetfan;
	int targettemp;
	int overtemp;
	int minspeed;
	int maxspeed;

	int gpu;
	bool has_fanspeed;
	struct gpu_adl *twin;
};
#endif

struct api_data;
struct thr_info;
struct work;

struct device_api {
	const char*dname;
	const char*name;

	// API-global functions
	void (*api_detect)();

	// Device-specific functions
	void (*reinit_device)(struct cgpu_info*);
	void (*get_statline_before)(char*, struct cgpu_info*);
	void (*get_statline)(char*, struct cgpu_info*);
	struct api_data* (*get_api_extra_device_detail)(struct cgpu_info*);
	struct api_data* (*get_api_extra_device_status)(struct cgpu_info*);
	struct api_data *(*get_api_stats)(struct cgpu_info*);
	bool (*get_stats)(struct cgpu_info*);

	// Thread-specific functions
	bool (*thread_prepare)(struct thr_info*);
	uint64_t (*can_limit_work)(struct thr_info*);
	bool (*thread_init)(struct thr_info*);
	void (*free_work)(struct thr_info*, struct work*);
	bool (*prepare_work)(struct thr_info*, struct work*);
	int64_t (*scanhash)(struct thr_info*, struct work*, int64_t);
	void (*thread_shutdown)(struct thr_info*);
	void (*thread_enable)(struct thr_info*);
};

enum dev_enable {
	DEV_ENABLED,
	DEV_DISABLED,
	DEV_RECOVER,
};

enum cl_kernels {
	KL_NONE,
	KL_POCLBM,
	KL_PHATK,
	KL_DIAKGCN,
	KL_DIABLO,
	KL_SCRYPT,
};

enum dev_reason {
	REASON_THREAD_FAIL_INIT,
	REASON_THREAD_ZERO_HASH,
	REASON_THREAD_FAIL_QUEUE,
	REASON_DEV_SICK_IDLE_60,
	REASON_DEV_DEAD_IDLE_600,
	REASON_DEV_NOSTART,
	REASON_DEV_OVER_HEAT,
	REASON_DEV_THERMAL_CUTOFF,
	REASON_DEV_COMMS_ERROR,
};

#define REASON_NONE			"None"
#define REASON_THREAD_FAIL_INIT_STR	"Thread failed to init"
#define REASON_THREAD_ZERO_HASH_STR	"Thread got zero hashes"
#define REASON_THREAD_FAIL_QUEUE_STR	"Thread failed to queue work"
#define REASON_DEV_SICK_IDLE_60_STR	"Device idle for 60s"
#define REASON_DEV_DEAD_IDLE_600_STR	"Device dead - idle for 600s"
#define REASON_DEV_NOSTART_STR		"Device failed to start"
#define REASON_DEV_OVER_HEAT_STR	"Device over heated"
#define REASON_DEV_THERMAL_CUTOFF_STR	"Device reached thermal cutoff"
#define REASON_DEV_COMMS_ERROR_STR	"Device comms error"
#define REASON_UNKNOWN_STR		"Unknown reason - code bug"

#define MIN_SEC_UNSET 99999999

struct cgminer_stats {
	uint32_t getwork_calls;
	struct timeval getwork_wait;
	struct timeval getwork_wait_max;
	struct timeval getwork_wait_min;
};

// Just the actual network getworks to the pool
struct cgminer_pool_stats {
	uint32_t getwork_calls;
	uint32_t getwork_attempts;
	struct timeval getwork_wait;
	struct timeval getwork_wait_max;
	struct timeval getwork_wait_min;
	double getwork_wait_rolling;
};

struct cgpu_info {
	int cgminer_id;
	const struct device_api *api;
	const char *devtype;
	int device_id;
	const char *name;
	const char *device_path;
	FILE *device_file;
	union {
#ifdef USE_ZTEX
		struct libztex_device *device_ztex;
#endif
		int device_fd;
	};
#ifdef USE_BITFORCE
	struct timeval work_start_tv;
	unsigned int wait_ms;
	unsigned int sleep_ms;
	double avg_wait_f;
	unsigned int avg_wait_d;
	uint32_t nonces;
	bool nonce_range;
#endif
	pthread_mutex_t		device_mutex;

	enum dev_enable deven;
	int accepted;
	double accepted_weighed;
	int rejected;
	int hw_errors;
	unsigned int low_count;
	double rolling;
	double total_mhashes;
	double utility;
	double utility_diff1;
	enum alive status;
	char init[40];
	struct timeval last_message_tv;

	int threads;
	struct thr_info **thr;

	unsigned int max_hashes;

	const char *kname;
#ifdef HAVE_OPENCL
	bool mapped;
	int virtual_gpu;
	int virtual_adl;
	int intensity;
	bool dynamic;

	cl_uint vwidth;
	size_t work_size;
	enum cl_kernels kernel;
	cl_ulong max_alloc;

#ifdef USE_SCRYPT
	int lookup_gap;
	int thread_concurrency;
	int shaders;
#endif
	struct timeval tv_gpustart;;
	struct timeval tv_gpuend;
	double gpu_us_average;
#endif

	float temp;
	int cutofftemp;

#ifdef HAVE_ADL
	bool has_adl;
	struct gpu_adl adl;

	int gpu_engine;
	int min_engine;
	int gpu_fan;
	int min_fan;
	int gpu_memclock;
	int gpu_memdiff;
	int gpu_powertune;
	float gpu_vddc;
#endif
	int last_share_pool;
	time_t last_share_pool_time;

	time_t device_last_well;
	time_t device_last_not_well;
	enum dev_reason device_not_well_reason;
	int thread_fail_init_count;
	int thread_zero_hash_count;
	int thread_fail_queue_count;
	int dev_sick_idle_60_count;
	int dev_dead_idle_600_count;
	int dev_nostart_count;
	int dev_over_heat_count;	// It's a warning but worth knowing
	int dev_thermal_cutoff_count;
	int dev_comms_error_count;

	struct cgminer_stats cgminer_stats;
};

extern bool add_cgpu(struct cgpu_info*);

struct thread_q {
	struct list_head	q;

	bool frozen;

	pthread_mutex_t		mutex;
	pthread_cond_t		cond;
};

struct thr_info {
	int		id;
	int		device_thread;
	bool		primary_thread;

	pthread_t	pth;
	struct thread_q	*q;
	struct cgpu_info *cgpu;
	void *cgpu_data;
	struct timeval last;
	struct timeval sick;

	bool	pause;
	time_t	getwork;
	double	rolling;

	bool	work_restart;
<<<<<<< HEAD
	int		work_restart_fd;
	int		_work_restart_fd_w;
=======
>>>>>>> 2fb95c00
};

extern int thr_info_create(struct thr_info *thr, pthread_attr_t *attr, void *(*start) (void *), void *arg);
extern void thr_info_cancel(struct thr_info *thr);
extern void thr_info_freeze(struct thr_info *thr);
extern void nmsleep(unsigned int msecs);

struct string_elist {
	char *string;
	bool free_me;

	struct list_head list;
};

static inline void string_elist_add(const char *s, struct list_head *head)
{
	struct string_elist *n;

	n = calloc(1, sizeof(*n));
	n->string = strdup(s);
	n->free_me = true;
	list_add_tail(&n->list, head);
}

static inline void string_elist_del(struct string_elist *item)
{
	if (item->free_me)
		free(item->string);
	list_del(&item->list);
}


static inline uint32_t swab32(uint32_t v)
{
	return bswap_32(v);
}

static inline void swap256(void *dest_p, const void *src_p)
{
	uint32_t *dest = dest_p;
	const uint32_t *src = src_p;

	dest[0] = src[7];
	dest[1] = src[6];
	dest[2] = src[5];
	dest[3] = src[4];
	dest[4] = src[3];
	dest[5] = src[2];
	dest[6] = src[1];
	dest[7] = src[0];
}

extern void quit(int status, const char *format, ...);

static inline void mutex_lock(pthread_mutex_t *lock)
{
	if (unlikely(pthread_mutex_lock(lock)))
		quit(1, "WTF MUTEX ERROR ON LOCK!");
}

static inline void mutex_unlock(pthread_mutex_t *lock)
{
	if (unlikely(pthread_mutex_unlock(lock)))
		quit(1, "WTF MUTEX ERROR ON UNLOCK!");
}

static inline void wr_lock(pthread_rwlock_t *lock)
{
	if (unlikely(pthread_rwlock_wrlock(lock)))
		quit(1, "WTF WRLOCK ERROR ON LOCK!");
}

static inline void rd_lock(pthread_rwlock_t *lock)
{
	if (unlikely(pthread_rwlock_rdlock(lock)))
		quit(1, "WTF RDLOCK ERROR ON LOCK!");
}

static inline void rw_unlock(pthread_rwlock_t *lock)
{
	if (unlikely(pthread_rwlock_unlock(lock)))
		quit(1, "WTF RWLOCK ERROR ON UNLOCK!");
}

static inline void rd_unlock(pthread_rwlock_t *lock)
{
	rw_unlock(lock);
}

static inline void wr_unlock(pthread_rwlock_t *lock)
{
	rw_unlock(lock);
}

static inline void mutex_init(pthread_mutex_t *lock)
{
	if (unlikely(pthread_mutex_init(lock, NULL)))
		quit(1, "Failed to pthread_mutex_init");
}

static inline void rwlock_init(pthread_rwlock_t *lock)
{
	if (unlikely(pthread_rwlock_init(lock, NULL)))
		quit(1, "Failed to pthread_rwlock_init");
}

struct pool;

extern bool opt_protocol;
extern char *opt_kernel_path;
extern char *opt_socks_proxy;
extern char *cgminer_path;
extern bool opt_autofan;
extern bool opt_autoengine;
extern bool use_curses;
extern char *opt_api_allow;
extern char *opt_api_groups;
extern char *opt_api_description;
extern int opt_api_port;
extern bool opt_api_listen;
extern bool opt_api_network;
extern bool opt_delaynet;
extern bool opt_restart;
extern char *opt_icarus_timing;
#ifdef USE_BITFORCE
extern bool opt_bfl_noncerange;
#endif

extern pthread_rwlock_t netacc_lock;

extern const uint32_t sha256_init_state[];
extern json_t *json_rpc_call(CURL *curl, const char *url, const char *userpass,
			     const char *rpc_req, bool, bool, int *,
			     struct pool *pool, bool);
extern char *bin2hex(const unsigned char *p, size_t len);
extern bool hex2bin(unsigned char *p, const char *hexstr, size_t len);

typedef bool (*sha256_func)(struct thr_info*, const unsigned char *pmidstate,
	unsigned char *pdata,
	unsigned char *phash1, unsigned char *phash,
	const unsigned char *ptarget,
	uint32_t max_nonce,
	uint32_t *last_nonce,
	uint32_t nonce);

extern bool fulltest(const unsigned char *hash, const unsigned char *target);

extern int opt_scantime;

extern pthread_mutex_t console_lock;

extern pthread_mutex_t restart_lock;
extern pthread_cond_t restart_cond;

extern void thread_reportin(struct thr_info *thr);
extern bool queue_request(struct thr_info *thr, bool needed);
extern int restart_wait(unsigned int mstime);
extern int stale_wait(unsigned int mstime, struct work*, bool checkend);

extern void kill_work(void);

extern void reinit_device(struct cgpu_info *cgpu);

#ifdef HAVE_ADL
extern bool gpu_stats(int gpu, float *temp, int *engineclock, int *memclock, float *vddc, int *activity, int *fanspeed, int *fanpercent, int *powertune);
extern int set_fanspeed(int gpu, int iFanSpeed);
extern int set_vddc(int gpu, float fVddc);
extern int set_engineclock(int gpu, int iEngineClock);
extern int set_memoryclock(int gpu, int iMemoryClock);
#endif

extern void api(int thr_id);

extern struct pool *current_pool(void);
extern int enabled_pools;
extern void add_pool_details(bool live, char *url, char *user, char *pass);

#define MAX_GPUDEVICES 16

#define MIN_INTENSITY -10
#define _MIN_INTENSITY_STR "-10"
#ifdef USE_SCRYPT
#define MAX_INTENSITY 20
#define _MAX_INTENSITY_STR "20"
#else
#define MAX_INTENSITY 14
#define _MAX_INTENSITY_STR "14"
#endif

extern struct list_head scan_devices;
extern int nDevs;
extern int opt_n_threads;
extern int num_processors;
extern int hw_errors;
extern bool use_syslog;
extern bool opt_quiet;
extern struct thr_info *thr_info;
extern struct cgpu_info gpus[MAX_GPUDEVICES];
extern int gpu_threads;
#ifdef USE_SCRYPT
extern bool opt_scrypt;
#else
#define opt_scrypt (0)
#endif
extern double total_secs;
extern int mining_threads;
extern struct cgpu_info *cpus;
extern int total_devices;
extern struct cgpu_info **devices;
extern int total_pools;
extern struct pool **pools;
extern const char *algo_names[];
extern enum sha256_algos opt_algo;
extern struct strategies strategies[];
extern enum pool_strategy pool_strategy;
extern int opt_rotate_period;
extern double total_mhashes_done;
extern unsigned int new_blocks;
extern unsigned int found_blocks;
extern int total_accepted, total_rejected;
extern int total_getworks, total_stale, total_discarded;
extern unsigned int local_work;
extern unsigned int total_go, total_ro;
extern const int opt_cutofftemp;
extern int opt_log_interval;
extern unsigned long long global_hashrate;

#ifdef HAVE_OPENCL
typedef struct {
	cl_uint ctx_a; cl_uint ctx_b; cl_uint ctx_c; cl_uint ctx_d;
	cl_uint ctx_e; cl_uint ctx_f; cl_uint ctx_g; cl_uint ctx_h;
	cl_uint cty_a; cl_uint cty_b; cl_uint cty_c; cl_uint cty_d;
	cl_uint cty_e; cl_uint cty_f; cl_uint cty_g; cl_uint cty_h;
	cl_uint merkle; cl_uint ntime; cl_uint nbits; cl_uint nonce;
	cl_uint fW0; cl_uint fW1; cl_uint fW2; cl_uint fW3; cl_uint fW15;
	cl_uint fW01r; cl_uint fcty_e; cl_uint fcty_e2;
	cl_uint W16; cl_uint W17; cl_uint W2;
	cl_uint PreVal4; cl_uint T1;
	cl_uint C1addK5; cl_uint D1A; cl_uint W2A; cl_uint W17_2;
	cl_uint PreVal4addT1; cl_uint T1substate0;
	cl_uint PreVal4_2;
	cl_uint PreVal0;
	cl_uint PreW18;
	cl_uint PreW19;
	cl_uint PreW31;
	cl_uint PreW32;

	/* For diakgcn */
	cl_uint B1addK6, PreVal0addK7, W16addK16, W17addK17;
	cl_uint zeroA, zeroB;
	cl_uint oneA, twoA, threeA, fourA, fiveA, sixA, sevenA;
#ifdef USE_SCRYPT
	struct work *work;
#endif
} dev_blk_ctx;
#else
typedef struct {
	uint32_t nonce;
} dev_blk_ctx;
#endif

struct curl_ent {
	CURL *curl;
	struct list_head node;
	struct timeval tv;
};

enum pool_enable {
	POOL_ENABLED,
	POOL_DISABLED,
	POOL_REJECTING,
};

struct pool {
	int pool_no;
	int prio;
	int accepted, rejected;
	int seq_rejects;
	int solved;

	bool submit_fail;
	bool idle;
	bool lagging;
	bool probed;
	enum pool_enable enabled;
	bool submit_old;
	bool removed;
	bool lp_started;
	unsigned char	work_restart_id;
	uint32_t	block_id;

	char *hdr_path;
	char *lp_url;

	unsigned int getwork_requested;
	unsigned int stale_shares;
	unsigned int discarded_work;
	unsigned int getfail_occasions;
	unsigned int remotefail_occasions;
	struct timeval tv_idle;

	char *rpc_url;
	char *rpc_userpass;
	char *rpc_user, *rpc_pass;

	pthread_mutex_t pool_lock;

	struct thread_q *submit_q;
	struct thread_q *getwork_q;

	pthread_t longpoll_thread;
	pthread_t submit_thread;
	pthread_t getwork_thread;

	int curls;
	pthread_cond_t cr_cond;
	struct list_head curlring;

	time_t last_share_time;

	struct cgminer_stats cgminer_stats;
	struct cgminer_pool_stats cgminer_pool_stats;
};

struct work {
	unsigned char	data[128];
	unsigned char	hash1[64];
	unsigned char	midstate[32];
	unsigned char	target[32];
	unsigned char	hash[32];

	int		rolls;

	uint32_t	output[1];
	uint32_t	valid;
	dev_blk_ctx	blk;

	struct thr_info	*thr;
	int		thr_id;
	struct pool	*pool;
	struct timeval	tv_staged;

	bool		mined;
	bool		clone;
	bool		cloned;
	int		rolltime;
	bool		longpoll;
	bool		stale;
	bool		mandatory;
	bool		block;

	unsigned char	work_restart_id;
	int		id;
	UT_hash_handle hh;
	
	float		difficulty;

	time_t share_found_time;
};

extern void get_datestamp(char *, struct timeval *);
extern bool test_nonce(struct work *work, uint32_t nonce, bool checktarget);
bool submit_nonce(struct thr_info *thr, struct work *work, uint32_t nonce);
extern void tailsprintf(char *f, const char *fmt, ...);
extern void wlogprint(const char *f, ...);
extern int curses_int(const char *query);
extern char *curses_input(const char *query);
extern void kill_work(void);
extern void switch_pools(struct pool *selected);
extern void remove_pool(struct pool *pool);
extern void write_config(FILE *fcfg);
extern void default_save_file(char *filename);
extern bool log_curses_only(int prio, const char *f, va_list ap);
extern void clear_logwin(void);
extern bool pool_tclear(struct pool *pool, bool *var);
extern struct thread_q *tq_new(void);
extern void tq_free(struct thread_q *tq);
extern bool tq_push(struct thread_q *tq, void *data);
extern void *tq_pop(struct thread_q *tq, const struct timespec *abstime);
extern void tq_freeze(struct thread_q *tq);
extern void tq_thaw(struct thread_q *tq);
extern bool successful_connect;
extern void adl(void);
extern void app_restart(void);

enum api_data_type {
	API_ESCAPE,
	API_STRING,
	API_CONST,
	API_INT,
	API_UINT,
	API_UINT32,
	API_UINT64,
	API_DOUBLE,
	API_ELAPSED,
	API_BOOL,
	API_TIMEVAL,
	API_TIME,
	API_MHS,
	API_MHTOTAL,
	API_TEMP,
	API_UTILITY,
	API_FREQ,
	API_VOLTS,
	API_HS,
	API_JSON,
};

struct api_data {
	enum api_data_type type;
	char *name;
	void *data;
	bool data_was_malloc;
	struct api_data *prev;
	struct api_data *next;
};

extern struct api_data *api_add_escape(struct api_data *root, char *name, char *data, bool copy_data);
extern struct api_data *api_add_string(struct api_data *root, char *name, const char *data, bool copy_data);
extern struct api_data *api_add_const(struct api_data *root, char *name, const char *data, bool copy_data);
extern struct api_data *api_add_int(struct api_data *root, char *name, int *data, bool copy_data);
extern struct api_data *api_add_uint(struct api_data *root, char *name, unsigned int *data, bool copy_data);
extern struct api_data *api_add_uint32(struct api_data *root, char *name, uint32_t *data, bool copy_data);
extern struct api_data *api_add_uint64(struct api_data *root, char *name, uint64_t *data, bool copy_data);
extern struct api_data *api_add_double(struct api_data *root, char *name, double *data, bool copy_data);
extern struct api_data *api_add_elapsed(struct api_data *root, char *name, double *data, bool copy_data);
extern struct api_data *api_add_bool(struct api_data *root, char *name, bool *data, bool copy_data);
extern struct api_data *api_add_timeval(struct api_data *root, char *name, struct timeval *data, bool copy_data);
extern struct api_data *api_add_time(struct api_data *root, char *name, time_t *data, bool copy_data);
extern struct api_data *api_add_mhs(struct api_data *root, char *name, double *data, bool copy_data);
extern struct api_data *api_add_mhstotal(struct api_data *root, char *name, double *data, bool copy_data);
extern struct api_data *api_add_temp(struct api_data *root, char *name, float *data, bool copy_data);
extern struct api_data *api_add_utility(struct api_data *root, char *name, double *data, bool copy_data);
extern struct api_data *api_add_freq(struct api_data *root, char *name, double *data, bool copy_data);
extern struct api_data *api_add_volts(struct api_data *root, char *name, float *data, bool copy_data);
extern struct api_data *api_add_hs(struct api_data *root, char *name, double *data, bool copy_data);
extern struct api_data *api_add_json(struct api_data *root, char *name, json_t *data, bool copy_data);

#endif /* __MINER_H__ */<|MERGE_RESOLUTION|>--- conflicted
+++ resolved
@@ -161,10 +161,7 @@
 	LIFE_DEAD,
 	LIFE_NOSTART,
 	LIFE_INIT,
-<<<<<<< HEAD
 	LIFE_WAIT,
-=======
->>>>>>> 2fb95c00
 };
 
 
@@ -440,11 +437,8 @@
 	double	rolling;
 
 	bool	work_restart;
-<<<<<<< HEAD
 	int		work_restart_fd;
 	int		_work_restart_fd_w;
-=======
->>>>>>> 2fb95c00
 };
 
 extern int thr_info_create(struct thr_info *thr, pthread_attr_t *attr, void *(*start) (void *), void *arg);
