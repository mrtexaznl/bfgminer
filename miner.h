#ifndef __MINER_H__
#define __MINER_H__

#include "config.h"

#include <stdbool.h>
#include <stdint.h>
#include <sys/time.h>
#include <pthread.h>
#include <jansson.h>
#include <curl/curl.h>

#include <blkmaker.h>
#include <blktemplate.h>

#include "elist.h"
#include "uthash.h"
#include "logging.h"

#ifdef HAVE_OPENCL
#include "CL/cl.h"
#endif /* HAVE_OPENCL */

#ifdef STDC_HEADERS
# include <stdlib.h>
# include <stddef.h>
#else
# ifdef HAVE_STDLIB_H
#  include <stdlib.h>
# endif
#endif
#ifdef HAVE_ALLOCA_H
# include <alloca.h>
#elif defined __GNUC__
# ifndef WIN32
#  define alloca __builtin_alloca
# else
#  include <malloc.h>
# endif
#elif defined _AIX
# define alloca __alloca
#elif defined _MSC_VER
# include <malloc.h>
# define alloca _alloca
#else
# ifndef HAVE_ALLOCA
#  ifdef  __cplusplus
extern "C"
#  endif
void *alloca (size_t);
# endif
#endif

#if defined (__linux)
 #ifndef LINUX
  #define LINUX
 #endif
#endif

#ifdef WIN32
  #ifndef timersub
    #define timersub(a, b, result)                     \
    do {                                               \
      (result)->tv_sec = (a)->tv_sec - (b)->tv_sec;    \
      (result)->tv_usec = (a)->tv_usec - (b)->tv_usec; \
      if ((result)->tv_usec < 0) {                     \
        --(result)->tv_sec;                            \
        (result)->tv_usec += 1000000;                  \
      }                                                \
    } while (0)
  #endif
 #ifndef timeradd
 # define timeradd(a, b, result)			      \
   do {							      \
    (result)->tv_sec = (a)->tv_sec + (b)->tv_sec;	      \
    (result)->tv_usec = (a)->tv_usec + (b)->tv_usec;	      \
    if ((result)->tv_usec >= 1000000)			      \
      {							      \
	++(result)->tv_sec;				      \
	(result)->tv_usec -= 1000000;			      \
      }							      \
   } while (0)
 #endif
#endif


#ifdef HAVE_ADL
 #include "ADL/adl_sdk.h"
#endif

#ifdef HAVE_LIBUSB
  #include <libusb-1.0/libusb.h>
#endif

#ifdef USE_ZTEX
  #include "libztex.h"
#endif

#if !defined(WIN32) && ((__GNUC__ > 4) || (__GNUC__ == 4 && __GNUC_MINOR__ >= 3))
#define bswap_16 __builtin_bswap16
#define bswap_32 __builtin_bswap32
#define bswap_64 __builtin_bswap64
#else
#if HAVE_BYTESWAP_H
#include <byteswap.h>
#elif defined(USE_SYS_ENDIAN_H)
#include <sys/endian.h>
#elif defined(__APPLE__)
#include <libkern/OSByteOrder.h>
#define bswap_16 OSSwapInt16
#define bswap_32 OSSwapInt32
#define bswap_64 OSSwapInt64
#else
#define	bswap_16(value)  \
 	((((value) & 0xff) << 8) | ((value) >> 8))

#define	bswap_32(value)	\
 	(((uint32_t)bswap_16((uint16_t)((value) & 0xffff)) << 16) | \
 	(uint32_t)bswap_16((uint16_t)((value) >> 16)))

#define	bswap_64(value)	\
 	(((uint64_t)bswap_32((uint32_t)((value) & 0xffffffff)) \
 	    << 32) | \
 	(uint64_t)bswap_32((uint32_t)((value) >> 32)))
#endif
#endif /* !defined(__GLXBYTEORDER_H__) */

#ifdef WIN32
  #ifndef __LITTLE_ENDIAN
    #define __LITTLE_ENDIAN 1234
    #define __BIG_ENDIAN    4321
  #endif
  #ifndef __BYTE_ORDER
    #define __BYTE_ORDER __LITTLE_ENDIAN
  #endif
#else
  #include <endian.h>
#endif

/* This assumes htobe32 is a macro in endian.h */
#ifndef htobe32
# if __BYTE_ORDER == __LITTLE_ENDIAN
#  define be32toh(x) bswap_32(x)
#  define htobe32(x) bswap_32(x)
#  define le32toh(x) (x)
#  define htole32(x) (x)
# elif __BYTE_ORDER == __BIG_ENDIAN
#  define be32toh(x) (x)
#  define htobe32(x) (x)
#  define le32toh(x) bswap_32(x)
#  define htole32(x) bswap_32(x)
#else
#error UNKNOWN BYTE ORDER
#endif
#endif

#ifndef max
#  define max(a, b)  ((a) > (b) ? (a) : (b))
#endif

#undef unlikely
#undef likely
#if defined(__GNUC__) && (__GNUC__ > 2) && defined(__OPTIMIZE__)
#define unlikely(expr) (__builtin_expect(!!(expr), 0))
#define likely(expr) (__builtin_expect(!!(expr), 1))
#else
#define unlikely(expr) (expr)
#define likely(expr) (expr)
#endif
#define __maybe_unused		__attribute__((unused))

#define uninitialised_var(x) x = x

#if defined(__i386__)
#define WANT_CRYPTOPP_ASM32
#endif

#ifndef ARRAY_SIZE
#define ARRAY_SIZE(arr) (sizeof(arr) / sizeof((arr)[0]))
#endif

#ifdef HAVE_CURSES
	extern int my_cancellable_getch(void);
#	ifdef getch
		// getch() is a macro
		static int __maybe_unused __real_getch(void) {
			return getch();
		}
#		undef getch
#		define getch()  my_cancellable_getch()
#	else
		// getch() is a real function
#		define __real_getch  getch
#		define getch()  my_cancellable_getch()
#	endif
#endif

enum alive {
	LIFE_WELL,
	LIFE_SICK,
	LIFE_DEAD,
	LIFE_NOSTART,
	LIFE_INIT,
	LIFE_WAIT,
};


enum pool_strategy {
	POOL_FAILOVER,
	POOL_ROUNDROBIN,
	POOL_ROTATE,
	POOL_LOADBALANCE,
	POOL_BALANCE,
};

#define TOP_STRATEGY (POOL_BALANCE)

struct strategies {
	const char *s;
};

struct cgpu_info;

#ifdef HAVE_ADL
struct gpu_adl {
	ADLTemperature lpTemperature;
	int iAdapterIndex;
	int lpAdapterID;
	int iBusNumber;
	char strAdapterName[256];

	ADLPMActivity lpActivity;
	ADLODParameters lpOdParameters;
	ADLODPerformanceLevels *DefPerfLev;
	ADLFanSpeedInfo lpFanSpeedInfo;
	ADLFanSpeedValue lpFanSpeedValue;
	ADLFanSpeedValue DefFanSpeedValue;

	int iEngineClock;
	int iMemoryClock;
	int iVddc;
	int iPercentage;

	bool autofan;
	bool autoengine;
	bool managed; /* Were the values ever changed on this card */

	int lastengine;
	int lasttemp;
	int targetfan;
	int targettemp;
	int overtemp;
	int minspeed;
	int maxspeed;

	int gpu;
	bool has_fanspeed;
	struct gpu_adl *twin;
};
#endif

struct api_data;
struct thr_info;
struct work;

struct device_api {
	const char*dname;
	const char*name;

	// API-global functions
	void (*api_detect)();

	// Device-specific functions
	void (*reinit_device)(struct cgpu_info*);
	void (*get_statline_before)(char*, struct cgpu_info*);
	void (*get_statline)(char*, struct cgpu_info*);
	struct api_data* (*get_api_extra_device_detail)(struct cgpu_info*);
	struct api_data* (*get_api_extra_device_status)(struct cgpu_info*);
	struct api_data *(*get_api_stats)(struct cgpu_info*);
	bool (*get_stats)(struct cgpu_info*);
	void (*identify_device)(struct cgpu_info*); // e.g. to flash a led

	// Thread-specific functions
	bool (*thread_prepare)(struct thr_info*);
	uint64_t (*can_limit_work)(struct thr_info*);
	bool (*thread_init)(struct thr_info*);
	void (*free_work)(struct thr_info*, struct work*);
	bool (*prepare_work)(struct thr_info*, struct work*);
	int64_t (*scanhash)(struct thr_info*, struct work*, int64_t);
	void (*thread_shutdown)(struct thr_info*);
	void (*thread_enable)(struct thr_info*);
};

enum dev_enable {
	DEV_ENABLED,
	DEV_DISABLED,
	DEV_RECOVER,
};

enum cl_kernels {
	KL_NONE,
	KL_POCLBM,
	KL_PHATK,
	KL_DIAKGCN,
	KL_DIABLO,
	KL_SCRYPT,
};

enum dev_reason {
	REASON_THREAD_FAIL_INIT,
	REASON_THREAD_ZERO_HASH,
	REASON_THREAD_FAIL_QUEUE,
	REASON_DEV_SICK_IDLE_60,
	REASON_DEV_DEAD_IDLE_600,
	REASON_DEV_NOSTART,
	REASON_DEV_OVER_HEAT,
	REASON_DEV_THERMAL_CUTOFF,
	REASON_DEV_COMMS_ERROR,
	REASON_DEV_THROTTLE,
};

#define REASON_NONE			"None"
#define REASON_THREAD_FAIL_INIT_STR	"Thread failed to init"
#define REASON_THREAD_ZERO_HASH_STR	"Thread got zero hashes"
#define REASON_THREAD_FAIL_QUEUE_STR	"Thread failed to queue work"
#define REASON_DEV_SICK_IDLE_60_STR	"Device idle for 60s"
#define REASON_DEV_DEAD_IDLE_600_STR	"Device dead - idle for 600s"
#define REASON_DEV_NOSTART_STR		"Device failed to start"
#define REASON_DEV_OVER_HEAT_STR	"Device over heated"
#define REASON_DEV_THERMAL_CUTOFF_STR	"Device reached thermal cutoff"
#define REASON_DEV_COMMS_ERROR_STR	"Device comms error"
#define REASON_DEV_THROTTLE_STR		"Device throttle"
#define REASON_UNKNOWN_STR		"Unknown reason - code bug"

#define MIN_SEC_UNSET 99999999

struct cgminer_stats {
	uint32_t getwork_calls;
	struct timeval getwork_wait;
	struct timeval getwork_wait_max;
	struct timeval getwork_wait_min;
};

// Just the actual network getworks to the pool
struct cgminer_pool_stats {
	uint32_t getwork_calls;
	uint32_t getwork_attempts;
	struct timeval getwork_wait;
	struct timeval getwork_wait_max;
	struct timeval getwork_wait_min;
	double getwork_wait_rolling;
	bool hadrolltime;
	bool canroll;
	bool hadexpire;
	uint32_t rolltime;
};

struct cgpu_info {
	int cgminer_id;
	const struct device_api *api;
	const char *devtype;
	int device_id;
	const char *name;
	const char *device_path;
	FILE *device_file;
	union {
#ifdef USE_ZTEX
		struct libztex_device *device_ztex;
#endif
		int device_fd;
	};
#ifdef USE_BITFORCE
	struct timeval work_start_tv;
	unsigned int wait_ms;
	unsigned int sleep_ms;
	double avg_wait_f;
	unsigned int avg_wait_d;
	uint32_t nonces;
	bool nonce_range;
	bool polling;
	bool flash_led;
#endif
	void *cgpu_data;
	pthread_mutex_t		device_mutex;

	enum dev_enable deven;
	int accepted;
	double accepted_weighed;
	int rejected;
	int hw_errors;
	double rolling;
	double total_mhashes;
	double utility;
	double utility_diff1;
	enum alive status;
	char init[40];
	struct timeval last_message_tv;

	int threads;
	struct thr_info **thr;

	int64_t max_hashes;

	const char *kname;
#ifdef HAVE_OPENCL
	bool mapped;
	int virtual_gpu;
	int virtual_adl;
	int intensity;
	bool dynamic;

	cl_uint vwidth;
	size_t work_size;
	enum cl_kernels kernel;
	cl_ulong max_alloc;

#ifdef USE_SCRYPT
	int opt_lg, lookup_gap;
	int opt_tc, thread_concurrency;
	int shaders;
#endif
	struct timeval tv_gpustart;;
	struct timeval tv_gpuend;
	double gpu_us_average;
#endif

	bool new_work;

	float temp;
	int cutofftemp;

#ifdef HAVE_ADL
	bool has_adl;
	struct gpu_adl adl;

	int gpu_engine;
	int min_engine;
	int gpu_fan;
	int min_fan;
	int gpu_memclock;
	int gpu_memdiff;
	int gpu_powertune;
	float gpu_vddc;
#endif
	int diff1;
	int last_share_pool;
	time_t last_share_pool_time;

	time_t device_last_well;
	time_t device_last_not_well;
	enum dev_reason device_not_well_reason;
	int thread_fail_init_count;
	int thread_zero_hash_count;
	int thread_fail_queue_count;
	int dev_sick_idle_60_count;
	int dev_dead_idle_600_count;
	int dev_nostart_count;
	int dev_over_heat_count;	// It's a warning but worth knowing
	int dev_thermal_cutoff_count;
	int dev_comms_error_count;
	int dev_throttle_count;

	struct cgminer_stats cgminer_stats;
};

extern void renumber_cgpu(struct cgpu_info *);
extern bool add_cgpu(struct cgpu_info*);

struct thread_q {
	struct list_head	q;

	bool frozen;

	pthread_mutex_t		mutex;
	pthread_cond_t		cond;
};

struct thr_info {
	int		id;
	int		device_thread;
	bool		primary_thread;

	pthread_t	pth;
	struct thread_q	*q;
	struct cgpu_info *cgpu;
	void *cgpu_data;
	struct timeval last;
	struct timeval sick;

	bool	pause;
	time_t	getwork;
	double	rolling;

	bool	work_restart;
	int		work_restart_fd;
	int		_work_restart_fd_w;
};

extern int thr_info_create(struct thr_info *thr, pthread_attr_t *attr, void *(*start) (void *), void *arg);
extern void thr_info_cancel(struct thr_info *thr);
extern void thr_info_freeze(struct thr_info *thr);
extern void nmsleep(unsigned int msecs);
extern void rename_thr(const char* name);
extern double tdiff(struct timeval *end, struct timeval *start);

struct string_elist {
	char *string;
	bool free_me;

	struct list_head list;
};

static inline void string_elist_add(const char *s, struct list_head *head)
{
	struct string_elist *n;

	n = calloc(1, sizeof(*n));
	n->string = strdup(s);
	n->free_me = true;
	list_add_tail(&n->list, head);
}

static inline void string_elist_del(struct string_elist *item)
{
	if (item->free_me)
		free(item->string);
	list_del(&item->list);
	free(item);
}


static inline uint32_t swab32(uint32_t v)
{
	return bswap_32(v);
}

static inline void swap256(void *dest_p, const void *src_p)
{
	uint32_t *dest = dest_p;
	const uint32_t *src = src_p;

	dest[0] = src[7];
	dest[1] = src[6];
	dest[2] = src[5];
	dest[3] = src[4];
	dest[4] = src[3];
	dest[5] = src[2];
	dest[6] = src[1];
	dest[7] = src[0];
}

static inline void swap32yes(void*out, const void*in, size_t sz) {
	size_t swapcounter = 0;
	for (swapcounter = 0; swapcounter < sz; ++swapcounter)
		(((uint32_t*)out)[swapcounter]) = swab32(((uint32_t*)in)[swapcounter]);
}

#ifdef __BIG_ENDIAN__
#  define swap32tobe(out, in, sz)  (void)0
#  define swap32tole(out, in, sz)  swap32yes(out, in, sz)
#else
#  define swap32tobe(out, in, sz)  swap32yes(out, in, sz)
#  define swap32tole(out, in, sz)  (void)0
#endif

extern void quit(int status, const char *format, ...);

static inline void mutex_lock(pthread_mutex_t *lock)
{
	if (unlikely(pthread_mutex_lock(lock)))
		quit(1, "WTF MUTEX ERROR ON LOCK!");
}

static inline void mutex_unlock(pthread_mutex_t *lock)
{
	if (unlikely(pthread_mutex_unlock(lock)))
		quit(1, "WTF MUTEX ERROR ON UNLOCK!");
}

static inline int mutex_trylock(pthread_mutex_t *lock)
{
	return pthread_mutex_trylock(lock);
}

static inline void wr_lock(pthread_rwlock_t *lock)
{
	if (unlikely(pthread_rwlock_wrlock(lock)))
		quit(1, "WTF WRLOCK ERROR ON LOCK!");
}

static inline void rd_lock(pthread_rwlock_t *lock)
{
	if (unlikely(pthread_rwlock_rdlock(lock)))
		quit(1, "WTF RDLOCK ERROR ON LOCK!");
}

static inline void rw_unlock(pthread_rwlock_t *lock)
{
	if (unlikely(pthread_rwlock_unlock(lock)))
		quit(1, "WTF RWLOCK ERROR ON UNLOCK!");
}

static inline void rd_unlock(pthread_rwlock_t *lock)
{
	rw_unlock(lock);
}

static inline void wr_unlock(pthread_rwlock_t *lock)
{
	rw_unlock(lock);
}

static inline void mutex_init(pthread_mutex_t *lock)
{
	if (unlikely(pthread_mutex_init(lock, NULL)))
		quit(1, "Failed to pthread_mutex_init");
}

static inline void rwlock_init(pthread_rwlock_t *lock)
{
	if (unlikely(pthread_rwlock_init(lock, NULL)))
		quit(1, "Failed to pthread_rwlock_init");
}

struct pool;

extern bool opt_protocol;
extern bool have_longpoll;
extern char *opt_kernel_path;
extern char *opt_socks_proxy;
extern char *cgminer_path;
extern bool opt_fail_only;
extern bool opt_autofan;
extern bool opt_autoengine;
extern bool use_curses;
extern char *opt_api_allow;
extern char *opt_api_groups;
extern char *opt_api_description;
extern int opt_api_port;
extern bool opt_api_listen;
extern bool opt_api_network;
extern bool opt_delaynet;
extern bool opt_restart;
extern char *opt_icarus_options;
extern char *opt_icarus_timing;
extern bool opt_worktime;
#ifdef USE_BITFORCE
extern bool opt_bfl_noncerange;
#endif

extern pthread_rwlock_t netacc_lock;

extern const uint32_t sha256_init_state[];
extern json_t *json_rpc_call(CURL *curl, const char *url, const char *userpass,
			     const char *rpc_req, bool, bool, int *,
			     struct pool *pool, bool);
extern bool our_curl_supports_proxy_uris();
extern char *bin2hex(const unsigned char *p, size_t len);
extern bool hex2bin(unsigned char *p, const char *hexstr, size_t len);

typedef bool (*sha256_func)(struct thr_info*, const unsigned char *pmidstate,
	unsigned char *pdata,
	unsigned char *phash1, unsigned char *phash,
	const unsigned char *ptarget,
	uint32_t max_nonce,
	uint32_t *last_nonce,
	uint32_t nonce);

extern bool fulltest(const unsigned char *hash, const unsigned char *target);

extern int opt_queue;
extern int opt_scantime;
extern int opt_expiry;

extern pthread_mutex_t console_lock;
extern pthread_mutex_t ch_lock;

extern pthread_mutex_t restart_lock;
extern pthread_cond_t restart_cond;

extern void thread_reportin(struct thr_info *thr);
extern int restart_wait(unsigned int mstime);
extern int stale_wait(unsigned int mstime, struct work*, bool checkend);

extern void kill_work(void);

extern void reinit_device(struct cgpu_info *cgpu);

#ifdef HAVE_ADL
extern bool gpu_stats(int gpu, float *temp, int *engineclock, int *memclock, float *vddc, int *activity, int *fanspeed, int *fanpercent, int *powertune);
extern int set_fanspeed(int gpu, int iFanSpeed);
extern int set_vddc(int gpu, float fVddc);
extern int set_engineclock(int gpu, int iEngineClock);
extern int set_memoryclock(int gpu, int iMemoryClock);
#endif

extern void api(int thr_id);

extern struct pool *current_pool(void);
extern int enabled_pools;
extern void add_pool_details5(bool live, char *url, char *user, char *pass, char *proxy);
extern void add_pool_details(bool live, char *url, char *user, char *pass);

#define MAX_GPUDEVICES 16

#define MIN_INTENSITY -10
#define _MIN_INTENSITY_STR "-10"
#ifdef USE_SCRYPT
#define MAX_INTENSITY 20
#define _MAX_INTENSITY_STR "20"
#else
#define MAX_INTENSITY 14
#define _MAX_INTENSITY_STR "14"
#endif

extern struct list_head scan_devices;
extern int nDevs;
extern int opt_n_threads;
extern int num_processors;
extern int hw_errors;
extern bool use_syslog;
extern bool opt_quiet;
extern struct thr_info *thr_info;
extern struct cgpu_info gpus[MAX_GPUDEVICES];
extern int gpu_threads;
#ifdef USE_SCRYPT
extern bool opt_scrypt;
#else
#define opt_scrypt (0)
#endif
extern double total_secs;
extern int mining_threads;
extern struct cgpu_info *cpus;
extern int total_devices;
extern struct cgpu_info **devices;
extern int total_pools;
extern struct pool **pools;
extern const char *algo_names[];
extern enum sha256_algos opt_algo;
extern struct strategies strategies[];
extern enum pool_strategy pool_strategy;
extern int opt_rotate_period;
extern double total_mhashes_done;
extern unsigned int new_blocks;
extern unsigned int found_blocks;
extern int total_accepted, total_rejected, total_diff1;;
extern int total_getworks, total_stale, total_discarded;
extern unsigned int local_work;
extern unsigned int total_go, total_ro;
extern const int opt_cutofftemp;
extern int opt_fail_pause;
extern int opt_log_interval;
extern unsigned long long global_hashrate;
extern char *current_fullhash;
extern struct timeval block_timeval;

#ifdef HAVE_OPENCL
typedef struct {
	cl_uint ctx_a; cl_uint ctx_b; cl_uint ctx_c; cl_uint ctx_d;
	cl_uint ctx_e; cl_uint ctx_f; cl_uint ctx_g; cl_uint ctx_h;
	cl_uint cty_a; cl_uint cty_b; cl_uint cty_c; cl_uint cty_d;
	cl_uint cty_e; cl_uint cty_f; cl_uint cty_g; cl_uint cty_h;
	cl_uint merkle; cl_uint ntime; cl_uint nbits; cl_uint nonce;
	cl_uint fW0; cl_uint fW1; cl_uint fW2; cl_uint fW3; cl_uint fW15;
	cl_uint fW01r; cl_uint fcty_e; cl_uint fcty_e2;
	cl_uint W16; cl_uint W17; cl_uint W2;
	cl_uint PreVal4; cl_uint T1;
	cl_uint C1addK5; cl_uint D1A; cl_uint W2A; cl_uint W17_2;
	cl_uint PreVal4addT1; cl_uint T1substate0;
	cl_uint PreVal4_2;
	cl_uint PreVal0;
	cl_uint PreW18;
	cl_uint PreW19;
	cl_uint PreW31;
	cl_uint PreW32;

	/* For diakgcn */
	cl_uint B1addK6, PreVal0addK7, W16addK16, W17addK17;
	cl_uint zeroA, zeroB;
	cl_uint oneA, twoA, threeA, fourA, fiveA, sixA, sevenA;
#ifdef USE_SCRYPT
	struct work *work;
#endif
} dev_blk_ctx;
#else
typedef struct {
	uint32_t nonce;
} dev_blk_ctx;
#endif

struct curl_ent {
	CURL *curl;
	struct list_head node;
	struct timeval tv;
};

/* Disabled needs to be the lowest enum as a freshly calloced value will then
 * equal disabled */
enum pool_enable {
	POOL_DISABLED,
	POOL_ENABLED,
	POOL_REJECTING,
};

enum pool_protocol {
	PLP_NONE,
	PLP_GETWORK,
	PLP_GETBLOCKTEMPLATE,
};

struct pool {
	int pool_no;
	int prio;
	int accepted, rejected;
	int seq_rejects;
	int solved;
	int diff1;

	int queued;
	int staged;

	bool submit_fail;
	bool idle;
	bool lagging;
	bool probed;
	enum pool_enable enabled;
	bool submit_old;
	bool removed;
	bool lp_started;
	unsigned char	work_restart_id;
	uint32_t	block_id;

	enum pool_protocol proto;

	char *hdr_path;
	char *lp_url;
	char *lp_id;
	enum pool_protocol lp_proto;
	curl_socket_t lp_socket;

	unsigned int getwork_requested;
	unsigned int stale_shares;
	unsigned int discarded_work;
	unsigned int getfail_occasions;
	unsigned int remotefail_occasions;
	struct timeval tv_idle;

	double utility;
	int last_shares, shares;

	char *rpc_url;
	char *rpc_userpass;
	char *rpc_user, *rpc_pass;
	char *rpc_proxy;

	pthread_mutex_t pool_lock;

	struct thread_q *submit_q;
	struct thread_q *getwork_q;

	pthread_t longpoll_thread;
	pthread_t submit_thread;
	pthread_t getwork_thread;

	int curls;
	pthread_cond_t cr_cond;
	struct list_head curlring;

	time_t last_share_time;

	struct cgminer_stats cgminer_stats;
	struct cgminer_pool_stats cgminer_pool_stats;
};

#define GETWORK_MODE_TESTPOOL 'T'
#define GETWORK_MODE_POOL 'P'
#define GETWORK_MODE_LP 'L'
#define GETWORK_MODE_BENCHMARK 'B'

struct work {
	unsigned char	data[128];
	unsigned char	hash1[64];
	unsigned char	midstate[32];
	unsigned char	target[32];
	unsigned char	hash[32];

	int		rolls;

	uint32_t	output[1];
	uint32_t	valid;
	dev_blk_ctx	blk;

	struct thr_info	*thr;
	int		thr_id;
	struct pool	*pool;
	struct timeval	tv_staged;

	bool		mined;
	bool		clone;
	bool		cloned;
	int		rolltime;
	bool		longpoll;
	bool		stale;
	bool		mandatory;
	bool		block;
	bool		queued;

	unsigned char	work_restart_id;
	int		id;
	UT_hash_handle hh;
	
	float		difficulty;

<<<<<<< HEAD
	time_t share_found_time;

	blktemplate_t	*tmpl;
	int		*tmpl_refcount;
	unsigned int	dataid;

	struct timeval tv_getwork;
	struct timeval tv_getwork_reply;
	struct timeval tv_work_start;
	struct timeval tv_work_finish;
	struct timeval tv_submit;
	struct timeval tv_submit_reply;
=======
	struct timeval	tv_getwork;
	struct timeval	tv_getwork_reply;
	struct timeval	tv_cloned;
	struct timeval	tv_work_start;
	struct timeval	tv_work_found;
	char		getwork_mode;
>>>>>>> 796f3906
};

extern void get_datestamp(char *, struct timeval *);
extern bool test_nonce(struct work *work, uint32_t nonce, bool checktarget);
bool submit_nonce(struct thr_info *thr, struct work *work, uint32_t nonce);
extern void tailsprintf(char *f, const char *fmt, ...);
extern void wlogprint(const char *f, ...);
extern int curses_int(const char *query);
extern char *curses_input(const char *query);
extern void kill_work(void);
extern void switch_pools(struct pool *selected);
extern void remove_pool(struct pool *pool);
extern void write_config(FILE *fcfg);
extern void default_save_file(char *filename);
extern bool log_curses_only(int prio, const char *f, va_list ap);
extern void clear_logwin(void);
extern bool pool_tclear(struct pool *pool, bool *var);
extern struct thread_q *tq_new(void);
extern void tq_free(struct thread_q *tq);
extern bool tq_push(struct thread_q *tq, void *data);
extern void *tq_pop(struct thread_q *tq, const struct timespec *abstime);
extern void tq_freeze(struct thread_q *tq);
extern void tq_thaw(struct thread_q *tq);
extern bool successful_connect;
extern void adl(void);

enum api_data_type {
	API_ESCAPE,
	API_STRING,
	API_CONST,
	API_INT,
	API_UINT,
	API_UINT32,
	API_UINT64,
	API_DOUBLE,
	API_ELAPSED,
	API_BOOL,
	API_TIMEVAL,
	API_TIME,
	API_MHS,
	API_MHTOTAL,
	API_TEMP,
	API_UTILITY,
	API_FREQ,
	API_VOLTS,
	API_HS,
	API_JSON,
};

struct api_data {
	enum api_data_type type;
	char *name;
	void *data;
	bool data_was_malloc;
	struct api_data *prev;
	struct api_data *next;
};

extern struct api_data *api_add_escape(struct api_data *root, char *name, char *data, bool copy_data);
extern struct api_data *api_add_string(struct api_data *root, char *name, const char *data, bool copy_data);
extern struct api_data *api_add_const(struct api_data *root, char *name, const char *data, bool copy_data);
extern struct api_data *api_add_int(struct api_data *root, char *name, int *data, bool copy_data);
extern struct api_data *api_add_uint(struct api_data *root, char *name, unsigned int *data, bool copy_data);
extern struct api_data *api_add_uint32(struct api_data *root, char *name, uint32_t *data, bool copy_data);
extern struct api_data *api_add_uint64(struct api_data *root, char *name, uint64_t *data, bool copy_data);
extern struct api_data *api_add_double(struct api_data *root, char *name, double *data, bool copy_data);
extern struct api_data *api_add_elapsed(struct api_data *root, char *name, double *data, bool copy_data);
extern struct api_data *api_add_bool(struct api_data *root, char *name, bool *data, bool copy_data);
extern struct api_data *api_add_timeval(struct api_data *root, char *name, struct timeval *data, bool copy_data);
extern struct api_data *api_add_time(struct api_data *root, char *name, time_t *data, bool copy_data);
extern struct api_data *api_add_mhs(struct api_data *root, char *name, double *data, bool copy_data);
extern struct api_data *api_add_mhstotal(struct api_data *root, char *name, double *data, bool copy_data);
extern struct api_data *api_add_temp(struct api_data *root, char *name, float *data, bool copy_data);
extern struct api_data *api_add_utility(struct api_data *root, char *name, double *data, bool copy_data);
extern struct api_data *api_add_freq(struct api_data *root, char *name, double *data, bool copy_data);
extern struct api_data *api_add_volts(struct api_data *root, char *name, float *data, bool copy_data);
extern struct api_data *api_add_hs(struct api_data *root, char *name, double *data, bool copy_data);
extern struct api_data *api_add_json(struct api_data *root, char *name, json_t *data, bool copy_data);

#endif /* __MINER_H__ */<|MERGE_RESOLUTION|>--- conflicted
+++ resolved
@@ -911,27 +911,16 @@
 	
 	float		difficulty;
 
-<<<<<<< HEAD
-	time_t share_found_time;
-
 	blktemplate_t	*tmpl;
 	int		*tmpl_refcount;
 	unsigned int	dataid;
 
-	struct timeval tv_getwork;
-	struct timeval tv_getwork_reply;
-	struct timeval tv_work_start;
-	struct timeval tv_work_finish;
-	struct timeval tv_submit;
-	struct timeval tv_submit_reply;
-=======
 	struct timeval	tv_getwork;
 	struct timeval	tv_getwork_reply;
 	struct timeval	tv_cloned;
 	struct timeval	tv_work_start;
 	struct timeval	tv_work_found;
 	char		getwork_mode;
->>>>>>> 796f3906
 };
 
 extern void get_datestamp(char *, struct timeval *);
