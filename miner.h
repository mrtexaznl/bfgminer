--- conflicted
+++ resolved
@@ -139,7 +139,6 @@
 #endif
 #endif /* !defined(__GLXBYTEORDER_H__) */
 
-<<<<<<< HEAD
 #ifdef WIN32
   #ifndef __LITTLE_ENDIAN
     #define __LITTLE_ENDIAN 1234
@@ -152,30 +151,21 @@
   #include <endian.h>
 #endif
 
-/* This assumes htobe32 is a macro in endian.h */
-=======
 /* This assumes htobe32 is a macro in endian.h, and if it doesn't exist, then
- * htobe64 also won't exist */
->>>>>>> a977fa47
+ * the others also won't exist */
 #ifndef htobe32
 # if __BYTE_ORDER == __LITTLE_ENDIAN
 #  define be32toh(x) bswap_32(x)
 #  define htobe32(x) bswap_32(x)
-<<<<<<< HEAD
+#  define htobe64(x) bswap_32(x)
 #  define le32toh(x) (x)
 #  define htole32(x) (x)
 # elif __BYTE_ORDER == __BIG_ENDIAN
 #  define be32toh(x) (x)
 #  define htobe32(x) (x)
+#  define htobe64(x) (x)
 #  define le32toh(x) bswap_32(x)
 #  define htole32(x) bswap_32(x)
-=======
-#  define htobe64(x) bswap_32(x)
-# elif __BYTE_ORDER == __BIG_ENDIAN
-#  define be32toh(x) (x)
-#  define htobe32(x) (x)
-#  define htobe64(x) (x)
->>>>>>> a977fa47
 #else
 #error UNKNOWN BYTE ORDER
 #endif
