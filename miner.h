--- conflicted
+++ resolved
@@ -292,35 +292,21 @@
 struct work;
 
 struct device_api {
-<<<<<<< HEAD
-	const char*dname;
-	const char*name;
-=======
-	char *dname;
-	char *name;
->>>>>>> 8ebf4f6e
+	const char *dname;
+	const char *name;
 
 	// API-global functions
 	void (*api_detect)();
 
 	// Device-specific functions
-<<<<<<< HEAD
-	void (*reinit_device)(struct cgpu_info*);
-	void (*get_statline_before)(char*, struct cgpu_info*);
-	void (*get_statline)(char*, struct cgpu_info*);
-	struct api_data* (*get_api_extra_device_detail)(struct cgpu_info*);
-	struct api_data* (*get_api_extra_device_status)(struct cgpu_info*);
-	struct api_data *(*get_api_stats)(struct cgpu_info*);
-	bool (*get_stats)(struct cgpu_info*);
-	bool (*identify_device)(struct cgpu_info*);  // e.g. to flash a led
-=======
 	void (*reinit_device)(struct cgpu_info *);
 	void (*get_statline_before)(char *, struct cgpu_info *);
 	void (*get_statline)(char *, struct cgpu_info *);
+	struct api_data* (*get_api_extra_device_detail)(struct cgpu_info *);
+	struct api_data* (*get_api_extra_device_status)(struct cgpu_info *);
 	struct api_data *(*get_api_stats)(struct cgpu_info *);
 	bool (*get_stats)(struct cgpu_info *);
-	void (*identify_device)(struct cgpu_info *); // e.g. to flash a led
->>>>>>> 8ebf4f6e
+	bool (*identify_device)(struct cgpu_info *);  // e.g. to flash a led
 
 	// Thread-specific functions
 	bool (*thread_prepare)(struct thr_info *);
