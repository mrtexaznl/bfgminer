--- conflicted
+++ resolved
@@ -482,20 +482,14 @@
 #endif
 #if defined(USE_BITFORCE) || defined(USE_ICARUS)
 	bool flash_led;
-<<<<<<< HEAD
 #endif
 	pthread_mutex_t		device_mutex;
 	pthread_cond_t	device_cond;
 
-=======
-#endif /* USE_BITFORCE */
-#if defined(USE_BITFORCE) || defined(USE_BFLSC)
-	pthread_mutex_t device_mutex;
-#endif /* USE_BITFORCE || USE_BFLSC */
 #ifdef USE_BITFURY
 	int chip_n;
 #endif
->>>>>>> 6bc8706c
+
 	enum dev_enable deven;
 	int accepted;
 	int rejected;
