/*
 * Copyright 2012-2014 Luke Dashjr
 * Copyright 2014 Nate Woolls
 * Copyright 2011-2013 Con Kolivas
 * Copyright 2012-2013 Andrew Smith
 * Copyright 2011 Glenn Francis Murray
 * Copyright 2010-2011 Jeff Garzik
 *
 * This program is free software; you can redistribute it and/or modify it
 * under the terms of the GNU General Public License as published by the Free
 * Software Foundation; either version 3 of the License, or (at your option)
 * any later version.  See COPYING for more details.
 */

#ifndef BFG_MINER_H
#define BFG_MINER_H

#include "config.h"

#ifdef WIN32
#include <winsock2.h>
#endif

#include <stdbool.h>
#include <stdint.h>
#include <sys/time.h>
#include <pthread.h>
#include <jansson.h>
#include <curl/curl.h>
#include <sched.h>

#include <blkmaker.h>
#include <blktemplate.h>

#if defined(WORDS_BIGENDIAN) && !defined(__BIG_ENDIAN__)
/* uthash.h depends on __BIG_ENDIAN__ on BE platforms */
#define __BIG_ENDIAN__ 1
#endif

#include <uthash.h>
#include <utlist.h>

#include "logging.h"
#include "util.h"

#ifdef STDC_HEADERS
# include <stdlib.h>
# include <stddef.h>
#else
# ifdef HAVE_STDLIB_H
#  include <stdlib.h>
# endif
#endif
#ifdef HAVE_ALLOCA_H
# include <alloca.h>
#elif !defined alloca
# ifdef __GNUC__
#  define alloca __builtin_alloca
# elif defined _AIX
#  define alloca __alloca
# elif defined _MSC_VER
#  include <malloc.h>
#  define alloca _alloca
# elif !defined HAVE_ALLOCA
#  ifdef  __cplusplus
extern "C"
#  endif
void *alloca (size_t);
# endif
#endif

#ifdef __MINGW32__
#include <windows.h>
#include <io.h>
static inline int fsync (int fd)
{
	return (FlushFileBuffers ((HANDLE) _get_osfhandle (fd))) ? 0 : -1;
}

#ifndef EWOULDBLOCK
# define EWOULDBLOCK EAGAIN
#endif

#ifndef MSG_DONTWAIT
# define MSG_DONTWAIT 0x1000000
#endif
#endif /* __MINGW32__ */

#if defined (__linux)
 #ifndef LINUX
  #define LINUX
 #endif
#endif


#ifdef HAVE_ADL
 #include "ADL/adl_sdk.h"
#endif

#ifdef HAVE_LIBUSB
  #include <libusb.h>
#endif

#ifdef USE_ZTEX
  #include "libztex.h"
#endif

#ifdef USE_BITFURY
  #include "libbitfury.h"
#endif

#ifdef HAVE_BYTESWAP_H
#include <byteswap.h>
#endif
#ifdef HAVE_ENDIAN_H
#include <endian.h>
#endif
#ifdef HAVE_SYS_ENDIAN_H
#include <sys/endian.h>
#endif
#ifdef HAVE_LIBKERN_OSBYTEORDER_H
#include <libkern/OSByteOrder.h>
#endif
#ifndef bswap_16
#define	bswap_16(value)  \
 	((((value) & 0xff) << 8) | ((value) >> 8))

#define	bswap_32(value)	\
 	(((uint32_t)bswap_16((uint16_t)((value) & 0xffff)) << 16) | \
 	(uint32_t)bswap_16((uint16_t)((value) >> 16)))

#define	bswap_64(value)	\
 	(((uint64_t)bswap_32((uint32_t)((value) & 0xffffffff)) \
 	    << 32) | \
 	(uint64_t)bswap_32((uint32_t)((value) >> 32)))
#endif

/* This assumes htobe32 is a macro and that if it doesn't exist, then the
 * also won't exist */
#ifndef htobe32
# ifndef WORDS_BIGENDIAN
#  define htole16(x) (x)
#  define htole32(x) (x)
#  define htole64(x) (x)
#  define htobe16(x) bswap_16(x)
#  define htobe32(x) bswap_32(x)
#  define htobe64(x) bswap_64(x)
# else
#  define htole16(x) bswap_16(x)
#  define htole32(x) bswap_32(x)
#  define htole64(x) bswap_64(x)
#  define htobe16(x) (x)
#  define htobe32(x) (x)
#  define htobe64(x) (x)
# endif
#endif
#ifndef be32toh
# define le16toh(x) htole16(x)
# define le32toh(x) htole32(x)
# define le64toh(x) htole64(x)
# define be16toh(x) htobe16(x)
# define be32toh(x) htobe32(x)
# define be64toh(x) htobe64(x)
#endif

#ifndef max
#  define max(a, b)  ((a) > (b) ? (a) : (b))
#endif

#undef unlikely
#undef likely
#if defined(__GNUC__) && (__GNUC__ > 2) && defined(__OPTIMIZE__)
#define unlikely(expr) (__builtin_expect(!!(expr), 0))
#define likely(expr) (__builtin_expect(!!(expr), 1))
#else
#define unlikely(expr) (expr)
#define likely(expr) (expr)
#endif
#ifndef __maybe_unused
#define __maybe_unused		__attribute__((unused))
#endif

#define uninitialised_var(x) x = x

#if defined(__i386__)
#define WANT_CRYPTOPP_ASM32
#endif

#ifndef ARRAY_SIZE
#define ARRAY_SIZE(arr) (sizeof(arr) / sizeof((arr)[0]))
#endif

#ifdef HAVE_CURSES
	extern int my_cancellable_getch(void);
#	ifdef getch
		// getch() is a macro
		static int __maybe_unused __real_getch(void) {
			return getch();
		}
#		undef getch
#		define getch()  my_cancellable_getch()
#	else
		// getch() is a real function
#		define __real_getch  getch
#		define getch()  my_cancellable_getch()
#	endif
#endif

enum alive {
	LIFE_WELL,
	LIFE_SICK,
	LIFE_DEAD,
	LIFE_NOSTART,
	LIFE_INIT,
	LIFE_WAIT,
	LIFE_INIT2,  // Still initializing, but safe to call functions
	LIFE_DEAD2,  // Totally dead, NOT safe to call functions
	LIFE_MIXED,  // Only valid in display variables, NOT on devices
};


enum pool_strategy {
	POOL_FAILOVER,
	POOL_ROUNDROBIN,
	POOL_ROTATE,
	POOL_LOADBALANCE,
	POOL_BALANCE,
};

#define TOP_STRATEGY (POOL_BALANCE)

struct strategies {
	const char *s;
};

struct cgpu_info;

#ifdef HAVE_ADL
struct gpu_adl {
	ADLTemperature lpTemperature;
	int iAdapterIndex;
	int lpAdapterID;
	int iBusNumber;
	char strAdapterName[256];

	ADLPMActivity lpActivity;
	ADLODParameters lpOdParameters;
	ADLODPerformanceLevels *DefPerfLev;
	ADLFanSpeedInfo lpFanSpeedInfo;
	ADLFanSpeedValue lpFanSpeedValue;
	ADLFanSpeedValue DefFanSpeedValue;

	int iEngineClock;
	int iMemoryClock;
	int iVddc;
	int iPercentage;

	bool autofan;
	bool autoengine;
	bool managed; /* Were the values ever changed on this card */

	int lastengine;
	int lasttemp;
	int targetfan;
	int overtemp;
	int minspeed;
	int maxspeed;

	int gpu;
	bool has_fanspeed;
	struct gpu_adl *twin;
};
#endif

enum pow_algorithm {
	POW_SHA256D = 1,
	POW_SCRYPT  = 2,
};
typedef uint8_t supported_algos_t;

struct api_data;
struct thr_info;
struct work;
struct lowlevel_device_info;

enum bfg_probe_result_flags_values {
	BPR_CONTINUE_PROBES = 1<< 0,
	BPR_DONT_RESCAN     = 1<< 1,
	BPR_WRONG_DEVTYPE   = BPR_CONTINUE_PROBES | BPR_DONT_RESCAN,
};
extern unsigned *_bfg_probe_result_flags();
#define bfg_probe_result_flags (*_bfg_probe_result_flags())

struct device_drv {
	const char *dname;
	const char *name;
	int8_t probe_priority;
	bool lowl_probe_by_name_only;
	supported_algos_t supported_algos;

	// DRV-global functions
	void (*drv_init)();
	void (*drv_detect)();
	bool (*lowl_match)(const struct lowlevel_device_info *);
	bool (*lowl_probe)(const struct lowlevel_device_info *);

	// Processor-specific functions
	void (*watchdog)(struct cgpu_info *, const struct timeval *tv_now);
	void (*reinit_device)(struct cgpu_info *);
	bool (*override_statline_temp2)(char *buf, size_t bufsz, struct cgpu_info *, bool per_processor);
	struct api_data* (*get_api_extra_device_detail)(struct cgpu_info *);
	struct api_data* (*get_api_extra_device_status)(struct cgpu_info *);
	struct api_data *(*get_api_stats)(struct cgpu_info *);
	bool (*get_stats)(struct cgpu_info *);
	bool (*identify_device)(struct cgpu_info *);  // e.g. to flash a led
	char *(*set_device)(struct cgpu_info *, char *option, char *setting, char *replybuf);
	void (*proc_wlogprint_status)(struct cgpu_info *);
	void (*proc_tui_wlogprint_choices)(struct cgpu_info *);
	const char *(*proc_tui_handle_choice)(struct cgpu_info *, int input);
	void (*zero_stats)(struct cgpu_info *);

	// Thread-specific functions
	bool (*thread_prepare)(struct thr_info *);
	void (*minerloop)(struct thr_info *);
	uint64_t (*can_limit_work)(struct thr_info *);
	bool (*thread_init)(struct thr_info *);
	bool (*prepare_work)(struct thr_info *, struct work *);
	int64_t (*scanhash)(struct thr_info *, struct work *, int64_t);
	int64_t (*scanwork)(struct thr_info *);

	/* Used to extract work from the hash table of queued work and tell
	 * the main loop that it should not add any further work to the table.
	 */
	bool (*queue_full)(struct cgpu_info *);
	void (*flush_work)(struct cgpu_info *);

	void (*hw_error)(struct thr_info *);
	void (*thread_shutdown)(struct thr_info *);
	void (*thread_disable)(struct thr_info *);
	void (*thread_enable)(struct thr_info *);

	// Can be used per-thread or per-processor (only with minerloop async or queue!)
	void (*poll)(struct thr_info *);

	// === Implemented by minerloop_async ===
	bool (*job_prepare)(struct thr_info*, struct work*, uint64_t);
	void (*job_start)(struct thr_info*);
	void (*job_get_results)(struct thr_info*, struct work*);
	int64_t (*job_process_results)(struct thr_info*, struct work*, bool stopping);

	// === Implemented by minerloop_queue ===
	bool (*queue_append)(struct thr_info *, struct work *);
	void (*queue_flush)(struct thr_info *);
};

enum dev_enable {
	DEV_ENABLED,
	DEV_DISABLED,     // Disabled by user
	DEV_RECOVER,      // Disabled by temperature cutoff in watchdog
	DEV_RECOVER_ERR,  // Disabled by communications error
	DEV_RECOVER_DRV,  // Disabled by driver
};

enum cl_kernels {
	KL_NONE,
	KL_POCLBM,
	KL_PHATK,
	KL_DIAKGCN,
	KL_DIABLO,
	KL_SCRYPT,
};

enum dev_reason {
	REASON_THREAD_FAIL_INIT,
	REASON_THREAD_ZERO_HASH,
	REASON_THREAD_FAIL_QUEUE,
	REASON_DEV_SICK_IDLE_60,
	REASON_DEV_DEAD_IDLE_600,
	REASON_DEV_NOSTART,
	REASON_DEV_OVER_HEAT,
	REASON_DEV_THERMAL_CUTOFF,
	REASON_DEV_COMMS_ERROR,
	REASON_DEV_THROTTLE,
};

#define REASON_NONE			"None"
#define REASON_THREAD_FAIL_INIT_STR	"Thread failed to init"
#define REASON_THREAD_ZERO_HASH_STR	"Thread got zero hashes"
#define REASON_THREAD_FAIL_QUEUE_STR	"Thread failed to queue work"
#define REASON_DEV_SICK_IDLE_60_STR	"Device idle for 60s"
#define REASON_DEV_DEAD_IDLE_600_STR	"Device dead - idle for 600s"
#define REASON_DEV_NOSTART_STR		"Device failed to start"
#define REASON_DEV_OVER_HEAT_STR	"Device over heated"
#define REASON_DEV_THERMAL_CUTOFF_STR	"Device reached thermal cutoff"
#define REASON_DEV_COMMS_ERROR_STR	"Device comms error"
#define REASON_DEV_THROTTLE_STR		"Device throttle"
#define REASON_UNKNOWN_STR		"Unknown reason - code bug"

#define MIN_SEC_UNSET 99999999

enum {
	MSG_NOPOOL		= 8,
	MSG_MISPID		= 25,
	MSG_INVPID		= 26,
	MSG_DUPPID		= 74,
	MSG_POOLPRIO	= 73,
};

struct cgminer_stats {
	struct timeval start_tv;
	
	uint32_t getwork_calls;
	struct timeval getwork_wait;
	struct timeval getwork_wait_max;
	struct timeval getwork_wait_min;

	struct timeval _get_start;
};

// Just the actual network getworks to the pool
struct cgminer_pool_stats {
	uint32_t getwork_calls;
	uint32_t getwork_attempts;
	struct timeval getwork_wait;
	struct timeval getwork_wait_max;
	struct timeval getwork_wait_min;
	double getwork_wait_rolling;
	bool hadrolltime;
	bool canroll;
	bool hadexpire;
	uint32_t rolltime;
	double min_diff;
	double max_diff;
	double last_diff;
	uint32_t min_diff_count;
	uint32_t max_diff_count;
	uint64_t times_sent;
	uint64_t bytes_sent;
	uint64_t net_bytes_sent;
	uint64_t times_received;
	uint64_t bytes_received;
	uint64_t net_bytes_received;
};


#define PRIprepr "-6s"
#define PRIpreprv "s"

#define ALLOC_H2B_NOUNIT  6
#define ALLOC_H2B_SHORT   7
#define ALLOC_H2B_SPACED  8
#define ALLOC_H2B_SHORTV  7


struct cgpu_info {
	int cgminer_id;
	int device_line_id;
	struct device_drv *drv;
	const struct bfg_set_device_definition *set_device_funcs;
	int device_id;
	char *dev_repr;
	char *dev_repr_ns;
	const char *name;
	
	int procs;
	int proc_id;
	char proc_repr[9];
	char proc_repr_ns[9];
	struct cgpu_info *device;
	struct cgpu_info *next_proc;
	
	const char *device_path;
	void *device_data;
	const char *dev_manufacturer;
	const char *dev_product;
	const char *dev_serial;
	union {
#ifdef USE_ZTEX
		struct libztex_device *device_ztex;
#endif
		int device_fd;
#ifdef USE_X6500
		struct ft232r_device_handle *device_ft232r;
#endif
	};
#ifdef USE_AVALON
	struct work **works;
	int work_array;
	int queued;
	int results;
#endif
#ifdef USE_BITFORCE
	struct timeval work_start_tv;
	unsigned int wait_ms;
	unsigned int sleep_ms;
	double avg_wait_f;
	unsigned int avg_wait_d;
	uint32_t nonces;
	bool polling;
#endif
#if defined(USE_BITFORCE) || defined(USE_ICARUS) || defined(USE_TWINFURY)
	bool flash_led;
#endif
	pthread_mutex_t		device_mutex;
	pthread_cond_t	device_cond;

	enum dev_enable deven;
	bool already_set_defaults;
	int accepted;
	int rejected;
	int stale;
	double bad_diff1;
	int hw_errors;
	double rolling;
	double total_mhashes;
	double utility;
	double utility_diff1;
	enum alive status;
	char init[40];
	struct timeval last_message_tv;

	int threads;
	struct thr_info **thr;

	int64_t max_hashes;

	const char *kname;

	float temp;
	int cutofftemp;
	int targettemp;
	bool targettemp_user;

	double diff1;
	double diff_accepted;
	double diff_rejected;
	double diff_stale;
	int last_share_pool;
	time_t last_share_pool_time;
	double last_share_diff;
	time_t last_device_valid_work;

	time_t device_last_well;
	time_t device_last_not_well;
	struct timeval tv_device_last_not_well;
	enum dev_reason device_not_well_reason;
	float reinit_backoff;
	int thread_fail_init_count;
	int thread_zero_hash_count;
	int thread_fail_queue_count;
	int dev_sick_idle_60_count;
	int dev_dead_idle_600_count;
	int dev_nostart_count;
	int dev_over_heat_count;	// It's a warning but worth knowing
	int dev_thermal_cutoff_count;
	int dev_comms_error_count;
	int dev_throttle_count;

	struct cgminer_stats cgminer_stats;

	pthread_rwlock_t qlock;
	struct work *queued_work;
	struct work *unqueued_work;
	unsigned int queued_count;

	bool disable_watchdog;
	bool shutdown;
	
	// Lowest difficulty supported for finding nonces
	float min_nonce_diff;
};

extern void renumber_cgpu(struct cgpu_info *);
extern bool add_cgpu(struct cgpu_info*);

struct tq_ent;

struct thread_q {
	struct tq_ent *q;

	bool frozen;

	pthread_mutex_t		mutex;
	pthread_cond_t		cond;
};

enum thr_busy_state {
	TBS_IDLE,
	TBS_GETTING_RESULTS,
	TBS_STARTING_JOB,
};

struct thr_info {
	int		id;
	int		device_thread;
	bool		primary_thread;

	bool		has_pth;
	pthread_t	pth;
	struct thread_q	*q;
	struct cgpu_info *cgpu;
	void *cgpu_data;
	struct timeval last;
	struct timeval sick;

	bool	scanhash_working;
	uint64_t hashes_done;
	struct timeval tv_hashes_done;
	struct timeval tv_lastupdate;
	struct timeval _tv_last_hashes_done_call;

	bool	pause;
	time_t	getwork;
	double	rolling;

	// Used by minerloop_async
	struct work *prev_work;
	struct work *work;
	struct work *next_work;
	enum thr_busy_state busy_state;
	bool _mt_disable_called;
	struct timeval tv_morework;
	struct work *results_work;
	bool _job_transition_in_progress;
	bool _proceed_with_new_job;
	struct timeval tv_results_jobstart;
	struct timeval tv_jobstart;
	struct timeval tv_poll;
	struct timeval tv_watchdog;
	notifier_t notifier;
	bool starting_next_work;
	uint32_t _max_nonce;
	notifier_t mutex_request;

	// Used by minerloop_queue
	struct work *work_list;
	bool queue_full;

	bool	work_restart;
	notifier_t work_restart_notifier;
};

struct string_elist {
	char *string;
	bool free_me;

	struct string_elist *prev;
	struct string_elist *next;
};

static inline void string_elist_add(const char *s, struct string_elist **head)
{
	struct string_elist *n;

	n = calloc(1, sizeof(*n));
	n->string = strdup(s);
	n->free_me = true;
	DL_APPEND(*head, n);
}

static inline void string_elist_del(struct string_elist **head, struct string_elist *item)
{
	if (item->free_me)
		free(item->string);
	DL_DELETE(*head, item);
	free(item);
}


struct bfg_loaded_configfile {
	char *filename;
	int fileconf_load;
	
	struct bfg_loaded_configfile *next;
};

extern struct bfg_loaded_configfile *bfg_loaded_configfiles;


static inline uint32_t swab32(uint32_t v)
{
	return bswap_32(v);
}

static inline void swap256(void *dest_p, const void *src_p)
{
	uint32_t *dest = dest_p;
	const uint32_t *src = src_p;

	dest[0] = src[7];
	dest[1] = src[6];
	dest[2] = src[5];
	dest[3] = src[4];
	dest[4] = src[3];
	dest[5] = src[2];
	dest[6] = src[1];
	dest[7] = src[0];
}

static inline void swap32yes(void*out, const void*in, size_t sz) {
	size_t swapcounter = 0;
	for (swapcounter = 0; swapcounter < sz; ++swapcounter)
		(((uint32_t*)out)[swapcounter]) = swab32(((uint32_t*)in)[swapcounter]);
}

#define LOCAL_swap32(type, var, sz)  \
	type __swapped_ ## var[sz * 4 / sizeof(type)];  \
	swap32yes(__swapped_ ## var, var, sz);  \
	var = __swapped_ ## var;  \
// end

#ifdef WORDS_BIGENDIAN
#  define swap32tobe(out, in, sz)  ((out == in) ? (void)0 : (void)memmove(out, in, (sz)*4))
#  define LOCAL_swap32be(type, var, sz)  ;
#  define swap32tole(out, in, sz)  swap32yes(out, in, sz)
#  define LOCAL_swap32le(type, var, sz)  LOCAL_swap32(type, var, sz)
#else
#  define swap32tobe(out, in, sz)  swap32yes(out, in, sz)
#  define LOCAL_swap32be(type, var, sz)  LOCAL_swap32(type, var, sz)
#  define swap32tole(out, in, sz)  ((out == in) ? (void)0 : (void)memmove(out, in, (sz)*4))
#  define LOCAL_swap32le(type, var, sz)  ;
#endif

static inline void swab256(void *dest_p, const void *src_p)
{
	uint32_t *dest = dest_p;
	const uint32_t *src = src_p;

	dest[0] = swab32(src[7]);
	dest[1] = swab32(src[6]);
	dest[2] = swab32(src[5]);
	dest[3] = swab32(src[4]);
	dest[4] = swab32(src[3]);
	dest[5] = swab32(src[2]);
	dest[6] = swab32(src[1]);
	dest[7] = swab32(src[0]);
}

static inline
void bswap_96p(void * const dest_p, const void * const src_p)
{
	uint32_t * const dest = dest_p;
	const uint32_t * const src = src_p;
	
	dest[0] = bswap_32(src[2]);
	dest[1] = bswap_32(src[1]);
	dest[2] = bswap_32(src[0]);
}

static inline
void bswap_32mult(void * const dest_p, const void * const src_p, const size_t sz)
{
	const uint32_t *s = src_p;
	const uint32_t *s_end = &s[sz];
	uint32_t *d = dest_p;
	d = &d[sz - 1];
	
	for ( ; s < s_end; ++s, --d)
		*d = bswap_32(*s);
}

#define flip32(dest_p, src_p) swap32yes(dest_p, src_p, 32 / 4)

#define WATCHDOG_INTERVAL  2
extern void bfg_watchdog(struct cgpu_info *, struct timeval *tvp_now);

extern void _quit(int status);

static inline void mutex_lock(pthread_mutex_t *lock)
{
	if (unlikely(pthread_mutex_lock(lock)))
		quit(1, "WTF MUTEX ERROR ON LOCK!");
}

static inline void mutex_unlock_noyield(pthread_mutex_t *lock)
{
	if (unlikely(pthread_mutex_unlock(lock)))
		quit(1, "WTF MUTEX ERROR ON UNLOCK!");
}

static inline void mutex_unlock(pthread_mutex_t *lock)
{
	mutex_unlock_noyield(lock);
	sched_yield();
}

static inline int mutex_trylock(pthread_mutex_t *lock)
{
	return pthread_mutex_trylock(lock);
}

static inline void wr_lock(pthread_rwlock_t *lock)
{
	if (unlikely(pthread_rwlock_wrlock(lock)))
		quit(1, "WTF WRLOCK ERROR ON LOCK!");
}

static inline void rd_lock(pthread_rwlock_t *lock)
{
	if (unlikely(pthread_rwlock_rdlock(lock)))
		quit(1, "WTF RDLOCK ERROR ON LOCK!");
}

static inline void rw_unlock(pthread_rwlock_t *lock)
{
	if (unlikely(pthread_rwlock_unlock(lock)))
		quit(1, "WTF RWLOCK ERROR ON UNLOCK!");
}

static inline void rd_unlock_noyield(pthread_rwlock_t *lock)
{
	rw_unlock(lock);
}

static inline void wr_unlock_noyield(pthread_rwlock_t *lock)
{
	rw_unlock(lock);
}

static inline void rd_unlock(pthread_rwlock_t *lock)
{
	rw_unlock(lock);
	sched_yield();
}

static inline void wr_unlock(pthread_rwlock_t *lock)
{
	rw_unlock(lock);
	sched_yield();
}

static inline void mutex_init(pthread_mutex_t *lock)
{
	if (unlikely(pthread_mutex_init(lock, NULL)))
		quit(1, "Failed to pthread_mutex_init");
}

static inline void mutex_destroy(pthread_mutex_t *lock)
{
	/* Ignore return code. This only invalidates the mutex on linux but
	 * releases resources on windows. */
	pthread_mutex_destroy(lock);
}

static inline void rwlock_init(pthread_rwlock_t *lock)
{
	if (unlikely(pthread_rwlock_init(lock, NULL)))
		quit(1, "Failed to pthread_rwlock_init");
}

/* cgminer locks, a write biased variant of rwlocks */
struct cglock {
	pthread_mutex_t mutex;
	pthread_rwlock_t rwlock;
};

typedef struct cglock cglock_t;

static inline void rwlock_destroy(pthread_rwlock_t *lock)
{
	pthread_rwlock_destroy(lock);
}

static inline void cglock_init(cglock_t *lock)
{
	mutex_init(&lock->mutex);
	rwlock_init(&lock->rwlock);
}

static inline void cglock_destroy(cglock_t *lock)
{
	rwlock_destroy(&lock->rwlock);
	mutex_destroy(&lock->mutex);
}

/* Read lock variant of cglock. Cannot be promoted. */
static inline void cg_rlock(cglock_t *lock)
{
	mutex_lock(&lock->mutex);
	rd_lock(&lock->rwlock);
	mutex_unlock_noyield(&lock->mutex);
}

/* Intermediate variant of cglock - behaves as a read lock but can be promoted
 * to a write lock or demoted to read lock. */
static inline void cg_ilock(cglock_t *lock)
{
	mutex_lock(&lock->mutex);
}

/* Upgrade intermediate variant to a write lock */
static inline void cg_ulock(cglock_t *lock)
{
	wr_lock(&lock->rwlock);
}

/* Write lock variant of cglock */
static inline void cg_wlock(cglock_t *lock)
{
	mutex_lock(&lock->mutex);
	wr_lock(&lock->rwlock);
}

/* Downgrade write variant to a read lock */
static inline void cg_dwlock(cglock_t *lock)
{
	wr_unlock_noyield(&lock->rwlock);
	rd_lock(&lock->rwlock);
	mutex_unlock_noyield(&lock->mutex);
}

/* Demote a write variant to an intermediate variant */
static inline void cg_dwilock(cglock_t *lock)
{
	wr_unlock(&lock->rwlock);
}

/* Downgrade intermediate variant to a read lock */
static inline void cg_dlock(cglock_t *lock)
{
	rd_lock(&lock->rwlock);
	mutex_unlock(&lock->mutex);
}

static inline void cg_runlock(cglock_t *lock)
{
	rd_unlock(&lock->rwlock);
}

static inline void cg_wunlock(cglock_t *lock)
{
	wr_unlock_noyield(&lock->rwlock);
	mutex_unlock(&lock->mutex);
}

struct pool;

#define API_MCAST_CODE "FTW"
#define API_MCAST_ADDR "224.0.0.75"

extern bool opt_protocol;
extern bool opt_dev_protocol;
extern char *opt_coinbase_sig;
extern char *request_target_str;
extern bool have_longpoll;
extern int opt_skip_checks;
extern char *opt_kernel_path;
extern char *opt_socks_proxy;
extern char *cmd_idle, *cmd_sick, *cmd_dead;
extern char *cgminer_path;
extern bool opt_fail_only;
extern bool opt_autofan;
extern bool opt_autoengine;
extern bool use_curses;
extern int last_logstatusline_len;
#ifdef HAVE_LIBUSB
extern bool have_libusb;
#endif
extern int httpsrv_port;
extern int stratumsrv_port;
extern char *opt_api_allow;
extern bool opt_api_mcast;
extern char *opt_api_mcast_addr;
extern char *opt_api_mcast_code;
extern char *opt_api_mcast_des;
extern int opt_api_mcast_port;
extern char *opt_api_groups;
extern char *opt_api_description;
extern int opt_api_port;
extern bool opt_api_listen;
extern bool opt_api_network;
extern bool opt_delaynet;
extern time_t last_getwork;
extern bool opt_disable_client_reconnect;
extern bool opt_restart;
extern char *opt_icarus_options;
extern char *opt_icarus_timing;
extern bool opt_worktime;
#ifdef USE_AVALON
extern char *opt_avalon_options;
#endif
#ifdef USE_KLONDIKE
extern char *opt_klondike_options;
#endif
#ifdef USE_BITFORCE
extern bool opt_bfl_noncerange;
#endif
extern int swork_id;

extern pthread_rwlock_t netacc_lock;

extern const uint32_t sha256_init_state[];
extern json_t *json_rpc_call(CURL *curl, const char *url, const char *userpass,
			     const char *rpc_req, bool, bool, int *,
			     struct pool *pool, bool);
extern bool our_curl_supports_proxy_uris();
extern void bin2hex(char *out, const void *in, size_t len);
extern bool hex2bin(unsigned char *p, const char *hexstr, size_t len);

typedef bool (*sha256_func)(struct thr_info*, const unsigned char *pmidstate,
	unsigned char *pdata,
	unsigned char *phash1, unsigned char *phash,
	const unsigned char *ptarget,
	uint32_t max_nonce,
	uint32_t *last_nonce,
	uint32_t nonce);

extern bool fulltest(const unsigned char *hash, const unsigned char *target);

extern int opt_queue;
extern int opt_scantime;
extern int opt_expiry;

extern cglock_t control_lock;
extern pthread_mutex_t stats_lock;
extern pthread_mutex_t hash_lock;
extern pthread_mutex_t console_lock;
extern cglock_t ch_lock;
extern pthread_rwlock_t mining_thr_lock;
extern pthread_rwlock_t devices_lock;


extern bool _bfg_console_cancel_disabled;
extern int _bfg_console_prev_cancelstate;

static inline
void bfg_console_lock(void)
{
	int prev_cancelstate;
	bool cancel_disabled = !pthread_setcancelstate(PTHREAD_CANCEL_DISABLE, &prev_cancelstate);
	mutex_lock(&console_lock);
	_bfg_console_cancel_disabled = cancel_disabled;
	if (cancel_disabled)
		_bfg_console_prev_cancelstate = prev_cancelstate;
}

static inline
void bfg_console_unlock(void)
{
	int prev_cancelstate;
	bool cancel_disabled = _bfg_console_cancel_disabled;
	if (cancel_disabled)
	{
		prev_cancelstate = _bfg_console_prev_cancelstate;
		mutex_unlock(&console_lock);
		pthread_setcancelstate(prev_cancelstate, &prev_cancelstate);
	}
	else
		mutex_unlock(&console_lock);
}


extern void thread_reportin(struct thr_info *thr);
extern void thread_reportout(struct thr_info *);
extern void clear_stratum_shares(struct pool *pool);
extern void hashmeter2(struct thr_info *);
extern bool stale_work(struct work *, bool share);
extern bool stale_work_future(struct work *, bool share, unsigned long ustime);
extern void set_target_to_pdiff(void *dest_target, double pdiff);
#define bdiff_to_pdiff(n) (n * 1.0000152587)
extern void set_target_to_bdiff(void *dest_target, double bdiff);
#define pdiff_to_bdiff(n) (n * 0.9999847412109375)
extern double target_diff(const unsigned char *target);

extern void kill_work(void);
extern void app_restart(void);

extern void __thr_being_msg(int prio, struct thr_info *, const char *);
extern void mt_enable(struct thr_info *thr);
extern void proc_enable(struct cgpu_info *);
extern void reinit_device(struct cgpu_info *cgpu);

extern void cgpu_set_defaults(struct cgpu_info *);
extern void drv_set_defaults(const struct device_drv *, const void *, void *userp, const char *devpath, const char *serial, int mode);

#ifdef HAVE_ADL
extern bool gpu_stats(int gpu, float *temp, int *engineclock, int *memclock, float *vddc, int *activity, int *fanspeed, int *fanpercent, int *powertune);
extern int set_fanspeed(int gpu, int iFanSpeed);
extern int set_vddc(int gpu, float fVddc);
extern int set_engineclock(int gpu, int iEngineClock);
extern int set_memoryclock(int gpu, int iMemoryClock);
#endif

extern void api(int thr_id);

extern struct pool *current_pool(void);
extern int enabled_pools;
extern bool get_intrange(const char *arg, int *val1, int *val2);
extern bool detect_stratum(struct pool *pool, char *url);
extern void print_summary(void);
extern void adjust_quota_gcd(void);
extern struct pool *add_pool(void);
extern bool add_pool_details(struct pool *pool, bool live, char *url, char *user, char *pass);

#define MAX_GPUDEVICES 16
#define MAX_DEVICES 4096

#define MIN_SHA_INTENSITY -10
#define MIN_SHA_INTENSITY_STR "-10"
#define MAX_SHA_INTENSITY 14
#define MAX_SHA_INTENSITY_STR "14"
#define MIN_SCRYPT_INTENSITY 8
#define MIN_SCRYPT_INTENSITY_STR "8"
#define MAX_SCRYPT_INTENSITY 31
#define MAX_SCRYPT_INTENSITY_STR "31"
#ifdef USE_SCRYPT
#define MIN_INTENSITY (opt_scrypt ? MIN_SCRYPT_INTENSITY : MIN_SHA_INTENSITY)
#define MIN_INTENSITY_STR (opt_scrypt ? MIN_SCRYPT_INTENSITY_STR : MIN_SHA_INTENSITY_STR)
#define MAX_INTENSITY (opt_scrypt ? MAX_SCRYPT_INTENSITY : MAX_SHA_INTENSITY)
#define MAX_INTENSITY_STR (opt_scrypt ? MAX_SCRYPT_INTENSITY_STR : MAX_SHA_INTENSITY_STR)
#define MAX_GPU_INTENSITY MAX_SCRYPT_INTENSITY
#else
#define MIN_INTENSITY MIN_SHA_INTENSITY
#define MIN_INTENSITY_STR MIN_SHA_INTENSITY_STR
#define MAX_INTENSITY MAX_SHA_INTENSITY
#define MAX_INTENSITY_STR MAX_SHA_INTENSITY_STR
#define MAX_GPU_INTENSITY MAX_SHA_INTENSITY
#endif

extern struct string_elist *scan_devices;
extern bool opt_force_dev_init;
extern int nDevs;
extern int opt_n_threads;
extern int num_processors;
extern int hw_errors;
extern bool use_syslog;
extern bool opt_quiet;
extern struct thr_info *control_thr;
extern struct thr_info **mining_thr;
extern struct cgpu_info gpus[MAX_GPUDEVICES];
#ifdef USE_SCRYPT
extern bool opt_scrypt;
#else
#define opt_scrypt (0)
#endif
extern double total_secs;
extern int mining_threads;
extern struct cgpu_info *cpus;
extern int total_devices;
extern struct cgpu_info **devices;
extern int total_devices_new;
extern struct cgpu_info **devices_new;
extern int total_pools;
extern struct pool **pools;
extern const char *algo_names[];
extern enum sha256_algos opt_algo;
extern struct strategies strategies[];
extern enum pool_strategy pool_strategy;
extern int opt_rotate_period;
extern double total_rolling;
extern double total_mhashes_done;
extern unsigned int new_blocks;
extern unsigned int found_blocks;
extern int total_accepted, total_rejected;
extern int total_getworks, total_stale, total_discarded;
extern uint64_t total_bytes_rcvd, total_bytes_sent;
#define total_bytes_xfer (total_bytes_rcvd + total_bytes_sent)
extern double total_diff1, total_bad_diff1;
extern double total_diff_accepted, total_diff_rejected, total_diff_stale;
extern unsigned int local_work;
extern unsigned int total_go, total_ro;
extern const int opt_cutofftemp;
extern int opt_hysteresis;
extern int opt_fail_pause;
extern int opt_log_interval;
extern unsigned long long global_hashrate;
extern char *current_fullhash;
extern double current_diff;
extern double best_diff;
extern time_t block_time;

struct curl_ent {
	CURL *curl;
	struct curl_ent *next;
	struct timeval tv;
};

/* Disabled needs to be the lowest enum as a freshly calloced value will then
 * equal disabled */
enum pool_enable {
	POOL_DISABLED,
	POOL_ENABLED,
	POOL_REJECTING,
};

enum pool_protocol {
	PLP_NONE,
	PLP_GETWORK,
	PLP_GETBLOCKTEMPLATE,
};

struct bfg_tmpl_ref {
	blktemplate_t *tmpl;
	int refcount;
	pthread_mutex_t mutex;
};

struct ntime_roll_limits {
	uint32_t min;
	uint32_t max;
	uint16_t minoff;
	uint16_t maxoff;
};

struct stratum_work {
	// Used only as a session id for resuming
	char *nonce1;
	
	struct bfg_tmpl_ref *tr;
	char *job_id;
	bool clean;
	
	bytes_t coinbase;
	size_t nonce2_offset;
	int n2size;
	
	int merkles;
	bytes_t merkle_bin;
	
	uint8_t header1[36];
	uint8_t diffbits[4];
	
	uint32_t ntime;
	struct timeval tv_received;
	struct ntime_roll_limits ntime_roll_limits;
	
	struct timeval tv_expire;

	uint8_t target[32];

	bool transparency_probed;
	struct timeval tv_transparency;
	bool opaque;
	
	cglock_t *data_lock_p;
	
	struct pool *pool;
	unsigned char work_restart_id;
};

#define RBUFSIZE 8192
#define RECVSIZE (RBUFSIZE - 4)

struct pool {
	int pool_no;
	int prio;
	int accepted, rejected;
	int seq_rejects;
	int seq_getfails;
	int solved;
	double diff1;
	char diff[ALLOC_H2B_SHORTV];
	int quota;
	int quota_gcd;
	int quota_used;
	int works;

	double diff_accepted;
	double diff_rejected;
	double diff_stale;

	bool submit_fail;
	bool idle;
	bool lagging;
	bool probed;
	int force_rollntime;
	enum pool_enable enabled;
	bool failover_only;  // NOTE: Ignored by failover and loadbalance strategies (use priority and quota respectively)
	bool submit_old;
	bool removed;
	bool lp_started;
	unsigned char	work_restart_id;
	time_t work_restart_time;
	char work_restart_timestamp[11];
	uint32_t	block_id;

	enum pool_protocol proto;

	char *hdr_path;
	char *lp_url;
	char *lp_id;
	enum pool_protocol lp_proto;
	curl_socket_t lp_socket;
	bool lp_active;

	unsigned int getwork_requested;
	unsigned int stale_shares;
	unsigned int discarded_work;
	unsigned int getfail_occasions;
	unsigned int remotefail_occasions;
	struct timeval tv_idle;

	double utility;
	int last_shares, shares;

	char *rpc_url;
	char *rpc_userpass;
	char *rpc_user, *rpc_pass;
	char *rpc_proxy;

	pthread_mutex_t pool_lock;
	pthread_mutex_t pool_test_lock;
	cglock_t data_lock;

	struct thread_q *submit_q;
	struct thread_q *getwork_q;

	pthread_t longpoll_thread;
	pthread_t test_thread;
	bool testing;

	int curls;
	pthread_cond_t cr_cond;
	struct curl_ent *curllist;
	struct submit_work_state *sws_waiting_on_curl;

	time_t last_work_time;
	struct timeval tv_last_work_time;
	time_t last_share_time;
	double last_share_diff;
	double best_diff;

	struct cgminer_stats cgminer_stats;
	struct cgminer_pool_stats cgminer_pool_stats;

	/* Stratum variables */
	char *stratum_url;
	char *stratum_port;
	CURL *stratum_curl;
	char curl_err_str[CURL_ERROR_SIZE];
	SOCKETTYPE sock;
	char *sockbuf;
	size_t sockbuf_size;
	char *sockaddr_url; /* stripped url used for sockaddr */
	size_t n1_len;
	uint64_t nonce2;
	int nonce2sz;
#ifdef WORDS_BIGENDIAN
	int nonce2off;
#endif
	char *sessionid;
	bool has_stratum;
	bool stratum_active;
	bool stratum_init;
	bool stratum_notify;
	struct stratum_work swork;
	pthread_t stratum_thread;
	pthread_mutex_t stratum_lock;
	char *admin_msg;

	pthread_mutex_t last_work_lock;
	struct work *last_work_copy;
};

#define GETWORK_MODE_TESTPOOL 'T'
#define GETWORK_MODE_POOL 'P'
#define GETWORK_MODE_LP 'L'
#define GETWORK_MODE_BENCHMARK 'B'
#define GETWORK_MODE_STRATUM 'S'
#define GETWORK_MODE_GBT 'G'

typedef unsigned work_device_id_t;
#define PRIwdi "04x"

struct work {
	unsigned char	data[128];
	unsigned char	midstate[32];
	unsigned char	target[32];
	unsigned char	hash[32];

	double share_diff;

	int		rolls;
<<<<<<< HEAD
	int		drv_rolllimit; /* How much the driver can roll ntime */
 
=======
	struct ntime_roll_limits ntime_roll_limits;

>>>>>>> 061c032e
	struct {
		uint32_t nonce;
	} blk;

	struct thr_info	*thr;
	int		thr_id;
	struct pool	*pool;
	struct timeval	tv_staged;

	bool		mined;
	bool		clone;
	bool		cloned;
	int		rolltime;
	bool		longpoll;
	bool		stale;
	bool		mandatory;
	bool		block;

	bool		stratum;
	char 		*job_id;
	bytes_t		nonce2;
	char		*nonce1;

	unsigned char	work_restart_id;
	int		id;
	work_device_id_t device_id;
	UT_hash_handle hh;
	
	// Please don't use this if it's at all possible, I'd like to get rid of it eventually.
	void *device_data;
	void *(*device_data_dup_func)(struct work *);
	void (*device_data_free_func)(struct work *);
	
	double		work_difficulty;
	float		nonce_diff;

	// Allow devices to identify work if multiple sub-devices
	// DEPRECATED: New code should be using multiple processors instead
	int		subid;
	
	// Allow devices to timestamp work for their own purposes
	struct timeval	tv_stamp;

	struct bfg_tmpl_ref *tr;
	unsigned int	dataid;
	bool		do_foreign_submit;

	struct timeval	tv_getwork;
	time_t		ts_getwork;
	struct timeval	tv_getwork_reply;
	struct timeval	tv_cloned;
	struct timeval	tv_work_start;
	struct timeval	tv_work_found;
	char		getwork_mode;

	
	// for HybridScryptHash256
	unsigned char	hybridsch256_data[128]; // original data
	int hybrid_state;
	//

	/* Used to queue shares in submit_waiting */
	struct work *prev;
	struct work *next;
};

extern void get_datestamp(char *, size_t, time_t);
#define get_now_datestamp(buf, bufsz)  get_datestamp(buf, bufsz, INVALID_TIMESTAMP)
extern void get_benchmark_work(struct work *);
extern void stratum_work_cpy(struct stratum_work *dst, const struct stratum_work *src);
extern void stratum_work_clean(struct stratum_work *);
extern bool pool_has_usable_swork(const struct pool *);
extern void gen_stratum_work2(struct work *, struct stratum_work *);
extern void inc_hw_errors3(struct thr_info *thr, const struct work *work, const uint32_t *bad_nonce_p, float nonce_diff);
static inline
void inc_hw_errors2(struct thr_info * const thr, const struct work * const work, const uint32_t *bad_nonce_p)
{
	inc_hw_errors3(thr, work, bad_nonce_p, work ? work->nonce_diff : 1.);
}
#define UNKNOWN_NONCE ((uint32_t*)inc_hw_errors2)
static inline
void inc_hw_errors(struct thr_info * const thr, const struct work * const work, const uint32_t bad_nonce)
{
	inc_hw_errors2(thr, work, work ? &bad_nonce : NULL);
}
#define inc_hw_errors_only(thr)  inc_hw_errors(thr, NULL, 0)
enum test_nonce2_result {
	TNR_GOOD = 1,
	TNR_HIGH = 0,
	TNR_BAD = -1,
};
extern enum test_nonce2_result _test_nonce2(struct work *, uint32_t nonce, bool checktarget);
#define test_nonce(work, nonce, checktarget)  (_test_nonce2(work, nonce, checktarget) == TNR_GOOD)
#define test_nonce2(work, nonce)  (_test_nonce2(work, nonce, true))
extern bool submit_nonce(struct thr_info *thr, struct work *work, uint32_t nonce);
extern bool submit_noffset_nonce(struct thr_info *thr, struct work *work, uint32_t nonce,
			  int noffset);
extern void __add_queued(struct cgpu_info *cgpu, struct work *work);
extern struct work *get_queued(struct cgpu_info *cgpu);
extern void add_queued(struct cgpu_info *cgpu, struct work *work);
extern struct work *get_queue_work(struct thr_info *thr, struct cgpu_info *cgpu, int thr_id);
extern struct work *__find_work_bymidstate(struct work *que, char *midstate, size_t midstatelen, char *data, int offset, size_t datalen);
extern struct work *find_queued_work_bymidstate(struct cgpu_info *cgpu, char *midstate, size_t midstatelen, char *data, int offset, size_t datalen);
extern struct work *clone_queued_work_bymidstate(struct cgpu_info *cgpu, char *midstate, size_t midstatelen, char *data, int offset, size_t datalen);
extern void __work_completed(struct cgpu_info *cgpu, struct work *work);
extern void work_completed(struct cgpu_info *cgpu, struct work *work);
extern struct work *take_queued_work_bymidstate(struct cgpu_info *cgpu, char *midstate, size_t midstatelen, char *data, int offset, size_t datalen);
extern bool abandon_work(struct work *, struct timeval *work_runtime, uint64_t hashes);
extern void hash_queued_work(struct thr_info *mythr);
extern void get_statline3(char *buf, size_t bufsz, struct cgpu_info *, bool for_curses, bool opt_show_procs);
extern void tailsprintf(char *buf, size_t bufsz, const char *fmt, ...) FORMAT_SYNTAX_CHECK(printf, 3, 4);
extern void _wlog(const char *str);
extern void _wlogprint(const char *str);
extern int curses_int(const char *query);
extern char *curses_input(const char *query);
extern bool drv_ready(struct cgpu_info *);
extern double stats_elapsed(struct cgminer_stats *);
#define cgpu_runtime(cgpu)  stats_elapsed(&((cgpu)->cgminer_stats))
extern double cgpu_utility(struct cgpu_info *);
extern void kill_work(void);
extern int prioritize_pools(char *param, int *pid);
extern void validate_pool_priorities(void);
extern void switch_pools(struct pool *selected);
extern void remove_pool(struct pool *pool);
extern void write_config(FILE *fcfg);
extern void zero_bestshare(void);
extern void zero_stats(void);
extern void default_save_file(char *filename);
extern bool _log_curses_only(int prio, const char *datetime, const char *str);
extern void clear_logwin(void);
extern void logwin_update(void);
extern bool pool_tclear(struct pool *pool, bool *var);
extern bool pool_may_redirect_to(struct pool *, const char *uri);
extern struct thread_q *tq_new(void);
extern void tq_free(struct thread_q *tq);
extern bool tq_push(struct thread_q *tq, void *data);
extern void *tq_pop(struct thread_q *tq, const struct timespec *abstime);
extern void tq_freeze(struct thread_q *tq);
extern void tq_thaw(struct thread_q *tq);
extern bool successful_connect;
extern void adl(void);
extern void tmpl_decref(struct bfg_tmpl_ref *);
extern void clean_work(struct work *work);
extern void free_work(struct work *work);
extern void __copy_work(struct work *work, const struct work *base_work);
extern struct work *copy_work(const struct work *base_work);
extern void set_simple_ntime_roll_limit(struct ntime_roll_limits *, uint32_t ntime_base, int ntime_roll);
extern void work_set_simple_ntime_roll_limit(struct work *, int ntime_roll);
extern void work_hash(struct work *);
extern char *devpath_to_devid(const char *);
extern struct thr_info *get_thread(int thr_id);
extern struct cgpu_info *get_devices(int id);
extern int create_new_cgpus(void (*addfunc)(void*), void *arg);
extern int scan_serial(const char *);

enum api_data_type {
	API_ESCAPE,
	API_STRING,
	API_CONST,
	API_UINT8,
	API_UINT16,
	API_INT,
	API_UINT,
	API_UINT32,
	API_UINT64,
	API_DOUBLE,
	API_ELAPSED,
	API_BOOL,
	API_TIMEVAL,
	API_TIME,
	API_MHS,
	API_MHTOTAL,
	API_TEMP,
	API_UTILITY,
	API_FREQ,
	API_VOLTS,
	API_HS,
	API_DIFF,
	API_JSON,
	API_PERCENT
};

struct api_data {
	enum api_data_type type;
	char *name;
	void *data;
	bool data_was_malloc;
	struct api_data *prev;
	struct api_data *next;
};

extern struct api_data *api_add_escape(struct api_data *root, char *name, char *data, bool copy_data);
extern struct api_data *api_add_string(struct api_data *root, char *name, const char *data, bool copy_data);
extern struct api_data *api_add_const(struct api_data *root, char *name, const char *data, bool copy_data);
extern struct api_data *api_add_uint8(struct api_data *root, char *name, uint8_t *data, bool copy_data);
extern struct api_data *api_add_uint16(struct api_data *root, char *name, uint16_t *data, bool copy_data);
extern struct api_data *api_add_int(struct api_data *root, char *name, int *data, bool copy_data);
extern struct api_data *api_add_uint(struct api_data *root, char *name, unsigned int *data, bool copy_data);
extern struct api_data *api_add_uint32(struct api_data *root, char *name, uint32_t *data, bool copy_data);
extern struct api_data *api_add_uint64(struct api_data *root, char *name, uint64_t *data, bool copy_data);
extern struct api_data *api_add_double(struct api_data *root, char *name, double *data, bool copy_data);
extern struct api_data *api_add_elapsed(struct api_data *root, char *name, double *data, bool copy_data);
extern struct api_data *api_add_bool(struct api_data *root, char *name, bool *data, bool copy_data);
extern struct api_data *api_add_timeval(struct api_data *root, char *name, struct timeval *data, bool copy_data);
extern struct api_data *api_add_time(struct api_data *root, char *name, time_t *data, bool copy_data);
extern struct api_data *api_add_mhs(struct api_data *root, char *name, double *data, bool copy_data);
extern struct api_data *api_add_mhstotal(struct api_data *root, char *name, double *data, bool copy_data);
extern struct api_data *api_add_temp(struct api_data *root, char *name, float *data, bool copy_data);
extern struct api_data *api_add_utility(struct api_data *root, char *name, double *data, bool copy_data);
extern struct api_data *api_add_freq(struct api_data *root, char *name, double *data, bool copy_data);
extern struct api_data *api_add_volts(struct api_data *root, char *name, float *data, bool copy_data);
extern struct api_data *api_add_hs(struct api_data *root, char *name, double *data, bool copy_data);
extern struct api_data *api_add_diff(struct api_data *root, char *name, double *data, bool copy_data);
extern struct api_data *api_add_json(struct api_data *root, char *name, json_t *data, bool copy_data);

#endif /* __MINER_H__ */<|MERGE_RESOLUTION|>--- conflicted
+++ resolved
@@ -1371,13 +1371,8 @@
 	double share_diff;
 
 	int		rolls;
-<<<<<<< HEAD
-	int		drv_rolllimit; /* How much the driver can roll ntime */
- 
-=======
 	struct ntime_roll_limits ntime_roll_limits;
 
->>>>>>> 061c032e
 	struct {
 		uint32_t nonce;
 	} blk;
