#ifndef __MINER_H__
#define __MINER_H__

#include "config.h"

#ifdef WIN32
#include <winsock2.h>
#endif

#include <stdbool.h>
#include <stdint.h>
#include <sys/time.h>
#include <pthread.h>
#include <jansson.h>
#include <curl/curl.h>

#include <blkmaker.h>
#include <blktemplate.h>

#if defined(WORDS_BIGENDIAN) && !defined(__BIG_ENDIAN__)
/* uthash.h depends on __BIG_ENDIAN__ on BE platforms */
#define __BIG_ENDIAN__ 1
#endif

#include "elist.h"
#include "uthash.h"
#include "logging.h"
#include "util.h"

#ifdef HAVE_OPENCL
#include "CL/cl.h"
#endif /* HAVE_OPENCL */

#ifdef STDC_HEADERS
# include <stdlib.h>
# include <stddef.h>
#else
# ifdef HAVE_STDLIB_H
#  include <stdlib.h>
# endif
#endif
#ifdef HAVE_ALLOCA_H
# include <alloca.h>
#elif defined __GNUC__
# ifndef WIN32
#  define alloca __builtin_alloca
# else
#  include <malloc.h>
# endif
#elif defined _AIX
# define alloca __alloca
#elif defined _MSC_VER
# include <malloc.h>
# define alloca _alloca
#else
# ifndef HAVE_ALLOCA
#  ifdef  __cplusplus
extern "C"
#  endif
void *alloca (size_t);
# endif
#endif

#ifdef __MINGW32__
#include <windows.h>
#include <io.h>
static inline int fsync (int fd)
{
	return (FlushFileBuffers ((HANDLE) _get_osfhandle (fd))) ? 0 : -1;
}

#ifndef EWOULDBLOCK
# define EWOULDBLOCK EAGAIN
#endif

#ifndef MSG_DONTWAIT
# define MSG_DONTWAIT 0x1000000
#endif
#endif /* __MINGW32__ */

#if defined (__linux)
 #ifndef LINUX
  #define LINUX
 #endif
#endif


#ifdef HAVE_ADL
 #include "ADL/adl_sdk.h"
#endif

#ifdef HAVE_LIBUSB
  #include <libusb.h>
#endif

#ifdef USE_ZTEX
  #include "libztex.h"
#endif

#ifdef HAVE_BYTESWAP_H
#include <byteswap.h>
#endif
#ifdef HAVE_ENDIAN_H
#include <endian.h>
#endif
#ifdef HAVE_SYS_ENDIAN_H
#include <sys/endian.h>
#endif
#ifdef HAVE_LIBKERN_OSBYTEORDER_H
#include <libkern/OSByteOrder.h>
#endif
#ifndef bswap_16
#define	bswap_16(value)  \
 	((((value) & 0xff) << 8) | ((value) >> 8))

#define	bswap_32(value)	\
 	(((uint32_t)bswap_16((uint16_t)((value) & 0xffff)) << 16) | \
 	(uint32_t)bswap_16((uint16_t)((value) >> 16)))

#define	bswap_64(value)	\
 	(((uint64_t)bswap_32((uint32_t)((value) & 0xffffffff)) \
 	    << 32) | \
 	(uint64_t)bswap_32((uint32_t)((value) >> 32)))
#endif

/* This assumes htobe32 is a macro and that if it doesn't exist, then the
 * also won't exist */
#ifndef htobe32
# ifndef WORDS_BIGENDIAN
#  define htole16(x) (x)
#  define htole32(x) (x)
#  define htole64(x) (x)
#  define htobe32(x) bswap_32(x)
#  define htobe64(x) bswap_64(x)
# else
#  define htole16(x) bswap_16(x)
#  define htole32(x) bswap_32(x)
#  define htole64(x) bswap_64(x)
#  define htobe32(x) (x)
#  define htobe64(x) (x)
# endif
#endif
#ifndef be32toh
# define le32toh(x) htole32(x)
# define le64toh(x) htole64(x)
# define be32toh(x) htobe32(x)
# define be64toh(x) htobe64(x)
#endif

#ifndef max
#  define max(a, b)  ((a) > (b) ? (a) : (b))
#endif

#undef unlikely
#undef likely
#if defined(__GNUC__) && (__GNUC__ > 2) && defined(__OPTIMIZE__)
#define unlikely(expr) (__builtin_expect(!!(expr), 0))
#define likely(expr) (__builtin_expect(!!(expr), 1))
#else
#define unlikely(expr) (expr)
#define likely(expr) (expr)
#endif
#ifndef __maybe_unused
#define __maybe_unused		__attribute__((unused))
#endif

#define uninitialised_var(x) x = x

#if defined(__i386__)
#define WANT_CRYPTOPP_ASM32
#endif

#ifndef ARRAY_SIZE
#define ARRAY_SIZE(arr) (sizeof(arr) / sizeof((arr)[0]))
#endif

#ifdef HAVE_CURSES
	extern int my_cancellable_getch(void);
#	ifdef getch
		// getch() is a macro
		static int __maybe_unused __real_getch(void) {
			return getch();
		}
#		undef getch
#		define getch()  my_cancellable_getch()
#	else
		// getch() is a real function
#		define __real_getch  getch
#		define getch()  my_cancellable_getch()
#	endif
#endif

#ifdef NEED_ROUNDL
#define roundl(x)   (long double)((long long)((x==0)?0.0:((x)+(((x)>0)?0.5:-0.5))))
#endif

enum alive {
	LIFE_WELL,
	LIFE_SICK,
	LIFE_DEAD,
	LIFE_NOSTART,
	LIFE_INIT,
	LIFE_WAIT,
};


enum pool_strategy {
	POOL_FAILOVER,
	POOL_ROUNDROBIN,
	POOL_ROTATE,
	POOL_LOADBALANCE,
	POOL_BALANCE,
};

#define TOP_STRATEGY (POOL_BALANCE)

struct strategies {
	const char *s;
};

struct cgpu_info;

#ifdef HAVE_ADL
struct gpu_adl {
	ADLTemperature lpTemperature;
	int iAdapterIndex;
	int lpAdapterID;
	int iBusNumber;
	char strAdapterName[256];

	ADLPMActivity lpActivity;
	ADLODParameters lpOdParameters;
	ADLODPerformanceLevels *DefPerfLev;
	ADLFanSpeedInfo lpFanSpeedInfo;
	ADLFanSpeedValue lpFanSpeedValue;
	ADLFanSpeedValue DefFanSpeedValue;

	int iEngineClock;
	int iMemoryClock;
	int iVddc;
	int iPercentage;

	bool autofan;
	bool autoengine;
	bool managed; /* Were the values ever changed on this card */

	int lastengine;
	int lasttemp;
	int targetfan;
	int overtemp;
	int minspeed;
	int maxspeed;

	int gpu;
	bool has_fanspeed;
	struct gpu_adl *twin;
};
#endif

struct api_data;
struct thr_info;
struct work;

struct device_drv {
	const char *dname;
	const char *name;

	// DRV-global functions
	void (*drv_detect)();

	// Device-specific functions
	void (*get_dev_statline_before)(char *, struct cgpu_info *);
	void (*get_dev_statline_after)(char *, struct cgpu_info *);

	// Processor-specific functions
	void (*reinit_device)(struct cgpu_info *);
	void (*get_statline_before)(char *, struct cgpu_info *);
	void (*get_statline)(char *, struct cgpu_info *);
	struct api_data* (*get_api_extra_device_detail)(struct cgpu_info *);
	struct api_data* (*get_api_extra_device_status)(struct cgpu_info *);
	struct api_data *(*get_api_stats)(struct cgpu_info *);
	bool (*get_stats)(struct cgpu_info *);
	bool (*identify_device)(struct cgpu_info *);  // e.g. to flash a led
	char *(*set_device)(struct cgpu_info *, char *option, char *setting, char *replybuf);

	// Thread-specific functions
	bool (*thread_prepare)(struct thr_info *);
	void (*minerloop)(struct thr_info *);
	uint64_t (*can_limit_work)(struct thr_info *);
	bool (*thread_init)(struct thr_info *);
	bool (*prepare_work)(struct thr_info *, struct work *);
#ifdef USE_AVALON
	int64_t (*scanhash_queue)(struct thr_info *, struct work **, int64_t);
#endif
	int64_t (*scanhash)(struct thr_info *, struct work *, int64_t);
	int64_t (*scanwork)(struct thr_info *);
	bool (*queue_full)(struct cgpu_info *);

	void (*hw_error)(struct thr_info *);
	void (*thread_shutdown)(struct thr_info *);
	void (*thread_enable)(struct thr_info *);

	// Can be used per-thread or per-processor (only with minerloop async or queue!)
	void (*poll)(struct thr_info *);

	// === Implemented by minerloop_async ===
	bool (*job_prepare)(struct thr_info*, struct work*, uint64_t);
	void (*job_start)(struct thr_info*);
	void (*job_get_results)(struct thr_info*, struct work*);
	int64_t (*job_process_results)(struct thr_info*, struct work*, bool stopping);

	// === Implemented by minerloop_queue ===
	bool (*queue_append)(struct thr_info *, struct work *);
	void (*queue_flush)(struct thr_info *);
};

enum dev_enable {
	DEV_ENABLED,
	DEV_DISABLED,
	DEV_RECOVER,
	DEV_RECOVER_ERR,
};

enum cl_kernels {
	KL_NONE,
	KL_POCLBM,
	KL_PHATK,
	KL_DIAKGCN,
	KL_DIABLO,
	KL_SCRYPT,
};

enum dev_reason {
	REASON_THREAD_FAIL_INIT,
	REASON_THREAD_ZERO_HASH,
	REASON_THREAD_FAIL_QUEUE,
	REASON_DEV_SICK_IDLE_60,
	REASON_DEV_DEAD_IDLE_600,
	REASON_DEV_NOSTART,
	REASON_DEV_OVER_HEAT,
	REASON_DEV_THERMAL_CUTOFF,
	REASON_DEV_COMMS_ERROR,
	REASON_DEV_THROTTLE,
};

#define REASON_NONE			"None"
#define REASON_THREAD_FAIL_INIT_STR	"Thread failed to init"
#define REASON_THREAD_ZERO_HASH_STR	"Thread got zero hashes"
#define REASON_THREAD_FAIL_QUEUE_STR	"Thread failed to queue work"
#define REASON_DEV_SICK_IDLE_60_STR	"Device idle for 60s"
#define REASON_DEV_DEAD_IDLE_600_STR	"Device dead - idle for 600s"
#define REASON_DEV_NOSTART_STR		"Device failed to start"
#define REASON_DEV_OVER_HEAT_STR	"Device over heated"
#define REASON_DEV_THERMAL_CUTOFF_STR	"Device reached thermal cutoff"
#define REASON_DEV_COMMS_ERROR_STR	"Device comms error"
#define REASON_DEV_THROTTLE_STR		"Device throttle"
#define REASON_UNKNOWN_STR		"Unknown reason - code bug"

#define MIN_SEC_UNSET 99999999

enum {
	MSG_NOPOOL		= 8,
	MSG_MISPID		= 25,
	MSG_INVPID		= 26,
	MSG_DUPPID		= 74,
	MSG_POOLPRIO	= 73,
};

struct cgminer_stats {
	uint32_t getwork_calls;
	struct timeval getwork_wait;
	struct timeval getwork_wait_max;
	struct timeval getwork_wait_min;

	struct timeval _get_start;
};

// Just the actual network getworks to the pool
struct cgminer_pool_stats {
	uint32_t getwork_calls;
	uint32_t getwork_attempts;
	struct timeval getwork_wait;
	struct timeval getwork_wait_max;
	struct timeval getwork_wait_min;
	double getwork_wait_rolling;
	bool hadrolltime;
	bool canroll;
	bool hadexpire;
	uint32_t rolltime;
	double min_diff;
	double max_diff;
	double last_diff;
	uint32_t min_diff_count;
	uint32_t max_diff_count;
	uint64_t times_sent;
	uint64_t bytes_sent;
	uint64_t net_bytes_sent;
	uint64_t times_received;
	uint64_t bytes_received;
	uint64_t net_bytes_received;
};

#define PRIprepr "-6s"
#define PRIpreprv "s"

struct cgpu_info {
	int cgminer_id;
	int device_line_id;
	struct device_drv *drv;
	const char *devtype;
	int device_id;
	char *dev_repr;
	char *dev_repr_ns;
	const char *name;
	
	int procs;
	int proc_id;
	char proc_repr[8];
	char proc_repr_ns[8];
	struct cgpu_info *device;
	struct cgpu_info *next_proc;
	
	const char *device_path;
	FILE *device_file;
	union {
#ifdef USE_ZTEX
		struct libztex_device *device_ztex;
#endif
		int device_fd;
#ifdef USE_X6500
		struct ft232r_device_handle *device_ft232r;
#endif
	};
#ifdef USE_BITFORCE
	struct timeval work_start_tv;
	unsigned int wait_ms;
	unsigned int sleep_ms;
	double avg_wait_f;
	unsigned int avg_wait_d;
	uint32_t nonces;
	bool polling;
#endif
#if defined(USE_BITFORCE) || defined(USE_ICARUS)
	bool flash_led;
#endif
	void *cgpu_data;
	pthread_mutex_t		device_mutex;
	pthread_cond_t	device_cond;

	enum dev_enable deven;
	int accepted;
	int rejected;
	int hw_errors;
	double rolling;
	double total_mhashes;
	double utility;
	double utility_diff1;
	enum alive status;
	char init[40];
	struct timeval last_message_tv;

	int threads;
	struct thr_info **thr;

	int64_t max_hashes;

	const char *kname;
#ifdef HAVE_OPENCL
	bool mapped;
	int virtual_gpu;
	int virtual_adl;
	int intensity;
	bool dynamic;

	cl_uint vwidth;
	size_t work_size;
	enum cl_kernels kernel;
	cl_ulong max_alloc;

#ifdef USE_SCRYPT
	int opt_lg, lookup_gap;
	size_t opt_tc, thread_concurrency;
	size_t shaders;
#endif
	struct timeval tv_gpustart;
	int intervals;
#endif

	float temp;
	int cutofftemp;
	int targettemp;

#ifdef HAVE_ADL
	bool has_adl;
	struct gpu_adl adl;

	int gpu_engine;
	int min_engine;
	int gpu_fan;
	int min_fan;
	int gpu_memclock;
	int gpu_memdiff;
	int gpu_powertune;
	float gpu_vddc;
#endif
	int diff1;
	double diff_accepted;
	double diff_rejected;
	int last_share_pool;
	time_t last_share_pool_time;
	double last_share_diff;
	time_t last_device_valid_work;

	time_t device_last_well;
	time_t device_last_not_well;
	enum dev_reason device_not_well_reason;
	float reinit_backoff;
	int thread_fail_init_count;
	int thread_zero_hash_count;
	int thread_fail_queue_count;
	int dev_sick_idle_60_count;
	int dev_dead_idle_600_count;
	int dev_nostart_count;
	int dev_over_heat_count;	// It's a warning but worth knowing
	int dev_thermal_cutoff_count;
	int dev_comms_error_count;
	int dev_throttle_count;

	struct cgminer_stats cgminer_stats;

	pthread_rwlock_t qlock;
	struct work *queued_work;
};

extern void renumber_cgpu(struct cgpu_info *);
extern bool add_cgpu(struct cgpu_info*);

struct thread_q {
	struct list_head	q;

	bool frozen;

	pthread_mutex_t		mutex;
	pthread_cond_t		cond;
};

enum thr_busy_state {
	TBS_IDLE,
	TBS_GETTING_RESULTS,
	TBS_STARTING_JOB,
};

struct thr_info {
	int		id;
	int		device_thread;
	bool		primary_thread;

	pthread_t	pth;
	struct thread_q	*q;
	struct cgpu_info *cgpu;
	void *cgpu_data;
	struct timeval last;
	struct timeval sick;

	bool	scanhash_working;
	uint64_t hashes_done;
	struct timeval tv_hashes_done;
	struct timeval tv_lastupdate;

	bool	pause;
	time_t	getwork;
	double	rolling;

	// Used by minerloop_async
	struct work *prev_work;
	struct work *work;
	struct work *next_work;
	enum thr_busy_state busy_state;
	struct timeval tv_morework;
	struct work *results_work;
	bool _job_transition_in_progress;
	bool _proceed_with_new_job;
	struct timeval tv_results_jobstart;
	struct timeval tv_jobstart;
	struct timeval tv_poll;
	notifier_t notifier;
	bool starting_next_work;
	uint32_t _max_nonce;
	notifier_t mutex_request;

	// Used by minerloop_queue
	struct list_head work_list;
	bool queue_full;
	bool _last_sbr_state;

	bool	work_restart;
	notifier_t work_restart_notifier;
};

extern int thr_info_create(struct thr_info *thr, pthread_attr_t *attr, void *(*start) (void *), void *arg);
extern void thr_info_cancel(struct thr_info *thr);
extern void thr_info_freeze(struct thr_info *thr);
extern void nmsleep(unsigned int msecs);
extern double us_tdiff(struct timeval *end, struct timeval *start);
extern double tdiff(struct timeval *end, struct timeval *start);

struct string_elist {
	char *string;
	bool free_me;

	struct list_head list;
};

static inline void string_elist_add(const char *s, struct list_head *head)
{
	struct string_elist *n;

	n = calloc(1, sizeof(*n));
	n->string = strdup(s);
	n->free_me = true;
	list_add_tail(&n->list, head);
}

static inline void string_elist_del(struct string_elist *item)
{
	if (item->free_me)
		free(item->string);
	list_del(&item->list);
	free(item);
}


static inline uint32_t swab32(uint32_t v)
{
	return bswap_32(v);
}

static inline void swap256(void *dest_p, const void *src_p)
{
	uint32_t *dest = dest_p;
	const uint32_t *src = src_p;

	dest[0] = src[7];
	dest[1] = src[6];
	dest[2] = src[5];
	dest[3] = src[4];
	dest[4] = src[3];
	dest[5] = src[2];
	dest[6] = src[1];
	dest[7] = src[0];
}

static inline void swap32yes(void*out, const void*in, size_t sz) {
	size_t swapcounter = 0;
	for (swapcounter = 0; swapcounter < sz; ++swapcounter)
		(((uint32_t*)out)[swapcounter]) = swab32(((uint32_t*)in)[swapcounter]);
}

#define LOCAL_swap32(type, var, sz)  \
	type __swapped_ ## var[sz * 4 / sizeof(type)];  \
	swap32yes(__swapped_ ## var, var, sz);  \
	var = __swapped_ ## var;  \
// end

#ifdef WORDS_BIGENDIAN
#  define swap32tobe(out, in, sz)  ((out == in) ? (void)0 : memmove(out, in, sz))
#  define LOCAL_swap32be(type, var, sz)  ;
#  define swap32tole(out, in, sz)  swap32yes(out, in, sz)
#  define LOCAL_swap32le(type, var, sz)  LOCAL_swap32(type, var, sz)
#else
#  define swap32tobe(out, in, sz)  swap32yes(out, in, sz)
#  define LOCAL_swap32be(type, var, sz)  LOCAL_swap32(type, var, sz)
#  define swap32tole(out, in, sz)  ((out == in) ? (void)0 : memmove(out, in, sz))
#  define LOCAL_swap32le(type, var, sz)  ;
#endif

static inline void swab256(void *dest_p, const void *src_p)
{
	uint32_t *dest = dest_p;
	const uint32_t *src = src_p;

	dest[0] = swab32(src[7]);
	dest[1] = swab32(src[6]);
	dest[2] = swab32(src[5]);
	dest[3] = swab32(src[4]);
	dest[4] = swab32(src[3]);
	dest[5] = swab32(src[2]);
	dest[6] = swab32(src[1]);
	dest[7] = swab32(src[0]);
}

#define flip32(dest_p, src_p) swap32yes(dest_p, src_p, 32 / 4)

extern void quit(int status, const char *format, ...) NORETURN FORMAT_SYNTAX_CHECK(printf, 2, 3);

static inline void mutex_lock(pthread_mutex_t *lock)
{
	if (unlikely(pthread_mutex_lock(lock)))
		quit(1, "WTF MUTEX ERROR ON LOCK!");
}

static inline void mutex_unlock(pthread_mutex_t *lock)
{
	if (unlikely(pthread_mutex_unlock(lock)))
		quit(1, "WTF MUTEX ERROR ON UNLOCK!");
}

static inline int mutex_trylock(pthread_mutex_t *lock)
{
	return pthread_mutex_trylock(lock);
}

static inline void wr_lock(pthread_rwlock_t *lock)
{
	if (unlikely(pthread_rwlock_wrlock(lock)))
		quit(1, "WTF WRLOCK ERROR ON LOCK!");
}

static inline void rd_lock(pthread_rwlock_t *lock)
{
	if (unlikely(pthread_rwlock_rdlock(lock)))
		quit(1, "WTF RDLOCK ERROR ON LOCK!");
}

static inline void rw_unlock(pthread_rwlock_t *lock)
{
	if (unlikely(pthread_rwlock_unlock(lock)))
		quit(1, "WTF RWLOCK ERROR ON UNLOCK!");
}

static inline void rd_unlock(pthread_rwlock_t *lock)
{
	rw_unlock(lock);
}

static inline void wr_unlock(pthread_rwlock_t *lock)
{
	rw_unlock(lock);
}

static inline void mutex_init(pthread_mutex_t *lock)
{
	if (unlikely(pthread_mutex_init(lock, NULL)))
		quit(1, "Failed to pthread_mutex_init");
}

static inline void rwlock_init(pthread_rwlock_t *lock)
{
	if (unlikely(pthread_rwlock_init(lock, NULL)))
		quit(1, "Failed to pthread_rwlock_init");
}

struct pool;

extern bool opt_protocol;
extern char *opt_coinbase_sig;
extern bool have_longpoll;
extern int opt_skip_checks;
extern char *opt_kernel_path;
extern char *opt_socks_proxy;
extern char *cgminer_path;
extern bool opt_fail_only;
extern bool opt_autofan;
extern bool opt_autoengine;
extern bool use_curses;
extern char *opt_api_allow;
extern char *opt_api_groups;
extern char *opt_api_description;
extern int opt_api_port;
extern bool opt_api_listen;
extern bool opt_api_network;
extern bool opt_delaynet;
extern bool opt_restart;
extern char *opt_icarus_options;
extern char *opt_icarus_timing;
extern bool opt_worktime;
extern char *opt_avalon_options;
#ifdef USE_BITFORCE
extern bool opt_bfl_noncerange;
#endif
extern int swork_id;

extern pthread_rwlock_t netacc_lock;

extern const uint32_t sha256_init_state[];
extern json_t *json_rpc_call(CURL *curl, const char *url, const char *userpass,
			     const char *rpc_req, bool, bool, int *,
			     struct pool *pool, bool);
extern bool our_curl_supports_proxy_uris();
extern char *bin2hex(const unsigned char *p, size_t len);
extern bool hex2bin(unsigned char *p, const char *hexstr, size_t len);

typedef bool (*sha256_func)(struct thr_info*, const unsigned char *pmidstate,
	unsigned char *pdata,
	unsigned char *phash1, unsigned char *phash,
	const unsigned char *ptarget,
	uint32_t max_nonce,
	uint32_t *last_nonce,
	uint32_t nonce);

extern bool fulltest(const unsigned char *hash, const unsigned char *target);

extern int opt_queue;
extern int opt_scantime;
extern int opt_expiry;

extern pthread_mutex_t hash_lock;
extern pthread_mutex_t console_lock;
extern pthread_mutex_t ch_lock;
extern pthread_mutex_t mining_thr_lock;
extern pthread_mutex_t devices_lock;

extern void thread_reportin(struct thr_info *thr);
extern void thread_reportout(struct thr_info *);
extern void clear_stratum_shares(struct pool *pool);
extern void hashmeter2(struct thr_info *);
extern bool stale_work(struct work *, bool share);
extern bool stale_work_future(struct work *, bool share, unsigned long ustime);

extern void kill_work(void);
extern void app_restart(void);

extern void mt_enable(struct thr_info *thr);
extern void proc_enable(struct cgpu_info *);
extern void reinit_device(struct cgpu_info *cgpu);

#ifdef HAVE_ADL
extern bool gpu_stats(int gpu, float *temp, int *engineclock, int *memclock, float *vddc, int *activity, int *fanspeed, int *fanpercent, int *powertune);
extern int set_fanspeed(int gpu, int iFanSpeed);
extern int set_vddc(int gpu, float fVddc);
extern int set_engineclock(int gpu, int iEngineClock);
extern int set_memoryclock(int gpu, int iMemoryClock);
#endif

extern void api(int thr_id);

extern struct pool *current_pool(void);
extern int enabled_pools;
extern bool detect_stratum(struct pool *pool, char *url);
extern void print_summary(void);
extern struct pool *add_pool(void);
extern void add_pool_details(struct pool *pool, bool live, char *url, char *user, char *pass);

#define MAX_GPUDEVICES 16

#define MIN_INTENSITY -10
#define _MIN_INTENSITY_STR "-10"
#ifdef USE_SCRYPT
#define MAX_INTENSITY 20
#define _MAX_INTENSITY_STR "20"
#else
#define MAX_INTENSITY 14
#define _MAX_INTENSITY_STR "14"
#endif

extern struct list_head scan_devices;
extern bool opt_force_dev_init;
extern int nDevs;
extern int opt_n_threads;
extern int num_processors;
extern int hw_errors;
extern bool use_syslog;
extern bool opt_quiet;
extern struct thr_info *control_thr;
extern struct thr_info **mining_thr;
extern struct cgpu_info gpus[MAX_GPUDEVICES];
extern int gpu_threads;
#ifdef USE_SCRYPT
extern bool opt_scrypt;
#else
#define opt_scrypt (0)
#endif
extern double total_secs;
extern int mining_threads;
extern struct cgpu_info *cpus;
extern int total_devices;
extern struct cgpu_info **devices;
extern int total_pools;
extern struct pool **pools;
extern const char *algo_names[];
extern enum sha256_algos opt_algo;
extern struct strategies strategies[];
extern enum pool_strategy pool_strategy;
extern int opt_rotate_period;
extern double total_mhashes_done;
extern unsigned int new_blocks;
extern unsigned int found_blocks;
extern int total_accepted, total_rejected, total_diff1;;
extern int total_getworks, total_stale, total_discarded;
extern uint64_t total_bytes_xfer;
extern double total_diff_accepted, total_diff_rejected, total_diff_stale;
extern unsigned int local_work;
extern unsigned int total_go, total_ro;
extern const int opt_cutofftemp;
extern int opt_hysteresis;
extern int opt_fail_pause;
extern int opt_log_interval;
extern unsigned long long global_hashrate;
extern char *current_fullhash;
extern double current_diff;
extern uint64_t best_diff;
extern struct timeval block_timeval;

#ifdef HAVE_OPENCL
typedef struct {
	cl_uint ctx_a; cl_uint ctx_b; cl_uint ctx_c; cl_uint ctx_d;
	cl_uint ctx_e; cl_uint ctx_f; cl_uint ctx_g; cl_uint ctx_h;
	cl_uint cty_a; cl_uint cty_b; cl_uint cty_c; cl_uint cty_d;
	cl_uint cty_e; cl_uint cty_f; cl_uint cty_g; cl_uint cty_h;
	cl_uint merkle; cl_uint ntime; cl_uint nbits; cl_uint nonce;
	cl_uint fW0; cl_uint fW1; cl_uint fW2; cl_uint fW3; cl_uint fW15;
	cl_uint fW01r; cl_uint fcty_e; cl_uint fcty_e2;
	cl_uint W16; cl_uint W17; cl_uint W2;
	cl_uint PreVal4; cl_uint T1;
	cl_uint C1addK5; cl_uint D1A; cl_uint W2A; cl_uint W17_2;
	cl_uint PreVal4addT1; cl_uint T1substate0;
	cl_uint PreVal4_2;
	cl_uint PreVal0;
	cl_uint PreW18;
	cl_uint PreW19;
	cl_uint PreW31;
	cl_uint PreW32;

	/* For diakgcn */
	cl_uint B1addK6, PreVal0addK7, W16addK16, W17addK17;
	cl_uint zeroA, zeroB;
	cl_uint oneA, twoA, threeA, fourA, fiveA, sixA, sevenA;
#ifdef USE_SCRYPT
	struct work *work;
#endif
} dev_blk_ctx;
#else
typedef struct {
	uint32_t nonce;
} dev_blk_ctx;
#endif

struct curl_ent {
	CURL *curl;
	struct list_head node;
	struct timeval tv;
};

/* Disabled needs to be the lowest enum as a freshly calloced value will then
 * equal disabled */
enum pool_enable {
	POOL_DISABLED,
	POOL_ENABLED,
	POOL_REJECTING,
};

enum pool_protocol {
	PLP_NONE,
	PLP_GETWORK,
	PLP_GETBLOCKTEMPLATE,
};

struct stratum_work {
	char *job_id;
	char *prev_hash;
	char *coinbase1;
	char *coinbase2;
	char **merkle;
	char *bbversion;
	char *nbit;
	char *ntime;
	bool clean;

	size_t cb1_len;
	size_t cb2_len;
	size_t cb_len;

	size_t header_len;
	int merkles;
	double diff;

	bool transparency_probed;
	time_t transparency_time;
	bool opaque;
};

#define RBUFSIZE 8192
#define RECVSIZE (RBUFSIZE - 4)

struct pool {
	int pool_no;
	int prio;
	int accepted, rejected;
	int seq_rejects;
	int seq_getfails;
	int solved;
	int diff1;
	char diff[8];

	double diff_accepted;
	double diff_rejected;
	double diff_stale;

	bool submit_fail;
	bool idle;
	bool lagging;
	bool probed;
	int force_rollntime;
	enum pool_enable enabled;
	bool submit_old;
	bool removed;
	bool lp_started;
	unsigned char	work_restart_id;
	uint32_t	block_id;

	enum pool_protocol proto;

	char *hdr_path;
	char *lp_url;
	char *lp_id;
	enum pool_protocol lp_proto;
	curl_socket_t lp_socket;

	unsigned int getwork_requested;
	unsigned int stale_shares;
	unsigned int discarded_work;
	unsigned int getfail_occasions;
	unsigned int remotefail_occasions;
	struct timeval tv_idle;

	double utility;
	int last_shares, shares;

	char *rpc_url;
	char *rpc_userpass;
	char *rpc_user, *rpc_pass;
	char *rpc_proxy;

	pthread_mutex_t pool_lock;

	struct thread_q *submit_q;
	struct thread_q *getwork_q;

	pthread_t longpoll_thread;
	pthread_t submit_thread;
	pthread_t getwork_thread;

	int curls;
	pthread_cond_t cr_cond;
	struct list_head curlring;
	struct submit_work_state *sws_waiting_on_curl;

	time_t last_work_time;
	time_t last_share_time;
	double last_share_diff;
	uint64_t best_diff;

	struct cgminer_stats cgminer_stats;
	struct cgminer_pool_stats cgminer_pool_stats;

	/* Stratum variables */
	char *stratum_url;
	char *stratum_port;
	CURL *stratum_curl;
	SOCKETTYPE sock;
	char *sockbuf;
	size_t sockbuf_size;
	char *sockaddr_url; /* stripped url used for sockaddr */
	char *nonce1;
	size_t n1_len;
	uint32_t nonce2;
	int n2size;
	char *sessionid;
	bool has_stratum;
	bool stratum_active;
	bool stratum_auth;
	bool stratum_notify;
	struct stratum_work swork;
	pthread_t stratum_thread;
	pthread_mutex_t stratum_lock;
	char *admin_msg;

	pthread_mutex_t last_work_lock;
	struct work *last_work_copy;
};

#define GETWORK_MODE_TESTPOOL 'T'
#define GETWORK_MODE_POOL 'P'
#define GETWORK_MODE_LP 'L'
#define GETWORK_MODE_BENCHMARK 'B'
#define GETWORK_MODE_STRATUM 'S'
#define GETWORK_MODE_GBT 'G'

struct work {
	unsigned char	data[128];
	unsigned char	midstate[32];
	unsigned char	target[32];
	unsigned char	hash[32];

	int		rolls;

	dev_blk_ctx	blk;

	struct thr_info	*thr;
	int		thr_id;
	struct pool	*pool;
	struct timeval	tv_staged;

	bool		mined;
	bool		clone;
	bool		cloned;
	int		rolltime;
	bool		longpoll;
	bool		stale;
	bool		mandatory;
	bool		block;
	bool		queued;

	bool		stratum;
	char 		*job_id;
	char		*nonce2;
	char		*ntime;
	double		sdiff;
	char		*nonce1;

	unsigned char	work_restart_id;
	int		id;
	UT_hash_handle hh;
	
	double		work_difficulty;

	blktemplate_t	*tmpl;
	int		*tmpl_refcount;
	unsigned int	dataid;
	bool		do_foreign_submit;

	struct timeval	tv_getwork;
	struct timeval	tv_getwork_reply;
	struct timeval	tv_cloned;
	struct timeval	tv_work_start;
	struct timeval	tv_work_found;
	char		getwork_mode;

	/* Used to queue shares in submit_waiting */
	struct list_head list;
};

extern void get_datestamp(char *, struct timeval *);
enum test_nonce2_result {
	TNR_GOOD,
	TNR_HIGH,
	TNR_BAD,
};
extern enum test_nonce2_result _test_nonce2(struct work *, uint32_t nonce, bool checktarget);
#define test_nonce(work, nonce, checktarget)  (_test_nonce2(work, nonce, checktarget) == TNR_GOOD)
#define test_nonce2(work, nonce)  (_test_nonce2(work, nonce, true))
extern void submit_nonce(struct thr_info *thr, struct work *work, uint32_t nonce);
<<<<<<< HEAD
extern bool abandon_work(struct work *, struct timeval *work_runtime, uint64_t hashes);
extern void tailsprintf(char *f, const char *fmt, ...) FORMAT_SYNTAX_CHECK(printf, 2, 3);
extern void wlog(const char *f, ...) FORMAT_SYNTAX_CHECK(printf, 1, 2);
extern void wlogprint(const char *f, ...) FORMAT_SYNTAX_CHECK(printf, 1, 2);
=======
extern void work_completed(struct cgpu_info *cgpu, struct work *work);
extern void tailsprintf(char *f, const char *fmt, ...);
extern void wlogprint(const char *f, ...);
>>>>>>> e8e88bef
extern int curses_int(const char *query);
extern char *curses_input(const char *query);
extern void kill_work(void);
extern int prioritize_pools(char *param, int *pid);
extern void validate_pool_priorities(void);
extern void switch_pools(struct pool *selected);
extern void remove_pool(struct pool *pool);
extern void write_config(FILE *fcfg);
extern void zero_bestshare(void);
extern void zero_stats(void);
extern void default_save_file(char *filename);
extern bool log_curses_only(int prio, const char *f, va_list ap) FORMAT_SYNTAX_CHECK(printf, 2, 0);
extern void clear_logwin(void);
extern bool pool_tclear(struct pool *pool, bool *var);
extern struct thread_q *tq_new(void);
extern void tq_free(struct thread_q *tq);
extern bool tq_push(struct thread_q *tq, void *data);
extern void *tq_pop(struct thread_q *tq, const struct timespec *abstime);
extern void tq_freeze(struct thread_q *tq);
extern void tq_thaw(struct thread_q *tq);
extern bool successful_connect;
extern void adl(void);
extern void clean_work(struct work *work);
extern void free_work(struct work *work);
extern void __copy_work(struct work *work, const struct work *base_work);
extern struct work *copy_work(const struct work *base_work);
extern struct thr_info *get_thread(int thr_id);
extern struct cgpu_info *get_devices(int id);

enum api_data_type {
	API_ESCAPE,
	API_STRING,
	API_CONST,
	API_INT,
	API_UINT,
	API_UINT32,
	API_UINT64,
	API_DOUBLE,
	API_ELAPSED,
	API_BOOL,
	API_TIMEVAL,
	API_TIME,
	API_MHS,
	API_MHTOTAL,
	API_TEMP,
	API_UTILITY,
	API_FREQ,
	API_VOLTS,
	API_HS,
	API_DIFF,
	API_JSON,
};

struct api_data {
	enum api_data_type type;
	char *name;
	void *data;
	bool data_was_malloc;
	struct api_data *prev;
	struct api_data *next;
};

extern struct api_data *api_add_escape(struct api_data *root, char *name, char *data, bool copy_data);
extern struct api_data *api_add_string(struct api_data *root, char *name, const char *data, bool copy_data);
extern struct api_data *api_add_const(struct api_data *root, char *name, const char *data, bool copy_data);
extern struct api_data *api_add_int(struct api_data *root, char *name, int *data, bool copy_data);
extern struct api_data *api_add_uint(struct api_data *root, char *name, unsigned int *data, bool copy_data);
extern struct api_data *api_add_uint32(struct api_data *root, char *name, uint32_t *data, bool copy_data);
extern struct api_data *api_add_uint64(struct api_data *root, char *name, uint64_t *data, bool copy_data);
extern struct api_data *api_add_double(struct api_data *root, char *name, double *data, bool copy_data);
extern struct api_data *api_add_elapsed(struct api_data *root, char *name, double *data, bool copy_data);
extern struct api_data *api_add_bool(struct api_data *root, char *name, bool *data, bool copy_data);
extern struct api_data *api_add_timeval(struct api_data *root, char *name, struct timeval *data, bool copy_data);
extern struct api_data *api_add_time(struct api_data *root, char *name, time_t *data, bool copy_data);
extern struct api_data *api_add_mhs(struct api_data *root, char *name, double *data, bool copy_data);
extern struct api_data *api_add_mhstotal(struct api_data *root, char *name, double *data, bool copy_data);
extern struct api_data *api_add_temp(struct api_data *root, char *name, float *data, bool copy_data);
extern struct api_data *api_add_utility(struct api_data *root, char *name, double *data, bool copy_data);
extern struct api_data *api_add_freq(struct api_data *root, char *name, double *data, bool copy_data);
extern struct api_data *api_add_volts(struct api_data *root, char *name, float *data, bool copy_data);
extern struct api_data *api_add_hs(struct api_data *root, char *name, double *data, bool copy_data);
extern struct api_data *api_add_diff(struct api_data *root, char *name, double *data, bool copy_data);
extern struct api_data *api_add_json(struct api_data *root, char *name, json_t *data, bool copy_data);

#endif /* __MINER_H__ */<|MERGE_RESOLUTION|>--- conflicted
+++ resolved
@@ -1150,16 +1150,11 @@
 #define test_nonce(work, nonce, checktarget)  (_test_nonce2(work, nonce, checktarget) == TNR_GOOD)
 #define test_nonce2(work, nonce)  (_test_nonce2(work, nonce, true))
 extern void submit_nonce(struct thr_info *thr, struct work *work, uint32_t nonce);
-<<<<<<< HEAD
+extern void work_completed(struct cgpu_info *cgpu, struct work *work);
 extern bool abandon_work(struct work *, struct timeval *work_runtime, uint64_t hashes);
 extern void tailsprintf(char *f, const char *fmt, ...) FORMAT_SYNTAX_CHECK(printf, 2, 3);
 extern void wlog(const char *f, ...) FORMAT_SYNTAX_CHECK(printf, 1, 2);
 extern void wlogprint(const char *f, ...) FORMAT_SYNTAX_CHECK(printf, 1, 2);
-=======
-extern void work_completed(struct cgpu_info *cgpu, struct work *work);
-extern void tailsprintf(char *f, const char *fmt, ...);
-extern void wlogprint(const char *f, ...);
->>>>>>> e8e88bef
 extern int curses_int(const char *query);
 extern char *curses_input(const char *query);
 extern void kill_work(void);
