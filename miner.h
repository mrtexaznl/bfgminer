--- conflicted
+++ resolved
@@ -822,12 +822,12 @@
 	POOL_REJECTING,
 };
 
-<<<<<<< HEAD
 enum pool_protocol {
 	PLP_NONE,
 	PLP_GETWORK,
 	PLP_GETBLOCKTEMPLATE,
-=======
+};
+
 struct stratum_work {
 	/* id we sent to receive this work */
 	int id;
@@ -846,7 +846,6 @@
 	bool clean;
 
 	int diff;
->>>>>>> 64df34cd
 };
 
 struct pool {
