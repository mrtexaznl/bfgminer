/*
 * Copyright 2012-2013 Luke Dashjr
 * Copyright 2011-2013 Con Kolivas
 * Copyright 2012-2013 Andrew Smith
 * Copyright 2011 Glenn Francis Murray
 * Copyright 2010-2011 Jeff Garzik
 *
 * This program is free software; you can redistribute it and/or modify it
 * under the terms of the GNU General Public License as published by the Free
 * Software Foundation; either version 3 of the License, or (at your option)
 * any later version.  See COPYING for more details.
 */

#ifndef BFG_MINER_H
#define BFG_MINER_H

#include "config.h"

#ifdef WIN32
#include <winsock2.h>
#endif

#include <stdbool.h>
#include <stdint.h>
#include <sys/time.h>
#include <pthread.h>
#include <jansson.h>
#include <curl/curl.h>
#include <sched.h>

#include <blkmaker.h>
#include <blktemplate.h>

#if defined(WORDS_BIGENDIAN) && !defined(__BIG_ENDIAN__)
/* uthash.h depends on __BIG_ENDIAN__ on BE platforms */
#define __BIG_ENDIAN__ 1
#endif

#include <uthash.h>
#include <utlist.h>

#include "logging.h"
#include "util.h"

#ifdef STDC_HEADERS
# include <stdlib.h>
# include <stddef.h>
#else
# ifdef HAVE_STDLIB_H
#  include <stdlib.h>
# endif
#endif
#ifdef HAVE_ALLOCA_H
# include <alloca.h>
#elif defined __GNUC__
# ifndef WIN32
#  define alloca __builtin_alloca
# else
#  include <malloc.h>
# endif
#elif defined _AIX
# define alloca __alloca
#elif defined _MSC_VER
# include <malloc.h>
# define alloca _alloca
#else
# ifndef HAVE_ALLOCA
#  ifdef  __cplusplus
extern "C"
#  endif
void *alloca (size_t);
# endif
#endif

#ifdef __MINGW32__
#include <windows.h>
#include <io.h>
static inline int fsync (int fd)
{
	return (FlushFileBuffers ((HANDLE) _get_osfhandle (fd))) ? 0 : -1;
}

#ifndef EWOULDBLOCK
# define EWOULDBLOCK EAGAIN
#endif

#ifndef MSG_DONTWAIT
# define MSG_DONTWAIT 0x1000000
#endif
#endif /* __MINGW32__ */

#if defined (__linux)
 #ifndef LINUX
  #define LINUX
 #endif
#endif


#ifdef HAVE_ADL
 #include "ADL/adl_sdk.h"
#endif

#ifdef HAVE_LIBUSB
  #include <libusb.h>
#endif

#ifdef USE_ZTEX
  #include "libztex.h"
#endif

#ifdef USE_BITFURY
  #include "libbitfury.h"
#endif

#ifdef HAVE_BYTESWAP_H
#include <byteswap.h>
#endif
#ifdef HAVE_ENDIAN_H
#include <endian.h>
#endif
#ifdef HAVE_SYS_ENDIAN_H
#include <sys/endian.h>
#endif
#ifdef HAVE_LIBKERN_OSBYTEORDER_H
#include <libkern/OSByteOrder.h>
#endif
#ifndef bswap_16
#define	bswap_16(value)  \
 	((((value) & 0xff) << 8) | ((value) >> 8))

#define	bswap_32(value)	\
 	(((uint32_t)bswap_16((uint16_t)((value) & 0xffff)) << 16) | \
 	(uint32_t)bswap_16((uint16_t)((value) >> 16)))

#define	bswap_64(value)	\
 	(((uint64_t)bswap_32((uint32_t)((value) & 0xffffffff)) \
 	    << 32) | \
 	(uint64_t)bswap_32((uint32_t)((value) >> 32)))
#endif

/* This assumes htobe32 is a macro and that if it doesn't exist, then the
 * also won't exist */
#ifndef htobe32
# ifndef WORDS_BIGENDIAN
#  define htole16(x) (x)
#  define htole32(x) (x)
#  define htole64(x) (x)
#  define htobe16(x) bswap_16(x)
#  define htobe32(x) bswap_32(x)
#  define htobe64(x) bswap_64(x)
# else
#  define htole16(x) bswap_16(x)
#  define htole32(x) bswap_32(x)
#  define htole64(x) bswap_64(x)
#  define htobe16(x) (x)
#  define htobe32(x) (x)
#  define htobe64(x) (x)
# endif
#endif
#ifndef be32toh
# define le16toh(x) htole16(x)
# define le32toh(x) htole32(x)
# define le64toh(x) htole64(x)
# define be16toh(x) htobe16(x)
# define be32toh(x) htobe32(x)
# define be64toh(x) htobe64(x)
#endif

#ifndef max
#  define max(a, b)  ((a) > (b) ? (a) : (b))
#endif

#undef unlikely
#undef likely
#if defined(__GNUC__) && (__GNUC__ > 2) && defined(__OPTIMIZE__)
#define unlikely(expr) (__builtin_expect(!!(expr), 0))
#define likely(expr) (__builtin_expect(!!(expr), 1))
#else
#define unlikely(expr) (expr)
#define likely(expr) (expr)
#endif
#ifndef __maybe_unused
#define __maybe_unused		__attribute__((unused))
#endif

#define uninitialised_var(x) x = x

#if defined(__i386__)
#define WANT_CRYPTOPP_ASM32
#endif

#ifndef ARRAY_SIZE
#define ARRAY_SIZE(arr) (sizeof(arr) / sizeof((arr)[0]))
#endif

#ifdef HAVE_CURSES
	extern int my_cancellable_getch(void);
#	ifdef getch
		// getch() is a macro
		static int __maybe_unused __real_getch(void) {
			return getch();
		}
#		undef getch
#		define getch()  my_cancellable_getch()
#	else
		// getch() is a real function
#		define __real_getch  getch
#		define getch()  my_cancellable_getch()
#	endif
#endif

enum alive {
	LIFE_WELL,
	LIFE_SICK,
	LIFE_DEAD,
	LIFE_NOSTART,
	LIFE_INIT,
	LIFE_WAIT,
	LIFE_INIT2,  // Still initializing, but safe to call functions
	LIFE_DEAD2,  // Totally dead, NOT safe to call functions
	LIFE_MIXED,  // Only valid in display variables, NOT on devices
};


enum pool_strategy {
	POOL_FAILOVER,
	POOL_ROUNDROBIN,
	POOL_ROTATE,
	POOL_LOADBALANCE,
	POOL_BALANCE,
};

#define TOP_STRATEGY (POOL_BALANCE)

struct strategies {
	const char *s;
};

struct cgpu_info;

#ifdef HAVE_ADL
struct gpu_adl {
	ADLTemperature lpTemperature;
	int iAdapterIndex;
	int lpAdapterID;
	int iBusNumber;
	char strAdapterName[256];

	ADLPMActivity lpActivity;
	ADLODParameters lpOdParameters;
	ADLODPerformanceLevels *DefPerfLev;
	ADLFanSpeedInfo lpFanSpeedInfo;
	ADLFanSpeedValue lpFanSpeedValue;
	ADLFanSpeedValue DefFanSpeedValue;

	int iEngineClock;
	int iMemoryClock;
	int iVddc;
	int iPercentage;

	bool autofan;
	bool autoengine;
	bool managed; /* Were the values ever changed on this card */

	int lastengine;
	int lasttemp;
	int targetfan;
	int overtemp;
	int minspeed;
	int maxspeed;

	int gpu;
	bool has_fanspeed;
	struct gpu_adl *twin;
};
#endif

enum pow_algorithm {
	POW_SHA256D = 1,
	POW_SCRYPT  = 2,
};
typedef uint8_t supported_algos_t;

struct api_data;
struct thr_info;
struct work;
struct lowlevel_device_info;

struct device_drv {
	const char *dname;
	const char *name;
	int8_t probe_priority;
	bool lowl_probe_by_name_only;
	supported_algos_t supported_algos;

	// DRV-global functions
	void (*drv_init)();
	void (*drv_detect)();
	bool (*lowl_match)(const struct lowlevel_device_info *);
	bool (*lowl_probe)(const struct lowlevel_device_info *);

	// Processor-specific functions
	void (*watchdog)(struct cgpu_info *, const struct timeval *tv_now);
	void (*reinit_device)(struct cgpu_info *);
	bool (*override_statline_temp2)(char *buf, size_t bufsz, struct cgpu_info *, bool per_processor);
	struct api_data* (*get_api_extra_device_detail)(struct cgpu_info *);
	struct api_data* (*get_api_extra_device_status)(struct cgpu_info *);
	struct api_data *(*get_api_stats)(struct cgpu_info *);
	bool (*get_stats)(struct cgpu_info *);
	bool (*identify_device)(struct cgpu_info *);  // e.g. to flash a led
	char *(*set_device)(struct cgpu_info *, char *option, char *setting, char *replybuf);
	void (*proc_wlogprint_status)(struct cgpu_info *);
	void (*proc_tui_wlogprint_choices)(struct cgpu_info *);
	const char *(*proc_tui_handle_choice)(struct cgpu_info *, int input);

	// Thread-specific functions
	bool (*thread_prepare)(struct thr_info *);
	void (*minerloop)(struct thr_info *);
	uint64_t (*can_limit_work)(struct thr_info *);
	bool (*thread_init)(struct thr_info *);
	bool (*prepare_work)(struct thr_info *, struct work *);
	int64_t (*scanhash)(struct thr_info *, struct work *, int64_t);
	int64_t (*scanwork)(struct thr_info *);

	/* Used to extract work from the hash table of queued work and tell
	 * the main loop that it should not add any further work to the table.
	 */
	bool (*queue_full)(struct cgpu_info *);
	void (*flush_work)(struct cgpu_info *);

	void (*hw_error)(struct thr_info *);
	void (*thread_shutdown)(struct thr_info *);
	void (*thread_disable)(struct thr_info *);
	void (*thread_enable)(struct thr_info *);

	// Can be used per-thread or per-processor (only with minerloop async or queue!)
	void (*poll)(struct thr_info *);

	// === Implemented by minerloop_async ===
	bool (*job_prepare)(struct thr_info*, struct work*, uint64_t);
	void (*job_start)(struct thr_info*);
	void (*job_get_results)(struct thr_info*, struct work*);
	int64_t (*job_process_results)(struct thr_info*, struct work*, bool stopping);

	// === Implemented by minerloop_queue ===
	bool (*queue_append)(struct thr_info *, struct work *);
	void (*queue_flush)(struct thr_info *);
};

enum dev_enable {
	DEV_ENABLED,
	DEV_DISABLED,     // Disabled by user
	DEV_RECOVER,      // Disabled by temperature cutoff in watchdog
	DEV_RECOVER_ERR,  // Disabled by communications error
	DEV_RECOVER_DRV,  // Disabled by driver
};

enum cl_kernels {
	KL_NONE,
	KL_POCLBM,
	KL_PHATK,
	KL_DIAKGCN,
	KL_DIABLO,
	KL_SCRYPT,
};

enum dev_reason {
	REASON_THREAD_FAIL_INIT,
	REASON_THREAD_ZERO_HASH,
	REASON_THREAD_FAIL_QUEUE,
	REASON_DEV_SICK_IDLE_60,
	REASON_DEV_DEAD_IDLE_600,
	REASON_DEV_NOSTART,
	REASON_DEV_OVER_HEAT,
	REASON_DEV_THERMAL_CUTOFF,
	REASON_DEV_COMMS_ERROR,
	REASON_DEV_THROTTLE,
};

#define REASON_NONE			"None"
#define REASON_THREAD_FAIL_INIT_STR	"Thread failed to init"
#define REASON_THREAD_ZERO_HASH_STR	"Thread got zero hashes"
#define REASON_THREAD_FAIL_QUEUE_STR	"Thread failed to queue work"
#define REASON_DEV_SICK_IDLE_60_STR	"Device idle for 60s"
#define REASON_DEV_DEAD_IDLE_600_STR	"Device dead - idle for 600s"
#define REASON_DEV_NOSTART_STR		"Device failed to start"
#define REASON_DEV_OVER_HEAT_STR	"Device over heated"
#define REASON_DEV_THERMAL_CUTOFF_STR	"Device reached thermal cutoff"
#define REASON_DEV_COMMS_ERROR_STR	"Device comms error"
#define REASON_DEV_THROTTLE_STR		"Device throttle"
#define REASON_UNKNOWN_STR		"Unknown reason - code bug"

#define MIN_SEC_UNSET 99999999

enum {
	MSG_NOPOOL		= 8,
	MSG_MISPID		= 25,
	MSG_INVPID		= 26,
	MSG_DUPPID		= 74,
	MSG_POOLPRIO	= 73,
};

struct cgminer_stats {
	struct timeval start_tv;
	
	uint32_t getwork_calls;
	struct timeval getwork_wait;
	struct timeval getwork_wait_max;
	struct timeval getwork_wait_min;

	struct timeval _get_start;
};

// Just the actual network getworks to the pool
struct cgminer_pool_stats {
	uint32_t getwork_calls;
	uint32_t getwork_attempts;
	struct timeval getwork_wait;
	struct timeval getwork_wait_max;
	struct timeval getwork_wait_min;
	double getwork_wait_rolling;
	bool hadrolltime;
	bool canroll;
	bool hadexpire;
	uint32_t rolltime;
	double min_diff;
	double max_diff;
	double last_diff;
	uint32_t min_diff_count;
	uint32_t max_diff_count;
	uint64_t times_sent;
	uint64_t bytes_sent;
	uint64_t net_bytes_sent;
	uint64_t times_received;
	uint64_t bytes_received;
	uint64_t net_bytes_received;
};

#define PRIprepr "-6s"
#define PRIpreprv "s"

struct cgpu_info {
	int cgminer_id;
	int device_line_id;
	struct device_drv *drv;
	const struct bfg_set_device_definition *set_device_funcs;
	int device_id;
	char *dev_repr;
	char *dev_repr_ns;
	const char *name;
	
	int procs;
	int proc_id;
	char proc_repr[9];
	char proc_repr_ns[9];
	struct cgpu_info *device;
	struct cgpu_info *next_proc;
	
	const char *device_path;
	void *device_data;
	const char *dev_manufacturer;
	const char *dev_product;
	const char *dev_serial;
	union {
#ifdef USE_ZTEX
		struct libztex_device *device_ztex;
#endif
		int device_fd;
#ifdef USE_X6500
		struct ft232r_device_handle *device_ft232r;
#endif
	};
#ifdef USE_AVALON
	struct work **works;
	int work_array;
	int queued;
	int results;
#endif
#ifdef USE_BITFORCE
	struct timeval work_start_tv;
	unsigned int wait_ms;
	unsigned int sleep_ms;
	double avg_wait_f;
	unsigned int avg_wait_d;
	uint32_t nonces;
	bool polling;
#endif
#if defined(USE_BITFORCE) || defined(USE_ICARUS) || defined(USE_TWINFURY)
	bool flash_led;
#endif
	pthread_mutex_t		device_mutex;
	pthread_cond_t	device_cond;

	enum dev_enable deven;
	bool already_set_defaults;
	int accepted;
	int rejected;
	int stale;
	double bad_diff1;
	int hw_errors;
	double rolling;
	double total_mhashes;
	double utility;
	double utility_diff1;
	enum alive status;
	char init[40];
	struct timeval last_message_tv;

	int threads;
	struct thr_info **thr;

	int64_t max_hashes;

	const char *kname;

	float temp;
	int cutofftemp;
	int targettemp;
	bool targettemp_user;

	double diff1;
	double diff_accepted;
	double diff_rejected;
	double diff_stale;
	int last_share_pool;
	time_t last_share_pool_time;
	double last_share_diff;
	time_t last_device_valid_work;

	time_t device_last_well;
	time_t device_last_not_well;
	struct timeval tv_device_last_not_well;
	enum dev_reason device_not_well_reason;
	float reinit_backoff;
	int thread_fail_init_count;
	int thread_zero_hash_count;
	int thread_fail_queue_count;
	int dev_sick_idle_60_count;
	int dev_dead_idle_600_count;
	int dev_nostart_count;
	int dev_over_heat_count;	// It's a warning but worth knowing
	int dev_thermal_cutoff_count;
	int dev_comms_error_count;
	int dev_throttle_count;

	struct cgminer_stats cgminer_stats;

	pthread_rwlock_t qlock;
	struct work *queued_work;
	struct work *unqueued_work;
	unsigned int queued_count;

	bool disable_watchdog;
	bool shutdown;
	
	// Lowest difficulty supported for finding nonces
	float min_nonce_diff;
};

extern void renumber_cgpu(struct cgpu_info *);
extern bool add_cgpu(struct cgpu_info*);

struct tq_ent;

struct thread_q {
	struct tq_ent *q;

	bool frozen;

	pthread_mutex_t		mutex;
	pthread_cond_t		cond;
};

enum thr_busy_state {
	TBS_IDLE,
	TBS_GETTING_RESULTS,
	TBS_STARTING_JOB,
};

struct thr_info {
	int		id;
	int		device_thread;
	bool		primary_thread;

	bool		has_pth;
	pthread_t	pth;
	struct thread_q	*q;
	struct cgpu_info *cgpu;
	void *cgpu_data;
	struct timeval last;
	struct timeval sick;

	bool	scanhash_working;
	uint64_t hashes_done;
	struct timeval tv_hashes_done;
	struct timeval tv_lastupdate;
	struct timeval _tv_last_hashes_done_call;

	bool	pause;
	time_t	getwork;
	double	rolling;

	// Used by minerloop_async
	struct work *prev_work;
	struct work *work;
	struct work *next_work;
	enum thr_busy_state busy_state;
	bool _mt_disable_called;
	struct timeval tv_morework;
	struct work *results_work;
	bool _job_transition_in_progress;
	bool _proceed_with_new_job;
	struct timeval tv_results_jobstart;
	struct timeval tv_jobstart;
	struct timeval tv_poll;
	struct timeval tv_watchdog;
	notifier_t notifier;
	bool starting_next_work;
	uint32_t _max_nonce;
	notifier_t mutex_request;

	// Used by minerloop_queue
	struct work *work_list;
	bool queue_full;

	bool	work_restart;
	notifier_t work_restart_notifier;
};

struct string_elist {
	char *string;
	bool free_me;

	struct string_elist *prev;
	struct string_elist *next;
};

static inline void string_elist_add(const char *s, struct string_elist **head)
{
	struct string_elist *n;

	n = calloc(1, sizeof(*n));
	n->string = strdup(s);
	n->free_me = true;
	DL_APPEND(*head, n);
}

static inline void string_elist_del(struct string_elist **head, struct string_elist *item)
{
	if (item->free_me)
		free(item->string);
	DL_DELETE(*head, item);
	free(item);
}


static inline uint32_t swab32(uint32_t v)
{
	return bswap_32(v);
}

static inline void swap256(void *dest_p, const void *src_p)
{
	uint32_t *dest = dest_p;
	const uint32_t *src = src_p;

	dest[0] = src[7];
	dest[1] = src[6];
	dest[2] = src[5];
	dest[3] = src[4];
	dest[4] = src[3];
	dest[5] = src[2];
	dest[6] = src[1];
	dest[7] = src[0];
}

static inline void swap32yes(void*out, const void*in, size_t sz) {
	size_t swapcounter = 0;
	for (swapcounter = 0; swapcounter < sz; ++swapcounter)
		(((uint32_t*)out)[swapcounter]) = swab32(((uint32_t*)in)[swapcounter]);
}

#define LOCAL_swap32(type, var, sz)  \
	type __swapped_ ## var[sz * 4 / sizeof(type)];  \
	swap32yes(__swapped_ ## var, var, sz);  \
	var = __swapped_ ## var;  \
// end

#ifdef WORDS_BIGENDIAN
#  define swap32tobe(out, in, sz)  ((out == in) ? (void)0 : memmove(out, in, sz))
#  define LOCAL_swap32be(type, var, sz)  ;
#  define swap32tole(out, in, sz)  swap32yes(out, in, sz)
#  define LOCAL_swap32le(type, var, sz)  LOCAL_swap32(type, var, sz)
#else
#  define swap32tobe(out, in, sz)  swap32yes(out, in, sz)
#  define LOCAL_swap32be(type, var, sz)  LOCAL_swap32(type, var, sz)
#  define swap32tole(out, in, sz)  ((out == in) ? (void)0 : memmove(out, in, sz))
#  define LOCAL_swap32le(type, var, sz)  ;
#endif

static inline void swab256(void *dest_p, const void *src_p)
{
	uint32_t *dest = dest_p;
	const uint32_t *src = src_p;

	dest[0] = swab32(src[7]);
	dest[1] = swab32(src[6]);
	dest[2] = swab32(src[5]);
	dest[3] = swab32(src[4]);
	dest[4] = swab32(src[3]);
	dest[5] = swab32(src[2]);
	dest[6] = swab32(src[1]);
	dest[7] = swab32(src[0]);
}

#define flip32(dest_p, src_p) swap32yes(dest_p, src_p, 32 / 4)

#define WATCHDOG_INTERVAL  2
extern void bfg_watchdog(struct cgpu_info *, struct timeval *tvp_now);

extern void _quit(int status);

static inline void mutex_lock(pthread_mutex_t *lock)
{
	if (unlikely(pthread_mutex_lock(lock)))
		quit(1, "WTF MUTEX ERROR ON LOCK!");
}

static inline void mutex_unlock_noyield(pthread_mutex_t *lock)
{
	if (unlikely(pthread_mutex_unlock(lock)))
		quit(1, "WTF MUTEX ERROR ON UNLOCK!");
}

static inline void mutex_unlock(pthread_mutex_t *lock)
{
	mutex_unlock_noyield(lock);
	sched_yield();
}

static inline int mutex_trylock(pthread_mutex_t *lock)
{
	return pthread_mutex_trylock(lock);
}

static inline void wr_lock(pthread_rwlock_t *lock)
{
	if (unlikely(pthread_rwlock_wrlock(lock)))
		quit(1, "WTF WRLOCK ERROR ON LOCK!");
}

static inline void rd_lock(pthread_rwlock_t *lock)
{
	if (unlikely(pthread_rwlock_rdlock(lock)))
		quit(1, "WTF RDLOCK ERROR ON LOCK!");
}

static inline void rw_unlock(pthread_rwlock_t *lock)
{
	if (unlikely(pthread_rwlock_unlock(lock)))
		quit(1, "WTF RWLOCK ERROR ON UNLOCK!");
}

static inline void rd_unlock_noyield(pthread_rwlock_t *lock)
{
	rw_unlock(lock);
}

static inline void wr_unlock_noyield(pthread_rwlock_t *lock)
{
	rw_unlock(lock);
}

static inline void rd_unlock(pthread_rwlock_t *lock)
{
	rw_unlock(lock);
	sched_yield();
}

static inline void wr_unlock(pthread_rwlock_t *lock)
{
	rw_unlock(lock);
	sched_yield();
}

static inline void mutex_init(pthread_mutex_t *lock)
{
	if (unlikely(pthread_mutex_init(lock, NULL)))
		quit(1, "Failed to pthread_mutex_init");
}

static inline void mutex_destroy(pthread_mutex_t *lock)
{
	/* Ignore return code. This only invalidates the mutex on linux but
	 * releases resources on windows. */
	pthread_mutex_destroy(lock);
}

static inline void rwlock_init(pthread_rwlock_t *lock)
{
	if (unlikely(pthread_rwlock_init(lock, NULL)))
		quit(1, "Failed to pthread_rwlock_init");
}

/* cgminer locks, a write biased variant of rwlocks */
struct cglock {
	pthread_mutex_t mutex;
	pthread_rwlock_t rwlock;
};

typedef struct cglock cglock_t;

static inline void rwlock_destroy(pthread_rwlock_t *lock)
{
	pthread_rwlock_destroy(lock);
}

static inline void cglock_init(cglock_t *lock)
{
	mutex_init(&lock->mutex);
	rwlock_init(&lock->rwlock);
}

static inline void cglock_destroy(cglock_t *lock)
{
	rwlock_destroy(&lock->rwlock);
	mutex_destroy(&lock->mutex);
}

/* Read lock variant of cglock. Cannot be promoted. */
static inline void cg_rlock(cglock_t *lock)
{
	mutex_lock(&lock->mutex);
	rd_lock(&lock->rwlock);
	mutex_unlock_noyield(&lock->mutex);
}

/* Intermediate variant of cglock - behaves as a read lock but can be promoted
 * to a write lock or demoted to read lock. */
static inline void cg_ilock(cglock_t *lock)
{
	mutex_lock(&lock->mutex);
}

/* Upgrade intermediate variant to a write lock */
static inline void cg_ulock(cglock_t *lock)
{
	wr_lock(&lock->rwlock);
}

/* Write lock variant of cglock */
static inline void cg_wlock(cglock_t *lock)
{
	mutex_lock(&lock->mutex);
	wr_lock(&lock->rwlock);
}

/* Downgrade write variant to a read lock */
static inline void cg_dwlock(cglock_t *lock)
{
	wr_unlock_noyield(&lock->rwlock);
	rd_lock(&lock->rwlock);
	mutex_unlock_noyield(&lock->mutex);
}

/* Demote a write variant to an intermediate variant */
static inline void cg_dwilock(cglock_t *lock)
{
	wr_unlock(&lock->rwlock);
}

/* Downgrade intermediate variant to a read lock */
static inline void cg_dlock(cglock_t *lock)
{
	rd_lock(&lock->rwlock);
	mutex_unlock(&lock->mutex);
}

static inline void cg_runlock(cglock_t *lock)
{
	rd_unlock(&lock->rwlock);
}

static inline void cg_wunlock(cglock_t *lock)
{
	wr_unlock_noyield(&lock->rwlock);
	mutex_unlock(&lock->mutex);
}

struct pool;

#define API_MCAST_CODE "FTW"
#define API_MCAST_ADDR "224.0.0.75"

extern bool opt_protocol;
extern bool opt_dev_protocol;
extern char *opt_coinbase_sig;
extern char *request_target_str;
extern bool have_longpoll;
extern int opt_skip_checks;
extern char *opt_kernel_path;
extern char *opt_socks_proxy;
extern char *cmd_idle, *cmd_sick, *cmd_dead;
extern char *cgminer_path;
extern bool opt_fail_only;
extern bool opt_autofan;
extern bool opt_autoengine;
extern bool use_curses;
#ifdef HAVE_LIBUSB
extern bool have_libusb;
#endif
extern int httpsrv_port;
extern int stratumsrv_port;
extern char *opt_api_allow;
extern bool opt_api_mcast;
extern char *opt_api_mcast_addr;
extern char *opt_api_mcast_code;
extern char *opt_api_mcast_des;
extern int opt_api_mcast_port;
extern char *opt_api_groups;
extern char *opt_api_description;
extern int opt_api_port;
extern bool opt_api_listen;
extern bool opt_api_network;
extern bool opt_delaynet;
extern time_t last_getwork;
extern bool opt_restart;
extern char *opt_icarus_options;
extern char *opt_icarus_timing;
extern bool opt_worktime;
#ifdef USE_AVALON
extern char *opt_avalon_options;
#endif
#ifdef USE_KLONDIKE
extern char *opt_klondike_options;
#endif
#ifdef USE_BITFORCE
extern bool opt_bfl_noncerange;
#endif
extern int swork_id;

extern pthread_rwlock_t netacc_lock;

extern const uint32_t sha256_init_state[];
extern json_t *json_rpc_call(CURL *curl, const char *url, const char *userpass,
			     const char *rpc_req, bool, bool, int *,
			     struct pool *pool, bool);
extern bool our_curl_supports_proxy_uris();
extern void bin2hex(char *out, const void *in, size_t len);
extern bool hex2bin(unsigned char *p, const char *hexstr, size_t len);

typedef bool (*sha256_func)(struct thr_info*, const unsigned char *pmidstate,
	unsigned char *pdata,
	unsigned char *phash1, unsigned char *phash,
	const unsigned char *ptarget,
	uint32_t max_nonce,
	uint32_t *last_nonce,
	uint32_t nonce);

extern bool fulltest(const unsigned char *hash, const unsigned char *target);

extern int opt_queue;
extern int opt_scantime;
extern int opt_expiry;

extern cglock_t control_lock;
extern pthread_mutex_t stats_lock;
extern pthread_mutex_t hash_lock;
extern pthread_mutex_t console_lock;
extern cglock_t ch_lock;
extern pthread_rwlock_t mining_thr_lock;
extern pthread_rwlock_t devices_lock;


extern bool _bfg_console_cancel_disabled;
extern int _bfg_console_prev_cancelstate;

static inline
void bfg_console_lock(void)
{
	_bfg_console_cancel_disabled = !pthread_setcancelstate(PTHREAD_CANCEL_DISABLE, &_bfg_console_prev_cancelstate);
	mutex_lock(&console_lock);
}

static inline
void bfg_console_unlock(void)
{
	mutex_unlock(&console_lock);
	if (_bfg_console_cancel_disabled)
		pthread_setcancelstate(_bfg_console_prev_cancelstate, &_bfg_console_prev_cancelstate);
}


extern void thread_reportin(struct thr_info *thr);
extern void thread_reportout(struct thr_info *);
extern void clear_stratum_shares(struct pool *pool);
extern void hashmeter2(struct thr_info *);
extern bool stale_work(struct work *, bool share);
extern bool stale_work_future(struct work *, bool share, unsigned long ustime);
extern void set_target(unsigned char *dest_target, double diff);

extern void kill_work(void);
extern void app_restart(void);

extern void __thr_being_msg(int prio, struct thr_info *, const char *);
extern void mt_enable(struct thr_info *thr);
extern void proc_enable(struct cgpu_info *);
extern void reinit_device(struct cgpu_info *cgpu);

extern void cgpu_set_defaults(struct cgpu_info *);
extern void drv_set_defaults(const struct device_drv *, const void *, void *userp, const char *devpath, const char *serial, int mode);

#ifdef HAVE_ADL
extern bool gpu_stats(int gpu, float *temp, int *engineclock, int *memclock, float *vddc, int *activity, int *fanspeed, int *fanpercent, int *powertune);
extern int set_fanspeed(int gpu, int iFanSpeed);
extern int set_vddc(int gpu, float fVddc);
extern int set_engineclock(int gpu, int iEngineClock);
extern int set_memoryclock(int gpu, int iMemoryClock);
#endif

extern void api(int thr_id);

extern struct pool *current_pool(void);
extern int enabled_pools;
extern bool get_intrange(const char *arg, int *val1, int *val2);
extern bool detect_stratum(struct pool *pool, char *url);
extern void print_summary(void);
extern void adjust_quota_gcd(void);
extern struct pool *add_pool(void);
extern bool add_pool_details(struct pool *pool, bool live, char *url, char *user, char *pass);

#define MAX_GPUDEVICES 16
#define MAX_DEVICES 4096

#define MIN_SHA_INTENSITY -10
#define MIN_SHA_INTENSITY_STR "-10"
#define MAX_SHA_INTENSITY 14
#define MAX_SHA_INTENSITY_STR "14"
#define MIN_SCRYPT_INTENSITY 8
#define MIN_SCRYPT_INTENSITY_STR "8"
#define MAX_SCRYPT_INTENSITY 31
#define MAX_SCRYPT_INTENSITY_STR "31"
#ifdef USE_SCRYPT
#define MIN_INTENSITY (opt_scrypt ? MIN_SCRYPT_INTENSITY : MIN_SHA_INTENSITY)
#define MIN_INTENSITY_STR (opt_scrypt ? MIN_SCRYPT_INTENSITY_STR : MIN_SHA_INTENSITY_STR)
#define MAX_INTENSITY (opt_scrypt ? MAX_SCRYPT_INTENSITY : MAX_SHA_INTENSITY)
#define MAX_INTENSITY_STR (opt_scrypt ? MAX_SCRYPT_INTENSITY_STR : MAX_SHA_INTENSITY_STR)
#define MAX_GPU_INTENSITY MAX_SCRYPT_INTENSITY
#else
#define MIN_INTENSITY MIN_SHA_INTENSITY
#define MIN_INTENSITY_STR MIN_SHA_INTENSITY_STR
#define MAX_INTENSITY MAX_SHA_INTENSITY
#define MAX_INTENSITY_STR MAX_SHA_INTENSITY_STR
#define MAX_GPU_INTENSITY MAX_SHA_INTENSITY
#endif

extern struct string_elist *scan_devices;
extern bool opt_force_dev_init;
extern int nDevs;
extern int opt_n_threads;
extern int num_processors;
extern int hw_errors;
extern bool use_syslog;
extern bool opt_quiet;
extern struct thr_info *control_thr;
extern struct thr_info **mining_thr;
extern struct cgpu_info gpus[MAX_GPUDEVICES];
#ifdef USE_SCRYPT
extern bool opt_scrypt;
#else
#define opt_scrypt (0)
#endif
extern double total_secs;
extern int mining_threads;
extern struct cgpu_info *cpus;
extern int total_devices;
extern struct cgpu_info **devices;
extern int total_devices_new;
extern struct cgpu_info **devices_new;
extern int total_pools;
extern struct pool **pools;
extern const char *algo_names[];
extern enum sha256_algos opt_algo;
extern struct strategies strategies[];
extern enum pool_strategy pool_strategy;
extern int opt_rotate_period;
extern double total_rolling;
extern double total_mhashes_done;
extern unsigned int new_blocks;
extern unsigned int found_blocks;
extern int total_accepted, total_rejected;
extern int total_getworks, total_stale, total_discarded;
extern uint64_t total_bytes_rcvd, total_bytes_sent;
#define total_bytes_xfer (total_bytes_rcvd + total_bytes_sent)
extern double total_diff1, total_bad_diff1;
extern double total_diff_accepted, total_diff_rejected, total_diff_stale;
extern unsigned int local_work;
extern unsigned int total_go, total_ro;
extern const int opt_cutofftemp;
extern int opt_hysteresis;
extern int opt_fail_pause;
extern int opt_log_interval;
extern unsigned long long global_hashrate;
extern char *current_fullhash;
extern double current_diff;
extern uint64_t best_diff;
extern time_t block_time;

struct curl_ent {
	CURL *curl;
	struct curl_ent *next;
	struct timeval tv;
};

/* Disabled needs to be the lowest enum as a freshly calloced value will then
 * equal disabled */
enum pool_enable {
	POOL_DISABLED,
	POOL_ENABLED,
	POOL_REJECTING,
};

enum pool_protocol {
	PLP_NONE,
	PLP_GETWORK,
	PLP_GETBLOCKTEMPLATE,
};

struct stratum_work {
	char *job_id;
	bool clean;
	
	bytes_t coinbase;
	size_t nonce2_offset;
	
	int merkles;
	bytes_t merkle_bin;
	
	uint8_t header1[36];
	uint8_t diffbits[4];
	uint32_t ntime;
	struct timeval tv_received;

	double diff;

	bool transparency_probed;
	struct timeval tv_transparency;
	bool opaque;
	
	cglock_t *data_lock_p;
};

#define RBUFSIZE 8192
#define RECVSIZE (RBUFSIZE - 4)

struct pool {
	int pool_no;
	int prio;
	int accepted, rejected;
	int seq_rejects;
	int seq_getfails;
	int solved;
	double diff1;
	char diff[8];
	int quota;
	int quota_gcd;
	int quota_used;
	int works;

	double diff_accepted;
	double diff_rejected;
	double diff_stale;

	bool submit_fail;
	bool idle;
	bool lagging;
	bool probed;
	int force_rollntime;
	enum pool_enable enabled;
	bool submit_old;
	bool removed;
	bool lp_started;
	unsigned char	work_restart_id;
	uint32_t	block_id;

	enum pool_protocol proto;

	char *hdr_path;
	char *lp_url;
	char *lp_id;
	enum pool_protocol lp_proto;
	curl_socket_t lp_socket;

	unsigned int getwork_requested;
	unsigned int stale_shares;
	unsigned int discarded_work;
	unsigned int getfail_occasions;
	unsigned int remotefail_occasions;
	struct timeval tv_idle;

	double utility;
	int last_shares, shares;

	char *rpc_url;
	char *rpc_userpass;
	char *rpc_user, *rpc_pass;
	char *rpc_proxy;

	pthread_mutex_t pool_lock;
	cglock_t data_lock;

	struct thread_q *submit_q;
	struct thread_q *getwork_q;

	pthread_t longpoll_thread;
	pthread_t test_thread;
	bool testing;

	int curls;
	pthread_cond_t cr_cond;
	struct curl_ent *curllist;
	struct submit_work_state *sws_waiting_on_curl;

	time_t last_work_time;
	struct timeval tv_last_work_time;
	time_t last_share_time;
	double last_share_diff;
	uint64_t best_diff;

	struct cgminer_stats cgminer_stats;
	struct cgminer_pool_stats cgminer_pool_stats;

	/* Stratum variables */
	char *stratum_url;
	char *stratum_port;
	CURL *stratum_curl;
	SOCKETTYPE sock;
	char *sockbuf;
	size_t sockbuf_size;
	char *sockaddr_url; /* stripped url used for sockaddr */
	char *nonce1;
	size_t n1_len;
	uint32_t nonce2;
	int nonce2sz;
#ifdef WORDS_BIGENDIAN
	int nonce2off;
#endif
	int n2size;
	char *sessionid;
	bool has_stratum;
	bool stratum_active;
	bool stratum_init;
	bool stratum_notify;
	struct stratum_work swork;
	pthread_t stratum_thread;
	pthread_mutex_t stratum_lock;
	char *admin_msg;

	pthread_mutex_t last_work_lock;
	struct work *last_work_copy;
};

#define GETWORK_MODE_TESTPOOL 'T'
#define GETWORK_MODE_POOL 'P'
#define GETWORK_MODE_LP 'L'
#define GETWORK_MODE_BENCHMARK 'B'
#define GETWORK_MODE_STRATUM 'S'
#define GETWORK_MODE_GBT 'G'

struct work {
	unsigned char	data[128];
	unsigned char	midstate[32];
	unsigned char	target[32];
	unsigned char	hash[32];

	uint64_t	share_diff;

	int		rolls;
	int		drv_rolllimit; /* How much the driver can roll ntime */

<<<<<<< HEAD

	dev_blk_ctx	blk;
=======
	struct {
		uint32_t nonce;
	} blk;
>>>>>>> a355ac63

	struct thr_info	*thr;
	int		thr_id;
	struct pool	*pool;
	struct timeval	tv_staged;

	bool		mined;
	bool		clone;
	bool		cloned;
	int		rolltime;
	bool		longpoll;
	bool		stale;
	bool		mandatory;
	bool		block;

	bool		stratum;
	char 		*job_id;
	bytes_t		nonce2;
	double		sdiff;
	char		*nonce1;

	unsigned char	work_restart_id;
	int		id;
	int		device_id;
	UT_hash_handle hh;
	
	// Please don't use this if it's at all possible, I'd like to get rid of it eventually.
	void *device_data;
	void *(*device_data_dup_func)(struct work *);
	void (*device_data_free_func)(struct work *);
	
	double		work_difficulty;
	float		nonce_diff;

	// Allow devices to identify work if multiple sub-devices
	// DEPRECATED: New code should be using multiple processors instead
	int		subid;
	
	// Allow devices to timestamp work for their own purposes
	struct timeval	tv_stamp;

	blktemplate_t	*tmpl;
	int		*tmpl_refcount;
	unsigned int	dataid;
	bool		do_foreign_submit;

	struct timeval	tv_getwork;
	time_t		ts_getwork;
	struct timeval	tv_getwork_reply;
	struct timeval	tv_cloned;
	struct timeval	tv_work_start;
	struct timeval	tv_work_found;
	char		getwork_mode;

	
	// for HybridScryptHash256
	unsigned char	hybridsch256_data[128]; // original data
	int hybrid_state;
	//

	/* Used to queue shares in submit_waiting */
	struct work *prev;
	struct work *next;
};

extern void get_datestamp(char *, size_t, time_t);
#define get_now_datestamp(buf, bufsz)  get_datestamp(buf, bufsz, INVALID_TIMESTAMP)
extern void stratum_work_cpy(struct stratum_work *dst, const struct stratum_work *src);
extern void stratum_work_clean(struct stratum_work *);
extern void gen_stratum_work2(struct work *, struct stratum_work *, const char *nonce1);
extern void inc_hw_errors3(struct thr_info *thr, const struct work *work, const uint32_t *bad_nonce_p, float nonce_diff);
static inline
void inc_hw_errors2(struct thr_info * const thr, const struct work * const work, const uint32_t *bad_nonce_p)
{
	inc_hw_errors3(thr, work, bad_nonce_p, work ? work->nonce_diff : 1.);
}
#define UNKNOWN_NONCE ((uint32_t*)inc_hw_errors2)
static inline
void inc_hw_errors(struct thr_info * const thr, const struct work * const work, const uint32_t bad_nonce)
{
	inc_hw_errors2(thr, work, work ? &bad_nonce : NULL);
}
#define inc_hw_errors_only(thr)  inc_hw_errors(thr, NULL, 0)
enum test_nonce2_result {
	TNR_GOOD = 1,
	TNR_HIGH = 0,
	TNR_BAD = -1,
};
extern enum test_nonce2_result _test_nonce2(struct work *, uint32_t nonce, bool checktarget);
#define test_nonce(work, nonce, checktarget)  (_test_nonce2(work, nonce, checktarget) == TNR_GOOD)
#define test_nonce2(work, nonce)  (_test_nonce2(work, nonce, true))
extern bool submit_nonce(struct thr_info *thr, struct work *work, uint32_t nonce);
extern bool submit_noffset_nonce(struct thr_info *thr, struct work *work, uint32_t nonce,
			  int noffset);
extern void __add_queued(struct cgpu_info *cgpu, struct work *work);
extern struct work *get_queued(struct cgpu_info *cgpu);
extern void add_queued(struct cgpu_info *cgpu, struct work *work);
extern struct work *get_queue_work(struct thr_info *thr, struct cgpu_info *cgpu, int thr_id);
extern struct work *__find_work_bymidstate(struct work *que, char *midstate, size_t midstatelen, char *data, int offset, size_t datalen);
extern struct work *find_queued_work_bymidstate(struct cgpu_info *cgpu, char *midstate, size_t midstatelen, char *data, int offset, size_t datalen);
extern struct work *clone_queued_work_bymidstate(struct cgpu_info *cgpu, char *midstate, size_t midstatelen, char *data, int offset, size_t datalen);
extern void __work_completed(struct cgpu_info *cgpu, struct work *work);
extern void work_completed(struct cgpu_info *cgpu, struct work *work);
extern struct work *take_queued_work_bymidstate(struct cgpu_info *cgpu, char *midstate, size_t midstatelen, char *data, int offset, size_t datalen);
extern bool abandon_work(struct work *, struct timeval *work_runtime, uint64_t hashes);
extern void hash_queued_work(struct thr_info *mythr);
extern void get_statline3(char *buf, size_t bufsz, struct cgpu_info *, bool for_curses, bool opt_show_procs);
extern void tailsprintf(char *buf, size_t bufsz, const char *fmt, ...) FORMAT_SYNTAX_CHECK(printf, 3, 4);
extern void _wlog(const char *str);
extern void _wlogprint(const char *str);
extern int curses_int(const char *query);
extern char *curses_input(const char *query);
extern bool drv_ready(struct cgpu_info *);
extern double stats_elapsed(struct cgminer_stats *);
#define cgpu_runtime(cgpu)  stats_elapsed(&((cgpu)->cgminer_stats))
extern double cgpu_utility(struct cgpu_info *);
extern void kill_work(void);
extern int prioritize_pools(char *param, int *pid);
extern void validate_pool_priorities(void);
extern void switch_pools(struct pool *selected);
extern void remove_pool(struct pool *pool);
extern void write_config(FILE *fcfg);
extern void zero_bestshare(void);
extern void zero_stats(void);
extern void default_save_file(char *filename);
extern bool _log_curses_only(int prio, const char *datetime, const char *str);
extern void clear_logwin(void);
extern void logwin_update(void);
extern bool pool_tclear(struct pool *pool, bool *var);
extern struct thread_q *tq_new(void);
extern void tq_free(struct thread_q *tq);
extern bool tq_push(struct thread_q *tq, void *data);
extern void *tq_pop(struct thread_q *tq, const struct timespec *abstime);
extern void tq_freeze(struct thread_q *tq);
extern void tq_thaw(struct thread_q *tq);
extern bool successful_connect;
extern void adl(void);
extern void clean_work(struct work *work);
extern void free_work(struct work *work);
extern void __copy_work(struct work *work, const struct work *base_work);
extern struct work *copy_work(const struct work *base_work);
extern char *devpath_to_devid(const char *);
extern struct thr_info *get_thread(int thr_id);
extern struct cgpu_info *get_devices(int id);
extern int create_new_cgpus(void (*addfunc)(void*), void *arg);
extern int scan_serial(const char *);

enum api_data_type {
	API_ESCAPE,
	API_STRING,
	API_CONST,
	API_UINT8,
	API_UINT16,
	API_INT,
	API_UINT,
	API_UINT32,
	API_UINT64,
	API_DOUBLE,
	API_ELAPSED,
	API_BOOL,
	API_TIMEVAL,
	API_TIME,
	API_MHS,
	API_MHTOTAL,
	API_TEMP,
	API_UTILITY,
	API_FREQ,
	API_VOLTS,
	API_HS,
	API_DIFF,
	API_JSON,
	API_PERCENT
};

struct api_data {
	enum api_data_type type;
	char *name;
	void *data;
	bool data_was_malloc;
	struct api_data *prev;
	struct api_data *next;
};

extern struct api_data *api_add_escape(struct api_data *root, char *name, char *data, bool copy_data);
extern struct api_data *api_add_string(struct api_data *root, char *name, const char *data, bool copy_data);
extern struct api_data *api_add_const(struct api_data *root, char *name, const char *data, bool copy_data);
extern struct api_data *api_add_uint8(struct api_data *root, char *name, uint8_t *data, bool copy_data);
extern struct api_data *api_add_uint16(struct api_data *root, char *name, uint16_t *data, bool copy_data);
extern struct api_data *api_add_int(struct api_data *root, char *name, int *data, bool copy_data);
extern struct api_data *api_add_uint(struct api_data *root, char *name, unsigned int *data, bool copy_data);
extern struct api_data *api_add_uint32(struct api_data *root, char *name, uint32_t *data, bool copy_data);
extern struct api_data *api_add_uint64(struct api_data *root, char *name, uint64_t *data, bool copy_data);
extern struct api_data *api_add_double(struct api_data *root, char *name, double *data, bool copy_data);
extern struct api_data *api_add_elapsed(struct api_data *root, char *name, double *data, bool copy_data);
extern struct api_data *api_add_bool(struct api_data *root, char *name, bool *data, bool copy_data);
extern struct api_data *api_add_timeval(struct api_data *root, char *name, struct timeval *data, bool copy_data);
extern struct api_data *api_add_time(struct api_data *root, char *name, time_t *data, bool copy_data);
extern struct api_data *api_add_mhs(struct api_data *root, char *name, double *data, bool copy_data);
extern struct api_data *api_add_mhstotal(struct api_data *root, char *name, double *data, bool copy_data);
extern struct api_data *api_add_temp(struct api_data *root, char *name, float *data, bool copy_data);
extern struct api_data *api_add_utility(struct api_data *root, char *name, double *data, bool copy_data);
extern struct api_data *api_add_freq(struct api_data *root, char *name, double *data, bool copy_data);
extern struct api_data *api_add_volts(struct api_data *root, char *name, float *data, bool copy_data);
extern struct api_data *api_add_hs(struct api_data *root, char *name, double *data, bool copy_data);
extern struct api_data *api_add_diff(struct api_data *root, char *name, double *data, bool copy_data);
extern struct api_data *api_add_json(struct api_data *root, char *name, json_t *data, bool copy_data);

#endif /* __MINER_H__ */<|MERGE_RESOLUTION|>--- conflicted
+++ resolved
@@ -1277,15 +1277,10 @@
 
 	int		rolls;
 	int		drv_rolllimit; /* How much the driver can roll ntime */
-
-<<<<<<< HEAD
-
-	dev_blk_ctx	blk;
-=======
+ 
 	struct {
 		uint32_t nonce;
 	} blk;
->>>>>>> a355ac63
 
 	struct thr_info	*thr;
 	int		thr_id;
