--- conflicted
+++ resolved
@@ -425,7 +425,6 @@
 	struct device_drv *drv;
 	const char *devtype;
 	int device_id;
-<<<<<<< HEAD
 	char *dev_repr;
 	char *dev_repr_ns;
 	const char *name;
@@ -438,12 +437,7 @@
 	struct cgpu_info *next_proc;
 	
 	const char *device_path;
-	FILE *device_file;
-=======
-	char *name;
-	char *device_path;
 	void *device_data;
->>>>>>> c9cc7445
 	union {
 #ifdef USE_ZTEX
 		struct libztex_device *device_ztex;
