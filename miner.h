--- conflicted
+++ resolved
@@ -289,18 +289,9 @@
 	uint64_t (*can_limit_work)(struct thr_info *);
 	bool (*thread_init)(struct thr_info *);
 	bool (*prepare_work)(struct thr_info *, struct work *);
-<<<<<<< HEAD
 #ifdef USE_AVALON
 	int64_t (*scanhash_queue)(struct thr_info *, struct work **, int64_t);
 #endif
-=======
-
-	/* Which hash work loop this driver uses. */
-	void (*hash_work)(struct thr_info *);
-	/* Two variants depending on whether the device divides work up into
-	 * small pieces or works with whole work items and may or may not have
-	 * a queue of its own. */
->>>>>>> fda6d46e
 	int64_t (*scanhash)(struct thr_info *, struct work *, int64_t);
 	int64_t (*scanwork)(struct thr_info *);
 
@@ -1165,16 +1156,11 @@
 #define test_nonce2(work, nonce)  (_test_nonce2(work, nonce, true))
 extern void submit_nonce(struct thr_info *thr, struct work *work, uint32_t nonce);
 extern void work_completed(struct cgpu_info *cgpu, struct work *work);
-<<<<<<< HEAD
 extern bool abandon_work(struct work *, struct timeval *work_runtime, uint64_t hashes);
+extern void hash_queued_work(struct thr_info *mythr);
 extern void tailsprintf(char *f, const char *fmt, ...) FORMAT_SYNTAX_CHECK(printf, 2, 3);
 extern void wlog(const char *f, ...) FORMAT_SYNTAX_CHECK(printf, 1, 2);
 extern void wlogprint(const char *f, ...) FORMAT_SYNTAX_CHECK(printf, 1, 2);
-=======
-extern void hash_queued_work(struct thr_info *mythr);
-extern void tailsprintf(char *f, const char *fmt, ...);
-extern void wlogprint(const char *f, ...);
->>>>>>> fda6d46e
 extern int curses_int(const char *query);
 extern char *curses_input(const char *query);
 extern void kill_work(void);
