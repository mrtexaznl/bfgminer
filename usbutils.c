--- conflicted
+++ resolved
@@ -42,39 +42,6 @@
 			pthread_setcancelstate(_pth_state, NULL); \
 			} while (0)
 
-<<<<<<< HEAD
-#ifdef USE_BFLSC
-#define DRV_BFLSC 1
-#endif
-
-#ifdef USE_BITFORCE
-#define DRV_BITFORCE 2
-#endif
-
-#ifdef USE_MODMINER
-#define DRV_MODMINER 3
-#endif
-
-#ifdef USE_ZTEX
-#define DRV_ZTEX 4
-#endif
-
-#ifdef USE_ICARUS
-#define DRV_ICARUS 5
-#endif
-
-#ifdef USE_AVALON
-#define DRV_AVALON 6
-#endif
-
-#ifdef USE_HASHFAST
-#define DRV_HASHFAST 7
-#endif
-
-#define DRV_LAST -1
-
-=======
->>>>>>> d1c95832
 #define USB_CONFIG 1
 
 #ifdef WIN32
@@ -327,7 +294,7 @@
 #endif
 #ifdef USE_HASHFAST
 	{
-		.drv = DRV_HASHFAST,
+		.drv = DRIVER_hashfast,
 		.name = "HFA",
 		.ident = IDENT_HFA,
 	},
