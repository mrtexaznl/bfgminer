--- conflicted
+++ resolved
@@ -36,7 +36,6 @@
  *  the thread Cancelability unrestored
  */
 #define DEVWLOCK(cgpu, _pth_state) do { \
-<<<<<<< HEAD
 			pthread_setcancelstate(PTHREAD_CANCEL_DISABLE, &_pth_state); \
 			cg_wlock(&cgpu->usbinfo.devlock); \
 			} while (0)
@@ -51,22 +50,6 @@
 			cg_rlock(&cgpu->usbinfo.devlock); \
 			} while (0)
 
-=======
-			pthread_setcancelstate(PTHREAD_CANCEL_DISABLE, &_pth_state); \
-			cg_wlock(&cgpu->usbinfo.devlock); \
-			} while (0)
-
-#define DEVWUNLOCK(cgpu, _pth_state) do { \
-			cg_wunlock(&cgpu->usbinfo.devlock); \
-			pthread_setcancelstate(_pth_state, NULL); \
-			} while (0)
-
-#define DEVRLOCK(cgpu, _pth_state) do { \
-			pthread_setcancelstate(PTHREAD_CANCEL_DISABLE, &_pth_state); \
-			cg_rlock(&cgpu->usbinfo.devlock); \
-			} while (0)
-
->>>>>>> b5379760
 #define DEVRUNLOCK(cgpu, _pth_state) do { \
 			cg_runlock(&cgpu->usbinfo.devlock); \
 			pthread_setcancelstate(_pth_state, NULL); \
@@ -1317,20 +1300,11 @@
 {
 	struct cg_usb_device *cgusb = cgpu->usbdev;
 	struct cgpu_info *lookcgpu;
-<<<<<<< HEAD
-	int i, pstate;
-
-	DEVWLOCK(cgpu, pstate);
-=======
 	int i;
 
->>>>>>> b5379760
 	// It has already been done
 	if (cgpu->usbinfo.nodev)
-		goto out_unlock;
-
-	applog(LOG_DEBUG, "USB release %s%i",
-			cgpu->drv->name, cgpu->device_id);
+		return;
 
 	applog(LOG_DEBUG, "USB release %s%i",
 			cgpu->drv->name, cgpu->device_id);
@@ -1360,8 +1334,6 @@
 
 	_usb_uninit(cgpu);
 	cgminer_usb_unlock_bd(cgpu->drv, cgpu->usbinfo.bus_number, cgpu->usbinfo.device_address);
-out_unlock:
-	DEVWUNLOCK(cgpu, pstate);
 }
 
 /*
@@ -2150,7 +2122,6 @@
 		case LIBUSB_SUCCESS:
 			item = CMD_CMD;
 			break;
-		case LIBUSB_TRANSFER_TIMED_OUT:
 		case LIBUSB_ERROR_TIMEOUT:
 			item = CMD_TIMEOUT;
 			break;
@@ -2247,12 +2218,7 @@
 
 /* Wait for callback function to tell us it has finished the USB transfer, but
  * use our own timer to cancel the request if we go beyond the timeout. */
-<<<<<<< HEAD
-static int callback_wait(struct cgpu_info *cgpu, struct usb_transfer *ut, int *transferred,
-			 unsigned int timeout)
-=======
 static int callback_wait(struct usb_transfer *ut, int *transferred, unsigned int timeout)
->>>>>>> b5379760
 {
 	struct libusb_transfer *transfer= ut->transfer;
 	struct timespec ts_now, ts_end;
@@ -2260,33 +2226,11 @@
 	int ret;
 
 	cgtime(&tv_now);
-<<<<<<< HEAD
-	timeout = timeout + USB_ASYNC_POLL;
-=======
->>>>>>> b5379760
 	ms_to_timespec(&ts_end, timeout);
 	timeval_to_spec(&ts_now, &tv_now);
 	timeraddspec(&ts_end, &ts_now);
 	ret = pthread_cond_timedwait(&ut->cond, &ut->mutex, &ts_end);
 	if (ret) {
-<<<<<<< HEAD
-		/* Assume that if we timed out on the conditional then the
-		 * transfer has stalled for some reason and attempt to clear
-		 * a halt as a solution. Then cancel the transaction, treating
-		 * it the same as a timeout. */
-		libusb_clear_halt(transfer->dev_handle, transfer->endpoint);
-		libusb_cancel_transfer(transfer);
-		applog(LOG_DEBUG, "%s%i: libusb cancelling async bulk transfer",
-		       cgpu->drv->name, cgpu->device_id);
-		cgpu->usb_cancels++;
-
-		/* Now wait for the callback function to be invoked. */
-		pthread_cond_wait(&ut->cond, &ut->mutex);
-		/* Fake the timed out message since it's effectively that */
-		ret = LIBUSB_TRANSFER_TIMED_OUT;
-	} else
-		ret = transfer->status;
-=======
 		/* We are emulating a timeout ourself here */
 		libusb_cancel_transfer(transfer);
 
@@ -2297,7 +2241,6 @@
 	if (ret == LIBUSB_TRANSFER_CANCELLED)
 		ret = LIBUSB_TRANSFER_TIMED_OUT;
 
->>>>>>> b5379760
 	/* No need to sort out mutexes here since they won't be reused */
 	*transferred = transfer->actual_length;
 	libusb_free_transfer(transfer);
@@ -2340,14 +2283,9 @@
 
 	init_usb_transfer(&ut);
 	mutex_lock(&ut.mutex);
-<<<<<<< HEAD
-	libusb_fill_bulk_transfer(ut.transfer, dev_handle, endpoint, buf, length,
-				  bulk_callback, &ut, timeout);
-=======
 	/* We give the transfer no timeout since we manage timeouts ourself */
 	libusb_fill_bulk_transfer(ut.transfer, dev_handle, endpoint, buf, length,
 				  bulk_callback, &ut, 0);
->>>>>>> b5379760
 
 	STATS_TIMEVAL(&tv_start);
 	cg_rlock(&cgusb_fd_lock);
@@ -2355,11 +2293,7 @@
 	cg_runlock(&cgusb_fd_lock);
 	errn = errno;
 	if (!err)
-<<<<<<< HEAD
-		err = callback_wait(cgpu, &ut, transferred, timeout);
-=======
 		err = callback_wait(&ut, transferred, timeout);
->>>>>>> b5379760
 
 	STATS_TIMEVAL(&tv_finish);
 	USB_STATS(cgpu, &tv_start, &tv_finish, err, mode, cmd, seq, timeout);
@@ -2370,18 +2304,6 @@
 				usb_cmdname(cmd), *transferred, err, errn);
 
 	if (err == LIBUSB_ERROR_PIPE || err == LIBUSB_TRANSFER_STALL) {
-<<<<<<< HEAD
-		cgpu->usbinfo.last_pipe = time(NULL);
-		cgpu->usbinfo.pipe_count++;
-		applog(LOG_INFO, "%s%i: libusb pipe error, trying to clear",
-			cgpu->drv->name, cgpu->device_id);
-		err = libusb_clear_halt(dev_handle, endpoint);
-		applog(LOG_DEBUG, "%s%i: libusb pipe error%scleared",
-			cgpu->drv->name, cgpu->device_id, err ? " not " : " ");
-
-		if (err)
-			cgpu->usbinfo.clear_fail_count++;
-=======
 		int retries = 0;
 
 		do {
@@ -2396,7 +2318,6 @@
 			if (err)
 				cgpu->usbinfo.clear_fail_count++;
 		} while (err && ++retries < USB_RETRY_MAX);
->>>>>>> b5379760
 	}
 	if ((endpoint & LIBUSB_ENDPOINT_DIR_MASK) == LIBUSB_ENDPOINT_IN)
 		memcpy(data, buf, length);
@@ -2671,19 +2592,12 @@
 			err = LIBUSB_ERROR_OTHER;
 	}
 out_noerrmsg:
-<<<<<<< HEAD
-	DEVRUNLOCK(cgpu, pstate);
-
-	if (NODEV(err))
-		release_cgpu(cgpu);
-=======
 	if (NODEV(err)) {
 		cg_ruwlock(&cgpu->usbinfo.devlock);
 		release_cgpu(cgpu);
 		DEVWUNLOCK(cgpu, pstate);
 	} else
 		DEVRUNLOCK(cgpu, pstate);
->>>>>>> b5379760
 
 	return err;
 }
@@ -2778,19 +2692,12 @@
 			err = LIBUSB_ERROR_OTHER;
 	}
 out_noerrmsg:
-<<<<<<< HEAD
-	DEVRUNLOCK(cgpu, pstate);
-
-	if (NODEV(err))
-		release_cgpu(cgpu);
-=======
 	if (NODEV(err)) {
 		cg_ruwlock(&cgpu->usbinfo.devlock);
 		release_cgpu(cgpu);
 		DEVWUNLOCK(cgpu, pstate);
 	} else
 		DEVRUNLOCK(cgpu, pstate);
->>>>>>> b5379760
 
 	return err;
 }
@@ -2862,13 +2769,8 @@
 	IOERR_CHECK(cgpu, err);
 
 	if (err < 0 && err != LIBUSB_ERROR_TIMEOUT) {
-<<<<<<< HEAD
-		applog(LOG_WARNING, "%s %i usb transfer error: %s", cgpu->drv->name, cgpu->device_id,
-		       libusb_error_name(err));
-=======
 		applog(LOG_WARNING, "%s %i usb transfer error(%d): %s", cgpu->drv->name, cgpu->device_id,
 		       err, libusb_error_name(err));
->>>>>>> b5379760
 	}
 out_:
 	return err;
@@ -2882,12 +2784,6 @@
 
 	err = __usb_transfer(cgpu, request_type, bRequest, wValue, wIndex, data, siz, timeout, cmd);
 
-<<<<<<< HEAD
-	DEVRUNLOCK(cgpu, pstate);
-
-	if (NOCONTROLDEV(err))
-		release_cgpu(cgpu);
-=======
 	if (NOCONTROLDEV(err)) {
 		cg_ruwlock(&cgpu->usbinfo.devlock);
 		release_cgpu(cgpu);
@@ -2895,7 +2791,6 @@
 	}
 
 	DEVRUNLOCK(cgpu, pstate);
->>>>>>> b5379760
 
 	return err;
 }
@@ -2961,16 +2856,6 @@
 		err = 0;
 	}
 	if (err < 0 && err != LIBUSB_ERROR_TIMEOUT) {
-<<<<<<< HEAD
-		applog(LOG_WARNING, "%s %i usb transfer read error: %s", cgpu->drv->name, cgpu->device_id,
-		       libusb_error_name(err));
-	}
-out_noerrmsg:
-	DEVRUNLOCK(cgpu, pstate);
-
-	if (NOCONTROLDEV(err))
-		release_cgpu(cgpu);
-=======
 		applog(LOG_WARNING, "%s %i usb transfer read error(%d): %s", cgpu->drv->name, cgpu->device_id,
 		       err, libusb_error_name(err));
 	}
@@ -2982,7 +2867,6 @@
 	}
 
 	DEVRUNLOCK(cgpu, pstate);
->>>>>>> b5379760
 
 	return err;
 }
@@ -3266,13 +3150,9 @@
 			case DRIVER_icarus:
 			case DRIVER_avalon:
 			case DRIVER_klondike:
-<<<<<<< HEAD
-				release_cgpu(cgpu);
-=======
 				DEVWLOCK(cgpu, pstate);
 				release_cgpu(cgpu);
 				DEVWUNLOCK(cgpu, pstate);
->>>>>>> b5379760
 				count++;
 				break;
 			default:
