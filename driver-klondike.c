/*
 * Copyright 2013 Andrew Smith
 * Copyright 2013 Con Kolivas
 * Copyright 2013 Chris Savery
 *
 * This program is free software; you can redistribute it and/or modify it
 * under the terms of the GNU General Public License as published by the Free
 * Software Foundation; either version 3 of the License, or (at your option)
 * any later version.  See COPYING for more details.
 */

#include <float.h>
#include <limits.h>
#include <pthread.h>
#include <stdint.h>
#include <stdio.h>
#include <strings.h>
#include <sys/time.h>
#include <unistd.h>
#include <math.h>

#include "config.h"

#ifdef WIN32
#include <windows.h>
#endif

#include "compat.h"
#include "deviceapi.h"
#include "lowlevel.h"
#include "miner.h"

#define K1 "K1"
#define K16 "K16"
#define K64 "K64"

#define MIDSTATE_BYTES 32
#define MERKLE_OFFSET 64
#define MERKLE_BYTES 12

#define REPLY_SIZE		15	// adequate for all types of replies
#define REPLY_BUFSIZE 		16	// reply + 1 byte to mark used
#define MAX_REPLY_COUNT		32	// more unhandled replies than this will result in data loss
#define REPLY_WAIT_TIME		100 	// poll interval for a cmd waiting it's reply
#define CMD_REPLY_RETRIES	8	// how many retries for cmds
#define MAX_WORK_COUNT		4	// for now, must be binary multiple and match firmware
#define TACH_FACTOR		87890	// fan rpm divisor

BFG_REGISTER_DRIVER(klondike_drv)

typedef struct klondike_id {
	uint8_t version;
	uint8_t product[7];
	uint32_t serial;
} IDENTITY;

typedef struct klondike_status {
	uint8_t state;
	uint8_t chipcount;
	uint8_t slavecount;
	uint8_t workqc;
	uint8_t workid;
	uint8_t temp;
	uint8_t fanspeed;
	uint8_t errorcount;
	uint16_t hashcount;
	uint16_t maxcount;
	uint8_t noise;
} WORKSTATUS;

typedef struct _worktask {
	uint16_t pad1;
	uint8_t pad2;
	uint8_t workid;
	uint32_t midstate[8];
	uint32_t merkle[3];
} WORKTASK;

typedef struct _workresult {
	uint16_t pad;
	uint8_t device;
	uint8_t workid;
	uint32_t nonce;
} WORKRESULT;

typedef struct klondike_cfg {
	uint16_t hashclock;
	uint8_t temptarget;
	uint8_t tempcritical;
	uint8_t fantarget;
	uint8_t pad;
} WORKCFG;

typedef struct device_info {
	uint32_t noncecount;
	uint32_t nextworkid;
	uint16_t lasthashcount;
	uint64_t totalhashcount;
	uint32_t rangesize;
	uint32_t *chipstats;
} DEVINFO;

struct klondike_info {
	bool shutdown;
	pthread_rwlock_t stat_lock;
	struct thr_info replies_thr;
	WORKSTATUS *status;
	DEVINFO *devinfo;
	WORKCFG *cfg;
	char *replies;
	int nextreply;
	int noncecount;
	uint64_t hashcount;
	uint64_t errorcount;
	uint64_t noisecount;
	
	pthread_mutex_t devlock;
	struct libusb_device_handle *usbdev_handle;
	
	// TODO:
	bool usbinfo_nodev;
};

IDENTITY KlondikeID;

static
int usb_init(struct cgpu_info * const klncgpu, struct libusb_device * const dev)
{
	struct klondike_info * const klninfo = klncgpu->device_data;
	int e;
	if (libusb_open(dev, &klninfo->usbdev_handle) != LIBUSB_SUCCESS)
		return 0;
	if (LIBUSB_SUCCESS != (e = libusb_set_configuration(klninfo->usbdev_handle, 1)))
	{
		applog(LOG_DEBUG, "%s: Failed to set configuration 1: %s",
		       klondike_drv.dname, bfg_strerror(e, BST_LIBUSB));
fail:
		libusb_close(klninfo->usbdev_handle);
		return 0;
	}
	if (LIBUSB_SUCCESS != (e = libusb_claim_interface(klninfo->usbdev_handle, 0)))
	{
		applog(LOG_DEBUG, "%s: Failed to claim interface 0: %s",
		       klondike_drv.dname, bfg_strerror(e, BST_LIBUSB));
		goto fail;
	}
	return 1;
}

static
int _usb_rw(struct cgpu_info * const klncgpu, void * const buf, const size_t bufsiz, int * const processed, int ep)
{
	struct klondike_info * const klninfo = klncgpu->device_data;
	const unsigned int timeout = 999;
	unsigned char *cbuf = buf;
	int err, sent;
	
	*processed = 0;
	
	while (*processed < bufsiz)
	{
		mutex_lock(&klninfo->devlock);
		err = libusb_bulk_transfer(klninfo->usbdev_handle, ep, cbuf, bufsiz, &sent, timeout);
		mutex_unlock(&klninfo->devlock);
		if (unlikely(err))
			return err;
		*processed += sent;
	}
	
	return LIBUSB_SUCCESS;
}
#define usb_read( klncgpu, buf, bufsiz, processed) _usb_rw(klncgpu, buf, bufsiz, processed, 1 | LIBUSB_ENDPOINT_IN)
#define usb_write(klncgpu, buf, bufsiz, processed) _usb_rw(klncgpu, buf, bufsiz, processed, 1 | LIBUSB_ENDPOINT_OUT)

static
void usb_uninit(struct cgpu_info * const klncgpu)
{
	struct klondike_info * const klninfo = klncgpu->device_data;
	libusb_release_interface(klninfo->usbdev_handle, 0);
	libusb_close(klninfo->usbdev_handle);
}

static double cvtKlnToC(uint8_t temp)
{
	return (double)1/((double)1/(25+273.15) + log((double)temp*1000/(256-temp)/2200)/3987) - 273.15;
}

static int cvtCToKln(double deg)
{
	double R = exp((1/(deg+273.15)-1/(273.15+25))*3987)*2200;
	return 256*R/(R+1000);
}

static char *SendCmdGetReply(struct cgpu_info *klncgpu, char Cmd, int device, int datalen, void *data)
{
	struct klondike_info *klninfo = (struct klondike_info *)(klncgpu->device_data);
	char outbuf[64];
	int retries = CMD_REPLY_RETRIES;
	int chkreply = klninfo->nextreply;
	int sent, err;

	if (klninfo->usbinfo_nodev)
		return NULL;

	outbuf[0] = Cmd;
	outbuf[1] = device;
	memcpy(outbuf+2, data, datalen);
	err = usb_write(klncgpu, outbuf, 2+datalen, &sent);
	if (err < 0 || sent != 2+datalen) {
		applog(LOG_ERR, "%s (%s) Cmd:%c Dev:%d, write failed (%d:%d)", klncgpu->drv->dname, klncgpu->device_path, Cmd, device, sent, err);
	}
	while (retries-- > 0 && klninfo->shutdown == false) {
		cgsleep_ms(REPLY_WAIT_TIME);
		while (*(klninfo->replies + chkreply*REPLY_BUFSIZE) != Cmd || *(klninfo->replies + chkreply*REPLY_BUFSIZE + 2) != device) {
			if (++chkreply == MAX_REPLY_COUNT)
				chkreply = 0;
			if (chkreply == klninfo->nextreply)
				break;
		}
		if (chkreply == klninfo->nextreply)
			continue;
		*(klninfo->replies + chkreply*REPLY_BUFSIZE) = '!';  // mark to prevent re-use
		return klninfo->replies + chkreply*REPLY_BUFSIZE + 1;
	}
	return NULL;
}

static bool klondike_get_stats(struct cgpu_info *klncgpu)
{
	struct klondike_info *klninfo = (struct klondike_info *)(klncgpu->device_data);
	int slaves, dev;

	if (klninfo->usbinfo_nodev || klninfo->status == NULL)
		return false;

	applog(LOG_DEBUG, "Klondike getting status");
	slaves = klninfo->status[0].slavecount;

	// loop thru devices and get status for each
	wr_lock(&(klninfo->stat_lock));
	for (dev = 0; dev <= slaves; dev++) {
		char *reply = SendCmdGetReply(klncgpu, 'S', dev, 0, NULL);
		if (reply != NULL)
			memcpy((void *)(&(klninfo->status[dev])), reply+2, sizeof(klninfo->status[dev]));
	}
	wr_unlock(&(klninfo->stat_lock));

	// todo: detect slavecount change and realloc space

	return true;
}

static bool klondike_init(struct cgpu_info *klncgpu)
{
	struct klondike_info *klninfo = (struct klondike_info *)(klncgpu->device_data);
	int slaves, dev;

	char *reply = SendCmdGetReply(klncgpu, 'S', 0, 0, NULL);
	if (reply == NULL)
		return false;

	slaves = ((WORKSTATUS *)(reply+2))->slavecount;
	if (klninfo->status == NULL) {
		applog(LOG_DEBUG, "Klondike initializing data");

		// alloc space for status, devinfo and cfg for master and slaves
		klninfo->status = calloc(slaves+1, sizeof(WORKSTATUS));
		if (unlikely(!klninfo->status))
			quit(1, "Failed to calloc status array in klondke_get_stats");
		klninfo->devinfo = calloc(slaves+1, sizeof(DEVINFO));
		if (unlikely(!klninfo->devinfo))
			quit(1, "Failed to calloc devinfo array in klondke_get_stats");
		klninfo->cfg = calloc(slaves+1, sizeof(WORKCFG));
		if (unlikely(!klninfo->cfg))
			quit(1, "Failed to calloc cfg array in klondke_get_stats");
	}

	WORKCFG cfgset = { 0,0,0,0,0 }; // zero init triggers read back only
	double temp1, temp2;
	int size = 2;

	if (opt_klondike_options != NULL) {  // boundaries are checked by device, with valid values returned
		sscanf(opt_klondike_options, "%hu:%lf:%lf:%hhu", &cfgset.hashclock, &temp1, &temp2, &cfgset.fantarget);
		cfgset.temptarget = cvtCToKln(temp1);
		cfgset.tempcritical = cvtCToKln(temp2);
		cfgset.fantarget = (int)255*cfgset.fantarget/100;
		size = sizeof(cfgset);
	}

	for (dev = 0; dev <= slaves; dev++) {
		char *reply = SendCmdGetReply(klncgpu, 'C', dev, size, &cfgset);
		if (reply != NULL) {
			klninfo->cfg[dev] = *(WORKCFG *)(reply+2);
			applog(LOG_NOTICE, "Klondike config (%d: Clk: %d, T:%.0lf, C:%.0lf, F:%d)",
				dev, klninfo->cfg[dev].hashclock,
				cvtKlnToC(klninfo->cfg[dev].temptarget),
				cvtKlnToC(klninfo->cfg[dev].tempcritical),
				(int)100*klninfo->cfg[dev].fantarget/256);
		}
	}
	klondike_get_stats(klncgpu);
	for (dev = 0; dev <= slaves; dev++) {
		klninfo->devinfo[dev].rangesize = ((uint64_t)1<<32) / klninfo->status[dev].chipcount;
		klninfo->devinfo[dev].chipstats = calloc(klninfo->status[dev].chipcount*2 , sizeof(uint32_t));
	}

	SendCmdGetReply(klncgpu, 'E', 0, 1, "1");

	return true;
}

static
bool klondike_foundlowl(struct lowlevel_device_info * const info, __maybe_unused void * const userp)
{
	if (unlikely(info->lowl != &lowl_usb))
	{
		applog(LOG_WARNING, "%s: Matched \"%s\" serial \"%s\", but lowlevel driver is not usb!",
		       __func__, info->product, info->serial);
		return false;
	}
	struct libusb_device * const dev = info->lowl_data;
	
// static bool klondike_detect_one(struct libusb_device *dev, struct usb_find_devices *found)
	struct cgpu_info * const klncgpu = malloc(sizeof(*klncgpu));
	struct klondike_info *klninfo = NULL;

	if (unlikely(!klncgpu))
		quit(1, "Failed to calloc klncgpu in klondike_detect_one");
	
	*klncgpu = (struct cgpu_info){
		.drv = &klondike_drv,
		.deven = DEV_ENABLED,
		.threads = 1,
	};

	klninfo = calloc(1, sizeof(*klninfo));
	if (unlikely(!klninfo))
		quit(1, "Failed to calloc klninfo in klondke_detect_one");
	klncgpu->device_data = (FILE *)klninfo;
	mutex_init(&klninfo->devlock);

	klninfo->replies = calloc(MAX_REPLY_COUNT, REPLY_BUFSIZE);
	if (unlikely(!klninfo->replies))
		quit(1, "Failed to calloc replies buffer in klondke_detect_one");
	klninfo->nextreply = 0;

	if (usb_init(klncgpu, dev)) {
		int attempts = 0;
		while (attempts++ < 3) {
			char reply[REPLY_SIZE];
			const char * const devpath = info->devid;
			int sent, recd, err;

			err = usb_write(klncgpu, "I", 2, &sent);
			if (err < 0 || sent != 2) {
				applog(LOG_ERR, "%s (%s) detect write failed (%d:%d)", klncgpu->drv->dname, devpath, sent, err);
			}
			cgsleep_ms(REPLY_WAIT_TIME*10);
			err = usb_read(klncgpu, reply, REPLY_SIZE, &recd);
			if (err < 0) {
				applog(LOG_ERR, "%s (%s) detect read failed (%d:%d)", klncgpu->drv->dname, devpath, recd, err);
			} else if (recd < 1) {
				applog(LOG_ERR, "%s (%s) detect empty reply (%d)",	klncgpu->drv->dname, devpath, recd);
			} else if (reply[0] == 'I' && reply[1] == 0) {

				applog(LOG_DEBUG, "%s (%s) detect successful", klncgpu->drv->dname, devpath);
				KlondikeID = *(IDENTITY *)(&reply[2]);
				klncgpu->device_path = strdup(devpath);
				if (!add_cgpu(klncgpu))
					break;
				applog(LOG_DEBUG, "Klondike cgpu added");
				return true;
			}
		}
		usb_uninit(klncgpu);
	}
	free(klninfo->replies);
	free(klncgpu);
	return false;
}

static
bool klondike_detect_one(const char *serial)
{
	return lowlevel_detect_serial(klondike_foundlowl, serial);
}

static
int klondike_autodetect()
{
	return lowlevel_detect(klondike_foundlowl, "K16");
}

static
void klondike_detect()
{
	generic_detect(&klondike_drv, klondike_detect_one, klondike_autodetect, 0);
}

static
bool klondike_identify(__maybe_unused struct cgpu_info * const klncgpu)
{
	//SendCmdGetReply(klncgpu, 'I', 0, 0, NULL);
	return false;
}

static void klondike_check_nonce(struct cgpu_info *klncgpu, WORKRESULT *result)
{
	struct klondike_info *klninfo = (struct klondike_info *)(klncgpu->device_data);
	struct work *work, *tmp;

	applog(LOG_DEBUG, "Klondike FOUND NONCE (%02x:%08x)", result->workid, result->nonce);

	HASH_ITER(hh, klncgpu->queued_work, work, tmp) {
		if (work->queued && (work->subid == (result->device*256 + result->workid))) {

			wr_lock(&(klninfo->stat_lock));
			klninfo->devinfo[result->device].noncecount++;
			klninfo->noncecount++;
			wr_unlock(&(klninfo->stat_lock));

			result->nonce = le32toh(result->nonce - 0xC0);
			applog(LOG_DEBUG, "Klondike SUBMIT NONCE (%02x:%08x)", result->workid, result->nonce);
			bool ok = submit_nonce(klncgpu->thr[0], work, result->nonce);

			applog(LOG_DEBUG, "Klondike chip stats %d, %08x, %d, %d", result->device, result->nonce, klninfo->devinfo[result->device].rangesize, klninfo->status[result->device].chipcount);
			klninfo->devinfo[result->device].chipstats[(result->nonce / klninfo->devinfo[result->device].rangesize) + (ok ? 0 : klninfo->status[result->device].chipcount)]++;
			return;
		}
	}

	applog(LOG_ERR, "%s%i:%d unknown work (%02x:%08x) - ignored",
		klncgpu->drv->name, klncgpu->device_id, result->device, result->workid, result->nonce);
	//inc_hw_errors(klncgpu->thr[0]);
}

// Change this to LOG_WARNING if you wish to always see the replies
#define READ_DEBUG LOG_DEBUG

// thread to keep looking for replies
static void *klondike_get_replies(void *userdata)
{
	struct cgpu_info *klncgpu = (struct cgpu_info *)userdata;
	struct klondike_info *klninfo = (struct klondike_info *)(klncgpu->device_data);
	struct klondike_status *ks;
	struct _workresult *wr;
	struct klondike_cfg *kc;
	struct klondike_id *ki;
	char *replybuf;
	int err, recd;

	applog(LOG_DEBUG, "Klondike listening for replies");

	while (klninfo->shutdown == false) {
		if (klninfo->usbinfo_nodev)
			return NULL;

		replybuf = klninfo->replies + klninfo->nextreply * REPLY_BUFSIZE;
		replybuf[0] = 0;

		err = usb_read(klncgpu, replybuf+1, REPLY_SIZE, &recd);
		if (!err && recd == REPLY_SIZE) {
			if (opt_log_level <= LOG_DEBUG) {
<<<<<<< HEAD
				char hexdata[(recd * 2) + 1];
				bin2hex(hexdata, &replybuf[1], recd);
				applog(LOG_DEBUG, "%s (%s) reply [%s:%s]", klncgpu->drv->dname, klncgpu->device_path, replybuf+1, hexdata);
=======
				char *hexdata = bin2hex((unsigned char *)(replybuf+1), recd);
				applog(READ_DEBUG, "%s (%s) reply [%s:%s]", klncgpu->drv->dname, klncgpu->device_path, replybuf+1, hexdata);
				free(hexdata);
>>>>>>> 0d9f3389
			}
			if (++klninfo->nextreply == MAX_REPLY_COUNT)
				klninfo->nextreply = 0;

			replybuf[0] = replybuf[1];
			switch (replybuf[0]) {
				case '=':
					wr = (struct _workresult *)(replybuf+1);
					klondike_check_nonce(klncgpu, (WORKRESULT *)replybuf);
					applog(READ_DEBUG,
						"%s (%s) reply: work [%c] device=%d workid=%d"
						" nonce=0x%08x",
						klncgpu->drv->dname, klncgpu->device_path,
						*(replybuf+1),
						(int)(wr->device),
						(int)(wr->workid),
						(unsigned int)(wr->nonce));
					break;
				case 'S':
				case 'W':
				case 'A':
				case 'E':
					ks = (struct klondike_status *)(replybuf+1);
					wr_lock(&(klninfo->stat_lock));
					klninfo->errorcount += ks->errorcount;
					klninfo->noisecount += ks->noise;
					wr_unlock(&(klninfo->stat_lock));
					applog(READ_DEBUG,
						"%s (%s) reply: status [%c] chips=%d slaves=%d"
						" workcq=%d workid=%d temp=%d fan=%d errors=%d"
						" hashes=%d max=%d noise=%d",
						klncgpu->drv->dname, klncgpu->device_path,
						*(replybuf+1),
						(int)(ks->chipcount),
						(int)(ks->slavecount),
						(int)(ks->workqc),
						(int)(ks->workid),
						(int)(ks->temp),
						(int)(ks->fanspeed),
						(int)(ks->errorcount),
						(int)(ks->hashcount),
						(int)(ks->maxcount),
						(int)(ks->noise));
					break;
				case 'C':
					kc = (struct klondike_cfg *)(replybuf+2);
					applog(READ_DEBUG,
						"%s (%s) reply: config [%c] clock=%d temptarget=%d"
						" tempcrit=%d fan=%d",
						klncgpu->drv->dname, klncgpu->device_path,
						*(replybuf+1),
						(int)(kc->hashclock),
						(int)(kc->temptarget),
						(int)(kc->tempcritical),
						(int)(kc->fantarget));
					break;
				case 'I':
					ki = (struct klondike_id *)(replybuf+2);
					applog(READ_DEBUG,
						"%s (%s) reply: info [%c] version=0x%02x prod=%.7s"
						" serial=0x%08x",
						klncgpu->drv->dname, klncgpu->device_path,
						*(replybuf+1),
						(int)(ki->version),
						ki->product,
						(unsigned int)(ki->serial));
					break;
				default:
					break;
			}
		}
	}
	return NULL;
}

static void klondike_flush_work(struct cgpu_info *klncgpu)
{
	struct klondike_info *klninfo = (struct klondike_info *)(klncgpu->device_data);
	int dev;

	applog(LOG_DEBUG, "Klondike flushing work");
	for (dev = 0; dev <= klninfo->status->slavecount; dev++) {
		char *reply = SendCmdGetReply(klncgpu, 'A', dev, 0, NULL);
		if (reply != NULL) {
			wr_lock(&(klninfo->stat_lock));
			klninfo->status[dev] = *(WORKSTATUS *)(reply+2);
			wr_unlock(&(klninfo->stat_lock));
		}
	}
}

static bool klondike_thread_prepare(struct thr_info *thr)
{
	struct cgpu_info *klncgpu = thr->cgpu;
	struct klondike_info *klninfo = (struct klondike_info *)(klncgpu->device_data);

	if (thr_info_create(&(klninfo->replies_thr), NULL, klondike_get_replies, (void *)klncgpu)) {
		applog(LOG_ERR, "%s%i: thread create failed", klncgpu->drv->name, klncgpu->device_id);
		return false;
	}
	pthread_detach(klninfo->replies_thr.pth);

	// let the listening get started
	cgsleep_ms(100);

	return klondike_init(klncgpu);
}

static bool klondike_thread_init(struct thr_info *thr)
{
	struct cgpu_info *klncgpu = thr->cgpu;
	struct klondike_info * const klninfo = klncgpu->device_data;
	
	notifier_init(thr->work_restart_notifier);

	if (klninfo->usbinfo_nodev)
		return false;

	klondike_flush_work(klncgpu);

	return true;
}

static void klondike_shutdown(struct thr_info *thr)
{
	struct cgpu_info *klncgpu = thr->cgpu;
	struct klondike_info *klninfo = (struct klondike_info *)(klncgpu->device_data);
	int dev;

	applog(LOG_DEBUG, "Klondike shutting down work");
	for (dev = 0; dev <= klninfo->status->slavecount; dev++) {
		SendCmdGetReply(klncgpu, 'E', dev, 1, "0");
	}
	klncgpu->shutdown = klninfo->shutdown = true;
}

static void klondike_thread_enable(struct thr_info *thr)
{
	struct cgpu_info *klncgpu = thr->cgpu;
	struct klondike_info * const klninfo = klncgpu->device_data;

	if (klninfo->usbinfo_nodev)
		return;

	//SendCmdGetReply(klncgpu, 'E', 0, 1, "0");

}

static bool klondike_send_work(struct cgpu_info *klncgpu, int dev, struct work *work)
{
	struct klondike_info *klninfo = (struct klondike_info *)(klncgpu->device_data);
	struct work *tmp;
	WORKTASK data;

	if (klninfo->usbinfo_nodev)
		return false;

	memcpy(data.midstate, work->midstate, MIDSTATE_BYTES);
	memcpy(data.merkle, work->data + MERKLE_OFFSET, MERKLE_BYTES);
	data.workid = (uint8_t)(klninfo->devinfo[dev].nextworkid++ & 0xFF);
	work->subid = dev*256 + data.workid;

	if (opt_log_level <= LOG_DEBUG) {
		const size_t sz = sizeof(data) - 3;
		char hexdata[(sz * 2) + 1];
		bin2hex(hexdata, &data.workid, sz);
		applog(LOG_DEBUG, "WORKDATA: %s", hexdata);
	}

	applog(LOG_DEBUG, "Klondike sending work (%d:%02x)", dev, data.workid);
	char *reply = SendCmdGetReply(klncgpu, 'W', dev, sizeof(data)-3, &data.workid);
	if (reply != NULL) {
		wr_lock(&(klninfo->stat_lock));
		klninfo->status[dev] = *(WORKSTATUS *)(reply+2);
		wr_unlock(&(klninfo->stat_lock));

		// remove old work
		HASH_ITER(hh, klncgpu->queued_work, work, tmp) {
		if (work->queued && (work->subid == (int)(dev*256 + ((klninfo->devinfo[dev].nextworkid-2*MAX_WORK_COUNT) & 0xFF))))
			work_completed(klncgpu, work);
		}
		return true;
	}
	return false;
}

static bool klondike_queue_full(struct cgpu_info *klncgpu)
{
	struct klondike_info *klninfo = (struct klondike_info *)(klncgpu->device_data);
	struct work *work = NULL;
	int dev, queued;

	for (queued = 0; queued < MAX_WORK_COUNT-1; queued++)
		for (dev = 0; dev <= klninfo->status->slavecount; dev++)
			if (klninfo->status[dev].workqc <= queued) {
				if (!work)
					work = get_queued(klncgpu);
				if (unlikely(!work))
					return false;
				if (klondike_send_work(klncgpu, dev, work)) {
					work = NULL;
					break;
				}
			}

	return true;
}

static int64_t klondike_scanwork(struct thr_info *thr)
{
	struct cgpu_info *klncgpu = thr->cgpu;
	struct klondike_info *klninfo = (struct klondike_info *)(klncgpu->device_data);
	int64_t newhashcount = 0;
	int dev;

	if (klninfo->usbinfo_nodev)
		return -1;

	restart_wait(thr, 200);
	if (klninfo->status != NULL) {
		rd_lock(&(klninfo->stat_lock));
		for (dev = 0; dev <= klninfo->status->slavecount; dev++) {
			uint64_t newhashdev = 0;
			if (klninfo->devinfo[dev].lasthashcount > klninfo->status[dev].hashcount) // todo: chg this to check workid for wrapped instead
				newhashdev += klninfo->status[dev].maxcount; // hash counter wrapped
			newhashdev += klninfo->status[dev].hashcount - klninfo->devinfo[dev].lasthashcount;
			klninfo->devinfo[dev].lasthashcount = klninfo->status[dev].hashcount;
			if (klninfo->status[dev].maxcount != 0)
				klninfo->hashcount += (newhashdev << 32) / klninfo->status[dev].maxcount;

			// todo: check stats for critical conditions
		}
		newhashcount += 0xffffffffull * (uint64_t)klninfo->noncecount;
		klninfo->noncecount = 0;
		rd_unlock(&(klninfo->stat_lock));
	}
	return newhashcount;
}


static void get_klondike_statline_before(char *buf, size_t siz, struct cgpu_info *klncgpu)
{
	struct klondike_info *klninfo = (struct klondike_info *)(klncgpu->device_data);
	uint8_t temp = 0xFF;
	uint16_t fan = 0;
	int dev;

	if (klninfo->status == NULL)
		return;

	rd_lock(&(klninfo->stat_lock));
	for (dev = 0; dev <= klninfo->status->slavecount; dev++) {
		if (klninfo->status[dev].temp < temp)
			temp = klninfo->status[dev].temp;
		fan += klninfo->cfg[dev].fantarget;
	}
	fan /= klninfo->status->slavecount+1;
	rd_unlock(&(klninfo->stat_lock));

	tailsprintf(buf, siz, "     %3.0fC %3d%% | ", cvtKlnToC(temp), fan*100/255);
}

static struct api_data *klondike_api_stats(struct cgpu_info *klncgpu)
{
	struct klondike_info *klninfo = (struct klondike_info *)(klncgpu->device_data);
	struct api_data *root = NULL;
	char buf[32];
	int dev;

	if (klninfo->status == NULL)
		return NULL;

	rd_lock(&(klninfo->stat_lock));
	for (dev = 0; dev <= klninfo->status->slavecount; dev++) {

		float fTemp = cvtKlnToC(klninfo->status[dev].temp);
		sprintf(buf, "Temp %d", dev);
		root = api_add_temp(root, buf, &fTemp, true);

		double dClk = (double)klninfo->cfg[dev].hashclock;
		sprintf(buf, "Clock %d", dev);
		root = api_add_freq(root, buf, &dClk, true);

		unsigned int iFan = (unsigned int)100 * klninfo->cfg[dev].fantarget / 255;
		sprintf(buf, "Fan Percent %d", dev);
		root = api_add_int(root, buf, (int *)(&iFan), true);

		iFan = 0;
		if (klninfo->status[dev].fanspeed > 0)
			iFan = (unsigned int)TACH_FACTOR / klninfo->status[dev].fanspeed;
		sprintf(buf, "Fan RPM %d", dev);
		root = api_add_int(root, buf, (int *)(&iFan), true);

		if (klninfo->devinfo[dev].chipstats != NULL) {
			char data[2048];
			char one[32];
			int n;

			sprintf(buf, "Nonces / Chip %d", dev);
			data[0] = '\0';
			for (n = 0; n < klninfo->status[dev].chipcount; n++) {
				snprintf(one, sizeof(one), "%07d ", klninfo->devinfo[dev].chipstats[n]);
				strcat(data, one);
			}
			root = api_add_string(root, buf, data, true);

			sprintf(buf, "Errors / Chip %d", dev);
			data[0] = '\0';
			for (n = 0; n < klninfo->status[dev].chipcount; n++) {
				snprintf(one, sizeof(one), "%07d ", klninfo->devinfo[dev].chipstats[n + klninfo->status[dev].chipcount]);
				strcat(data, one);
			}
			root = api_add_string(root, buf, data, true);
		}
	}

	root = api_add_uint64(root, "Hash Count", &(klninfo->hashcount), true);
	root = api_add_uint64(root, "Error Count", &(klninfo->errorcount), true);
	root = api_add_uint64(root, "Noise Count", &(klninfo->noisecount), true);

	rd_unlock(&(klninfo->stat_lock));

	return root;
}

struct device_drv klondike_drv = {
	.dname = "Klondike",
	.name = "KLN",
	.drv_detect = klondike_detect,
	.get_api_stats = klondike_api_stats,
// 	.get_statline_before = get_klondike_statline_before,
	.get_stats = klondike_get_stats,
	.identify_device = klondike_identify,
	.thread_prepare = klondike_thread_prepare,
	.thread_init = klondike_thread_init,
	.minerloop = hash_queued_work,
	.scanwork = klondike_scanwork,
	.queue_full = klondike_queue_full,
	.flush_work = klondike_flush_work,
	.thread_shutdown = klondike_shutdown,
	.thread_enable = klondike_thread_enable
};<|MERGE_RESOLUTION|>--- conflicted
+++ resolved
@@ -461,15 +461,9 @@
 		err = usb_read(klncgpu, replybuf+1, REPLY_SIZE, &recd);
 		if (!err && recd == REPLY_SIZE) {
 			if (opt_log_level <= LOG_DEBUG) {
-<<<<<<< HEAD
 				char hexdata[(recd * 2) + 1];
 				bin2hex(hexdata, &replybuf[1], recd);
-				applog(LOG_DEBUG, "%s (%s) reply [%s:%s]", klncgpu->drv->dname, klncgpu->device_path, replybuf+1, hexdata);
-=======
-				char *hexdata = bin2hex((unsigned char *)(replybuf+1), recd);
 				applog(READ_DEBUG, "%s (%s) reply [%s:%s]", klncgpu->drv->dname, klncgpu->device_path, replybuf+1, hexdata);
-				free(hexdata);
->>>>>>> 0d9f3389
 			}
 			if (++klninfo->nextreply == MAX_REPLY_COUNT)
 				klninfo->nextreply = 0;
